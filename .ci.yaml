# Describes the targets run in continuous integration environment.
#
# Flutter infra uses this file to generate a checklist of tasks to be performed
# for every commit.
#
# More information at:
#  * https://github.com/flutter/cocoon/blob/main/CI_YAML.md
enabled_branches:
  - master
  - flutter-\d+\.\d+-candidate\.\d+

platform_properties:
  staging_build_linux:
    properties:
      dependencies: >-
        [
          {"dependency": "curl", "version": "version:7.64.0"}
        ]
      os: Ubuntu
      cores: "8"
      device_type: none
      ignore_flakiness: "true"
  linux:
    properties:
      dependencies: >-
        [
          {"dependency": "curl", "version": "version:7.64.0"}
        ]
      os: Ubuntu
      cores: "8"
      device_type: none
  linux_build_test:
    properties:
      dependencies: >-
        [
          {"dependency": "android_sdk", "version": "version:33v6"},
          {"dependency": "open_jdk", "version": "version:11"},
          {"dependency": "curl", "version": "version:7.64.0"}
        ]
      os: Ubuntu
      cores: "8"
      device_type: none
  linux_android:
    properties:
      dependencies: >-
        [
          {"dependency": "android_sdk", "version": "version:33v6"},
          {"dependency": "open_jdk", "version": "version:11"},
          {"dependency": "curl", "version": "version:7.64.0"}
        ]
      os: Linux
      device_type: "msm8952"
  linux_samsung_s10:
    properties:
      dependencies: >-
        [
          {"dependency": "android_sdk", "version": "version:33v6"},
          {"dependency": "open_jdk", "version": "version:11"},
          {"dependency": "curl", "version": "version:7.64.0"}
        ]
      os: Linux
      device_type: "SM-G973U1"
  linux_samsung_a02:
    properties:
      dependencies: >-
        [
          {"dependency": "android_sdk", "version": "version:33v6"},
          {"dependency": "open_jdk", "version": "version:11"},
          {"dependency": "curl", "version": "version:7.64.0"}
        ]
      os: Linux
      device_type: "SM-A025V"
  mac:
    properties:
      dependencies: >-
        [
          {"dependency": "apple_signing", "version": "version:2022_to_2023"}
        ]
      os: Mac-12
      device_type: none
      cpu: x86 # TODO(jmagman): https://github.com/flutter/flutter/issues/112130
      xcode: 14a5294e # xcode 14.0 beta 5
  mac_arm64:
    properties:
      dependencies: >-
        [
          {"dependency": "apple_signing", "version": "version:2022_to_2023"}
        ]
      os: Mac-12
      device_type: none
      cpu: arm64
      xcode: 14a5294e # xcode 14.0 beta 5
  mac_x64:
    properties:
      dependencies: >-
        [
          {"dependency": "apple_signing", "version": "version:2022_to_2023"}
        ]
      os: Mac-12
      device_type: none
      cpu: x86
      xcode: 14a5294e # xcode 14.0 beta 5
  mac_android:
    properties:
      dependencies: >-
        [
          {"dependency": "android_sdk", "version": "version:33v6"},
          {"dependency": "chrome_and_driver", "version": "version:98.1"},
          {"dependency": "open_jdk", "version": "version:11"}
        ]
      os: Mac-12
      cpu: x86
      device_type: "msm8952"
  mac_arm64_android:
    properties:
      dependencies: >-
        [
          {"dependency": "android_sdk", "version": "version:33v6"},
          {"dependency": "open_jdk", "version": "version:11"}
        ]
      os: Mac-12
      cpu: arm64
      device_type: "msm8952"
  mac_ios:
    properties:
      dependencies: >-
        [
          {"dependency": "xcode", "version": "14a5294e"},
          {"dependency": "gems", "version": "v3.3.14"},
          {"dependency": "apple_signing", "version": "version:2022_to_2023"}
        ]
      os: Mac-12
      cpu: x86
      device_os: iOS-16
      xcode: 14c18 # Xcode 14.2 to support iOS 16.2 in devicelab.
  mac_arm64_ios:
    properties:
      dependencies: >-
        [
          {"dependency": "xcode", "version": "14a5294e"},
          {"dependency": "gems", "version": "v3.3.14"},
          {"dependency": "apple_signing", "version": "none"}
        ]
      os: Mac-12
      cpu: arm64
      device_os: iOS-16
      xcode: 14c18 # Xcode 14.2 to support iOS 16.2 in devicelab.
  windows:
    properties:
      dependencies: >-
        [
          {"dependency": "certs", "version": "version:9563bb"}
        ]
      os: Windows-10
      device_type: none
  windows_android:
    properties:
      dependencies: >-
        [
          {"dependency": "android_sdk", "version": "version:33v6"},
          {"dependency": "certs", "version": "version:9563bb"},
          {"dependency": "chrome_and_driver", "version": "version:96.2"},
          {"dependency": "open_jdk", "version": "version:11"}
        ]
      os: Windows-10
      device_type: "msm8952"

targets:
  - name: Linux analyze
    recipe: flutter/flutter
    timeout: 60
    properties:
      tags: >
        ["framework","hostonly","linux"]
      validation: analyze
      validation_name: Analyze

  - name: Linux coverage
    bringup: true
    recipe: flutter/coverage
    timeout: 120
    properties:
      tags: >
        ["framework", "hostonly", "shard", "linux"]

  - name: Linux packages_autoroller
    presubmit: false
    recipe: pub_autoroller/pub_autoroller
    timeout: 30
    enabled_branches:
      # Don't run this on release branches
      - master
    properties:
      tags: >
        ["framework","hostonly","linux"]
      dependencies: >-
        [
          {"dependency": "gh_cli", "version": "version:2.8.0-2-g32256d38"}
        ]

  - name: Linux android views
    recipe: flutter/android_views
    properties:
      dependencies: >-
        [
          {"dependency": "android_sdk", "version": "version:33v6"},
          {"dependency": "android_virtual_device", "version": "31"}
        ]
      tags: >
        ["framework","hostonly","linux"]
    timeout: 60

  - name: Linux build_tests_1_3
    recipe: flutter/flutter_drone
    bringup: true
    timeout: 60
    properties:
      dependencies: >-
        [
          {"dependency": "android_sdk", "version": "version:33v6"},
          {"dependency": "chrome_and_driver", "version": "version:96.2"},
          {"dependency": "open_jdk", "version": "version:11"},
          {"dependency": "goldctl", "version": "git_revision:3a77d0b12c697a840ca0c7705208e8622dc94603"},
          {"dependency": "clang", "version": "git_revision:5d5aba78dbbee75508f01bcaa69aedb2ab79065a"},
          {"dependency": "cmake", "version": "version:3.16.1"},
          {"dependency": "ninja", "version": "version:1.9.0"}
        ]
      shard: build_tests
      subshard: "1_3"
      tags: >
        ["framework", "hostonly", "shard", "linux"]

  - name: Linux build_tests_2_3
    recipe: flutter/flutter_drone
    timeout: 60
    properties:
      dependencies: >-
        [
          {"dependency": "android_sdk", "version": "version:33v6"},
          {"dependency": "chrome_and_driver", "version": "version:96.2"},
          {"dependency": "open_jdk", "version": "version:11"},
          {"dependency": "goldctl", "version": "git_revision:3a77d0b12c697a840ca0c7705208e8622dc94603"},
          {"dependency": "clang", "version": "git_revision:5d5aba78dbbee75508f01bcaa69aedb2ab79065a"},
          {"dependency": "cmake", "version": "version:3.16.1"},
          {"dependency": "ninja", "version": "version:1.9.0"}
        ]
      shard: build_tests
      subshard: "2_3"
      tags: >
        ["framework", "hostonly", "shard", "linux"]

  - name: Linux build_tests_3_3
    recipe: flutter/flutter_drone
    bringup: true
    timeout: 60
    properties:
      dependencies: >-
        [
          {"dependency": "android_sdk", "version": "version:33v6"},
          {"dependency": "chrome_and_driver", "version": "version:96.2"},
          {"dependency": "open_jdk", "version": "version:11"},
          {"dependency": "goldctl", "version": "git_revision:3a77d0b12c697a840ca0c7705208e8622dc94603"},
          {"dependency": "clang", "version": "git_revision:5d5aba78dbbee75508f01bcaa69aedb2ab79065a"},
          {"dependency": "cmake", "version": "version:3.16.1"},
          {"dependency": "ninja", "version": "version:1.9.0"}
        ]
      shard: build_tests
      subshard: "3_3"
      tags: >
        ["framework", "hostonly", "shard", "linux"]

  - name: Linux ci_yaml flutter roller
    recipe: infra/ci_yaml
    timeout: 30
    properties:
      tags: >
        ["framework", "hostonly", "shard", "linux"]
    runIf:
      - .ci.yaml

  - name: Linux customer_testing
    enabled_branches:
      - master
    recipe: flutter/flutter
    timeout: 60
    properties:
      tags: >
        ["framework", "hostonly", "linux"]
      validation: customer_testing
      validation_name: Customer testing

  - name: Linux docs_publish
    recipe: flutter/flutter
    presubmit: false
    timeout: 60
    properties:
      cores: "32"
      dependencies: >-
        [
          {"dependency": "dashing", "version": "0.4.0"},
          {"dependency": "firebase", "version": "v11.0.1"}
        ]
      tags: >
        ["framework", "hostonly", "linux"]
      validation: docs
      validation_name: Docs
      firebase_project: master-docs-flutter-dev
      release_ref: refs/heads/master
      release_build: "true"

  - name: Linux docs_test
    recipe: flutter/flutter
    timeout: 60
    properties:
      cores: "32"
      dependencies: >-
        [
          {"dependency": "dashing", "version": "0.4.0"}
        ]
      firebase_project: ""
      release_ref: ""
      tags: >
        ["framework","hostonly", "linux"]
      validation: docs
      validation_name: Docs
    runIf:
      - dev/
      - packages/flutter/
      - packages/flutter_test/
      - packages/flutter_drive/
      - packages/flutter_localizations/
      - bin/
      - .ci.yaml

  - name: Linux firebase_abstract_method_smoke_test
    recipe: firebaselab/firebaselab
    timeout: 60
    properties:
      dependencies: >-
        [
          {"dependency": "android_sdk", "version": "version:33v6"}
        ]
      tags: >
        ["firebaselab"]
      task_name: abstract_method_smoke_test

  - name: Linux firebase_android_embedding_v2_smoke_test
    recipe: firebaselab/firebaselab
    timeout: 60
    properties:
      dependencies: >-
        [
          {"dependency": "android_sdk", "version": "version:33v6"}
        ]
      tags: >
        ["firebaselab"]
      task_name: android_embedding_v2_smoke_test

  - name: Linux firebase_release_smoke_test
    recipe: firebaselab/firebaselab
    timeout: 60
    properties:
      dependencies: >-
        [
          {"dependency": "android_sdk", "version": "version:33v6"}
        ]
      tags: >
        ["firebaselab"]
      task_name: release_smoke_test

  - name: Linux flutter_plugins
    recipe: flutter/flutter_drone
    enabled_branches:
      - master
    timeout: 60
    properties:
      shard: flutter_plugins
      subshard: analyze
      tags: >
        ["framework", "hostonly", "shard", "linux"]

  - name: Linux framework_tests_libraries
    recipe: flutter/flutter_drone
    timeout: 60
    properties:
      dependencies: >-
        [
          {"dependency": "goldctl", "version": "git_revision:3a77d0b12c697a840ca0c7705208e8622dc94603"}
        ]
      shard: framework_tests
      subshard: libraries
      tags: >
        ["framework","hostonly","shard", "linux"]
    runIf:
      - dev/
      - packages/flutter/
      - packages/flutter_driver/
      - packages/integration_test/
      - packages/flutter_localizations/
      - packages/fuchsia_remote_debug_protocol/
      - packages/flutter_test/
      - packages/flutter_goldens/
      - packages/flutter_tools/
      - bin/
      - .ci.yaml

  - name: Linux framework_tests_slow
    recipe: flutter/flutter_drone
    timeout: 60
    properties:
      dependencies: >-
        [
          {"dependency": "android_sdk", "version": "version:33v6"}
        ]
      shard: framework_tests
      subshard: slow
      tags: >
        ["framework", "hostonly", "shard", "linux"]
    runIf:
      - dev/
      - packages/flutter/
      - packages/flutter_driver/
      - packages/integration_test/
      - packages/flutter_localizations/
      - packages/fuchsia_remote_debug_protocol/
      - packages/flutter_test/
      - packages/flutter_goldens/
      - packages/flutter_tools/
      - bin/
      - .ci.yaml

  - name: Linux framework_tests_misc
    recipe: flutter/flutter_drone
    timeout: 60
    properties:
      dependencies: >-
        [
          {"dependency": "goldctl", "version": "git_revision:3a77d0b12c697a840ca0c7705208e8622dc94603"},
          {"dependency": "clang", "version": "git_revision:5d5aba78dbbee75508f01bcaa69aedb2ab79065a"},
          {"dependency": "cmake", "version": "version:3.16.1"},
          {"dependency": "ninja", "version": "version:1.9.0"},
          {"dependency": "open_jdk", "version": "version:11"},
          {"dependency": "android_sdk", "version": "version:33v6"}
        ]
      shard: framework_tests
      subshard: misc
      tags: >
        ["framework", "hostonly", "shard", "linux"]
    runIf:
      - dev/
      - packages/flutter/
      - packages/flutter_driver/
      - packages/integration_test/
      - packages/flutter_localizations/
      - packages/fuchsia_remote_debug_protocol/
      - packages/flutter_test/
      - packages/flutter_goldens/
      - packages/flutter_tools/
      - bin/
      - .ci.yaml

  - name: Linux framework_tests_widgets
    recipe: flutter/flutter_drone
    timeout: 60
    properties:
      dependencies: >-
        [
          {"dependency": "goldctl", "version": "git_revision:3a77d0b12c697a840ca0c7705208e8622dc94603"}
        ]
      shard: framework_tests
      subshard: widgets
      tags: >
        ["framework","hostonly","shard", "linux"]
    runIf:
      - dev/
      - packages/flutter/
      - packages/flutter_driver/
      - packages/integration_test/
      - packages/flutter_localizations/
      - packages/fuchsia_remote_debug_protocol/
      - packages/flutter_test/
      - packages/flutter_goldens/
      - packages/flutter_tools/
      - bin/
      - .ci.yaml

  - name: Linux fuchsia_precache
    recipe: flutter/flutter
    timeout: 60
    properties:
      validation: fuchsia_precache
      validation_name: Fuchsia precache
      tags: >
        ["framework", "hostonly", "shard", "linux"]

  - name: Linux gradle_desugar_classes_test
    recipe: devicelab/devicelab_drone
    timeout: 60
    properties:
      dependencies: >-
        [
          {"dependency": "android_sdk", "version": "version:33v6"},
          {"dependency": "chrome_and_driver", "version": "version:96.2"},
          {"dependency": "open_jdk", "version": "version:11"}
        ]
      tags: >
        ["devicelab", "hostonly", "linux"]
      task_name: gradle_desugar_classes_test
    runIf:
      - dev/**
      - bin/**
      - .ci.yaml

  - name: Linux gradle_java8_compile_test
    recipe: devicelab/devicelab_drone
    timeout: 60
    properties:
      dependencies: >-
        [
          {"dependency": "android_sdk", "version": "version:33v6"},
          {"dependency": "chrome_and_driver", "version": "version:96.2"},
          {"dependency": "open_jdk", "version": "version:11"}
        ]
      tags: >
        ["devicelab", "hostonly", "linux"]
      task_name: gradle_java8_compile_test
    runIf:
      - dev/**
      - bin/**
      - .ci.yaml

  - name: Linux gradle_plugin_bundle_test
    recipe: devicelab/devicelab_drone
    timeout: 60
    properties:
      dependencies: >-
        [
          {"dependency": "android_sdk", "version": "version:33v6"},
          {"dependency": "chrome_and_driver", "version": "version:96.2"},
          {"dependency": "open_jdk", "version": "version:11"}
        ]
      tags: >
        ["devicelab", "hostonly", "linux"]
      task_name: gradle_plugin_bundle_test
    runIf:
      - dev/**
      - bin/**
      - .ci.yaml

  - name: Linux gradle_plugin_fat_apk_test
    recipe: devicelab/devicelab_drone
    timeout: 60
    properties:
      dependencies: >-
        [
          {"dependency": "android_sdk", "version": "version:33v6"},
          {"dependency": "chrome_and_driver", "version": "version:96.2"},
          {"dependency": "open_jdk", "version": "version:11"}
        ]
      tags: >
        ["devicelab", "hostonly", "linux"]
      task_name: gradle_plugin_fat_apk_test
    runIf:
      - dev/**
      - bin/**
      - .ci.yaml

  - name: Linux gradle_plugin_light_apk_test
    recipe: devicelab/devicelab_drone
    timeout: 60
    properties:
      dependencies: >-
        [
          {"dependency": "android_sdk", "version": "version:33v6"},
          {"dependency": "chrome_and_driver", "version": "version:96.2"},
          {"dependency": "open_jdk", "version": "version:11"}
        ]
      tags: >
        ["devicelab", "hostonly", "linux"]
      task_name: gradle_plugin_light_apk_test
    runIf:
      - dev/**
      - bin/**
      - .ci.yaml

  - name: Linux module_custom_host_app_name_test
    recipe: devicelab/devicelab_drone
    timeout: 60
    properties:
      dependencies: >-
        [
          {"dependency": "android_sdk", "version": "version:33v6"},
          {"dependency": "chrome_and_driver", "version": "version:96.2"},
          {"dependency": "open_jdk", "version": "version:11"}
        ]
      tags: >
        ["devicelab", "hostonly", "linux"]
      task_name: module_custom_host_app_name_test
    runIf:
      - dev/**
      - packages/flutter_tools/**
      - bin/**
      - .ci.yaml

  - name: Linux module_host_with_custom_build_test
    recipe: devicelab/devicelab_drone
    timeout: 60
    properties:
      dependencies: >-
        [
          {"dependency": "android_sdk", "version": "version:33v6"},
          {"dependency": "chrome_and_driver", "version": "version:96.2"}
        ]
      tags: >
        ["devicelab", "hostonly", "linux"]
      task_name: module_host_with_custom_build_test
    runIf:
      - dev/**
      - packages/flutter_tools/**
      - bin/**
      - .ci.yaml

  - name: Linux module_test
    recipe: devicelab/devicelab_drone
    timeout: 60
    properties:
      dependencies: >-
        [
          {"dependency": "android_sdk", "version": "version:33v6"},
          {"dependency": "chrome_and_driver", "version": "version:96.2"},
          {"dependency": "open_jdk", "version": "version:11"}
        ]
      tags: >
        ["devicelab", "hostonly", "linux"]
      task_name: module_test
    runIf:
      - dev/**
      - packages/flutter_tools/**
      - bin/**
      - .ci.yaml

  - name: Linux plugin_dependencies_test
    recipe: devicelab/devicelab_drone
    timeout: 60
    properties:
      dependencies: >-
        [
          {"dependency": "android_sdk", "version": "version:33v6"},
          {"dependency": "chrome_and_driver", "version": "version:96.2"},
          {"dependency": "open_jdk", "version": "version:11"}
        ]
      tags: >
        ["devicelab", "hostonly", "linux"]
      task_name: plugin_dependencies_test
    runIf:
      - dev/**
      - packages/flutter_tools/**
      - bin/**
      - .ci.yaml

  - name: Linux plugin_test
    recipe: devicelab/devicelab_drone
    timeout: 60
    properties:
      dependencies: >-
        [
          {"dependency": "android_sdk", "version": "version:33v6"},
          {"dependency": "chrome_and_driver", "version": "version:96.2"},
          {"dependency": "open_jdk", "version": "version:11"}
        ]
      tags: >
        ["devicelab", "hostonly", "linux"]
      task_name: plugin_test
    runIf:
      - dev/**
      - packages/flutter_tools/**
      - bin/**
      - .ci.yaml

  - name: Linux skp_generator
    enabled_branches:
      - main
      - master
    recipe: flutter/flutter_drone
    timeout: 60
    properties:
      shard: skp_generator
      subshard: "0"
      tags: >
        ["framework", "hostonly", "shard", "linux"]
    runIf:
      - dev/
      - packages/flutter/
      - packages/flutter_tools/
      - bin/
      - .ci.yaml

  - name: Linux technical_debt__cost
    recipe: devicelab/devicelab_drone
    presubmit: false
    timeout: 60
    properties:
      dependencies: >-
        [
          {"dependency": "android_sdk", "version": "version:33v6"},
          {"dependency": "chrome_and_driver", "version": "version:96.2"}
        ]
      tags: >
        ["devicelab", "hostonly", "linux"]
      task_name: technical_debt__cost

  - name: Linux test_ownership
    recipe: infra/test_ownership
    enabled_branches:
      - main
      - master
    properties:
      tags: >
        ["framework", "hostonly", "shard", "linux"]
    runIf:
      - .ci.yaml

  - name: Linux tool_integration_tests_1_4
    recipe: flutter/flutter_drone
    timeout: 60
    properties:
      add_recipes_cq: "true"
      dependencies: >-
        [
          {"dependency": "android_sdk", "version": "version:33v6"},
          {"dependency": "chrome_and_driver", "version": "version:96.2"},
          {"dependency": "clang", "version": "git_revision:5d5aba78dbbee75508f01bcaa69aedb2ab79065a"},
          {"dependency": "open_jdk", "version": "version:11"},
          {"dependency": "goldctl", "version": "git_revision:3a77d0b12c697a840ca0c7705208e8622dc94603"}
        ]
      shard: tool_integration_tests
      subshard: "1_4"
      tags: >
        ["framework", "hostonly", "shard", "linux"]
      test_timeout_secs: "2700"
    runIf:
      - dev/
      - packages/flutter_tools/
      - bin/
      - .ci.yaml

  - name: Linux tool_integration_tests_2_4
    recipe: flutter/flutter_drone
    timeout: 60
    properties:
      add_recipes_cq: "true"
      dependencies: >-
        [
          {"dependency": "android_sdk", "version": "version:33v6"},
          {"dependency": "chrome_and_driver", "version": "version:96.2"},
          {"dependency": "clang", "version": "git_revision:5d5aba78dbbee75508f01bcaa69aedb2ab79065a"},
          {"dependency": "open_jdk", "version": "version:11"},
          {"dependency": "goldctl", "version": "git_revision:3a77d0b12c697a840ca0c7705208e8622dc94603"}
        ]
      shard: tool_integration_tests
      subshard: "2_4"
      tags: >
        ["framework", "hostonly", "shard", "linux"]
      test_timeout_secs: "2700"
    runIf:
      - dev/
      - packages/flutter_tools/
      - bin/
      - .ci.yaml

  - name: Linux tool_integration_tests_3_4
    recipe: flutter/flutter_drone
    timeout: 60
    properties:
      add_recipes_cq: "true"
      dependencies: >-
        [
          {"dependency": "android_sdk", "version": "version:33v6"},
          {"dependency": "chrome_and_driver", "version": "version:96.2"},
          {"dependency": "clang", "version": "git_revision:5d5aba78dbbee75508f01bcaa69aedb2ab79065a"},
          {"dependency": "open_jdk", "version": "version:11"},
          {"dependency": "goldctl", "version": "git_revision:3a77d0b12c697a840ca0c7705208e8622dc94603"}
        ]
      shard: tool_integration_tests
      subshard: "3_4"
      tags: >
        ["framework", "hostonly", "shard", "linux"]
      test_timeout_secs: "2700"
    runIf:
      - dev/
      - packages/flutter_tools/
      - bin/
      - .ci.yaml

  - name: Linux tool_integration_tests_4_4
    recipe: flutter/flutter_drone
    timeout: 60
    properties:
      add_recipes_cq: "true"
      dependencies: >-
        [
          {"dependency": "android_sdk", "version": "version:33v6"},
          {"dependency": "chrome_and_driver", "version": "version:96.2"},
          {"dependency": "clang", "version": "git_revision:5d5aba78dbbee75508f01bcaa69aedb2ab79065a"},
          {"dependency": "open_jdk", "version": "version:11"},
          {"dependency": "goldctl", "version": "git_revision:3a77d0b12c697a840ca0c7705208e8622dc94603"}
        ]
      shard: tool_integration_tests
      subshard: "4_4"
      tags: >
        ["framework", "hostonly", "shard", "linux"]
      test_timeout_secs: "2700"
    runIf:
      - dev/
      - packages/flutter_tools/
      - bin/
      - .ci.yaml

  - name: Linux tool_tests_commands
    recipe: flutter/flutter_drone
    timeout: 60
    properties:
      add_recipes_cq: "true"
      dependencies: >-
        [
          {"dependency": "android_sdk", "version": "version:33v6"},
          {"dependency": "open_jdk", "version": "version:11"}
        ]
      shard: tool_tests
      subshard: commands
      tags: >
        ["framework", "hostonly", "shard", "linux"]
    runIf:
      - dev/
      - packages/flutter_tools/
      - bin/
      - .ci.yaml

  - name: Linux tool_tests_general
    recipe: flutter/flutter_drone
    timeout: 60
    properties:
      add_recipes_cq: "true"
      dependencies: >-
        [
          {"dependency": "android_sdk", "version": "version:33v6"},
          {"dependency": "open_jdk", "version": "version:11"}
        ]
      shard: tool_tests
      subshard: general
      tags: >
        ["framework", "hostonly", "shard", "linux"]
    runIf:
      - dev/
      - packages/flutter_tools/
      - bin/
      - .ci.yaml

  - name: Linux web_benchmarks_canvaskit
    recipe: devicelab/devicelab_drone
    presubmit: false
    timeout: 60
    properties:
      dependencies: >-
        [
          {"dependency": "android_sdk", "version": "version:33v6"},
          {"dependency": "chrome_and_driver", "version": "version:96.2"}
        ]
      tags: >
        ["devicelab","hostonly", "linux"]
      task_name: web_benchmarks_canvaskit

  - name: Linux web_benchmarks_html
    recipe: devicelab/devicelab_drone
    timeout: 60
    properties:
      dependencies: >-
        [
          {"dependency": "android_sdk", "version": "version:33v6"},
          {"dependency": "chrome_and_driver", "version": "version:96.2"}
        ]
      tags: >
        ["devicelab"]
      task_name: web_benchmarks_html
    runIf:
      - dev/**
      - bin/**
      - .ci.yaml

  - name: Linux web_long_running_tests_1_5
    recipe: flutter/flutter_drone
    timeout: 60
    properties:
      dependencies: >-
        [
          {"dependency": "android_sdk", "version": "version:33v6"},
          {"dependency": "chrome_and_driver", "version": "version:96.2"},
          {"dependency": "goldctl", "version": "git_revision:3a77d0b12c697a840ca0c7705208e8622dc94603"}
        ]
      shard: web_long_running_tests
      subshard: "1_5"
      tags: >
        ["framework", "hostonly", "shard", "linux"]
    runIf:
      - dev/
      - packages/
      - bin/
      - .ci.yaml

  - name: Linux web_long_running_tests_2_5
    recipe: flutter/flutter_drone
    timeout: 60
    properties:
      dependencies: >-
        [
          {"dependency": "android_sdk", "version": "version:33v6"},
          {"dependency": "chrome_and_driver", "version": "version:96.2"},
          {"dependency": "goldctl", "version": "git_revision:3a77d0b12c697a840ca0c7705208e8622dc94603"}
        ]
      shard: web_long_running_tests
      subshard: "2_5"
      tags: >
        ["framework", "hostonly", "shard", "linux"]
    runIf:
      - dev/
      - packages/
      - bin/
      - .ci.yaml

  - name: Linux web_long_running_tests_3_5
    recipe: flutter/flutter_drone
    timeout: 60
    properties:
      dependencies: >-
        [
          {"dependency": "android_sdk", "version": "version:33v6"},
          {"dependency": "chrome_and_driver", "version": "version:96.2"},
          {"dependency": "goldctl", "version": "git_revision:3a77d0b12c697a840ca0c7705208e8622dc94603"}
        ]
      shard: web_long_running_tests
      subshard: "3_5"
      tags: >
        ["framework", "hostonly", "shard", "linux"]
    runIf:
      - dev/
      - packages/
      - bin/
      - .ci.yaml

  - name: Linux web_long_running_tests_4_5
    recipe: flutter/flutter_drone
    timeout: 60
    properties:
      dependencies: >-
        [
          {"dependency": "android_sdk", "version": "version:33v6"},
          {"dependency": "chrome_and_driver", "version": "version:96.2"},
          {"dependency": "goldctl", "version": "git_revision:3a77d0b12c697a840ca0c7705208e8622dc94603"}
        ]
      shard: web_long_running_tests
      subshard: "4_5"
      tags: >
        ["framework", "hostonly", "shard", "linux"]
    runIf:
      - dev/
      - packages/
      - bin/
      - .ci.yaml

  - name: Linux web_long_running_tests_5_5
    recipe: flutter/flutter_drone
    timeout: 60
    properties:
      dependencies: >-
        [
          {"dependency": "android_sdk", "version": "version:33v6"},
          {"dependency": "chrome_and_driver", "version": "version:96.2"},
          {"dependency": "goldctl", "version": "git_revision:3a77d0b12c697a840ca0c7705208e8622dc94603"}
        ]
      shard: web_long_running_tests
      subshard: "5_5"
      tags: >
        ["framework", "hostonly", "shard", "linux"]
    runIf:
      - dev/
      - packages/
      - bin/
      - .ci.yaml

  - name: Linux web_tests_0
    recipe: flutter/flutter_drone
    timeout: 60
    properties:
      dependencies: >-
        [
          {"dependency": "android_sdk", "version": "version:33v6"},
          {"dependency": "chrome_and_driver", "version": "version:96.2"},
          {"dependency": "goldctl", "version": "git_revision:3a77d0b12c697a840ca0c7705208e8622dc94603"}
        ]
      shard: web_tests
      subshard: "0"
      tags: >
        ["framework", "hostonly", "shard", "linux"]
    runIf:
      - dev/
      - packages/
      - bin/
      - .ci.yaml

  - name: Linux web_tests_1
    recipe: flutter/flutter_drone
    timeout: 60
    properties:
      dependencies: >-
        [
          {"dependency": "android_sdk", "version": "version:33v6"},
          {"dependency": "chrome_and_driver", "version": "version:96.2"},
          {"dependency": "goldctl", "version": "git_revision:3a77d0b12c697a840ca0c7705208e8622dc94603"}
        ]
      shard: web_tests
      subshard: "1"
      tags: >
        ["framework", "hostonly", "shard", "linux"]
    runIf:
      - dev/
      - packages/
      - bin/
      - .ci.yaml

  - name: Linux web_tests_2
    recipe: flutter/flutter_drone
    timeout: 60
    properties:
      dependencies: >-
        [
          {"dependency": "android_sdk", "version": "version:33v6"},
          {"dependency": "chrome_and_driver", "version": "version:96.2"},
          {"dependency": "goldctl", "version": "git_revision:3a77d0b12c697a840ca0c7705208e8622dc94603"}
        ]
      shard: web_tests
      subshard: "2"
      tags: >
        ["framework", "hostonly", "shard", "linux"]
    runIf:
      - dev/
      - packages/
      - bin/
      - .ci.yaml

  - name: Linux web_tests_3
    recipe: flutter/flutter_drone
    timeout: 60
    properties:
      dependencies: >-
        [
          {"dependency": "android_sdk", "version": "version:33v6"},
          {"dependency": "chrome_and_driver", "version": "version:96.2"},
          {"dependency": "goldctl", "version": "git_revision:3a77d0b12c697a840ca0c7705208e8622dc94603"}
        ]
      shard: web_tests
      subshard: "3"
      tags: >
        ["framework", "hostonly", "shard", "linux"]
    runIf:
      - dev/
      - packages/
      - bin/
      - .ci.yaml

  - name: Linux web_tests_4
    recipe: flutter/flutter_drone
    timeout: 60
    properties:
      dependencies: >-
        [
          {"dependency": "android_sdk", "version": "version:33v6"},
          {"dependency": "chrome_and_driver", "version": "version:96.2"},
          {"dependency": "goldctl", "version": "git_revision:3a77d0b12c697a840ca0c7705208e8622dc94603"}
        ]
      shard: web_tests
      subshard: "4"
      tags: >
        ["framework", "hostonly", "shard", "linux"]
    runIf:
      - dev/
      - packages/
      - bin/
      - .ci.yaml

  - name: Linux web_tests_5
    recipe: flutter/flutter_drone
    timeout: 60
    properties:
      dependencies: >-
        [
          {"dependency": "android_sdk", "version": "version:33v6"},
          {"dependency": "chrome_and_driver", "version": "version:96.2"},
          {"dependency": "goldctl", "version": "git_revision:3a77d0b12c697a840ca0c7705208e8622dc94603"}
        ]
      shard: web_tests
      subshard: "5"
      tags: >
        ["framework", "hostonly", "shard", "linux"]
    runIf:
      - dev/
      - packages/
      - bin/
      - .ci.yaml

  - name: Linux web_tests_6
    recipe: flutter/flutter_drone
    timeout: 60
    properties:
      dependencies: >-
        [
          {"dependency": "android_sdk", "version": "version:33v6"},
          {"dependency": "chrome_and_driver", "version": "version:96.2"},
          {"dependency": "goldctl", "version": "git_revision:3a77d0b12c697a840ca0c7705208e8622dc94603"}
        ]
      shard: web_tests
      subshard: "6"
      tags: >
        ["framework", "hostonly", "shard", "linux"]
    runIf:
      - dev/
      - packages/
      - bin/
      - .ci.yaml

  - name: Linux web_tests_7_last
    recipe: flutter/flutter_drone
    timeout: 60
    properties:
      dependencies: >-
        [
          {"dependency": "android_sdk", "version": "version:33v6"},
          {"dependency": "chrome_and_driver", "version": "version:96.2"},
          {"dependency": "goldctl", "version": "git_revision:3a77d0b12c697a840ca0c7705208e8622dc94603"}
        ]
      shard: web_tests
      subshard: "7_last"
      tags: >
        ["framework", "hostonly", "shard", "linux"]
    runIf:
      - dev/
      - packages/
      - bin/
      - .ci.yaml

  - name: Linux web_canvaskit_tests_0
    recipe: flutter/flutter_drone
    timeout: 60
    properties:
      dependencies: >-
        [
          {"dependency": "android_sdk", "version": "version:33v6"},
          {"dependency": "chrome_and_driver", "version": "version:96.2"},
          {"dependency": "goldctl", "version": "git_revision:3a77d0b12c697a840ca0c7705208e8622dc94603"}
        ]
      shard: web_canvaskit_tests
      subshard: "0"
      tags: >
        ["framework", "hostonly", "shard", "linux"]
    runIf:
      - dev/
      - packages/
      - bin/

  - name: Linux web_canvaskit_tests_1
    recipe: flutter/flutter_drone
    timeout: 60
    properties:
      dependencies: >-
        [
          {"dependency": "android_sdk", "version": "version:33v6"},
          {"dependency": "chrome_and_driver", "version": "version:96.2"},
          {"dependency": "goldctl", "version": "git_revision:3a77d0b12c697a840ca0c7705208e8622dc94603"}
        ]
      shard: web_canvaskit_tests
      subshard: "1"
      tags: >
        ["framework", "hostonly", "shard", "linux"]
    runIf:
      - dev/
      - packages/
      - bin/

  - name: Linux web_canvaskit_tests_2
    recipe: flutter/flutter_drone
    timeout: 60
    properties:
      dependencies: >-
        [
          {"dependency": "android_sdk", "version": "version:33v6"},
          {"dependency": "chrome_and_driver", "version": "version:96.2"},
          {"dependency": "goldctl", "version": "git_revision:3a77d0b12c697a840ca0c7705208e8622dc94603"}
        ]
      shard: web_canvaskit_tests
      subshard: "2"
      tags: >
        ["framework", "hostonly", "shard", "linux"]
    runIf:
      - dev/
      - packages/
      - bin/

  - name: Linux web_canvaskit_tests_3
    recipe: flutter/flutter_drone
    timeout: 60
    properties:
      dependencies: >-
        [
          {"dependency": "android_sdk", "version": "version:33v6"},
          {"dependency": "chrome_and_driver", "version": "version:96.2"},
          {"dependency": "goldctl", "version": "git_revision:3a77d0b12c697a840ca0c7705208e8622dc94603"}
        ]
      shard: web_canvaskit_tests
      subshard: "3"
      tags: >
        ["framework", "hostonly", "shard", "linux"]
    runIf:
      - dev/
      - packages/
      - bin/

  - name: Linux web_canvaskit_tests_4
    recipe: flutter/flutter_drone
    timeout: 60
    properties:
      dependencies: >-
        [
          {"dependency": "android_sdk", "version": "version:33v6"},
          {"dependency": "chrome_and_driver", "version": "version:96.2"},
          {"dependency": "goldctl", "version": "git_revision:3a77d0b12c697a840ca0c7705208e8622dc94603"}
        ]
      shard: web_canvaskit_tests
      subshard: "4"
      tags: >
        ["framework", "hostonly", "shard", "linux"]
    runIf:
      - dev/
      - packages/
      - bin/

  - name: Linux web_canvaskit_tests_5
    recipe: flutter/flutter_drone
    timeout: 60
    properties:
      dependencies: >-
        [
          {"dependency": "android_sdk", "version": "version:33v6"},
          {"dependency": "chrome_and_driver", "version": "version:96.2"},
          {"dependency": "goldctl", "version": "git_revision:3a77d0b12c697a840ca0c7705208e8622dc94603"}
        ]
      shard: web_canvaskit_tests
      subshard: "5"
      tags: >
        ["framework", "hostonly", "shard", "linux"]
    runIf:
      - dev/
      - packages/
      - bin/

  - name: Linux web_canvaskit_tests_6
    recipe: flutter/flutter_drone
    timeout: 60
    properties:
      dependencies: >-
        [
          {"dependency": "android_sdk", "version": "version:33v6"},
          {"dependency": "chrome_and_driver", "version": "version:96.2"},
          {"dependency": "goldctl", "version": "git_revision:3a77d0b12c697a840ca0c7705208e8622dc94603"}
        ]
      shard: web_canvaskit_tests
      subshard: "6"
      tags: >
        ["framework", "hostonly", "shard", "linux"]
    runIf:
      - dev/
      - packages/
      - bin/

  - name: Linux web_canvaskit_tests_7_last
    recipe: flutter/flutter_drone
    timeout: 60
    properties:
      dependencies: >-
        [
          {"dependency": "android_sdk", "version": "version:33v6"},
          {"dependency": "chrome_and_driver", "version": "version:96.2"},
          {"dependency": "goldctl", "version": "git_revision:3a77d0b12c697a840ca0c7705208e8622dc94603"}
        ]
      shard: web_canvaskit_tests
      subshard: "7_last"
      tags: >
        ["framework", "hostonly", "shard", "linux"]
    runIf:
      - dev/
      - packages/
      - bin/

  - name: Linux web_tool_tests
    recipe: flutter/flutter_drone
    timeout: 60
    properties:
      dependencies: >-
        [
          {"dependency": "android_sdk", "version": "version:33v6"},
          {"dependency": "chrome_and_driver", "version": "version:96.2"},
          {"dependency": "open_jdk", "version": "version:11"},
          {"dependency": "goldctl", "version": "git_revision:3a77d0b12c697a840ca0c7705208e8622dc94603"}
        ]
      shard: web_tool_tests
      subshard: "1_1"
      tags: >
        ["framework", "hostonly", "shard", "linux"]
    runIf:
      - dev/
      - packages/flutter_tools/
      - bin/
      - .ci.yaml

  - name: Linux_android analyzer_benchmark
    recipe: devicelab/devicelab_drone
    presubmit: false
    timeout: 60
    properties:
      tags: >
        ["devicelab", "android", "linux"]
      task_name: analyzer_benchmark

  - name: Linux_android android_defines_test
    recipe: devicelab/devicelab_drone
    # bringup: true
    presubmit: true
    timeout: 60
    dimensions: {
      kvm: "1",
      cores: "8",
      machine_type: "n1-standard-8"
    }
    properties:
      device_type: "none"
      tags: >
        ["devicelab", "linux"]
      task_name: android_defines_test
      dependencies: >-
        [
          {"dependency": "android_virtual_device", "version": "31"}
        ]
      use_emulator: "true"

  - name: Linux_android android_obfuscate_test
    recipe: devicelab/devicelab_drone
    presubmit: false
    timeout: 60
    properties:
      tags: >
        ["devicelab", "android", "linux"]
      task_name: android_obfuscate_test

  - name: Linux_android android_semantics_integration_test
    recipe: devicelab/devicelab_drone
    bringup: true # Flaky: https://github.com/flutter/flutter/issues/114360
    presubmit: false
    timeout: 60
    properties:
      tags: >
        ["devicelab", "android", "linux"]
      task_name: android_semantics_integration_test

  - name: Linux_android android_stack_size_test
    recipe: devicelab/devicelab_drone
    presubmit: false
    timeout: 60
    properties:
      tags: >
        ["devicelab", "android", "linux"]
      task_name: android_stack_size_test

  - name: Linux_android android_view_scroll_perf__timeline_summary
    recipe: devicelab/devicelab_drone
    presubmit: false
    timeout: 60
    properties:
      tags: >
        ["devicelab", "android", "linux"]
      task_name: android_view_scroll_perf__timeline_summary

  - name: Linux_android animated_image_gc_perf
    recipe: devicelab/devicelab_drone
    presubmit: false
    timeout: 60
    properties:
      tags: >
        ["devicelab", "android", "linux"]
      task_name: animated_image_gc_perf

  - name: Linux_android animated_complex_opacity_perf__e2e_summary
    recipe: devicelab/devicelab_drone
    presubmit: false
    timeout: 60
    properties:
      tags: >
        ["devicelab", "android", "linux"]
      task_name: animated_complex_opacity_perf__e2e_summary

  - name: Linux_android animated_complex_image_filtered_perf__e2e_summary
    recipe: devicelab/devicelab_drone
    presubmit: false
    bringup: true
    timeout: 60
    properties:
      tags: >
        ["devicelab", "android", "linux"]
      task_name: animated_complex_image_filtered_perf__e2e_summary

  - name: Linux_android animated_placeholder_perf__e2e_summary
    recipe: devicelab/devicelab_drone
    presubmit: false
    timeout: 60
    properties:
      tags: >
        ["devicelab", "android", "linux"]
      task_name: animated_placeholder_perf__e2e_summary

  - name: Linux_android backdrop_filter_perf__e2e_summary
    recipe: devicelab/devicelab_drone
    presubmit: false
    timeout: 60
    properties:
      tags: >
        ["devicelab", "android", "linux"]
      task_name: backdrop_filter_perf__e2e_summary

  - name: Linux_samsung_s10 backdrop_filter_perf__timeline_summary
    recipe: devicelab/devicelab_drone
    presubmit: false
    timeout: 60
    properties:
      tags: >
        ["devicelab", "android", "linux", "samsung", "s10"]
      task_name: backdrop_filter_perf__timeline_summary

  - name: Linux_android basic_material_app_android__compile
    recipe: devicelab/devicelab_drone
    presubmit: false
    timeout: 60
    properties:
      tags: >
        ["devicelab", "android", "linux"]
      task_name: basic_material_app_android__compile

  - name: Linux_android channels_integration_test
    recipe: devicelab/devicelab_drone
    presubmit: false
    timeout: 60
    properties:
      tags: >
        ["devicelab", "android", "linux"]
      task_name: channels_integration_test

  - name: Linux_android clipper_cache_perf__e2e_summary
    recipe: devicelab/devicelab_drone
    presubmit: false
    timeout: 60
    properties:
      tags: >
        ["devicelab","android","linux"]
      task_name: clipper_cache_perf__e2e_summary

  - name: Linux_android color_filter_and_fade_perf__e2e_summary
    recipe: devicelab/devicelab_drone
    presubmit: false
    timeout: 60
    properties:
      tags: >
        ["devicelab", "android", "linux"]
      task_name: color_filter_and_fade_perf__e2e_summary

  - name: Linux_android color_filter_cache_perf__e2e_summary
    recipe: devicelab/devicelab_drone
    presubmit: false
    timeout: 60
    properties:
      tags: >
        ["devicelab", "android", "linux"]
      task_name: color_filter_cache_perf__e2e_summary

  - name: Linux_android color_filter_with_unstable_child_perf__e2e_summary
    recipe: devicelab/devicelab_drone
    presubmit: false
    timeout: 60
    properties:
      tags: >
        ["devicelab","android","linux"]
      task_name: color_filter_with_unstable_child_perf__e2e_summary

  - name: Linux_android raster_cache_use_memory_perf__e2e_summary
    recipe: devicelab/devicelab_drone
    presubmit: false
    timeout: 60
    properties:
      tags: >
        ["devicelab","android","linux"]
      task_name: raster_cache_use_memory_perf__e2e_summary

  - name: Linux_android shader_mask_cache_perf__e2e_summary
    recipe: devicelab/devicelab_drone
    presubmit: false
    timeout: 60
    properties:
      tags: >
        ["devicelab", "android", "linux"]
      task_name: shader_mask_cache_perf__e2e_summary

  - name: Linux_android complex_layout_android__compile
    recipe: devicelab/devicelab_drone
    presubmit: false
    timeout: 60
    properties:
      tags: >
        ["devicelab", "android", "linux"]
      task_name: complex_layout_android__compile
      dependencies: >-
        [
          {"dependency": "open_jdk", "version": "version:11"}
        ]

  - name: Linux_android complex_layout_android__scroll_smoothness
    recipe: devicelab/devicelab_drone
    presubmit: false
    timeout: 60
    properties:
      tags: >
        ["devicelab", "android", "linux"]
      task_name: complex_layout_android__scroll_smoothness
      dependencies: >-
        [
          {"dependency": "open_jdk", "version": "version:11"}
        ]

  - name: Linux_android complex_layout_scroll_perf__devtools_memory
    recipe: devicelab/devicelab_drone
    presubmit: false
    timeout: 60
    properties:
      tags: >
        ["devicelab","android","linux"]
      task_name: complex_layout_scroll_perf__devtools_memory
      dependencies: >-
        [
          {"dependency": "open_jdk", "version": "version:11"}
        ]

  - name: Linux_android complex_layout_scroll_perf__memory
    recipe: devicelab/devicelab_drone
    presubmit: false
    timeout: 60
    properties:
      tags: >
        ["devicelab","android","linux"]
      task_name: complex_layout_scroll_perf__memory
      dependencies: >-
        [
          {"dependency": "open_jdk", "version": "version:11"}
        ]

  - name: Linux_android complex_layout_scroll_perf__timeline_summary
    recipe: devicelab/devicelab_drone
    presubmit: false
    timeout: 60
    properties:
      tags: >
        ["devicelab","android","linux"]
      task_name: complex_layout_scroll_perf__timeline_summary
      dependencies: >-
        [
          {"dependency": "open_jdk", "version": "version:11"}
        ]

  - name: Linux_samsung_s10 complex_layout_scroll_perf__timeline_summary
    recipe: devicelab/devicelab_drone
    presubmit: false
    timeout: 60
    properties:
      tags: >
        ["devicelab", "android", "linux", "samsung", "s10"]
      task_name: complex_layout_scroll_perf__timeline_summary
      dependencies: >-
        [
          {"dependency": "open_jdk", "version": "version:11"}
        ]

  - name: Linux_android complex_layout_semantics_perf
    recipe: devicelab/devicelab_drone
    presubmit: false
    timeout: 60
    properties:
      tags: >
        ["devicelab", "android", "linux"]
      task_name: complex_layout_semantics_perf
      dependencies: >-
        [
          {"dependency": "open_jdk", "version": "version:11"}
        ]

  - name: Linux_android complex_layout__start_up
    recipe: devicelab/devicelab_drone
    presubmit: false
    timeout: 60
    properties:
      tags: >
        ["devicelab", "android", "linux"]
      task_name: complex_layout__start_up
      dependencies: >-
        [
          {"dependency": "open_jdk", "version": "version:11"}
        ]

  - name: Linux_android cubic_bezier_perf__e2e_summary
    recipe: devicelab/devicelab_drone
    presubmit: false
    timeout: 60
    properties:
      tags: >
        ["devicelab", "android", "linux"]
      task_name: cubic_bezier_perf__e2e_summary

  - name: Linux_samsung_s10 cubic_bezier_perf__timeline_summary
    recipe: devicelab/devicelab_drone
    presubmit: false
    timeout: 60
    properties:
      tags: >
        ["devicelab", "android", "linux", "samsung", "s10"]
      task_name: cubic_bezier_perf__timeline_summary

  - name: Linux_android cull_opacity_perf__e2e_summary
    recipe: devicelab/devicelab_drone
    presubmit: false
    timeout: 60
    properties:
      tags: >
        ["devicelab", "android", "linux"]
      task_name: cull_opacity_perf__e2e_summary

  - name: Linux_samsung_s10 cull_opacity_perf__timeline_summary
    recipe: devicelab/devicelab_drone
    presubmit: false
    timeout: 60
    properties:
      tags: >
        ["devicelab", "android", "linux", "samsung", "s10"]
      task_name: cull_opacity_perf__timeline_summary

  - name: Linux_android devtools_profile_start_test
    recipe: devicelab/devicelab_drone
    presubmit: false
    timeout: 60
    properties:
      tags: >
        ["devicelab", "android", "linux"]
      task_name: devtools_profile_start_test

  - name: Linux_android drive_perf_debug_warning
    recipe: devicelab/devicelab_drone
    presubmit: false
    timeout: 60
    properties:
      tags: >
        ["devicelab", "android", "linux"]
      task_name: drive_perf_debug_warning

  - name: Linux_android embedded_android_views_integration_test
    recipe: devicelab/devicelab_drone
    presubmit: false
    timeout: 60
    properties:
      tags: >
        ["devicelab", "android", "linux"]
      task_name: embedded_android_views_integration_test

  - name: Linux_android external_ui_integration_test
    recipe: devicelab/devicelab_drone
    presubmit: false
    timeout: 60
    properties:
      tags: >
        ["devicelab", "android", "linux"]
      task_name: external_ui_integration_test

  - name: Linux_android fading_child_animation_perf__timeline_summary
    recipe: devicelab/devicelab_drone
    presubmit: false
    timeout: 60
    properties:
      tags: >
        ["devicelab", "android", "linux"]
      task_name: fading_child_animation_perf__timeline_summary

  - name: Linux_android fast_scroll_heavy_gridview__memory
    recipe: devicelab/devicelab_drone
    presubmit: false
    timeout: 60
    properties:
      tags: >
        ["devicelab", "android", "linux"]
      task_name: fast_scroll_heavy_gridview__memory

  - name: Linux_android fast_scroll_large_images__memory
    recipe: devicelab/devicelab_drone
    presubmit: false
    timeout: 60
    properties:
      tags: >
        ["devicelab", "android", "linux"]
      task_name: fast_scroll_large_images__memory

  - name: Linux_android flavors_test
    bringup: true
    recipe: devicelab/devicelab_drone
    presubmit: false
    timeout: 60
    properties:
      tags: >
        ["devicelab", "android", "linux"]
      task_name: flavors_test

  - name: Linux_android flutter_engine_group_performance
    recipe: devicelab/devicelab_drone
    presubmit: false
    timeout: 60
    properties:
      tags: >
        ["devicelab", "android", "linux"]
      task_name: flutter_engine_group_performance

  - name: Linux_android flutter_gallery__back_button_memory
    recipe: devicelab/devicelab_drone
    presubmit: false
    timeout: 60
    properties:
      tags: >
        ["devicelab", "android", "linux"]
      task_name: flutter_gallery__back_button_memory

  - name: Linux_android flutter_gallery__image_cache_memory
    recipe: devicelab/devicelab_drone
    presubmit: false
    timeout: 60
    properties:
      tags: >
        ["devicelab", "android", "linux"]
      task_name: flutter_gallery__image_cache_memory

  - name: Linux_android flutter_gallery__memory_nav
    recipe: devicelab/devicelab_drone
    presubmit: false
    timeout: 60
    properties:
      tags: >
        ["devicelab" ,"android", "linux"]
      task_name: flutter_gallery__memory_nav

  - name: Linux_android flutter_gallery__start_up
    recipe: devicelab/devicelab_drone
    presubmit: false
    timeout: 60
    properties:
      tags: >
        ["devicelab", "android", "linux"]
      task_name: flutter_gallery__start_up

  - name: Linux_android flutter_gallery__start_up_delayed
    recipe: devicelab/devicelab_drone
    presubmit: false
    timeout: 60
    properties:
      tags: >
        ["devicelab", "android", "linux"]
      task_name: flutter_gallery__start_up_delayed

  - name: Linux_android flutter_gallery_android__compile
    recipe: devicelab/devicelab_drone
    presubmit: false
    timeout: 60
    properties:
      tags: >
        ["devicelab", "android", "linux"]
      task_name: flutter_gallery_android__compile

  - name: Linux_android flutter_gallery_v2_chrome_run_test
    recipe: devicelab/devicelab_drone
    presubmit: false
    timeout: 60
    properties:
      tags: >
        ["devicelab", "android", "linux"]
      task_name: flutter_gallery_v2_chrome_run_test

  - name: Linux_android flutter_gallery_v2_web_compile_test
    recipe: devicelab/devicelab_drone
    presubmit: false
    timeout: 60
    properties:
      tags: >
        ["devicelab", "android", "linux"]
      task_name: flutter_gallery_v2_web_compile_test

  - name: Linux_android flutter_test_performance
    recipe: devicelab/devicelab_drone
    presubmit: false
    timeout: 60
    properties:
      tags: >
        ["devicelab", "android", "linux"]
      task_name: flutter_test_performance

  - name: Linux_android flutter_view__start_up
    recipe: devicelab/devicelab_drone
    presubmit: false
    timeout: 60
    properties:
      tags: >
        ["devicelab", "android", "linux"]
      task_name: flutter_view__start_up

  - name: Linux_android frame_policy_delay_test_android
    recipe: devicelab/devicelab_drone
    presubmit: false
    timeout: 60
    properties:
      tags: >
        ["devicelab", "android", "linux"]
      task_name: frame_policy_delay_test_android

  - name: Linux_android fullscreen_textfield_perf
    recipe: devicelab/devicelab_drone
    presubmit: false
    timeout: 60
    properties:
      tags: >
        ["devicelab", "android", "linux"]
      task_name: fullscreen_textfield_perf

  - name: Linux_android fullscreen_textfield_perf__e2e_summary
    recipe: devicelab/devicelab_drone
    presubmit: false
    timeout: 60
    properties:
      tags: >
        ["devicelab", "android", "linux"]
      task_name: fullscreen_textfield_perf__e2e_summary

  - name: Linux_android hello_world__memory
    recipe: devicelab/devicelab_drone
    presubmit: false
    timeout: 60
    properties:
      tags: >
        ["devicelab", "android", "linux"]
      task_name: hello_world__memory

  - name: Linux_android home_scroll_perf__timeline_summary
    recipe: devicelab/devicelab_drone
    presubmit: false
    timeout: 60
    properties:
      tags: >
        ["devicelab", "android", "linux"]
      task_name: home_scroll_perf__timeline_summary

  - name: Linux_android hot_mode_dev_cycle_linux__benchmark
    recipe: devicelab/devicelab_drone
    timeout: 60
    properties:
      tags: >
        ["devicelab", "android", "linux"]
      task_name: hot_mode_dev_cycle_linux__benchmark
    runIf:
      - dev/**

  - name: Linux_android hybrid_android_views_integration_test
    recipe: devicelab/devicelab_drone
    presubmit: false
    timeout: 60
    properties:
      tags: >
        ["devicelab", "android", "linux"]
      task_name: hybrid_android_views_integration_test

  - name: Linux_android image_list_jit_reported_duration
    recipe: devicelab/devicelab_drone
    presubmit: false
    timeout: 60
    properties:
      tags: >
        ["devicelab", "android", "linux"]
      task_name: image_list_jit_reported_duration

  - name: Linux_android imagefiltered_transform_animation_perf__timeline_summary
    recipe: devicelab/devicelab_drone
    presubmit: false
    timeout: 60
    properties:
      tags: >
        ["devicelab", "android", "linux"]
      task_name: imagefiltered_transform_animation_perf__timeline_summary

  - name: Linux_samsung_s10 imagefiltered_transform_animation_perf__timeline_summary
    recipe: devicelab/devicelab_drone
    presubmit: false
    timeout: 60
    properties:
      tags: >
        ["devicelab", "android", "linux", "samsung", "s10"]
      task_name: imagefiltered_transform_animation_perf__timeline_summary

  - name: Linux_android image_list_reported_duration
    recipe: devicelab/devicelab_drone
    presubmit: false
    timeout: 60
    properties:
      tags: >
        ["devicelab", "android", "linux"]
      task_name: image_list_reported_duration

  - name: Linux_android integration_ui_driver
    recipe: devicelab/devicelab_drone
    presubmit: false
    timeout: 60
    properties:
      tags: >
        ["devicelab" ,"android", "linux"]
      task_name: integration_ui_driver

  - name: Linux_android integration_ui_keyboard_resize
    recipe: devicelab/devicelab_drone
    presubmit: false
    timeout: 60
    properties:
      tags: >
        ["devicelab", "android", "linux"]
      task_name: integration_ui_keyboard_resize

  - name: Linux_android integration_ui_textfield
    recipe: devicelab/devicelab_drone
    presubmit: false
    timeout: 60
    properties:
      tags: >
        ["devicelab", "android", "linux"]
      task_name: integration_ui_textfield

  - name: Linux_android large_image_changer_perf_android
    recipe: devicelab/devicelab_drone
    presubmit: false
    timeout: 60
    properties:
      tags: >
        ["devicelab", "android", "linux"]
      task_name: large_image_changer_perf_android

  - name: Linux_android linux_chrome_dev_mode
    recipe: devicelab/devicelab_drone
    presubmit: false
    timeout: 60
    properties:
      tags: >
        ["devicelab", "android", "linux"]
      task_name: linux_chrome_dev_mode

  - name: Linux_android multi_widget_construction_perf__e2e_summary
    recipe: devicelab/devicelab_drone
    presubmit: false
    timeout: 60
    properties:
      tags: >
        ["devicelab", "android", "linux"]
      task_name: multi_widget_construction_perf__e2e_summary

  - name: Linux_android list_text_layout_perf__e2e_summary
    recipe: devicelab/devicelab_drone
    presubmit: false
    timeout: 60
    properties:
      tags: >
        ["devicelab", "android", "linux"]
      task_name: list_text_layout_perf__e2e_summary

  - name: Linux_android list_text_layout_impeller_perf__e2e_summary
    recipe: devicelab/devicelab_drone
    presubmit: false
    timeout: 60
    properties:
      tags: >
        ["devicelab", "android", "linux"]
      task_name: list_text_layout_impeller_perf__e2e_summary

  - name: Linux_android new_gallery__crane_perf
    recipe: devicelab/devicelab_drone
    presubmit: false
    timeout: 60
    properties:
      tags: >
        ["devicelab", "android", "linux"]
      task_name: new_gallery__crane_perf

  - name: Linux_android old_gallery__transition_perf
    recipe: devicelab/devicelab_drone
    presubmit: false
    timeout: 60
    properties:
      tags: >
        ["devicelab", "android", "linux"]
      task_name: old_gallery__transition_perf

  - name: Linux_android new_gallery__transition_perf
    recipe: devicelab/devicelab_drone
    presubmit: false
    timeout: 60
    properties:
      tags: >
        ["devicelab", "android", "linux"]
      task_name: new_gallery__transition_perf

  - name: Linux_build_test flutter_gallery__transition_perf
    recipe: devicelab/devicelab_drone_build_test
    presubmit: false
    timeout: 60
    properties:
      tags: >
        ["devicelab", "android", "linux"]
      task_name: flutter_gallery__transition_perf
      artifact: gallery__transition_perf
      drone_dimensions: >
        ["device_os=N","os=Ubuntu", "device_type=msm8952"]

  - name: Linux_build_test flutter_gallery__transition_perf_e2e
    recipe: devicelab/devicelab_drone_build_test
    presubmit: false
    timeout: 60
    properties:
      tags: >
        ["devicelab", "android", "linux"]
      task_name: flutter_gallery__transition_perf_e2e
      artifact: gallery__transition_perf_e2e
      drone_dimensions: >
        ["device_os=N","os=Ubuntu", "device_type=msm8952"]

  - name: Linux_build_test flutter_gallery__transition_perf_hybrid
    recipe: devicelab/devicelab_drone_build_test
    presubmit: false
    timeout: 60
    properties:
      tags: >
        ["devicelab", "android", "linux"]
      task_name: flutter_gallery__transition_perf_hybrid
      artifact: gallery__transition_perf_hybrid
      drone_dimensions: >
        ["device_os=N","os=Ubuntu", "device_type=msm8952"]

  - name: Linux_android flutter_gallery__transition_perf_with_semantics
    recipe: devicelab/devicelab_drone
    presubmit: false
    timeout: 60
    properties:
      tags: >
        ["devicelab", "android", "linux"]
      task_name: flutter_gallery__transition_perf_with_semantics

  - name: Linux_samsung_s10 new_gallery__transition_perf
    recipe: devicelab/devicelab_drone
    presubmit: false
    timeout: 60
    properties:
      tags: >
        ["devicelab", "android", "linux", "samsung", "s10"]
      task_name: new_gallery__transition_perf

  - name: Linux_android new_gallery_impeller__transition_perf
    bringup: true # Flaky https://github.com/flutter/flutter/issues/112577
    recipe: devicelab/devicelab_drone
    presubmit: false
    timeout: 60
    properties:
      tags: >
        ["devicelab", "android", "linux"]
      task_name: new_gallery_impeller__transition_perf

  - name: Linux_samsung_s10 new_gallery_impeller__transition_perf
    bringup: true # Flaky https://github.com/flutter/flutter/issues/112573
    recipe: devicelab/devicelab_drone
    presubmit: false
    timeout: 60
    properties:
      tags: >
        ["devicelab", "android", "linux", "samsung", "s10"]
      task_name: new_gallery_impeller__transition_perf

  - name: Linux_android picture_cache_perf__e2e_summary
    recipe: devicelab/devicelab_drone
    presubmit: false
    timeout: 60
    properties:
      tags: >
        ["devicelab", "android", "linux"]
      task_name: picture_cache_perf__e2e_summary

  - name: Linux_samsung_s10 picture_cache_perf__timeline_summary
    recipe: devicelab/devicelab_drone
    presubmit: false
    timeout: 60
    properties:
      tags: >
        ["devicelab", "android", "linux", "samsung", "s10"]
      task_name: picture_cache_perf__timeline_summary

  - name: Linux_android android_picture_cache_complexity_scoring_perf__timeline_summary
    recipe: devicelab/devicelab_drone
    presubmit: false
    timeout: 60
    properties:
      tags: >
        ["devicelab", "android", "linux"]
      task_name: android_picture_cache_complexity_scoring_perf__timeline_summary

  - name: Linux_android platform_channels_benchmarks
    recipe: devicelab/devicelab_drone
    presubmit: false
    timeout: 60
    properties:
      tags: >
        ["devicelab", "android", "linux"]
      task_name: platform_channels_benchmarks

  - name: Linux_android platform_channel_sample_test
    recipe: devicelab/devicelab_drone
    presubmit: false
    timeout: 60
    properties:
      tags: >
        ["devicelab", "android", "linux"]
      task_name: platform_channel_sample_test

  - name: Linux_android platform_interaction_test
    recipe: devicelab/devicelab_drone
    presubmit: false
    timeout: 60
    properties:
      tags: >
        ["devicelab", "android", "linux"]
      task_name: platform_interaction_test

  - name: Linux_android platform_views_scroll_perf__timeline_summary
    recipe: devicelab/devicelab_drone
    presubmit: false
    timeout: 60
    properties:
      tags: >
        ["devicelab", "android", "linux"]
      task_name: platform_views_scroll_perf__timeline_summary

  - name: Linux_samsung_s10 platform_views_scroll_perf__timeline_summary
    recipe: devicelab/devicelab_drone
    presubmit: false
    timeout: 60
    properties:
      tags: >
        ["devicelab", "android", "linux", "samsung", "s10"]
      task_name: platform_views_scroll_perf__timeline_summary

  - name: Linux_android platform_view__start_up
    recipe: devicelab/devicelab_drone
    presubmit: false
    timeout: 60
    properties:
      tags: >
        ["devicelab", "android", "linux"]
      task_name: platform_view__start_up

  - name: Linux_android routing_test
    recipe: devicelab/devicelab_drone
    presubmit: false
    timeout: 60
    properties:
      tags: >
        ["devicelab", "android", "linux"]
      task_name: routing_test

  - name: Linux_android spell_check_test
    bringup: true
    recipe: devicelab/devicelab_drone
    presubmit: false
    timeout: 60
    properties:
      tags: >
        ["devicelab", "android", "linux"]
      task_name: spell_check_test

  - name: Linux_android service_extensions_test
    recipe: devicelab/devicelab_drone
    presubmit: false
    timeout: 60
    properties:
      tags: >
        ["devicelab", "android", "linux"]
      task_name: service_extensions_test

  - name: Linux_android textfield_perf__e2e_summary
    recipe: devicelab/devicelab_drone
    presubmit: false
    timeout: 60
    properties:
      tags: >
        ["devicelab", "android", "linux"]
      task_name: textfield_perf__e2e_summary

  - name: Linux_samsung_s10 textfield_perf__timeline_summary
    recipe: devicelab/devicelab_drone
    presubmit: false
    timeout: 60
    properties:
      tags: >
        ["devicelab", "android", "linux", "samsung", "s10"]
      task_name: textfield_perf__timeline_summary

  - name: Linux_android tiles_scroll_perf__timeline_summary
    recipe: devicelab/devicelab_drone
    presubmit: false
    timeout: 60
    properties:
      tags: >
        ["devicelab","android","linux"]
      task_name: tiles_scroll_perf__timeline_summary
      dependencies: >-
        [
          {"dependency": "open_jdk", "version": "version:11"}
        ]

  - name: Linux_android web_size__compile_test
    recipe: devicelab/devicelab_drone
    presubmit: false
    timeout: 60
    properties:
      tags: >
        ["devicelab", "android", "linux"]
      task_name: web_size__compile_test

  - name: Linux_android opacity_peephole_one_rect_perf__e2e_summary
    recipe: devicelab/devicelab_drone
    presubmit: false
    timeout: 60
    properties:
      tags: >
        ["devicelab", "android", "linux"]
      task_name: opacity_peephole_one_rect_perf__e2e_summary

  - name: Linux_android opacity_peephole_col_of_rows_perf__e2e_summary
    recipe: devicelab/devicelab_drone
    presubmit: false
    timeout: 60
    properties:
      tags: >
        ["devicelab", "android", "linux"]
      task_name: opacity_peephole_col_of_rows_perf__e2e_summary

  - name: Linux_android opacity_peephole_opacity_of_grid_perf__e2e_summary
    recipe: devicelab/devicelab_drone
    presubmit: false
    timeout: 60
    properties:
      tags: >
        ["devicelab", "android", "linux"]
      task_name: opacity_peephole_opacity_of_grid_perf__e2e_summary

  - name: Linux_android opacity_peephole_grid_of_opacity_perf__e2e_summary
    recipe: devicelab/devicelab_drone
    presubmit: false
    timeout: 60
    properties:
      tags: >
        ["devicelab", "android", "linux"]
      task_name: opacity_peephole_grid_of_opacity_perf__e2e_summary

  - name: Linux_android opacity_peephole_fade_transition_text_perf__e2e_summary
    recipe: devicelab/devicelab_drone
    presubmit: false
    timeout: 60
    properties:
      tags: >
        ["devicelab", "android", "linux"]
      task_name: opacity_peephole_fade_transition_text_perf__e2e_summary

  - name: Linux_android opacity_peephole_grid_of_alpha_savelayers_perf__e2e_summary
    recipe: devicelab/devicelab_drone
    presubmit: false
    timeout: 60
    properties:
      tags: >
        ["devicelab", "android", "linux"]
      task_name: opacity_peephole_grid_of_alpha_savelayers_perf__e2e_summary

  - name: Linux_android opacity_peephole_col_of_alpha_savelayer_rows_perf__e2e_summary
    recipe: devicelab/devicelab_drone
    presubmit: false
    timeout: 60
    properties:
      tags: >
        ["devicelab", "android", "linux"]
      task_name: opacity_peephole_col_of_alpha_savelayer_rows_perf__e2e_summary

  - name: Linux_android gradient_dynamic_perf__e2e_summary
    recipe: devicelab/devicelab_drone
    presubmit: false
    timeout: 60
    properties:
      tags: >
        ["devicelab", "android", "linux"]
      task_name: gradient_dynamic_perf__e2e_summary

  - name: Linux_android gradient_consistent_perf__e2e_summary
    recipe: devicelab/devicelab_drone
    presubmit: false
    timeout: 60
    properties:
      tags: >
        ["devicelab", "android", "linux"]
      task_name: gradient_consistent_perf__e2e_summary

  - name: Linux_android gradient_static_perf__e2e_summary
    recipe: devicelab/devicelab_drone
    presubmit: false
    timeout: 60
    properties:
      tags: >
        ["devicelab", "android", "linux"]
      task_name: gradient_static_perf__e2e_summary

  - name: Linux_android android_choreographer_do_frame_test
    recipe: devicelab/devicelab_drone
    presubmit: false
    timeout: 60
    properties:
      tags: >
        ["devicelab", "android", "linux"]
      task_name: android_choreographer_do_frame_test

  - name: Staging_build_linux analyze
    presubmit: false
    bringup: true
    recipe: flutter/flutter
    timeout: 60
    properties:
      ignore_flakiness: "true"
      tags: >
        ["framework","hostonly","linux"]
      validation: analyze
      validation_name: Analyze

  - name: Staging_build_linux framework_tests_misc
    presubmit: false
    bringup: true
    recipe: flutter/flutter_drone
    timeout: 60
    properties:
      ignore_flakiness: "true"
      dependencies: >-
        [
          {"dependency": "goldctl", "version": "git_revision:3a77d0b12c697a840ca0c7705208e8622dc94603"},
          {"dependency": "clang", "version": "git_revision:5d5aba78dbbee75508f01bcaa69aedb2ab79065a"},
          {"dependency": "cmake", "version": "version:3.16.1"},
          {"dependency": "ninja", "version": "version:1.9.0"},
          {"dependency": "open_jdk", "version": "version:11"},
          {"dependency": "android_sdk", "version": "version:33v6"}
        ]
      shard: framework_tests
      subshard: misc
      tags: >
        ["framework", "hostonly", "shard", "linux"]
    runIf:
      - dev/
      - packages/flutter/
      - packages/flutter_driver/
      - packages/integration_test/
      - packages/flutter_localizations/
      - packages/fuchsia_remote_debug_protocol/
      - packages/flutter_test/
      - packages/flutter_goldens/
      - packages/flutter_tools/
      - bin/
      - .ci.yaml

  - name: Mac basic_material_app_macos__compile
    presubmit: false
    recipe: devicelab/devicelab_drone
    timeout: 60
    properties:
      dependencies: >-
        [
          {"dependency": "xcode", "version": "14a5294e"}
        ]
      tags: >
        ["devicelab", "hostonly", "mac"]
      task_name: basic_material_app_macos__compile

  - name: Mac build_ios_framework_module_test
    recipe: devicelab/devicelab_drone
    timeout: 60
    properties:
      dependencies: >-
        [
          {"dependency": "xcode", "version": "14a5294e"},
          {"dependency": "gems", "version": "v3.3.14"}
        ]
      tags: >
        ["devicelab", "hostonly", "mac"]
      task_name: build_ios_framework_module_test
    runIf:
      - dev/**
      - packages/flutter_tools/**
      - bin/**
      - .ci.yaml

  - name: Mac_arm64_ios build_ios_framework_module_test
    recipe: devicelab/devicelab_drone
    presubmit: false
    timeout: 60
    properties:
      tags: >
        ["devicelab", "ios", "mac", "arm64"]
      task_name: build_ios_framework_module_test
    runIf:
      - dev/**
      - packages/flutter_tools/**
      - bin/**
      - .ci.yaml

  - name: Mac build_tests_1_4
    recipe: flutter/flutter_drone
    timeout: 60
    properties:
      add_recipes_cq: "true"
      cpu: x86 # https://github.com/flutter/flutter/issues/110113
      dependencies: >-
        [
          {"dependency": "android_sdk", "version": "version:33v6"},
          {"dependency": "chrome_and_driver", "version": "version:98.1"},
          {"dependency": "open_jdk", "version": "version:11"},
          {"dependency": "xcode", "version": "14a5294e"},
          {"dependency": "gems", "version": "v3.3.14"},
          {"dependency": "goldctl", "version": "git_revision:3a77d0b12c697a840ca0c7705208e8622dc94603"}
        ]
      shard: build_tests
      subshard: "1_4"
      tags: >
        ["framework", "hostonly", "shard", "mac"]

  - name: Mac build_tests_2_4
    recipe: flutter/flutter_drone
    timeout: 60
    properties:
      add_recipes_cq: "true"
      cpu: x86 # https://github.com/flutter/flutter/issues/110113
      dependencies: >-
        [
          {"dependency": "android_sdk", "version": "version:33v6"},
          {"dependency": "chrome_and_driver", "version": "version:98.1"},
          {"dependency": "open_jdk", "version": "version:11"},
          {"dependency": "xcode", "version": "14a5294e"},
          {"dependency": "gems", "version": "v3.3.14"},
          {"dependency": "goldctl", "version": "git_revision:3a77d0b12c697a840ca0c7705208e8622dc94603"}
        ]
      shard: build_tests
      subshard: "2_4"
      tags: >
        ["framework", "hostonly", "shard", "mac"]

  - name: Mac build_tests_3_4
    recipe: flutter/flutter_drone
    timeout: 60
    properties:
      add_recipes_cq: "true"
      cpu: x86 # https://github.com/flutter/flutter/issues/110113
      dependencies: >-
        [
          {"dependency": "android_sdk", "version": "version:33v6"},
          {"dependency": "chrome_and_driver", "version": "version:98.1"},
          {"dependency": "open_jdk", "version": "version:11"},
          {"dependency": "xcode", "version": "14a5294e"},
          {"dependency": "gems", "version": "v3.3.14"},
          {"dependency": "goldctl", "version": "git_revision:3a77d0b12c697a840ca0c7705208e8622dc94603"}
        ]
      shard: build_tests
      subshard: "3_4"
      tags: >
        ["framework", "hostonly", "shard", "mac"]

  - name: Mac build_tests_4_4
    recipe: flutter/flutter_drone
    timeout: 60
    properties:
      add_recipes_cq: "true"
      cpu: x86 # https://github.com/flutter/flutter/issues/110113
      dependencies: >-
        [
          {"dependency": "android_sdk", "version": "version:33v6"},
          {"dependency": "chrome_and_driver", "version": "version:98.1"},
          {"dependency": "open_jdk", "version": "version:11"},
          {"dependency": "xcode", "version": "14a5294e"},
          {"dependency": "gems", "version": "v3.3.14"},
          {"dependency": "goldctl", "version": "git_revision:3a77d0b12c697a840ca0c7705208e8622dc94603"}
        ]
      shard: build_tests
      subshard: "4_4"
      tags: >
        ["framework", "hostonly", "shard", "mac"]

  - name: Mac complex_layout_macos__compile
    presubmit: false
    recipe: devicelab/devicelab_drone
    timeout: 60
    properties:
      dependencies: >-
        [
          {"dependency": "xcode", "version": "14a5294e"},
          {"dependency": "gems", "version": "v3.3.14"}
        ]
      tags: >
        ["devicelab", "hostonly", "mac"]
      task_name: complex_layout_macos__compile

  - name: Mac complex_layout_macos__start_up
    recipe: devicelab/devicelab_drone
    presubmit: false
    timeout: 60
    properties:
      dependencies: >-
        [
          {"dependency": "xcode", "version": "14a5294e"},
          {"dependency": "gems", "version": "v3.3.14"}
        ]
      tags: >
        ["devicelab", "hostonly", "mac"]
      task_name: complex_layout_macos__start_up

  - name: Mac customer_testing
    enabled_branches:
      - master
    recipe: flutter/flutter
    timeout: 60
    properties:
      add_recipes_cq: "true"
      validation: customer_testing
      validation_name: Customer testing
      tags: >
        ["framework", "hostonly", "mac"]

  - name: Mac dart_plugin_registry_test
    recipe: devicelab/devicelab_drone
    timeout: 60
    properties:
      dependencies: >-
        [
          {"dependency": "xcode", "version": "14a5294e"},
          {"dependency": "gems", "version": "v3.3.14"}
        ]
      tags: >
        ["devicelab", "hostonly", "mac"]
      task_name: dart_plugin_registry_test
    runIf:
      - dev/**
      - packages/flutter_tools/**
      - bin/**
      - .ci.yaml

  - name: Mac flutter_gallery_macos__compile
    presubmit: false
    recipe: devicelab/devicelab_drone
    timeout: 60
    properties:
      dependencies: >-
        [
          {"dependency": "xcode", "version": "14a5294e"},
          {"dependency": "gems", "version": "v3.3.14"}
        ]
      tags: >
        ["devicelab", "hostonly", "mac"]
      task_name: flutter_gallery_macos__compile

  - name: Mac flutter_gallery_macos__start_up
    presubmit: false
    recipe: devicelab/devicelab_drone
    timeout: 60
    properties:
      dependencies: >-
        [
          {"dependency": "xcode", "version": "14a5294e"},
          {"dependency": "gems", "version": "v3.3.14"}
        ]
      tags: >
        ["devicelab", "hostonly", "mac"]
      task_name: flutter_gallery_macos__start_up

  - name: Mac flutter_view_macos__start_up
    presubmit: false
    recipe: devicelab/devicelab_drone
    timeout: 60
    properties:
      dependencies: >-
        [
          {"dependency": "xcode", "version": "14a5294e"}
        ]
      tags: >
        ["devicelab", "hostonly", "mac"]
      task_name: flutter_view_macos__start_up

  - name: Mac framework_tests_libraries
    recipe: flutter/flutter_drone
    timeout: 60
    properties:
      dependencies: >-
        [
          {"dependency": "goldctl", "version": "git_revision:3a77d0b12c697a840ca0c7705208e8622dc94603"}
        ]
      shard: framework_tests
      subshard: libraries
      tags: >
        ["framework", "hostonly", "shard", "mac"]
    runIf:
      - dev/**
      - packages/flutter/**
      - packages/flutter_driver/**
      - packages/integration_test/**
      - packages/flutter_localizations/**
      - packages/fuchsia_remote_debug_protocol/**
      - packages/flutter_test/**
      - packages/flutter_goldens/**
      - packages/flutter_tools/**
      - bin/**
      - .ci.yaml

  - name: Mac framework_tests_misc
    recipe: flutter/flutter_drone
    timeout: 60
    properties:
      dependencies: >-
        [
          {"dependency": "goldctl", "version": "git_revision:3a77d0b12c697a840ca0c7705208e8622dc94603"},
          {"dependency": "xcode", "version": "14a5294e"},
          {"dependency": "gems", "version": "v3.3.14"},
          {"dependency": "open_jdk", "version": "version:11"},
          {"dependency": "android_sdk", "version": "version:33v6"}
        ]
      shard: framework_tests
      subshard: misc
      tags: >
        ["framework", "hostonly", "shard", "mac"]
    runIf:
      - dev/**
      - packages/flutter/**
      - packages/flutter_driver/**
      - packages/integration_test/**
      - packages/flutter_localizations/**
      - packages/fuchsia_remote_debug_protocol/**
      - packages/flutter_test/**
      - packages/flutter_goldens/**
      - packages/flutter_tools/**
      - bin/**
      - .ci.yaml

  - name: Mac framework_tests_widgets
    recipe: flutter/flutter_drone
    timeout: 60
    properties:
      dependencies: >-
        [
          {"dependency": "goldctl", "version": "git_revision:3a77d0b12c697a840ca0c7705208e8622dc94603"}
        ]
      shard: framework_tests
      subshard: widgets
      tags: >
        ["framework", "hostonly", "shard", "mac"]
    runIf:
      - dev/**
      - packages/flutter/**
      - packages/flutter_driver/**
      - packages/integration_test/**
      - packages/flutter_localizations/**
      - packages/fuchsia_remote_debug_protocol/**
      - packages/flutter_test/**
      - packages/flutter_goldens/**
      - packages/flutter_tools/**
      - bin/**
      - .ci.yaml

  - name: Mac gradle_plugin_bundle_test
    recipe: devicelab/devicelab_drone
    timeout: 60
    properties:
      dependencies: >-
        [
          {"dependency": "android_sdk", "version": "version:33v6"},
          {"dependency": "open_jdk", "version": "version:11"}
        ]
      tags: >
        ["devicelab", "hostonly", "mac"]
      task_name: gradle_plugin_bundle_test
    runIf:
      - dev/**
      - bin/**
      - .ci.yaml

  - name: Mac hello_world_macos__compile
    presubmit: false
    recipe: devicelab/devicelab_drone
    timeout: 60
    properties:
      dependencies: >-
        [
          {"dependency": "xcode", "version": "14a5294e"}
        ]
      tags: >
        ["devicelab", "hostonly", "mac"]
      task_name: hello_world_macos__compile

  - name: Mac integration_ui_test_test_macos
    bringup: true
    recipe: devicelab/devicelab_drone
    presubmit: false
    timeout: 60
    properties:
      dependencies: >-
        [
          {"dependency": "xcode", "version": "14a5294e"},
          {"dependency": "gems", "version": "v3.3.14"}
        ]
      tags: >
        ["devicelab", "mac"]
      task_name: integration_ui_test_test_macos

  - name: Mac module_custom_host_app_name_test
    recipe: devicelab/devicelab_drone
    timeout: 60
    properties:
      dependencies: >-
        [
          {"dependency": "android_sdk", "version": "version:33v6"},
          {"dependency": "open_jdk", "version": "version:11"}
        ]
      tags: >
        ["devicelab", "hostonly", "mac"]
      task_name: module_custom_host_app_name_test
    runIf:
      - dev/**
      - packages/flutter_tools/**
      - bin/**
      - .ci.yaml

  - name: Mac module_host_with_custom_build_test
    recipe: devicelab/devicelab_drone
    timeout: 60
    properties:
      dependencies: >-
        [
          {"dependency": "android_sdk", "version": "version:33v6"},
          {"dependency": "open_jdk", "version": "version:11"}
        ]
      tags: >
        ["devicelab", "hostonly", "mac"]
      task_name: module_host_with_custom_build_test
    runIf:
      - dev/**
      - packages/flutter_tools/**
      - bin/**
      - .ci.yaml

  - name: Mac module_test
    recipe: devicelab/devicelab_drone
    timeout: 60
    properties:
      dependencies: >-
        [
          {"dependency": "android_sdk", "version": "version:33v6"},
          {"dependency": "open_jdk", "version": "version:11"}
        ]
      tags: >
        ["devicelab", "hostonly", "mac"]
      task_name: module_test
    runIf:
      - dev/**
      - packages/flutter_tools/**
      - bin/**
      - .ci.yaml

  - name: Mac module_test_ios
    recipe: devicelab/devicelab_drone
    timeout: 60
    properties:
      cpu: x86 # Codesigning fails on ARM https://github.com/flutter/flutter/issues/112033
      dependencies: >-
        [
          {"dependency": "xcode", "version": "14a5294e"},
          {"dependency": "gems", "version": "v3.3.14"}
        ]
      tags: >
        ["devicelab", "hostonly", "mac"]
      task_name: module_test_ios
    runIf:
      - dev/**
      - packages/flutter_tools/**
      - bin/**
      - .ci.yaml

  - name: Mac_arm64_ios module_test_ios
    recipe: devicelab/devicelab_drone
    presubmit: false
    timeout: 60
    properties:
      tags: >
        ["devicelab", "ios", "mac", "arm64"]
      task_name: module_test_ios
    runIf:
      - dev/**
      - packages/flutter_tools/**
      - bin/**
      - .ci.yaml

  - name: Mac platform_view_macos__start_up
    presubmit: false
    recipe: devicelab/devicelab_drone
    timeout: 60
    properties:
      dependencies: >-
        [
          {"dependency": "xcode", "version": "14a5294e"}
        ]
      tags: >
        ["devicelab", "hostonly", "mac"]
      task_name: platform_view_macos__start_up

  - name: Mac plugin_dependencies_test
    recipe: devicelab/devicelab_drone
    timeout: 60
    properties:
      dependencies: >-
        [
          {"dependency": "android_sdk", "version": "version:33v6"},
          {"dependency": "open_jdk", "version": "version:11"},
          {"dependency": "xcode", "version": "14a5294e"},
          {"dependency": "gems", "version": "v3.3.14"}
        ]
      tags: >
        ["devicelab", "hostonly", "mac"]
      task_name: plugin_dependencies_test
    runIf:
      - dev/**
      - packages/flutter_tools/**
      - bin/**
      - .ci.yaml

  - name: Mac plugin_lint_mac
    recipe: devicelab/devicelab_drone
    timeout: 60
    properties:
      dependencies: >-
        [
          {"dependency": "xcode", "version": "14a5294e"},
          {"dependency": "gems", "version": "v3.3.14"}
        ]
      tags: >
        ["devicelab", "hostonly", "mac"]
      task_name: plugin_lint_mac
    runIf:
      - dev/**
      - packages/flutter_tools/**
      - packages/integration_test/**
      - bin/**
      - .ci.yaml

  - name: Mac_arm64_ios plugin_lint_mac
    recipe: devicelab/devicelab_drone
    presubmit: false
    timeout: 60
    properties:
      tags: >
        ["devicelab", "ios", "mac", "arm64"]
      task_name: plugin_lint_mac
    runIf:
      - dev/**
      - packages/flutter_tools/**
      - packages/integration_test/**
      - bin/**
      - .ci.yaml

  - name: Mac plugin_test
    recipe: devicelab/devicelab_drone
    timeout: 60
    properties:
      dependencies: >-
        [
          {"dependency": "android_sdk", "version": "version:33v6"},
          {"dependency": "open_jdk", "version": "version:11"}
        ]
      tags: >
        ["devicelab", "hostonly", "mac"]
      task_name: plugin_test
    runIf:
      - dev/**
      - packages/flutter_tools/**
      - bin/**
      - .ci.yaml

  - name: Mac plugin_test_ios
    recipe: devicelab/devicelab_drone
    timeout: 60
    properties:
      dependencies: >-
        [
          {"dependency": "xcode", "version": "14a5294e"},
          {"dependency": "gems", "version": "v3.3.14"}
        ]
      tags: >
        ["devicelab", "hostonly", "mac"]
      task_name: plugin_test_ios
    runIf:
      - dev/**
      - packages/flutter_tools/**
      - bin/**
      - .ci.yaml

  - name: Mac_x64 tool_host_cross_arch_tests
    recipe: flutter/flutter_drone
    timeout: 60
    properties:
      dependencies: >-
        [
          {"dependency": "xcode", "version": "14a5294e"},
          {"dependency": "gems", "version": "v3.3.14"}
        ]
      shard: tool_host_cross_arch_tests
      tags: >
        ["framework", "hostonly", "shard", "mac"]
      test_timeout_secs: "2700"
    runIf:
      - dev/**
      - packages/flutter_tools/**
      - bin/**
      - .ci.yaml

  - name: Mac_arm64 tool_host_cross_arch_tests
    bringup: true # Mac_arm64 variant https://github.com/flutter/flutter/pull/109889
    recipe: flutter/flutter_drone
    timeout: 60
    properties:
      ignore_flakiness: "true"
      cpu: arm64
      dependencies: >-
        [
          {"dependency": "xcode", "version": "14a5294e"},
          {"dependency": "gems", "version": "v3.3.14"}
        ]
      shard: tool_host_cross_arch_tests
      tags: >
        ["framework", "hostonly", "shard", "mac"]
      test_timeout_secs: "2700"
    runIf:
      - dev/**
      - packages/flutter_tools/**
      - bin/**
      - .ci.yaml

  - name: Mac tool_integration_tests_1_4
    recipe: flutter/flutter_drone
    timeout: 60
    properties:
      add_recipes_cq: "true"
      cpu: x86 # https://github.com/flutter/flutter/issues/110113
      dependencies: >-
        [
          {"dependency": "android_sdk", "version": "version:33v6"},
          {"dependency": "chrome_and_driver", "version": "version:98.1"},
          {"dependency": "open_jdk", "version": "version:11"},
          {"dependency": "xcode", "version": "14a5294e"},
          {"dependency": "gems", "version": "v3.3.14"},
          {"dependency": "goldctl", "version": "git_revision:3a77d0b12c697a840ca0c7705208e8622dc94603"}
        ]
      shard: tool_integration_tests
      subshard: "1_4"
      tags: >
        ["framework", "hostonly", "shard", "mac"]
      test_timeout_secs: "2700"
    runIf:
      - dev/**
      - packages/flutter_tools/**
      - bin/**
      - .ci.yaml

  - name: Mac tool_integration_tests_2_4
    recipe: flutter/flutter_drone
    timeout: 60
    properties:
      add_recipes_cq: "true"
      cpu: x86 # https://github.com/flutter/flutter/issues/110113
      dependencies: >-
        [
          {"dependency": "android_sdk", "version": "version:33v6"},
          {"dependency": "chrome_and_driver", "version": "version:98.1"},
          {"dependency": "open_jdk", "version": "version:11"},
          {"dependency": "xcode", "version": "14a5294e"},
          {"dependency": "gems", "version": "v3.3.14"},
          {"dependency": "goldctl", "version": "git_revision:3a77d0b12c697a840ca0c7705208e8622dc94603"}
        ]
      shard: tool_integration_tests
      subshard: "2_4"
      tags: >
        ["framework", "hostonly", "shard", "mac"]
      test_timeout_secs: "2700"
    runIf:
      - dev/**
      - packages/flutter_tools/**
      - bin/**
      - .ci.yaml

  - name: Mac tool_integration_tests_3_4
    recipe: flutter/flutter_drone
    timeout: 60
    properties:
      add_recipes_cq: "true"
      cpu: x86 # https://github.com/flutter/flutter/issues/110113
      dependencies: >-
        [
          {"dependency": "android_sdk", "version": "version:33v6"},
          {"dependency": "chrome_and_driver", "version": "version:98.1"},
          {"dependency": "open_jdk", "version": "version:11"},
          {"dependency": "xcode", "version": "14a5294e"},
          {"dependency": "gems", "version": "v3.3.14"},
          {"dependency": "goldctl", "version": "git_revision:3a77d0b12c697a840ca0c7705208e8622dc94603"}
        ]
      shard: tool_integration_tests
      subshard: "3_4"
      tags: >
        ["framework", "hostonly", "shard", "mac"]
      test_timeout_secs: "2700"
    runIf:
      - dev/**
      - packages/flutter_tools/**
      - bin/**
      - .ci.yaml

  - name: Mac tool_integration_tests_4_4
    recipe: flutter/flutter_drone
    timeout: 60
    properties:
      add_recipes_cq: "true"
      cpu: x86 # https://github.com/flutter/flutter/issues/110113
      dependencies: >-
        [
          {"dependency": "android_sdk", "version": "version:33v6"},
          {"dependency": "chrome_and_driver", "version": "version:98.1"},
          {"dependency": "open_jdk", "version": "version:11"},
          {"dependency": "xcode", "version": "14a5294e"},
          {"dependency": "gems", "version": "v3.3.14"},
          {"dependency": "goldctl", "version": "git_revision:3a77d0b12c697a840ca0c7705208e8622dc94603"}
        ]
      shard: tool_integration_tests
      subshard: "4_4"
      tags: >
        ["framework", "hostonly", "shard", "mac"]
      test_timeout_secs: "2700"
    runIf:
      - dev/**
      - packages/flutter_tools/**
      - bin/**
      - .ci.yaml

  - name: Mac tool_tests_commands
    recipe: flutter/flutter_drone
    timeout: 60
    properties:
      add_recipes_cq: "true"
      dependencies: >-
        [
          {"dependency": "android_sdk", "version": "version:33v6"},
          {"dependency": "open_jdk", "version": "version:11"}
        ]
      shard: tool_tests
      subshard: commands
      tags: >
        ["framework", "hostonly", "shard", "mac"]

  - name: Mac tool_tests_general
    recipe: flutter/flutter_drone
    timeout: 60
    properties:
      add_recipes_cq: "true"
      dependencies: >-
        [
          {"dependency": "android_sdk", "version": "version:33v6"},
          {"dependency": "open_jdk", "version": "version:11"}
        ]
      shard: tool_tests
      subshard: general
      tags: >
        ["framework", "hostonly", "shard", "mac"]
    runIf:
      - dev/**
      - packages/flutter_tools/**
      - bin/**
      - .ci.yaml

  - name: Mac_x64 verify_binaries_codesigned
    enabled_branches:
      - flutter-\d+\.\d+-candidate\.\d+
    recipe: flutter/flutter
    timeout: 60
    properties:
      dependencies: >-
        [
          {"dependency": "xcode", "version": "14a5294e"}
        ]
      tags: >
        ["framework", "hostonly", "shard", "mac"]
      validation: verify_binaries_codesigned
      validation_name: Verify x64 binaries codesigned

  - name: Mac_arm64 verify_binaries_codesigned
    enabled_branches:
      - flutter-\d+\.\d+-candidate\.\d+
    recipe: flutter/flutter
    timeout: 60
    properties:
      dependencies: >-
        [
          {"dependency": "xcode", "version": "14a5294e"}
        ]
      tags: >
        ["framework", "hostonly", "shard", "mac"]
      validation: verify_binaries_codesigned
      validation_name: Verify arm64 binaries codesigned

  - name: Mac web_tool_tests
    recipe: flutter/flutter_drone
    timeout: 60
    properties:
      cpu: x86 # https://github.com/flutter/flutter/issues/110113
      dependencies: >-
        [
          {"dependency": "android_sdk", "version": "version:33v6"},
          {"dependency": "chrome_and_driver", "version": "version:98.1"},
          {"dependency": "open_jdk", "version": "version:11"},
          {"dependency": "goldctl", "version": "git_revision:3a77d0b12c697a840ca0c7705208e8622dc94603"}
        ]
      shard: web_tool_tests
      subshard: "1_1"
      tags: >
        ["framework", "hostonly", "shard", "mac"]
    runIf:
      - dev/**
      - packages/flutter_tools/**
      - bin/**
      - .ci.yaml

  - name: Mac_android entrypoint_dart_registrant
    recipe: devicelab/devicelab_drone
    timeout: 60
    properties:
      tags: >
        ["devicelab", "android", "mac"]
      task_name: entrypoint_dart_registrant
    runIf:
      - dev/**
      - packages/flutter_tools/**
      - bin/**
      - .ci.yaml

  - name: Mac_android hello_world_android__compile
    recipe: devicelab/devicelab_drone
    presubmit: false
    timeout: 60
    properties:
      tags: >
        ["devicelab", "android", "mac"]
      task_name: hello_world_android__compile

  - name: Mac_arm64_android hello_world_android__compile
    recipe: devicelab/devicelab_drone
    presubmit: false
    timeout: 60
    properties:
      tags: >
        ["devicelab", "android", "mac", "arm64"]
      task_name: hello_world_android__compile

  - name: Mac_android hot_mode_dev_cycle__benchmark
    recipe: devicelab/devicelab_drone
    presubmit: false
    timeout: 60
    properties:
      tags: >
        ["devicelab", "android", "mac"]
      task_name: hot_mode_dev_cycle__benchmark

  - name: Mac_android integration_test_test
    recipe: devicelab/devicelab_drone
    presubmit: false
    timeout: 60
    properties:
      tags: >
        ["devicelab", "android", "mac"]
      task_name: integration_test_test

  - name: Mac_arm64_android integration_test_test
    recipe: devicelab/devicelab_drone
    presubmit: false
    timeout: 60
    properties:
      tags: >
        ["devicelab", "android", "mac", "arm64"]
      task_name: integration_test_test

  - name: Mac_android integration_ui_frame_number
    recipe: devicelab/devicelab_drone
    presubmit: false
    timeout: 60
    properties:
      tags: >
        ["devicelab", "android", "mac"]
      task_name: integration_ui_frame_number

  - name: Mac_android microbenchmarks
    recipe: devicelab/devicelab_drone
    presubmit: false
    timeout: 60
    properties:
      tags: >
        ["devicelab", "android", "mac"]
      task_name: microbenchmarks

  - name: Mac_android run_release_test
    recipe: devicelab/devicelab_drone
    presubmit: false
    runIf:
      - dev/**
    timeout: 60
    properties:
      tags: >
        ["devicelab", "android", "mac"]
      task_name: run_release_test

  - name: Mac_arm64_android run_release_test
    recipe: devicelab/devicelab_drone
    presubmit: false
    runIf:
      - dev/**
    timeout: 60
    properties:
      tags: >
        ["devicelab", "android", "mac", "arm64"]
      task_name: run_release_test

  - name: Mac_ios animation_with_microtasks_perf_ios__timeline_summary
    recipe: devicelab/devicelab_drone
    presubmit: false
    timeout: 60
    properties:
      tags: >
        ["devicelab", "ios", "mac"]
      task_name: animation_with_microtasks_perf_ios__timeline_summary

  - name: Mac_ios backdrop_filter_perf_ios__timeline_summary
    recipe: devicelab/devicelab_drone
    presubmit: false
    timeout: 60
    properties:
      tags: >
        ["devicelab", "ios", "mac"]
      task_name: backdrop_filter_perf_ios__timeline_summary

  - name: Mac_ios backdrop_filter_perf_impeller_ios__timeline_summary
    recipe: devicelab/devicelab_drone
    presubmit: false
    timeout: 60
    properties:
      tags: >
        ["devicelab", "ios", "mac"]
      task_name: backdrop_filter_perf_impeller_ios__timeline_summary

  - name: Mac_ios basic_material_app_ios__compile
    recipe: devicelab/devicelab_drone
    presubmit: false
    timeout: 60
    properties:
      tags: >
        ["devicelab", "ios", "mac"]
      task_name: basic_material_app_ios__compile

  - name: Mac_ios channels_integration_test_ios
    recipe: devicelab/devicelab_drone
    presubmit: false
    timeout: 60
    properties:
      tags: >
        ["devicelab", "ios", "mac"]
      task_name: channels_integration_test_ios

  - name: Mac_ios complex_layout_ios__compile
    recipe: devicelab/devicelab_drone
    presubmit: false
    timeout: 60
    properties:
      tags: >
        ["devicelab", "ios", "mac"]
      task_name: complex_layout_ios__compile

  - name: Mac_ios complex_layout_ios__start_up
    recipe: devicelab/devicelab_drone
    presubmit: false
    timeout: 60
    properties:
      tags: >
        ["devicelab", "ios", "mac"]
      task_name: complex_layout_ios__start_up

  - name: Mac_ios complex_layout_scroll_perf_ios__timeline_summary
    recipe: devicelab/devicelab_drone
    presubmit: false
    timeout: 60
    properties:
      tags: >
        ["devicelab", "ios", "mac"]
      task_name: complex_layout_scroll_perf_ios__timeline_summary

  - name: Mac_ios complex_layout_scroll_perf_bad_ios__timeline_summary
    recipe: devicelab/devicelab_drone
    presubmit: false
    bringup: true
    timeout: 60
    properties:
      tags: >
        ["devicelab", "ios", "mac"]
      task_name: complex_layout_scroll_perf_bad_ios__timeline_summary

  - name: Mac_ios complex_layout_scroll_perf_bad_impeller_ios__timeline_summary
    recipe: devicelab/devicelab_drone
    presubmit: false
    timeout: 60
    properties:
      tags: >
        ["devicelab", "ios", "mac"]
      task_name: complex_layout_scroll_perf_bad_impeller_ios__timeline_summary

  - name: Mac_ios complex_layout_scroll_perf_impeller_ios__timeline_summary
    recipe: devicelab/devicelab_drone
    presubmit: false
    timeout: 60
    properties:
      tags: >
        ["devicelab", "ios", "mac"]
      task_name: complex_layout_scroll_perf_impeller_ios__timeline_summary

  - name: Mac_ios color_filter_and_fade_perf_ios__e2e_summary
    recipe: devicelab/devicelab_drone
    presubmit: false
    timeout: 60
    properties:
      tags: >
        ["devicelab", "ios", "mac"]
      task_name: color_filter_and_fade_perf_ios__e2e_summary

  - name: Mac_ios color_filter_and_fade_perf_impeller_ios__e2e_summary
    recipe: devicelab/devicelab_drone
    presubmit: false
    timeout: 60
    properties:
      tags: >
        ["devicelab", "ios", "mac"]
      task_name: color_filter_and_fade_perf_impeller_ios__e2e_summary

  - name: Mac_ios imagefiltered_transform_animation_perf_ios__timeline_summary
    recipe: devicelab/devicelab_drone
    presubmit: false
    timeout: 60
    properties:
      tags: >
        ["devicelab", "ios", "mac"]
      task_name: imagefiltered_transform_animation_perf_ios__timeline_summary

  - name: Mac_ios imagefiltered_transform_animation_perf_impeller_ios__timeline_summary
    recipe: devicelab/devicelab_drone
    presubmit: false
    timeout: 60
    properties:
      tags: >
        ["devicelab", "ios", "mac"]
      task_name: imagefiltered_transform_animation_perf_impeller_ios__timeline_summary

  - name: Mac_ios external_ui_integration_test_ios
    bringup: true # Flaky https://github.com/flutter/flutter/issues/106806
    recipe: devicelab/devicelab_drone
    presubmit: false
    timeout: 60
    properties:
      tags: >
        ["devicelab", "ios", "mac"]
      task_name: external_ui_integration_test_ios
      ignore_flakiness: "true"

  - name: Mac_ios route_test_ios
    recipe: devicelab/devicelab_drone
    presubmit: false
    timeout: 60
    properties:
      tags: >
        ["devicelab", "ios", "mac"]
      task_name: route_test_ios

  - name: Mac_ios flavors_test_ios
    recipe: devicelab/devicelab_drone
    presubmit: false
    timeout: 60
    properties:
      tags: >
        ["devicelab", "ios", "mac"]
      task_name: flavors_test_ios

  - name: Mac_ios flutter_gallery_ios__compile
    recipe: devicelab/devicelab_drone
    presubmit: false
    timeout: 60
    properties:
      tags: >
        ["devicelab", "ios", "mac"]
      task_name: flutter_gallery_ios__compile

  - name: Mac_arm64_ios flutter_gallery_ios__compile
    recipe: devicelab/devicelab_drone
    presubmit: false
    timeout: 60
    properties:
      tags: >
        ["devicelab", "ios", "mac", "arm64"]
      task_name: flutter_gallery_ios__compile

  - name: Mac_ios flutter_gallery_ios__start_up
    recipe: devicelab/devicelab_drone
    presubmit: false
    timeout: 60
    properties:
      tags: >
        ["devicelab", "ios", "mac"]
      task_name: flutter_gallery_ios__start_up

  - name: Mac_ios flutter_view_ios__start_up
    recipe: devicelab/devicelab_drone
    presubmit: false
    timeout: 60
    properties:
      tags: >
        ["devicelab", "ios", "mac"]
      task_name: flutter_view_ios__start_up

  - name: Mac_ios hello_world_ios__compile
    recipe: devicelab/devicelab_drone
    presubmit: false
    timeout: 60
    properties:
      tags: >
        ["devicelab", "ios", "mac"]
      task_name: hello_world_ios__compile

  - name: Mac_arm64_ios hello_world_ios__compile
    recipe: devicelab/devicelab_drone
    presubmit: false
    timeout: 60
    properties:
      tags: >
        ["devicelab", "ios", "mac", "arm64"]
      task_name: hello_world_ios__compile

  - name: Mac_ios hot_mode_dev_cycle_macos_target__benchmark
    recipe: devicelab/devicelab_drone
    timeout: 60
    properties:
      tags: >
        ["devicelab", "ios", "mac"]
      task_name: hot_mode_dev_cycle_macos_target__benchmark
    runIf:
      - dev/**
      - .ci.yaml

  - name: Mac_arm64_ios hot_mode_dev_cycle_macos_target__benchmark
    recipe: devicelab/devicelab_drone
    presubmit: false
    timeout: 60
    properties:
      tags: >
        ["devicelab", "ios", "mac", "arm64"]
      task_name: hot_mode_dev_cycle_macos_target__benchmark
    runIf:
      - dev/**

  - name: Mac_ios integration_test_test_ios
    recipe: devicelab/devicelab_drone
    presubmit: false
    timeout: 60
    properties:
      tags: >
        ["devicelab", "ios", "mac"]
      task_name: integration_test_test_ios

  - name: Mac_ios integration_ui_ios_driver
    recipe: devicelab/devicelab_drone
    presubmit: false
    timeout: 60
    properties:
      tags: >
        ["devicelab", "ios", "mac"]
      task_name: integration_ui_ios_driver

  - name: Mac_ios integration_ui_ios_frame_number
    recipe: devicelab/devicelab_drone
    presubmit: false
    timeout: 60
    properties:
      tags: >
        ["devicelab", "ios", "mac"]
      task_name: integration_ui_ios_frame_number

  - name: Mac_ios integration_ui_ios_keyboard_resize
    recipe: devicelab/devicelab_drone
    presubmit: false
    timeout: 60
    properties:
      tags: >
        ["devicelab", "ios", "mac"]
      task_name: integration_ui_ios_keyboard_resize

  - name: Mac_ios integration_ui_ios_textfield
    recipe: devicelab/devicelab_drone
    presubmit: false
    timeout: 60
    properties:
      tags: >
        ["devicelab", "ios", "mac"]
      task_name: integration_ui_ios_textfield

  - name: Mac_ios ios_app_with_extensions_test
    recipe: devicelab/devicelab_drone
    presubmit: false
    timeout: 60
    properties:
      tags: >
        ["devicelab", "ios", "mac"]
      task_name: ios_app_with_extensions_test

  - name: Mac_arm64_ios ios_app_with_extensions_test
    recipe: devicelab/devicelab_drone
    presubmit: false
    timeout: 60
    properties:
      tags: >
        ["devicelab", "ios", "mac", "arm64"]
      task_name: ios_app_with_extensions_test

  - name: Mac_ios ios_content_validation_test
    recipe: devicelab/devicelab_drone
    presubmit: false
    timeout: 60
    properties:
      tags: >
        ["devicelab", "ios", "mac"]
      task_name: ios_content_validation_test

  - name: Mac_arm64_ios ios_content_validation_test
    recipe: devicelab/devicelab_drone
    presubmit: false
    timeout: 60
    properties:
      tags: >
        ["devicelab", "ios", "mac", "arm64"]
      task_name: ios_content_validation_test

  - name: Mac_ios ios_defines_test
    recipe: devicelab/devicelab_drone
    presubmit: false
    timeout: 60
    properties:
      tags: >
        ["devicelab", "ios", "mac"]
      task_name: ios_defines_test

  - name: Mac_ios ios_platform_view_tests
    recipe: devicelab/devicelab_drone
    presubmit: false
    timeout: 60
    properties:
      tags: >
        ["devicelab", "ios", "mac"]
      task_name: ios_platform_view_tests

  - name: Mac_ios large_image_changer_perf_ios
    recipe: devicelab/devicelab_drone
    presubmit: false
    timeout: 60
    properties:
      tags: >
        ["devicelab", "ios", "mac"]
      task_name: large_image_changer_perf_ios

  - name: Mac_ios macos_chrome_dev_mode
    recipe: devicelab/devicelab_drone
    presubmit: false
    timeout: 60
    properties:
      tags: >
        ["devicelab", "ios", "mac"]
      task_name: macos_chrome_dev_mode

  - name: Mac_arm64_ios macos_chrome_dev_mode
    recipe: devicelab/devicelab_drone
    presubmit: false
    timeout: 60
    properties:
      tags: >
        ["devicelab", "ios", "mac", "arm64"]
      task_name: macos_chrome_dev_mode

  - name: Mac_ios microbenchmarks_ios
    recipe: devicelab/devicelab_drone
    presubmit: false
    bringup: true # Flaky: https://github.com/flutter/flutter/issues/106753
    timeout: 60
    properties:
      tags: >
        ["devicelab", "ios", "mac"]
      task_name: microbenchmarks_ios

  - name: Mac_ios microbenchmarks_impeller_ios
    recipe: devicelab/devicelab_drone
    bringup: true # Flaky: https://github.com/flutter/flutter/issues/106753
    presubmit: false
    timeout: 60
    properties:
      tags: >
        ["devicelab", "ios", "mac"]
      task_name: microbenchmarks_impeller_ios

  - name: Mac_ios native_platform_view_ui_tests_ios
    recipe: devicelab/devicelab_drone
    presubmit: false
    timeout: 60
    properties:
      tags: >
        ["devicelab", "ios", "mac"]
      task_name: native_platform_view_ui_tests_ios

  - name: Mac_ios new_gallery_ios__transition_perf
    recipe: devicelab/devicelab_drone
    presubmit: false
    timeout: 60
    properties:
      tags: >
        ["devicelab", "ios", "mac"]
      task_name: new_gallery_ios__transition_perf

  - name: Mac_ios new_gallery_impeller_ios__transition_perf
    recipe: devicelab/devicelab_drone
    presubmit: false
    timeout: 60
    properties:
      tags: >
        ["devicelab", "ios", "mac"]
      task_name: new_gallery_impeller_ios__transition_perf

  - name: Mac_ios ios_picture_cache_complexity_scoring_perf__timeline_summary
    recipe: devicelab/devicelab_drone
    presubmit: false
    timeout: 60
    properties:
      tags: >
        ["devicelab", "ios", "mac"]
      task_name: ios_picture_cache_complexity_scoring_perf__timeline_summary

  - name: Mac_ios platform_channel_sample_test_ios
    recipe: devicelab/devicelab_drone
    presubmit: false
    timeout: 60
    properties:
      tags: >
        ["devicelab", "ios", "mac"]
      task_name: platform_channel_sample_test_ios

  - name: Mac_ios platform_channel_sample_test_swift
    recipe: devicelab/devicelab_drone
    presubmit: false
    timeout: 60
    properties:
      tags: >
        ["devicelab", "ios", "mac"]
      task_name: platform_channel_sample_test_swift

  - name: Mac_ios platform_channels_benchmarks_ios
    recipe: devicelab/devicelab_drone
    presubmit: false
    timeout: 60
    properties:
      tags: >
        ["devicelab", "ios", "mac"]
      task_name: platform_channels_benchmarks_ios

  - name: Mac_ios platform_interaction_test_ios
    recipe: devicelab/devicelab_drone
    presubmit: false
    timeout: 60
    properties:
      tags: >
        ["devicelab", "ios", "mac"]
      task_name: platform_interaction_test_ios

  - name: Mac_ios platform_view_ios__start_up
    recipe: devicelab/devicelab_drone
    presubmit: false
    timeout: 60
    properties:
      tags: >
        ["devicelab", "ios", "mac"]
      task_name: platform_view_ios__start_up

  - name: Mac_ios platform_views_scroll_perf_ios__timeline_summary
    recipe: devicelab/devicelab_drone
    presubmit: false
    timeout: 60
    properties:
      tags: >
        ["devicelab", "ios", "mac"]
      task_name: platform_views_scroll_perf_ios__timeline_summary

  - name: Mac_ios platform_views_scroll_perf_impeller_ios__timeline_summary
    recipe: devicelab/devicelab_drone
    presubmit: false
    timeout: 60
    properties:
      tags: >
        ["devicelab", "ios", "mac"]
      task_name: platform_views_scroll_perf_impeller_ios__timeline_summary

  - name: Mac_ios post_backdrop_filter_perf_ios__timeline_summary
    recipe: devicelab/devicelab_drone
    presubmit: false
    timeout: 60
    properties:
      tags: >
        ["devicelab", "ios", "mac"]
      task_name: post_backdrop_filter_perf_ios__timeline_summary

  - name: Mac_ios simple_animation_perf_ios
    recipe: devicelab/devicelab_drone
    presubmit: false
    timeout: 60
    properties:
      tags: >
        ["devicelab", "ios", "mac"]
      task_name: simple_animation_perf_ios

  - name: Mac_ios simple_animation_perf_impeller_ios
    recipe: devicelab/devicelab_drone
    presubmit: false
    timeout: 60
    properties:
      tags: >
        ["devicelab", "ios", "mac"]
      task_name: simple_animation_perf_impeller_ios

  - name: Mac_ios hot_mode_dev_cycle_ios__benchmark
    recipe: devicelab/devicelab_drone
    presubmit: false
    timeout: 60
    properties:
      tags: >
        ["devicelab", "ios", "mac"]
      task_name: hot_mode_dev_cycle_ios__benchmark

  - name: Mac_ios hot_mode_dev_cycle_ios_simulator
    recipe: devicelab/devicelab_drone
    presubmit: false
    timeout: 60
    properties:
      tags: >
        ["devicelab", "ios", "mac"]
      task_name: hot_mode_dev_cycle_ios_simulator

  - name: Mac_ios fullscreen_textfield_perf_ios__e2e_summary
    recipe: devicelab/devicelab_drone
    presubmit: false
    timeout: 60
    properties:
      tags: >
        ["devicelab", "ios", "mac"]
      task_name: fullscreen_textfield_perf_ios__e2e_summary

  - name: Mac_ios fullscreen_textfield_perf_impeller_ios__e2e_summary
    recipe: devicelab/devicelab_drone
    presubmit: false
    timeout: 60
    properties:
      tags: >
        ["devicelab", "ios", "mac"]
      task_name: fullscreen_textfield_perf_impeller_ios__e2e_summary

  - name: Mac_ios tiles_scroll_perf_ios__timeline_summary
    recipe: devicelab/devicelab_drone
    presubmit: false
    timeout: 60
    properties:
      tags: >
        ["devicelab", "ios", "mac"]
      task_name: tiles_scroll_perf_ios__timeline_summary

  - name: Mac_ios tiles_scroll_perf_impeller_ios__timeline_summary
    recipe: devicelab/devicelab_drone
    presubmit: false
    timeout: 60
    properties:
      tags: >
        ["devicelab", "ios", "mac"]
      task_name: tiles_scroll_perf_impeller_ios__timeline_summary

  - name: Mac_ios flutter_gallery__transition_perf_e2e_ios
    recipe: devicelab/devicelab_drone
    presubmit: false
    timeout: 60
    properties:
      tags: >
        ["devicelab", "ios", "mac"]
      task_name: flutter_gallery__transition_perf_e2e_ios

  - name: Mac_ios flutter_gallery__transition_perf_e2e_impeller_ios
    recipe: devicelab/devicelab_drone
    presubmit: false
    timeout: 60
    properties:
      tags: >
        ["devicelab", "ios", "mac"]
      task_name: flutter_gallery__transition_perf_e2e_impeller_ios

  - name: Mac_ios spell_check_test
    bringup: true
    recipe: devicelab/devicelab_drone
    presubmit: false
    timeout: 60
    properties:
      tags: >
        ["devicelab", "ios", "mac"]
      task_name: spell_check_test

  - name: Mac native_ui_tests_macos
    recipe: devicelab/devicelab_drone
    timeout: 60
    properties:
      dependencies: >-
        [
          {"dependency": "xcode", "version": "14a5294e"},
          {"dependency": "gems", "version": "v3.3.14"}
        ]
      tags: >
        ["devicelab", "hostonly", "mac"]
      task_name: native_ui_tests_macos
    runIf:
      - dev/**
      - packages/flutter_tools/**
      - bin/**
      - .ci.yaml

  - name: Mac channels_integration_test
    recipe: devicelab/devicelab_drone
    timeout: 60
    bringup: true
    properties:
      dependencies: >-
        [
          {"dependency": "xcode", "version": "14a5294e"},
          {"dependency": "gems", "version": "v3.3.14"}
        ]
      tags: >
        ["devicelab", "hostonly", "mac"]
      task_name: channels_integration_test_macos
    runIf:
      - dev/**
      - packages/flutter_tools/**
      - bin/**
      - .ci.yaml

  - name: Mac run_release_test_macos
    recipe: devicelab/devicelab_drone
    timeout: 60
    properties:
      dependencies: >-
        [
          {"dependency": "xcode", "version": "14a5294e"},
          {"dependency": "gems", "version": "v3.3.14"}
        ]
      tags: >
        ["devicelab", "hostonly", "mac"]
      task_name: run_release_test_macos
    runIf:
      - dev/**
      - packages/flutter_tools/**
      - bin/**
      - .ci.yaml

  - name: Mac_arm64_ios run_release_test_macos
    recipe: devicelab/devicelab_drone
    presubmit: false
    timeout: 60
    properties:
      tags: >
        ["devicelab", "ios", "mac", "arm64"]
      task_name: run_release_test_macos
    runIf:
      - dev/**
      - packages/flutter_tools/**
      - bin/**
      - .ci.yaml

  - name: Windows build_tests_1_3
    recipe: flutter/flutter_drone
    timeout: 60
    properties:
      add_recipes_cq: "true"
      dependencies: >-
        [
          {"dependency": "android_sdk", "version": "version:33v6"},
          {"dependency": "chrome_and_driver", "version": "version:96.2"},
          {"dependency": "open_jdk", "version": "version:11"},
          {"dependency": "goldctl", "version": "git_revision:3a77d0b12c697a840ca0c7705208e8622dc94603"},
          {"dependency": "vs_build", "version": "version:vs2019"}
        ]
      shard: build_tests
      subshard: "1_3"
      tags: >
        ["framework", "hostonly", "shard", "windows"]

  - name: Windows build_tests_2_3
    recipe: flutter/flutter_drone
    timeout: 60
    properties:
      add_recipes_cq: "true"
      dependencies: >-
        [
          {"dependency": "android_sdk", "version": "version:33v6"},
          {"dependency": "chrome_and_driver", "version": "version:96.2"},
          {"dependency": "open_jdk", "version": "version:11"},
          {"dependency": "goldctl", "version": "git_revision:3a77d0b12c697a840ca0c7705208e8622dc94603"},
          {"dependency": "vs_build", "version": "version:vs2019"}
        ]
      shard: build_tests
      subshard: "2_3"
      tags: >
        ["framework", "hostonly", "shard", "windows"]

  - name: Windows build_tests_3_3
    recipe: flutter/flutter_drone
    timeout: 60
    properties:
      add_recipes_cq: "true"
      dependencies: >-
        [
          {"dependency": "android_sdk", "version": "version:33v6"},
          {"dependency": "chrome_and_driver", "version": "version:96.2"},
          {"dependency": "open_jdk", "version": "version:11"},
          {"dependency": "goldctl", "version": "git_revision:3a77d0b12c697a840ca0c7705208e8622dc94603"},
          {"dependency": "vs_build", "version": "version:vs2019"}
        ]
      shard: build_tests
      subshard: "3_3"
      tags: >
        ["framework", "hostonly", "shard", "windows"]

  - name: Windows customer_testing
    enabled_branches:
      - master
    recipe: flutter/flutter
    timeout: 60
    properties:
      add_recipes_cq: "true"
      validation: customer_testing
      validation_name: Customer testing
      tags: >
        ["framework", "hostonly", "windows"]

  - name: Windows framework_tests_libraries
    recipe: flutter/flutter_drone
    timeout: 60
    properties:
      dependencies: >-
        [
          {"dependency": "goldctl", "version": "git_revision:3a77d0b12c697a840ca0c7705208e8622dc94603"}
        ]
      shard: framework_tests
      subshard: libraries
      tags: >
        ["framework", "hostonly", "shard", "windows"]
    runIf:
      - dev/
      - packages/flutter/
      - packages/flutter_driver/
      - packages/integration_test/
      - packages/flutter_localizations/
      - packages/fuchsia_remote_debug_protocol/
      - packages/flutter_test/
      - packages/flutter_goldens/
      - packages/flutter_tools/
      - bin/
      - .ci.yaml

  - name: Windows framework_tests_misc
    recipe: flutter/flutter_drone
    timeout: 60
    properties:
      dependencies: >-
        [
          {"dependency": "goldctl", "version": "git_revision:3a77d0b12c697a840ca0c7705208e8622dc94603"},
          {"dependency": "vs_build", "version": "version:vs2019"},
          {"dependency": "open_jdk", "version": "version:11"},
          {"dependency": "android_sdk", "version": "version:33v6"}
        ]
      shard: framework_tests
      subshard: misc
      tags: >
        ["framework", "hostonly", "shard", "windows"]
    runIf:
      - dev/
      - packages/flutter/
      - packages/flutter_driver/
      - packages/integration_test/
      - packages/flutter_localizations/
      - packages/fuchsia_remote_debug_protocol/
      - packages/flutter_test/
      - packages/flutter_goldens/
      - packages/flutter_tools/
      - bin/
      - .ci.yaml

  - name: Windows framework_tests_widgets
    recipe: flutter/flutter_drone
    timeout: 60
    properties:
      dependencies: >-
        [
          {"dependency": "goldctl", "version": "git_revision:3a77d0b12c697a840ca0c7705208e8622dc94603"}
        ]
      shard: framework_tests
      subshard: widgets
      tags: >
        ["framework", "hostonly", "shard", "windows"]
    runIf:
      - dev/
      - packages/flutter/
      - packages/flutter_driver/
      - packages/integration_test/
      - packages/flutter_localizations/
      - packages/fuchsia_remote_debug_protocol/
      - packages/flutter_test/
      - packages/flutter_goldens/
      - packages/flutter_tools/
      - bin/
      - .ci.yaml

  - name: Windows gradle_plugin_bundle_test
    recipe: devicelab/devicelab_drone
    timeout: 60
    properties:
      dependencies: >-
        [
          {"dependency": "android_sdk", "version": "version:33v6"},
          {"dependency": "chrome_and_driver", "version": "version:96.2"},
          {"dependency": "open_jdk", "version": "version:11"}
        ]
      tags: >
        ["devicelab", "hostonly", "windows"]
      task_name: gradle_plugin_bundle_test
    runIf:
      - dev/**
      - bin/**
      - .ci.yaml

  - name: Windows hot_mode_dev_cycle_win_target__benchmark
    recipe: devicelab/devicelab_drone
    presubmit: false
    timeout: 60
    properties:
      dependencies: >-
        [
          {"dependency": "vs_build", "version": "version:vs2019"}
        ]
      tags: >
        ["devicelab", "hostonly", "windows"]
      task_name: hot_mode_dev_cycle_win_target__benchmark

  - name: Windows module_custom_host_app_name_test
    recipe: devicelab/devicelab_drone
    timeout: 60
    properties:
      dependencies: >-
        [
          {"dependency": "android_sdk", "version": "version:33v6"},
          {"dependency": "chrome_and_driver", "version": "version:96.2"},
          {"dependency": "open_jdk", "version": "version:11"}
        ]
      tags: >
        ["devicelab", "hostonly", "windows"]
      task_name: module_custom_host_app_name_test
    runIf:
      - dev/**
      - packages/flutter_tools/**
      - bin/**
      - .ci.yaml

  - name: Windows module_host_with_custom_build_test
    recipe: devicelab/devicelab_drone
    timeout: 60
    properties:
      dependencies: >-
        [
          {"dependency": "android_sdk", "version": "version:33v6"},
          {"dependency": "chrome_and_driver", "version": "version:96.2"},
          {"dependency": "open_jdk", "version": "version:11"}
        ]
      tags: >
        ["devicelab", "hostonly", "windows"]
      task_name: module_host_with_custom_build_test
    runIf:
      - dev/**
      - packages/flutter_tools/**
      - bin/**
      - .ci.yaml

  - name: Windows module_test
    recipe: devicelab/devicelab_drone
    timeout: 60
    properties:
      dependencies: >-
        [
          {"dependency": "android_sdk", "version": "version:33v6"},
          {"dependency": "chrome_and_driver", "version": "version:96.2"},
          {"dependency": "open_jdk", "version": "version:11"}
        ]
      tags: >
        ["devicelab", "hostonly", "windows"]
      task_name: module_test
    runIf:
      - dev/**
      - packages/flutter_tools/**
      - bin/**
      - .ci.yaml

  - name: Windows platform_channel_sample_test_windows
    recipe: devicelab/devicelab_drone
    presubmit: false
    timeout: 60
    properties:
      dependencies: >-
        [
          {"dependency": "vs_build", "version": "version:vs2019"}
        ]
      tags: >
        ["devicelab", "hostonly", "windows"]
      task_name: platform_channel_sample_test_windows

  - name: Windows plugin_dependencies_test
    recipe: devicelab/devicelab_drone
    timeout: 60
    properties:
      dependencies: >-
        [
          {"dependency": "android_sdk", "version": "version:33v6"},
          {"dependency": "chrome_and_driver", "version": "version:96.2"},
          {"dependency": "open_jdk", "version": "version:11"}
        ]
      tags: >
        ["devicelab", "hostonly", "windows"]
      task_name: plugin_dependencies_test
    runIf:
      - dev/**
      - packages/flutter_tools/**
      - bin/**
      - .ci.yaml

  - name: Windows plugin_test
    bringup: true # Flaky https://github.com/flutter/flutter/issues/112939
    recipe: devicelab/devicelab_drone
    timeout: 60
    properties:
      dependencies: >-
        [
          {"dependency": "android_sdk", "version": "version:33v6"},
          {"dependency": "chrome_and_driver", "version": "version:96.2"},
          {"dependency": "open_jdk", "version": "version:11"}
        ]
      tags: >
        ["devicelab", "hostonly", "windows"]
      task_name: plugin_test
    runIf:
      - dev/**
      - packages/flutter_tools/**
      - bin/**
      - .ci.yaml

  - name: Windows tool_integration_tests_1_6
    recipe: flutter/flutter_drone
    timeout: 60
    properties:
      add_recipes_cq: "true"
      dependencies: >-
        [
          {"dependency": "android_sdk", "version": "version:33v6"},
          {"dependency": "chrome_and_driver", "version": "version:96.2"},
          {"dependency": "open_jdk", "version": "version:11"},
          {"dependency": "goldctl", "version": "git_revision:3a77d0b12c697a840ca0c7705208e8622dc94603"},
          {"dependency": "vs_build", "version": "version:vs2019"}
        ]
      shard: tool_integration_tests
      subshard: "1_6"
      tags: >
        ["framework", "hostonly", "shard", "windows"]
      test_timeout_secs: "2700"
    runIf:
      - dev/**
      - packages/flutter_tools/**
      - bin/**
      - .ci.yaml

  - name: Windows tool_integration_tests_2_6
    recipe: flutter/flutter_drone
    timeout: 60
    properties:
      add_recipes_cq: "true"
      dependencies: >-
        [
          {"dependency": "android_sdk", "version": "version:33v6"},
          {"dependency": "chrome_and_driver", "version": "version:96.2"},
          {"dependency": "open_jdk", "version": "version:11"},
          {"dependency": "goldctl", "version": "git_revision:3a77d0b12c697a840ca0c7705208e8622dc94603"},
          {"dependency": "vs_build", "version": "version:vs2019"}
        ]
      shard: tool_integration_tests
      subshard: "2_6"
      tags: >
        ["framework", "hostonly", "shard", "windows"]
      test_timeout_secs: "2700"
    runIf:
      - dev/**
      - packages/flutter_tools/**
      - bin/**
      - .ci.yaml

  - name: Windows tool_integration_tests_3_6
    recipe: flutter/flutter_drone
    timeout: 60
    properties:
      add_recipes_cq: "true"
      dependencies: >-
        [
          {"dependency": "android_sdk", "version": "version:33v6"},
          {"dependency": "chrome_and_driver", "version": "version:96.2"},
          {"dependency": "open_jdk", "version": "version:11"},
          {"dependency": "goldctl", "version": "git_revision:3a77d0b12c697a840ca0c7705208e8622dc94603"},
          {"dependency": "vs_build", "version": "version:vs2019"}
        ]
      shard: tool_integration_tests
      subshard: "3_6"
      tags: >
        ["framework", "hostonly", "shard", "windows"]
      test_timeout_secs: "2700"
    runIf:
      - dev/**
      - packages/flutter_tools/**
      - bin/**
      - .ci.yaml

  - name: Windows tool_integration_tests_4_6
    recipe: flutter/flutter_drone
    timeout: 60
    properties:
      add_recipes_cq: "true"
      dependencies: >-
        [
          {"dependency": "android_sdk", "version": "version:33v6"},
          {"dependency": "chrome_and_driver", "version": "version:96.2"},
          {"dependency": "open_jdk", "version": "version:11"},
          {"dependency": "goldctl", "version": "git_revision:3a77d0b12c697a840ca0c7705208e8622dc94603"},
          {"dependency": "vs_build", "version": "version:vs2019"}
        ]
      shard: tool_integration_tests
      subshard: "4_6"
      tags: >
        ["framework", "hostonly", "shard", "windows"]
      test_timeout_secs: "2700"
    runIf:
      - dev/**
      - packages/flutter_tools/**
      - bin/**
      - .ci.yaml

  - name: Windows tool_integration_tests_5_6
    recipe: flutter/flutter_drone
    timeout: 60
    properties:
      add_recipes_cq: "true"
      dependencies: >-
        [
          {"dependency": "android_sdk", "version": "version:33v6"},
          {"dependency": "chrome_and_driver", "version": "version:96.2"},
          {"dependency": "open_jdk", "version": "version:11"},
          {"dependency": "goldctl", "version": "git_revision:3a77d0b12c697a840ca0c7705208e8622dc94603"},
          {"dependency": "vs_build", "version": "version:vs2019"}
        ]
      shard: tool_integration_tests
      subshard: "5_6"
      tags: >
        ["framework", "hostonly", "shard", "windows"]
      test_timeout_secs: "2700"
    runIf:
      - dev/**
      - packages/flutter_tools/**
      - bin/**
      - .ci.yaml

  - name: Windows tool_integration_tests_6_6
    recipe: flutter/flutter_drone
    timeout: 60
    properties:
      add_recipes_cq: "true"
      dependencies: >-
        [
          {"dependency": "android_sdk", "version": "version:33v6"},
          {"dependency": "chrome_and_driver", "version": "version:96.2"},
          {"dependency": "open_jdk", "version": "version:11"},
          {"dependency": "goldctl", "version": "git_revision:3a77d0b12c697a840ca0c7705208e8622dc94603"},
          {"dependency": "vs_build", "version": "version:vs2019"}
        ]
      shard: tool_integration_tests
      subshard: "6_6"
      tags: >
        ["framework", "hostonly", "shard", "windows"]
      test_timeout_secs: "2700"
    runIf:
      - dev/**
      - packages/flutter_tools/**
      - bin/**
      - .ci.yaml

  - name: Windows tool_tests_commands
    recipe: flutter/flutter_drone
    timeout: 60
    properties:
      add_recipes_cq: "true"
      dependencies: >-
        [
          {"dependency": "android_sdk", "version": "version:33v6"},
          {"dependency": "open_jdk", "version": "version:11"}
        ]
      shard: tool_tests
      subshard: commands
      tags: >
        ["framework", "hostonly", "shard", "windows"]
    runIf:
      - dev/**
      - packages/flutter_tools/**
      - bin/**
      - .ci.yaml

  - name: Windows tool_tests_general
    recipe: flutter/flutter_drone
    timeout: 60
    properties:
      add_recipes_cq: "true"
      dependencies: >-
        [
          {"dependency": "android_sdk", "version": "version:33v6"},
          {"dependency": "open_jdk", "version": "version:11"}
        ]
      shard: tool_tests
      subshard: general
      tags: >
        ["framework", "hostonly", "shard", "windows"]
    runIf:
      - dev/**
      - packages/flutter_tools/**
      - bin/**
      - .ci.yaml

  - name: Windows web_tool_tests_1_2
    recipe: flutter/flutter_drone
    timeout: 60
    properties:
      dependencies: >-
        [
          {"dependency": "android_sdk", "version": "version:33v6"},
          {"dependency": "chrome_and_driver", "version": "version:96.2"},
          {"dependency": "open_jdk", "version": "version:11"},
          {"dependency": "goldctl", "version": "git_revision:3a77d0b12c697a840ca0c7705208e8622dc94603"}
        ]
      shard: web_tool_tests
      subshard: "1_2"
      tags: >
        ["framework", "hostonly", "shard", "windows"]
    runIf:
      - dev/**
      - packages/flutter_tools/**
      - bin/**
      - .ci.yaml

  - name: Windows web_tool_tests_2_2
    recipe: flutter/flutter_drone
    timeout: 60
    properties:
      dependencies: >-
        [
          {"dependency": "android_sdk", "version": "version:33v6"},
          {"dependency": "chrome_and_driver", "version": "version:96.2"},
          {"dependency": "open_jdk", "version": "version:11"},
          {"dependency": "goldctl", "version": "git_revision:3a77d0b12c697a840ca0c7705208e8622dc94603"}
        ]
      shard: web_tool_tests
      subshard: "2_2"
      tags: >
        ["framework", "hostonly", "shard"]
    runIf:
    - dev/**
    - packages/flutter_tools/**
    - bin/**
    - .ci.yaml

  - name: Windows windows_home_scroll_perf__timeline_summary
    recipe: devicelab/devicelab_drone
    timeout: 60
    properties:
      tags: >
        ["devicelab", "hostonly", "windows"]
      dependencies: >-
        [
          {"dependency": "vs_build", "version": "version:vs2019"}
        ]
      task_name: windows_home_scroll_perf__timeline_summary

  - name: Windows hello_world_win_desktop__compile
    recipe: devicelab/devicelab_drone
    presubmit: false
    timeout: 60
    properties:
      tags: >
        ["devicelab", "hostonly", "windows"]
      dependencies: >-
        [
          {"dependency": "vs_build", "version": "version:vs2019"}
        ]
      task_name: hello_world_win_desktop__compile

  - name: Windows flutter_gallery_win_desktop__compile
    recipe: devicelab/devicelab_drone
    presubmit: false
    timeout: 60
    properties:
      tags: >
        ["devicelab", "hostonly", "windows"]
      dependencies: >-
        [
          {"dependency": "vs_build", "version": "version:vs2019"}
        ]
      task_name: flutter_gallery_win_desktop__compile

  - name: Windows flutter_gallery_win_desktop__start_up
    recipe: devicelab/devicelab_drone
    presubmit: false
    timeout: 60
    properties:
      tags: >
        ["devicelab", "hostonly", "windows"]
      dependencies: >-
        [
          {"dependency": "vs_build", "version": "version:vs2019"}
        ]
      task_name: flutter_gallery_win_desktop__start_up

  - name: Windows complex_layout_win_desktop__compile
    recipe: devicelab/devicelab_drone
    presubmit: false
    timeout: 60
    properties:
      tags: >
        ["devicelab", "hostonly", "windows"]
      dependencies: >-
        [
          {"dependency": "vs_build", "version": "version:vs2019"}
        ]
      task_name: complex_layout_win_desktop__compile

  - name: Windows complex_layout_win_desktop__start_up
    recipe: devicelab/devicelab_drone
    presubmit: false
    timeout: 60
    properties:
      tags: >
        ["devicelab", "hostonly", "windows"]
      dependencies: >-
        [
          {"dependency": "vs_build", "version": "version:vs2019"}
        ]
      task_name: complex_layout_win_desktop__start_up

  - name: Windows flutter_view_win_desktop__start_up
    recipe: devicelab/devicelab_drone
    presubmit: false
    timeout: 60
    properties:
      tags: >
        ["devicelab", "hostonly", "windows"]
      dependencies: >-
        [
          {"dependency": "vs_build", "version": "version:vs2019"}
        ]
      task_name: flutter_view_win_desktop__start_up

  - name: Windows platform_view_win_desktop__start_up
    recipe: devicelab/devicelab_drone
    presubmit: false
    timeout: 60
    properties:
      tags: >
        ["devicelab", "hostonly", "windows"]
      dependencies: >-
        [
          {"dependency": "vs_build", "version": "version:vs2019"}
        ]
      task_name: platform_view_win_desktop__start_up

  - name: Windows_android basic_material_app_win__compile
    recipe: devicelab/devicelab_drone
    presubmit: false
    timeout: 60
    properties:
      tags: >
        ["devicelab", "android", "windows"]
      task_name: basic_material_app_win__compile

  - name: Windows_android channels_integration_test_win
    recipe: devicelab/devicelab_drone
    presubmit: false
    timeout: 60
    properties:
      tags: >
        ["devicelab", "android", "windows"]
      task_name: channels_integration_test_win

  - name: Windows_android complex_layout_win__compile
    recipe: devicelab/devicelab_drone
    presubmit: false
    timeout: 60
    properties:
      tags: >
        ["devicelab", "android", "windows"]
      task_name: complex_layout_win__compile
      dependencies: >-
        [
          {"dependency": "open_jdk", "version": "version:11"}
        ]

  - name: Windows_android flavors_test_win
    recipe: devicelab/devicelab_drone
    bringup: true # Flaky: https://github.com/flutter/flutter/issues/107681
    presubmit: false
    timeout: 60
    properties:
      tags: >
        ["devicelab", "android", "windows"]
      task_name: flavors_test

  - name: Windows_android flutter_gallery_win__compile
    recipe: devicelab/devicelab_drone
    presubmit: false
    timeout: 60
    properties:
      tags: >
        ["devicelab", "android", "windows"]
      task_name: flutter_gallery_win__compile

  - name: Windows_android hot_mode_dev_cycle_win__benchmark
    recipe: devicelab/devicelab_drone
    presubmit: false
    timeout: 60
    properties:
      tags: >
        ["devicelab", "android", "windows"]
      task_name: hot_mode_dev_cycle_win__benchmark

  - name: Windows_android windows_chrome_dev_mode
    recipe: devicelab/devicelab_drone
    presubmit: false
    timeout: 60
    properties:
      tags: >
        ["devicelab", "android", "windows"]
      task_name: windows_chrome_dev_mode
<<<<<<< HEAD
    scheduler: luci

  - name: Linux flutter_packaging
    recipe: packaging_v2/packaging_v2
=======

  - name: Windows windows_startup_test
    recipe: devicelab/devicelab_drone
    presubmit: false
    timeout: 60
    properties:
      dependencies: >-
        [
          {"dependency": "vs_build", "version": "version:vs2019"}
        ]
      tags: >
        ["devicelab", "hostonly", "windows"]
      task_name: windows_startup_test

  - name: Windows flutter_tool_startup__windows
    recipe: devicelab/devicelab_drone
    presubmit: false
    timeout: 60
    properties:
      tags: >
        ["devicelab", "hostonly", "windows"]
      task_name: flutter_tool_startup__windows

  - name: Linux flutter_tool_startup__linux
    recipe: devicelab/devicelab_drone
    presubmit: false
    timeout: 60
    properties:
      tags: >
        ["devicelab", "hostonly", "linux"]
      task_name: flutter_tool_startup__linux

  - name: Mac flutter_tool_startup__macos
    recipe: devicelab/devicelab_drone
    presubmit: false
    timeout: 60
    properties:
      tags: >
        ["devicelab", "hostonly", "mac"]
      task_name: flutter_tool_startup__macos

  - name: Linux flutter_packaging
    recipe: packaging/packaging
>>>>>>> 62bd7952
    timeout: 60
    scheduler: release
    bringup: true
    enabled_branches:
      - beta
      - stable
      - main
    properties:
      task_name: flutter_packaging
      tags: >
        ["framework", "hostonly", "shard", "linux"]

  - name: Mac flutter_packaging
<<<<<<< HEAD
    recipe: packaging_v2/packaging_v2
=======
    recipe: packaging/packaging
>>>>>>> 62bd7952
    timeout: 60
    scheduler: release
    bringup: true
    enabled_branches:
      - beta
      - stable
      - main
    properties:
      task_name: flutter_packaging
      tags: >
        ["framework", "hostonly", "shard", "mac"]
<<<<<<< HEAD


  - name: Mac_arm64 flutter_packaging
    recipe: packaging_v2/packaging_v2
=======
    dimensions:
      cpu: "x86"

  - name: Mac_arm64 flutter_packaging
    recipe: packaging/packaging
>>>>>>> 62bd7952
    timeout: 60
    scheduler: release
    bringup: true
    enabled_branches:
      - beta
      - stable
      - main
    properties:
      task_name: flutter_packaging
      tags: >
        ["framework", "hostonly", "shard", "mac"]
    dimensions:
      cpu: "arm64"

  - name: Windows flutter_packaging
<<<<<<< HEAD
    recipe: packaging_v2/packaging_v2
=======
    recipe: packaging/packaging
>>>>>>> 62bd7952
    timeout: 60
    scheduler: release
    bringup: true
    enabled_branches:
      - beta
      - stable
      - main
    properties:
      task_name: flutter_packaging
      tags: >
        ["framework", "hostonly", "shard", "windows"]


  - name: Linux docs_deploy_beta
    recipe: flutter/flutter
    scheduler: release
    bringup: true
    enabled_branches:
      - beta
      - main
    presubmit: false
    timeout: 60
    properties:
      cores: "32"
      dependencies: >-
        [
          {"dependency": "dashing", "version": "0.4.0"},
          {"dependency": "firebase", "version": "v11.0.1"}
        ]
      tags: >
        ["framework", "hostonly", "linux"]
      validation: docs_deploy
      validation_name: Docs_deploy
      firebase_project: master-docs-flutter-dev

  - name: Linux docs_deploy_stable
    recipe: flutter/flutter
    scheduler: release
    bringup: true
    enabled_branches:
      - stable
    presubmit: false
    timeout: 60
    properties:
      cores: "32"
      dependencies: >-
        [
          {"dependency": "dashing", "version": "0.4.0"},
          {"dependency": "firebase", "version": "v11.0.1"}
        ]
      tags: >
        ["framework", "hostonly", "linux"]
      validation: docs_deploy
      validation_name: Docs_deploy
      firebase_project: docs-flutter-dev<|MERGE_RESOLUTION|>--- conflicted
+++ resolved
@@ -4604,12 +4604,6 @@
       tags: >
         ["devicelab", "android", "windows"]
       task_name: windows_chrome_dev_mode
-<<<<<<< HEAD
-    scheduler: luci
-
-  - name: Linux flutter_packaging
-    recipe: packaging_v2/packaging_v2
-=======
 
   - name: Windows windows_startup_test
     recipe: devicelab/devicelab_drone
@@ -4653,7 +4647,6 @@
 
   - name: Linux flutter_packaging
     recipe: packaging/packaging
->>>>>>> 62bd7952
     timeout: 60
     scheduler: release
     bringup: true
@@ -4667,11 +4660,7 @@
         ["framework", "hostonly", "shard", "linux"]
 
   - name: Mac flutter_packaging
-<<<<<<< HEAD
-    recipe: packaging_v2/packaging_v2
-=======
     recipe: packaging/packaging
->>>>>>> 62bd7952
     timeout: 60
     scheduler: release
     bringup: true
@@ -4683,18 +4672,11 @@
       task_name: flutter_packaging
       tags: >
         ["framework", "hostonly", "shard", "mac"]
-<<<<<<< HEAD
-
-
-  - name: Mac_arm64 flutter_packaging
-    recipe: packaging_v2/packaging_v2
-=======
     dimensions:
       cpu: "x86"
 
   - name: Mac_arm64 flutter_packaging
     recipe: packaging/packaging
->>>>>>> 62bd7952
     timeout: 60
     scheduler: release
     bringup: true
@@ -4710,11 +4692,7 @@
       cpu: "arm64"
 
   - name: Windows flutter_packaging
-<<<<<<< HEAD
-    recipe: packaging_v2/packaging_v2
-=======
     recipe: packaging/packaging
->>>>>>> 62bd7952
     timeout: 60
     scheduler: release
     bringup: true

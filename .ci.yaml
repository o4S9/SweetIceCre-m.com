--- conflicted
+++ resolved
@@ -1753,14 +1753,6 @@
       tags: >
         ["devicelab", "linux"]
       task_name: android_defines_test
-<<<<<<< HEAD
-      dependencies: >-
-        [
-          {"dependency": "android_virtual_device", "version": "android_34_google_apis_x64.textpb"},
-          {"dependency": "avd_cipd_version", "version": "SjJFjwg1rz5dh2xdLMSPqU6MF4ipvATxpiQ_gCOyTOgC"}
-        ]
-=======
->>>>>>> 1daac1b8
 
   - name: Linux_pixel_7pro android_obfuscate_test
     recipe: devicelab/devicelab_drone

--- conflicted
+++ resolved
@@ -66,13 +66,11 @@
   print('$clock Deprecations...');
   await verifyDeprecations(flutterRoot);
 
-<<<<<<< HEAD
   print('$clock Goldens...');
   await verifyGoldenTags(flutterPackages);
-=======
+
   print('$clock Skip test comments...');
   await verifySkipTestComments(flutterRoot);
->>>>>>> 807ca68d
 
   print('$clock Licenses...');
   await verifyNoMissingLicense(flutterRoot);

--- conflicted
+++ resolved
@@ -1172,12 +1172,8 @@
   final String signature = base64.encode(digest.bytes);
 
   // Do not change this signature without following the directions in
-  // dev/bots/allowlist.dart
-<<<<<<< HEAD
+  // dev/bots/allowlist.dar
   const String kExpected = 'QnuXnTSwemf+qT+LAU8K8Bb0l9L20z4qT1PUEQlBrVg=';
-=======
-  const String kExpected = 'nkO7DCjvSMB6VKyw+V9MU46m3xFEk/oYSbmgAWqvbXE=';
->>>>>>> 4f3ec01d
 
   if (disallowed.isNotEmpty) {
     exitWithError(<String>[

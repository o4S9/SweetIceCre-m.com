// Copyright 2014 The Flutter Authors. All rights reserved.
// Use of this source code is governed by a BSD-style license that can be
// found in the LICENSE file.

import 'dart:io' hide Platform;

import 'package:file/file.dart' as fs;
import 'package:file/memory.dart';
import 'package:path/path.dart' as path;
import 'package:process/process.dart';

import '../test.dart';
import 'common.dart';

/// Fails a test if the exit code of `result` is not the expected value. This
/// is favored over `expect(result.exitCode, expectedExitCode)` because this
/// will include the process result's stdio in the failure message.
void expectExitCode(ProcessResult result, int expectedExitCode) {
  if (result.exitCode != expectedExitCode) {
    fail('Failure due to exit code ${result.exitCode}\nSTDOUT:\n${result.stdout}\nSTDERR:\n${result.stderr}');
  }
}

void main() {
  group('verifyVersion()', () {
    MemoryFileSystem fileSystem;

    setUp(() {
      fileSystem = MemoryFileSystem.test();
    });

    test('passes for valid version strings', () async {
      const List<String> valid_versions = <String>[
        '1.2.3',
        '12.34.56',
        '1.2.3.pre.1',
        '1.2.3-4.5.pre',
        '1.2.3-5.0.pre.12',
      ];
      for (final String version in valid_versions) {
        final File file = fileSystem.file('version');
        file.writeAsStringSync(version);

        expect(
          await verifyVersion(file),
          isNull,
          reason: '$version is valid but verifyVersionFile said it was bad',
        );
      }
    });

    test('fails for invalid version strings', () async {
      const List<String> invalid_versions = <String>[
        '1.2.3.4',
        '1.2.3.',
        '1.2.pre.1',
        '1.2.3-pre.1',
        '1.2.3-pre.1+hotfix.1',
        '  1.2.3',
        '1.2.3-hotfix.1',
      ];
      for (final String version in invalid_versions) {
        final File file = fileSystem.file('version');
        file.writeAsStringSync(version);

        expect(
          await verifyVersion(file),
          'The version logic generated an invalid version string: "$version".',
          reason: '$version is invalid but verifyVersionFile said it was fine',
        );
      }
    });
  });

  group('flutter/plugins version', () {
    final MemoryFileSystem memoryFileSystem = MemoryFileSystem();
    final fs.File pluginsVersionFile = memoryFileSystem.file(path.join('bin','internal','flutter_plugins.version'));
    const String kSampleHash = '592b5b27431689336fa4c721a099eedf787aeb56';
    setUpAll(() {
      pluginsVersionFile.createSync(recursive: true);
    });

    test('commit hash', () async {
      pluginsVersionFile.writeAsStringSync(kSampleHash);
      final String actualHash = await getFlutterPluginsVersion(fileSystem: memoryFileSystem, pluginsVersionFile: pluginsVersionFile.path);
      expect(actualHash, kSampleHash);
    });

    test('commit hash with newlines', () async {
      pluginsVersionFile.writeAsStringSync('\n$kSampleHash\n');
      final String actualHash = await getFlutterPluginsVersion(fileSystem: memoryFileSystem, pluginsVersionFile: pluginsVersionFile.path);
      expect(actualHash, kSampleHash);
    });
  });

  group('test.dart script', () {
    const ProcessManager processManager = LocalProcessManager();

    Future<ProcessResult> runScript(
        [Map<String, String> environment, List<String> otherArgs = const <String>[]]) async {
      final String dart = path.absolute(
          path.join('..', '..', 'bin', 'cache', 'dart-sdk', 'bin', 'dart'));
      final ProcessResult scriptProcess = processManager.runSync(<String>[
        dart,
        'test.dart',
        ...otherArgs,
      ], environment: environment);
      return scriptProcess;
    }

    test('subshards tests correctly', () async {
      ProcessResult result = await runScript(
        <String, String>{'SHARD': 'smoke_tests', 'SUBSHARD': '1_3'},
      );
<<<<<<< HEAD
      expect(result.exitCode, 0);
=======
      expectExitCode(result, 0);
>>>>>>> 02c026b0
      // There are currently 6 smoke tests. This shard should contain test 1 and 2.
      expect(result.stdout, contains('Selecting subshard 1 of 3 (range 1-2 of 6)'));

      result = await runScript(
        <String, String>{'SHARD': 'smoke_tests', 'SUBSHARD': '5_6'},
      );
<<<<<<< HEAD
      expect(result.exitCode, 0);
=======
      expectExitCode(result, 0);
>>>>>>> 02c026b0
      // This shard should contain only test 5.
      expect(result.stdout, contains('Selecting subshard 5 of 6 (range 5-5 of 6)'));
    });

    test('exits with code 1 when SUBSHARD index greater than total', () async {
      final ProcessResult result = await runScript(
        <String, String>{'SHARD': 'smoke_tests', 'SUBSHARD': '100_99'},
      );
<<<<<<< HEAD
      expect(result.exitCode, 1);
=======
      expectExitCode(result, 1);
>>>>>>> 02c026b0
      expect(result.stdout, contains('Invalid subshard name'));
    });
  });
}<|MERGE_RESOLUTION|>--- conflicted
+++ resolved
@@ -112,22 +112,14 @@
       ProcessResult result = await runScript(
         <String, String>{'SHARD': 'smoke_tests', 'SUBSHARD': '1_3'},
       );
-<<<<<<< HEAD
-      expect(result.exitCode, 0);
-=======
       expectExitCode(result, 0);
->>>>>>> 02c026b0
       // There are currently 6 smoke tests. This shard should contain test 1 and 2.
       expect(result.stdout, contains('Selecting subshard 1 of 3 (range 1-2 of 6)'));
 
       result = await runScript(
         <String, String>{'SHARD': 'smoke_tests', 'SUBSHARD': '5_6'},
       );
-<<<<<<< HEAD
-      expect(result.exitCode, 0);
-=======
       expectExitCode(result, 0);
->>>>>>> 02c026b0
       // This shard should contain only test 5.
       expect(result.stdout, contains('Selecting subshard 5 of 6 (range 5-5 of 6)'));
     });
@@ -136,11 +128,7 @@
       final ProcessResult result = await runScript(
         <String, String>{'SHARD': 'smoke_tests', 'SUBSHARD': '100_99'},
       );
-<<<<<<< HEAD
-      expect(result.exitCode, 1);
-=======
       expectExitCode(result, 1);
->>>>>>> 02c026b0
       expect(result.stdout, contains('Invalid subshard name'));
     });
   });

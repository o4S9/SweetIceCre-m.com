// Copyright 2014 The Flutter Authors. All rights reserved.
// Use of this source code is governed by a BSD-style license that can be
// found in the LICENSE file.

import 'dart:async';
import 'dart:convert';
import 'dart:io';
import 'dart:math' as math;

import 'package:googleapis/bigquery/v2.dart' as bq;
import 'package:googleapis_auth/auth_io.dart' as auth;
import 'package:http/http.dart' as http;
import 'package:meta/meta.dart';
import 'package:path/path.dart' as path;

import 'browser.dart';
import 'flutter_compact_formatter.dart';
import 'run_command.dart';
import 'utils.dart';

typedef ShardRunner = Future<void> Function();

/// A function used to validate the output of a test.
///
/// If the output matches expectations, the function shall return null.
///
/// If the output does not match expectations, the function shall return an
/// appropriate error message.
typedef OutputChecker = String Function(CapturedOutput);

final String exe = Platform.isWindows ? '.exe' : '';
final String bat = Platform.isWindows ? '.bat' : '';
final String flutterRoot = path.dirname(path.dirname(path.dirname(path.fromUri(Platform.script))));
final String flutter = path.join(flutterRoot, 'bin', 'flutter$bat');
final String dart = path.join(flutterRoot, 'bin', 'cache', 'dart-sdk', 'bin', 'dart$exe');
final String pub = path.join(flutterRoot, 'bin', 'cache', 'dart-sdk', 'bin', 'pub$bat');
final String pubCache = path.join(flutterRoot, '.pub-cache');
final String toolRoot = path.join(flutterRoot, 'packages', 'flutter_tools');
final String engineVersionFile = path.join(flutterRoot, 'bin', 'internal', 'engine.version');

String get platformFolderName {
  if (Platform.isWindows)
    return 'windows-x64';
  if (Platform.isMacOS)
    return 'darwin-x64';
  if (Platform.isLinux)
    return 'linux-x64';
  throw UnsupportedError('The platform ${Platform.operatingSystem} is not supported by this script.');
}
final String flutterTester = path.join(flutterRoot, 'bin', 'cache', 'artifacts', 'engine', platformFolderName, 'flutter_tester$exe');

/// The arguments to pass to `flutter test` (typically the local engine
/// configuration) -- prefilled with the arguments passed to test.dart.
final List<String> flutterTestArgs = <String>[];

final bool useFlutterTestFormatter = Platform.environment['FLUTTER_TEST_FORMATTER'] == 'true';

/// The number of Cirrus jobs that run host-only devicelab tests in parallel.
///
/// WARNING: if you change this number, also change .cirrus.yml
/// and make sure it runs _all_ shards.
const int kDeviceLabShardCount = 4;

/// The number of Cirrus jobs that run build tests in parallel.
///
/// WARNING: if you change this number, also change .cirrus.yml
/// and make sure it runs _all_ shards.
const int kBuildTestShardCount = 2;

/// The number of Cirrus jobs that run Web tests in parallel.
///
/// The default is 8 shards. Typically .cirrus.yml would define the
/// WEB_SHARD_COUNT environment variable rather than relying on the default.
///
/// WARNING: if you change this number, also change .cirrus.yml
/// and make sure it runs _all_ shards.
///
/// The last shard also runs the Web plugin tests.
int get webShardCount => Platform.environment.containsKey('WEB_SHARD_COUNT')
  ? int.parse(Platform.environment['WEB_SHARD_COUNT'])
  : 8;

/// Tests that we don't run on Web for various reasons.
//
// TODO(yjbanov): we're getting rid of this as part of https://github.com/flutter/flutter/projects/60
const List<String> kWebTestFileKnownFailures = <String>[
  // This test doesn't compile because it depends on code outside the flutter package.
  'test/examples/sector_layout_test.dart',
  // This test relies on widget tracking capability in the VM.
  'test/widgets/widget_inspector_test.dart',

  'test/widgets/selectable_text_test.dart',
  'test/widgets/color_filter_test.dart',
  'test/widgets/editable_text_cursor_test.dart',
  'test/material/data_table_test.dart',
  'test/cupertino/nav_bar_transition_test.dart',
  'test/cupertino/refresh_test.dart',
  'test/cupertino/text_field_test.dart',
  'test/cupertino/route_test.dart',
];

/// When you call this, you can pass additional arguments to pass custom
/// arguments to flutter test. For example, you might want to call this
/// script with the parameter --local-engine=host_debug_unopt to
/// use your own build of the engine.
///
/// To run the tool_tests part, run it with SHARD=tool_tests
///
/// Examples:
/// SHARD=tool_tests bin/cache/dart-sdk/bin/dart dev/bots/test.dart
/// bin/cache/dart-sdk/bin/dart dev/bots/test.dart --local-engine=host_debug_unopt
Future<void> main(List<String> args) async {
  print('$clock STARTING ANALYSIS');
  try {
    flutterTestArgs.addAll(args);
    if (Platform.environment.containsKey(CIRRUS_TASK_NAME))
      print('Running task: ${Platform.environment[CIRRUS_TASK_NAME]}');
    print('═' * 80);
    await _runSmokeTests();
    print('═' * 80);
    await selectShard(const <String, ShardRunner>{
      'add_to_app_life_cycle_tests': _runAddToAppLifeCycleTests,
      'build_tests': _runBuildTests,
      'firebase_test_lab_tests': _runFirebaseTestLabTests,
      'framework_coverage': _runFrameworkCoverage,
      'framework_tests': _runFrameworkTests,
      'hostonly_devicelab_tests': _runHostOnlyDeviceLabTests,
      'tool_coverage': _runToolCoverage,
      'tool_tests': _runToolTests,
      'web_tests': _runWebUnitTests,
      'web_integration_tests': _runWebIntegrationTests,
    });
  } on ExitException catch (error) {
    error.apply();
  }
  print('$clock ${bold}Test successful.$reset');
}

/// Verify the Flutter Engine is the revision in
/// bin/cache/internal/engine.version.
Future<void> _validateEngineHash() async {
  final String luciBotId = Platform.environment['SWARMING_BOT_ID'] ?? '';
  if (luciBotId.startsWith('luci-dart-')) {
    // The Dart HHH bots intentionally modify the local artifact cache
    // and then use this script to run Flutter's test suites.
    // Because the artifacts have been changed, this particular test will return
    // a false positive and should be skipped.
    print('${yellow}Skipping Flutter Engine Version Validation for swarming '
          'bot $luciBotId.');
    return;
  }
  final String expectedVersion = File(engineVersionFile).readAsStringSync().trim();
  final CapturedOutput flutterTesterOutput = CapturedOutput();
  await runCommand(flutterTester, <String>['--help'], output: flutterTesterOutput, outputMode: OutputMode.capture);
  final String actualVersion = flutterTesterOutput.stderr.split('\n').firstWhere((final String line) {
    return line.startsWith('Flutter Engine Version:');
  });
  if (!actualVersion.contains(expectedVersion)) {
    print('${red}Expected "Flutter Engine Version: $expectedVersion", '
          'but found "$actualVersion".');
    exit(1);
  }
}

Future<void> _runSmokeTests() async {
  print('${green}Running smoketests...$reset');

  await _validateEngineHash();

  // Verify that the tests actually return failure on failure and success on
  // success.
  final String automatedTests = path.join(flutterRoot, 'dev', 'automated_tests');
  // We run the "pass" and "fail" smoke tests first, and alone, because those
  // are particularly critical and sensitive. If one of these fails, there's no
  // point even trying the others.
  await _runFlutterTest(automatedTests,
    script: path.join('test_smoke_test', 'pass_test.dart'),
    printOutput: false,
  );
  await _runFlutterTest(automatedTests,
    script: path.join('test_smoke_test', 'fail_test.dart'),
    expectFailure: true,
    printOutput: false,
  );
  // We run the timeout tests individually because they are timing-sensitive.
  await _runFlutterTest(automatedTests,
    script: path.join('test_smoke_test', 'timeout_pass_test.dart'),
    expectFailure: false,
    printOutput: false,
  );
  await _runFlutterTest(automatedTests,
    script: path.join('test_smoke_test', 'timeout_fail_test.dart'),
    expectFailure: true,
    printOutput: false,
  );
  await _runFlutterTest(automatedTests,
    script: path.join('test_smoke_test', 'pending_timer_fail_test.dart'),
    expectFailure: true,
    printOutput: false,
    outputChecker: (CapturedOutput output) {
      return output.stdout.contains('failingPendingTimerTest')
        ? null
        : 'Failed to find the stack trace for the pending Timer.';
    }
  );
  // We run the remaining smoketests in parallel, because they each take some
  // time to run (e.g. compiling), so we don't want to run them in series,
  // especially on 20-core machines...
  await Future.wait<void>(
    <Future<void>>[
      _runFlutterTest(automatedTests,
        script: path.join('test_smoke_test', 'crash1_test.dart'),
        expectFailure: true,
        printOutput: false,
      ),
      _runFlutterTest(automatedTests,
        script: path.join('test_smoke_test', 'crash2_test.dart'),
        expectFailure: true,
        printOutput: false,
      ),
      _runFlutterTest(automatedTests,
        script: path.join('test_smoke_test', 'syntax_error_test.broken_dart'),
        expectFailure: true,
        printOutput: false,
      ),
      _runFlutterTest(automatedTests,
        script: path.join('test_smoke_test', 'missing_import_test.broken_dart'),
        expectFailure: true,
        printOutput: false,
      ),
      _runFlutterTest(automatedTests,
        script: path.join('test_smoke_test', 'disallow_error_reporter_modification_test.dart'),
        expectFailure: true,
        printOutput: false,
      ),
      runCommand(flutter,
        <String>['drive', '--use-existing-app', '-t', path.join('test_driver', 'failure.dart')],
        workingDirectory: path.join(flutterRoot, 'packages', 'flutter_driver'),
        expectNonZeroExit: true,
        outputMode: OutputMode.discard,
      ),
    ],
  );

  // Verify that we correctly generated the version file.
  final String versionError = await verifyVersion(File(path.join(flutterRoot, 'version')));
  if (versionError != null)
    exitWithError(<String>[versionError]);
}

Future<bq.BigqueryApi> _getBigqueryApi() async {
  if (!useFlutterTestFormatter) {
    return null;
  }
  // TODO(dnfield): How will we do this on LUCI?
  final String privateKey = Platform.environment['GCLOUD_SERVICE_ACCOUNT_KEY'];
  // If we're on Cirrus and a non-collaborator is doing this, we can't get the key.
  if (privateKey == null || privateKey.isEmpty || privateKey.startsWith('ENCRYPTED[')) {
    return null;
  }
  try {
    final auth.ServiceAccountCredentials accountCredentials = auth.ServiceAccountCredentials(
      'flutter-ci-test-reporter@flutter-infra.iam.gserviceaccount.com',
      auth.ClientId.serviceAccount('114390419920880060881.apps.googleusercontent.com'),
      '-----BEGIN PRIVATE KEY-----\n$privateKey\n-----END PRIVATE KEY-----\n',
    );
    final List<String> scopes = <String>[bq.BigqueryApi.BigqueryInsertdataScope];
    final http.Client client = await auth.clientViaServiceAccount(accountCredentials, scopes);
    return bq.BigqueryApi(client);
  } catch (e) {
    print('${red}Failed to get BigQuery API client.$reset');
    print(e);
    return null;
  }
}

Future<void> _runToolCoverage() async {
  await _pubRunTest(
    toolRoot,
    testPaths: <String>[
      path.join('test', 'general.shard'),
      path.join('test', 'commands.shard', 'hermetic'),
    ],
    coverage: 'coverage',
  );
  await runCommand(pub,
    <String>[
      'run',
      'coverage:format_coverage',
      '--lcov',
      '--in=coverage',
      '--out=coverage/lcov.info',
      '--packages=.packages',
      '--report-on=lib/'
    ],
    workingDirectory: toolRoot,
    outputMode: OutputMode.discard,
  );
}

Future<void> _runToolTests() async {
  const String kDotShard = '.shard';
  const String kTest = 'test';
  final String toolsPath = path.join(flutterRoot, 'packages', 'flutter_tools');

  final Map<String, ShardRunner> subshards = Map<String, ShardRunner>.fromIterable(
    Directory(path.join(toolsPath, kTest))
      .listSync()
      .map<String>((FileSystemEntity entry) => entry.path)
      .where((String name) => name.endsWith(kDotShard))
      .map<String>((String name) => path.basenameWithoutExtension(name)),
    // The `dynamic` on the next line is because Map.fromIterable isn't generic.
    value: (dynamic subshard) => () async {
      // Due to https://github.com/flutter/flutter/issues/46180, skip the hermetic directory
      // on Windows.
      final String suffix = Platform.isWindows && subshard == 'commands'
        ? 'permeable'
        : '';
      // Try out tester on unit test shard
      if (subshard == 'general') {
        await _pubRunTester(
          toolsPath,
          testPaths: <String>[path.join(kTest, '$subshard$kDotShard', suffix)],
          // Detect unit test time regressions (poor time delay handling, etc).
          perTestTimeout: (subshard == 'general') ? 15 : null,
        );
      } else {
        await _pubRunTest(
          toolsPath,
          forceSingleCore: true,
          testPaths: <String>[path.join(kTest, '$subshard$kDotShard', suffix)],
          enableFlutterToolAsserts: true,
        );
      }
    },
  );

  await selectSubshard(subshards);
}

/// Verifies that APK, and IPA (if on macOS) builds the examples apps
/// without crashing. It does not actually launch the apps. That happens later
/// in the devicelab. This is just a smoke-test. In particular, this will verify
/// we can build when there are spaces in the path name for the Flutter SDK and
/// target app.
Future<void> _runBuildTests() async {
  final List<FileSystemEntity> exampleDirectories = Directory(path.join(flutterRoot, 'examples')).listSync()
    ..add(Directory(path.join(flutterRoot, 'dev', 'integration_tests', 'non_nullable')))
    ..add(Directory(path.join(flutterRoot, 'dev', 'integration_tests', 'flutter_gallery')));

  final String branch = Platform.environment['CIRRUS_BRANCH'];
  // The tests are randomly distributed into subshards so as to get a uniform
  // distribution of costs, but the seed is fixed so that issues are reproducible.
  final List<ShardRunner> tests = <ShardRunner>[
    for (final FileSystemEntity exampleDirectory in exampleDirectories)
        () => _runExampleProjectBuildTests(exampleDirectory),
    if (branch != 'beta' && branch != 'stable')
      ...<ShardRunner>[
        // Web compilation tests.
          () =>  _flutterBuildDart2js(
          path.join('dev', 'integration_tests', 'web'),
          path.join('lib', 'main.dart'),
        ),
        // Should not fail to compile with dart:io.
          () =>  _flutterBuildDart2js(
          path.join('dev', 'integration_tests', 'web_compile_tests'),
          path.join('lib', 'dart_io_import.dart'),
        ),
      ],
  ]..shuffle(math.Random(0));

  await _selectIndexedSubshard(tests, kBuildTestShardCount);
}

Future<void> _runExampleProjectBuildTests(FileSystemEntity exampleDirectory) async {
  // Only verify caching with flutter gallery.
  final bool verifyCaching = exampleDirectory.path.contains('flutter_gallery');
  if (exampleDirectory is! Directory) {
    return;
  }
  final String examplePath = exampleDirectory.path;
  final bool hasNullSafety = File(path.join(examplePath, 'null_safety')).existsSync();
  final List<String> additionalArgs = hasNullSafety
    ? <String>['--enable-experiment', 'non-nullable', '--no-sound-null-safety']
    : <String>[];
  if (Directory(path.join(examplePath, 'android')).existsSync()) {
    await _flutterBuildApk(examplePath, release: false, additionalArgs: additionalArgs, verifyCaching: verifyCaching);
    await _flutterBuildApk(examplePath, release: true, additionalArgs: additionalArgs, verifyCaching: verifyCaching);
  } else {
    print('Example project ${path.basename(examplePath)} has no android directory, skipping apk');
  }
  if (Platform.isMacOS) {
    if (Directory(path.join(examplePath, 'ios')).existsSync()) {
      await _flutterBuildIpa(examplePath, release: false, additionalArgs: additionalArgs, verifyCaching: verifyCaching);
      await _flutterBuildIpa(examplePath, release: true, additionalArgs: additionalArgs, verifyCaching: verifyCaching);
    } else {
      print('Example project ${path.basename(examplePath)} has no ios directory, skipping ipa');
    }
  }
}

Future<void> _flutterBuildApk(String relativePathToApplication, {
  @required bool release,
  bool verifyCaching = false,
  List<String> additionalArgs = const <String>[],
}) async {
  print('${green}Testing APK build$reset for $cyan$relativePathToApplication$reset...');
  await runCommand(flutter,
    <String>[
      'build',
      'apk',
      ...additionalArgs,
      if (release)
        '--release'
      else
        '--debug',
      '-v',
    ],
    workingDirectory: path.join(flutterRoot, relativePathToApplication),
  );

  if (verifyCaching) {
    print('${green}Testing APK cache$reset for $cyan$relativePathToApplication$reset...');
    await runCommand(flutter,
      <String>[
        'build',
        'apk',
        '--performance-measurement-file=perf.json',
        ...additionalArgs,
        if (release)
          '--release'
        else
          '--debug',
        '-v',
      ],
      workingDirectory: path.join(flutterRoot, relativePathToApplication),
    );
    final File file = File(path.join(flutterRoot, relativePathToApplication, 'perf.json'));
    if (!_allTargetsCached(file)) {
      print('${red}Not all build targets cached after second run.$reset');
      print('The target performance data was: ${file.readAsStringSync()}');
      exit(1);
    }
  }
}

Future<void> _flutterBuildIpa(String relativePathToApplication, {
  @required bool release,
  List<String> additionalArgs = const <String>[],
  bool verifyCaching = false,
}) async {
  assert(Platform.isMacOS);
  print('${green}Testing IPA build$reset for $cyan$relativePathToApplication$reset...');
  // Install Cocoapods.  We don't have these checked in for the examples,
  // and build ios doesn't take care of it automatically.
  final File podfile = File(path.join(flutterRoot, relativePathToApplication, 'ios', 'Podfile'));
  if (podfile.existsSync()) {
    await runCommand('pod',
      <String>['install'],
      workingDirectory: podfile.parent.path,
      environment: <String, String>{
        'LANG': 'en_US.UTF-8',
      },
    );
  }
  await runCommand(flutter,
    <String>[
      'build',
      'ios',
      ...additionalArgs,
      '--no-codesign',
      if (release)
        '--release'
      else
        '--debug',
      '-v',
    ],
    workingDirectory: path.join(flutterRoot, relativePathToApplication),
  );
  if (verifyCaching) {
    print('${green}Testing IPA cache$reset for $cyan$relativePathToApplication$reset...');
    await runCommand(flutter,
      <String>[
        'build',
        'ios',
        '--performance-measurement-file=perf.json',
        ...additionalArgs,
        '--no-codesign',
        if (release)
          '--release'
        else
          '--debug',
        '-v',
      ],
      workingDirectory: path.join(flutterRoot, relativePathToApplication),
    );
    final File file = File(path.join(flutterRoot, relativePathToApplication, 'perf.json'));
    if (!_allTargetsCached(file)) {
      print('${red}Not all build targets cached after second run.$reset');
      print('The target performance data was: ${file.readAsStringSync()}');
      exit(1);
    }
  }
}

bool _allTargetsCached(File performanceFile) {
  final Map<String, Object> data = json.decode(performanceFile.readAsStringSync())
    as Map<String, Object>;
  final List<Map<String, Object>> targets = (data['targets'] as List<Object>)
    .cast<Map<String, Object>>();
  return targets.every((Map<String, Object> element) => element['skipped'] == true);
}

Future<void> _flutterBuildDart2js(String relativePathToApplication, String target, { bool expectNonZeroExit = false }) async {
  print('${green}Testing Dart2JS build$reset for $cyan$relativePathToApplication$reset...');
  await runCommand(flutter,
    <String>['build', 'web', '-v', '--target=$target'],
    workingDirectory: path.join(flutterRoot, relativePathToApplication),
    expectNonZeroExit: expectNonZeroExit,
    environment: <String, String>{
      'FLUTTER_WEB': 'true',
    },
  );
}

Future<void> _runAddToAppLifeCycleTests() async {
  if (Platform.isMacOS) {
    print('${green}Running add-to-app life cycle iOS integration tests$reset...');
    final String addToAppDir = path.join(flutterRoot, 'dev', 'integration_tests', 'ios_add2app_life_cycle');
    await runCommand('./build_and_test.sh',
      <String>[],
      workingDirectory: addToAppDir,
    );
  }
}

Future<void> _runFrameworkTests() async {
  final bq.BigqueryApi bigqueryApi = await _getBigqueryApi();
  final List<String> nullSafetyOptions = <String>['--null-assertions', '--no-sound-null-safety'];
  final List<String> trackWidgetCreationAlternatives = <String>['--track-widget-creation', '--no-track-widget-creation'];

  Future<void> runWidgets() async {
    print('${green}Running packages/flutter tests for$reset: ${cyan}test/widgets/$reset');
    for (final String trackWidgetCreationOption in trackWidgetCreationAlternatives) {
      await _runFlutterTest(
        path.join(flutterRoot, 'packages', 'flutter'),
        options: <String>[trackWidgetCreationOption, ...nullSafetyOptions],
        tableData: bigqueryApi?.tabledata,
        tests: <String>[ path.join('test', 'widgets') + path.separator ],
      );
    }
    // Try compiling code outside of the packages/flutter directory with and without --track-widget-creation
    for (final String trackWidgetCreationOption in trackWidgetCreationAlternatives) {
      await _runFlutterTest(
        path.join(flutterRoot, 'dev', 'integration_tests', 'flutter_gallery'),
        options: <String>[trackWidgetCreationOption],
        tableData: bigqueryApi?.tabledata,
      );
    }
  }

  Future<void> runLibraries() async {
    final List<String> tests = Directory(path.join(flutterRoot, 'packages', 'flutter', 'test'))
      .listSync(followLinks: false, recursive: false)
      .whereType<Directory>()
      .where((Directory dir) => dir.path.endsWith('widgets') == false)
      .map<String>((Directory dir) => path.join('test', path.basename(dir.path)) + path.separator)
      .toList();
    print('${green}Running packages/flutter tests$reset for: $cyan${tests.join(", ")}$reset');
    for (final String trackWidgetCreationOption in trackWidgetCreationAlternatives) {
      await _runFlutterTest(
        path.join(flutterRoot, 'packages', 'flutter'),
        options: <String>[trackWidgetCreationOption, ...nullSafetyOptions],
        tableData: bigqueryApi?.tabledata,
        tests: tests,
      );
    }
  }

  Future<void> runPrivateTests() async {
    final List<String> args = <String>[
      'run',
      '--enable-experiment=non-nullable',
      '--sound-null-safety',
      'test_private.dart',
    ];
    final Map<String, String> pubEnvironment = <String, String>{
      'FLUTTER_ROOT': flutterRoot,
    };
    if (Directory(pubCache).existsSync()) {
      pubEnvironment['PUB_CACHE'] = pubCache;
    }

    // If an existing env variable exists append to it, but only if
    // it doesn't appear to already include enable-asserts.
    String toolsArgs = Platform.environment['FLUTTER_TOOL_ARGS'] ?? '';
    if (!toolsArgs.contains('--enable-asserts')) {
      toolsArgs += ' --enable-asserts';
    }
    pubEnvironment['FLUTTER_TOOL_ARGS'] = toolsArgs.trim();
    // The flutter_tool will originally have been snapshotted without asserts.
    // We need to force it to be regenerated with them enabled.
    deleteFile(path.join(flutterRoot, 'bin', 'cache', 'flutter_tools.snapshot'));
    deleteFile(path.join(flutterRoot, 'bin', 'cache', 'flutter_tools.stamp'));

    await runCommand(
      pub,
      args,
      workingDirectory: path.join(flutterRoot, 'packages', 'flutter', 'test_private'),
      environment: pubEnvironment,
    );
  }

  Future<void> runMisc() async {
    print('${green}Running package tests$reset for directories other than packages/flutter');
    await _pubRunTest(path.join(flutterRoot, 'dev', 'bots'), tableData: bigqueryApi?.tabledata);
    await _pubRunTest(path.join(flutterRoot, 'dev', 'devicelab'), tableData: bigqueryApi?.tabledata);
    await _pubRunTest(path.join(flutterRoot, 'dev', 'snippets'), tableData: bigqueryApi?.tabledata);
    await _pubRunTest(path.join(flutterRoot, 'dev', 'tools'), tableData: bigqueryApi?.tabledata);
    await _runFlutterTest(path.join(flutterRoot, 'dev', 'integration_tests', 'android_semantics_testing'), tableData: bigqueryApi?.tabledata);
    await _runFlutterTest(path.join(flutterRoot, 'dev', 'manual_tests'), tableData: bigqueryApi?.tabledata);
    await _runFlutterTest(path.join(flutterRoot, 'dev', 'tools', 'vitool'), tableData: bigqueryApi?.tabledata);
    await _runFlutterTest(path.join(flutterRoot, 'examples', 'catalog'), tableData: bigqueryApi?.tabledata);
    await _runFlutterTest(path.join(flutterRoot, 'examples', 'hello_world'), tableData: bigqueryApi?.tabledata);
    await _runFlutterTest(path.join(flutterRoot, 'examples', 'layers'), tableData: bigqueryApi?.tabledata);
    await _runFlutterTest(path.join(flutterRoot, 'dev', 'benchmarks', 'test_apps', 'stocks'), tableData: bigqueryApi?.tabledata);
    await _runFlutterTest(path.join(flutterRoot, 'packages', 'flutter_driver'), tableData: bigqueryApi?.tabledata, tests: <String>[path.join('test', 'src', 'real_tests')]);
    await _runFlutterTest(path.join(flutterRoot, 'packages', 'flutter_goldens'), tableData: bigqueryApi?.tabledata);
    await _runFlutterTest(path.join(flutterRoot, 'packages', 'flutter_localizations'), tableData: bigqueryApi?.tabledata);
    await _runFlutterTest(path.join(flutterRoot, 'packages', 'flutter_test'), tableData: bigqueryApi?.tabledata);
    await _runFlutterTest(path.join(flutterRoot, 'packages', 'fuchsia_remote_debug_protocol'), tableData: bigqueryApi?.tabledata);
    await _runFlutterTest(path.join(flutterRoot, 'dev', 'integration_tests', 'non_nullable'), options: nullSafetyOptions);
    await _runFlutterTest(
      path.join(flutterRoot, 'dev', 'tracing_tests'),
      options: <String>['--enable-vmservice'],
      tableData: bigqueryApi?.tabledata,
    );
    await runPrivateTests();
    const String httpClientWarning =
      'Warning: At least one test in this suite creates an HttpClient. When\n'
      'running a test suite that uses TestWidgetsFlutterBinding, all HTTP\n'
      'requests will return status code 400, and no network request will\n'
      'actually be made. Any test expecting a real network connection and\n'
      'status code will fail.\n'
      'To test code that needs an HttpClient, provide your own HttpClient\n'
      'implementation to the code under test, so that your test can\n'
      'consistently provide a testable response to the code under test.';
    await _runFlutterTest(
      path.join(flutterRoot, 'packages', 'flutter_test'),
      script: path.join('test', 'bindings_test_failure.dart'),
      expectFailure: true,
      printOutput: false,
      outputChecker: (CapturedOutput output) {
        final Iterable<Match> matches = httpClientWarning.allMatches(output.stdout);
        if (matches == null || matches.isEmpty || matches.length > 1) {
          return 'Failed to print warning about HttpClientUsage, or printed it too many times.\n'
                 'stdout:\n${output.stdout}';
        }
        return null;
      },
      tableData: bigqueryApi?.tabledata,
    );
  }

  await selectSubshard(<String, ShardRunner>{
    'widgets': runWidgets,
    'libraries': runLibraries,
    'misc': runMisc,
  });
}

Future<void> _runFirebaseTestLabTests() async {
  // Firebase Lab tests take ~20 minutes per integration test,
  // so only one test is run per shard. Therefore, there are as
  // many shards available as there are integration tests in this list.
  // If you add a new test, add a corresponding firebase_test_lab-#-linux
  // to .cirrus.yml
  final List<String> integrationTests = <String>[
    'release_smoke_test',
    'abstract_method_smoke_test',
    'android_embedding_v2_smoke_test',
  ];

  final String firebaseScript = path.join(flutterRoot, 'dev', 'bots', 'firebase_testlab.sh');
  final String integrationTestDirectory = path.join(flutterRoot, 'dev', 'integration_tests');

  final List<ShardRunner> tests = integrationTests.map((String integrationTest) =>
    () => runCommand(firebaseScript, <String>[ path.join(integrationTestDirectory, integrationTest) ])
  ).toList();

  await _selectIndexedSubshard(tests, integrationTests.length);
}

Future<void> _runFrameworkCoverage() async {
  final File coverageFile = File(path.join(flutterRoot, 'packages', 'flutter', 'coverage', 'lcov.info'));
  if (!coverageFile.existsSync()) {
    print('${red}Coverage file not found.$reset');
    print('Expected to find: $cyan${coverageFile.absolute}$reset');
    print('This file is normally obtained by running `${green}flutter update-packages$reset`.');
    exit(1);
  }
  coverageFile.deleteSync();
  await _runFlutterTest(path.join(flutterRoot, 'packages', 'flutter'),
    options: const <String>['--coverage'],
  );
  if (!coverageFile.existsSync()) {
    print('${red}Coverage file not found.$reset');
    print('Expected to find: $cyan${coverageFile.absolute}$reset');
    print('This file should have been generated by the `${green}flutter test --coverage$reset` script, but was not.');
    exit(1);
  }
}

Future<void> _runWebUnitTests() async {
  final Map<String, ShardRunner> subshards = <String, ShardRunner>{};

  final Directory flutterPackageDirectory = Directory(path.join(flutterRoot, 'packages', 'flutter'));
  final Directory flutterPackageTestDirectory = Directory(path.join(flutterPackageDirectory.path, 'test'));

  final List<String> allTests = flutterPackageTestDirectory
    .listSync()
    .whereType<Directory>()
    .expand((Directory directory) => directory
      .listSync(recursive: true)
      .where((FileSystemEntity entity) => entity.path.endsWith('_test.dart'))
    )
    .whereType<File>()
    .map<String>((File file) => path.relative(file.path, from: flutterPackageDirectory.path))
    .where((String filePath) => !kWebTestFileKnownFailures.contains(filePath))
    .toList()
    // Finally we shuffle the list because we want the average cost per file to be uniformly
    // distributed. If the list is not sorted then different shards and batches may have
    // very different characteristics.
    // We use a constant seed for repeatability.
    ..shuffle(math.Random(0));

  assert(webShardCount >= 1);
  final int testsPerShard = (allTests.length / webShardCount).ceil();
  assert(testsPerShard * webShardCount >= allTests.length);

  // This for loop computes all but the last shard.
  for (int index = 0; index < webShardCount - 1; index += 1) {
    subshards['$index'] = () => _runFlutterWebTest(
      flutterPackageDirectory.path,
      allTests.sublist(
        index * testsPerShard,
        (index + 1) * testsPerShard,
      ),
    );
  }

  // The last shard also runs the flutter_web_plugins tests.
  //
  // We make sure the last shard ends in _last so it's easier to catch mismatches
  // between `.cirrus.yml` and `test.dart`.
  subshards['${webShardCount - 1}_last'] = () async {
    await _runFlutterWebTest(
      flutterPackageDirectory.path,
      allTests.sublist(
        (webShardCount - 1) * testsPerShard,
        allTests.length,
      ),
    );
    await _runFlutterWebTest(
      path.join(flutterRoot, 'packages', 'flutter_web_plugins'),
      <String>['test'],
    );
    await _runFlutterWebTest(
        path.join(flutterRoot, 'packages', 'flutter_driver'),
        <String>[path.join('test', 'src', 'web_tests', 'web_extension_test.dart')],
    );
  };

  await selectSubshard(subshards);
}

Future<void> _runWebIntegrationTests() async {
  await _runWebStackTraceTest('profile');
  await _runWebStackTraceTest('release');
  await _runWebDebugTest('lib/stack_trace.dart');
  await _runWebDebugTest('lib/web_directory_loading.dart');
  await _runWebDebugTest('test/test.dart');
  await _runWebDebugTest('lib/null_assert_main.dart', enableNullSafety: true);
  await _runWebDebugTest('lib/null_safe_main.dart', enableNullSafety: true);
  await _runWebDebugTest('lib/web_define_loading.dart',
    additionalArguments: <String>[
      '--dart-define=test.valueA=Example',
      '--dart-define=test.valueB=Value',
    ]
  );
  await _runWebReleaseTest('lib/web_define_loading.dart',
    additionalArguments: <String>[
      '--dart-define=test.valueA=Example',
      '--dart-define=test.valueB=Value',
    ]
  );
}

Future<void> _runWebStackTraceTest(String buildMode) async {
  final String testAppDirectory = path.join(flutterRoot, 'dev', 'integration_tests', 'web');
  final String appBuildDirectory = path.join(testAppDirectory, 'build', 'web');

  // Build the app.
  await runCommand(
    flutter,
    <String>[ 'clean' ],
    workingDirectory: testAppDirectory,
  );
  await runCommand(
    flutter,
    <String>[
      'build',
      'web',
      '--$buildMode',
      '-t',
      'lib/stack_trace.dart',
    ],
    workingDirectory: testAppDirectory,
    environment: <String, String>{
      'FLUTTER_WEB': 'true',
    },
  );

  // Run the app.
  final String result = await evalTestAppInChrome(
    appUrl: 'http://localhost:8080/index.html',
    appDirectory: appBuildDirectory,
  );

  if (result.contains('--- TEST SUCCEEDED ---')) {
    print('${green}Web stack trace integration test passed.$reset');
  } else {
    print(result);
    print('${red}Web stack trace integration test failed.$reset');
    exit(1);
  }
}

/// Run a web integration test in release mode.
Future<void> _runWebReleaseTest(String target, {
  List<String> additionalArguments = const<String>[],
}) async {
  final String testAppDirectory = path.join(flutterRoot, 'dev', 'integration_tests', 'web');
  final String appBuildDirectory = path.join(testAppDirectory, 'build', 'web');

  // Build the app.
  await runCommand(
    flutter,
    <String>[ 'clean' ],
    workingDirectory: testAppDirectory,
  );
  await runCommand(
    flutter,
    <String>[
      'build',
      'web',
      '--release',
      ...additionalArguments,
      '-t',
      target,
    ],
    workingDirectory: testAppDirectory,
    environment: <String, String>{
      'FLUTTER_WEB': 'true',
    },
  );

  // Run the app.
  final String result = await evalTestAppInChrome(
    appUrl: 'http://localhost:8080/index.html',
    appDirectory: appBuildDirectory,
  );

  if (result.contains('--- TEST SUCCEEDED ---')) {
    print('${green}Web release mode test passed.$reset');
  } else {
    print(result);
    print('${red}Web release mode test failed.$reset');
    exit(1);
  }
}

/// Debug mode is special because `flutter build web` doesn't build in debug mode.
///
/// Instead, we use `flutter run --debug` and sniff out the standard output.
Future<void> _runWebDebugTest(String target, {
  bool enableNullSafety = false,
  List<String> additionalArguments = const<String>[],
}) async {
  final String testAppDirectory = path.join(flutterRoot, 'dev', 'integration_tests', 'web');
  final CapturedOutput output = CapturedOutput();
  bool success = false;
  await runCommand(
    flutter,
    <String>[
      'run',
      '--debug',
      if (enableNullSafety)
        ...<String>[
          '--enable-experiment',
          'non-nullable',
          '--no-sound-null-safety',
          '--null-assertions',
        ],
      '-d',
      'chrome',
      '--web-run-headless',
      ...additionalArguments,
      '-t',
      target,
    ],
    output: output,
    outputMode: OutputMode.capture,
    outputListener: (String line, Process process) {
      if (line.contains('--- TEST SUCCEEDED ---')) {
        success = true;
      }
      if (success || line.contains('--- TEST FAILED ---')) {
        process.stdin.add('q'.codeUnits);
      }
    },
    workingDirectory: testAppDirectory,
    environment: <String, String>{
      'FLUTTER_WEB': 'true',
    },
  );

  if (success) {
    print('${green}Web stack trace integration test passed.$reset');
  } else {
    print(output.stdout);
    print('${red}Web stack trace integration test failed.$reset');
    exit(1);
  }
}

Future<void> _runFlutterWebTest(String workingDirectory, List<String> tests) async {
  await runCommand(
    flutter,
    <String>[
      'test',
      if (ciProvider == CiProviders.cirrus)
        '--concurrency=1',  // do not parallelize on Cirrus, to reduce flakiness
      '-v',
      '--platform=chrome',
      ...?flutterTestArgs,
      ...tests,
    ],
    workingDirectory: workingDirectory,
    environment: <String, String>{
      'FLUTTER_WEB': 'true',
      'FLUTTER_LOW_RESOURCE_MODE': 'true',
    },
  );
}

const String _supportedTesterVersion = '0.0.2-dev7';

Future<void> _pubRunTester(String workingDirectory, {
  List<String> testPaths,
  bool forceSingleCore = false,
  int perTestTimeout,
}) async {
  int cpus;
  final String cpuVariable = Platform.environment['CPU']; // CPU is set in cirrus.yml
  if (cpuVariable != null) {
    cpus = int.tryParse(cpuVariable, radix: 10);
    if (cpus == null) {
      print('${red}The CPU environment variable, if set, must be set to the integer number of available cores.$reset');
      print('Actual value: "$cpuVariable"');
      exit(1);
    }
  } else {
    cpus = 2; // Don't default to 1, otherwise we won't catch race conditions.
  }
  // Integration tests that depend on external processes like chrome
  // can get stuck if there are multiple instances running at once.
  if (forceSingleCore) {
    cpus = 1;
  }
  final List<String> args = <String>[
    'global',
    'activate',
    'tester',
    _supportedTesterVersion
  ];
  final Map<String, String> pubEnvironment = <String, String>{
    'FLUTTER_ROOT': flutterRoot,
  };
  if (Directory(pubCache).existsSync()) {
    pubEnvironment['PUB_CACHE'] = pubCache;
  }
  await runCommand(
    pub,
    args,
    workingDirectory: workingDirectory,
    environment: pubEnvironment,
  );
  await runCommand(
    pub,
    <String>[
      'global',
      'run',
      'tester',
      '-j$cpus',
      '-v',
      '--ci',
      if (perTestTimeout != null)
        '--timeout=$perTestTimeout'
      else
        '--timeout=-1',
      ...testPaths,
    ],
    workingDirectory: workingDirectory,
    environment: pubEnvironment,
  );
}

Future<void> _pubRunTest(String workingDirectory, {
  List<String> testPaths,
  bool enableFlutterToolAsserts = true,
  bool useBuildRunner = false,
  String coverage,
  bq.TabledataResourceApi tableData,
  bool forceSingleCore = false,
  Duration perTestTimeout,
}) async {
  int cpus;
  final String cpuVariable = Platform.environment['CPU']; // CPU is set in cirrus.yml
  if (cpuVariable != null) {
    cpus = int.tryParse(cpuVariable, radix: 10);
    if (cpus == null) {
      print('${red}The CPU environment variable, if set, must be set to the integer number of available cores.$reset');
      print('Actual value: "$cpuVariable"');
      exit(1);
    }
  } else {
    cpus = 2; // Don't default to 1, otherwise we won't catch race conditions.
  }
  // Integration tests that depend on external processes like chrome
  // can get stuck if there are multiple instances running at once.
  if (forceSingleCore) {
    cpus = 1;
  }

  final List<String> args = <String>[
    'run',
    'test',
    if (useFlutterTestFormatter)
      '-rjson'
    else
      '-rcompact',
    '-j$cpus',
    if (!hasColor)
      '--no-color',
    if (coverage != null)
      '--coverage=$coverage',
    if (perTestTimeout != null)
      '--timeout=${perTestTimeout.inMilliseconds.toString()}ms',
    if (testPaths != null)
      for (final String testPath in testPaths)
        testPath,
  ];
  final Map<String, String> pubEnvironment = <String, String>{
    'FLUTTER_ROOT': flutterRoot,
  };
  if (Directory(pubCache).existsSync()) {
    pubEnvironment['PUB_CACHE'] = pubCache;
  }
  if (enableFlutterToolAsserts) {
    // If an existing env variable exists append to it, but only if
    // it doesn't appear to already include enable-asserts.
    String toolsArgs = Platform.environment['FLUTTER_TOOL_ARGS'] ?? '';
    if (!toolsArgs.contains('--enable-asserts'))
      toolsArgs += ' --enable-asserts';
    pubEnvironment['FLUTTER_TOOL_ARGS'] = toolsArgs.trim();
    // The flutter_tool will originally have been snapshotted without asserts.
    // We need to force it to be regenerated with them enabled.
    deleteFile(path.join(flutterRoot, 'bin', 'cache', 'flutter_tools.snapshot'));
    deleteFile(path.join(flutterRoot, 'bin', 'cache', 'flutter_tools.stamp'));
  }
  if (useFlutterTestFormatter) {
    final FlutterCompactFormatter formatter = FlutterCompactFormatter();
    Stream<String> testOutput;
    try {
      testOutput = runAndGetStdout(
        pub,
        args,
        workingDirectory: workingDirectory,
        environment: pubEnvironment,
      );
    } finally {
      formatter.finish();
    }
    await _processTestOutput(formatter, testOutput, tableData);
  } else {
    await runCommand(
      pub,
      args,
      workingDirectory: workingDirectory,
      environment: pubEnvironment,
      removeLine: useBuildRunner ? (String line) => line.startsWith('[INFO]') : null,
    );
  }
}

Future<void> _runFlutterTest(String workingDirectory, {
  String script,
  bool expectFailure = false,
  bool printOutput = true,
  OutputChecker outputChecker,
  List<String> options = const <String>[],
  bool skip = false,
  bq.TabledataResourceApi tableData,
  Map<String, String> environment,
  List<String> tests = const <String>[],
}) async {
  assert(!printOutput || outputChecker == null, 'Output either can be printed or checked but not both');

  final List<String> args = <String>[
    'test',
    ...options,
    ...?flutterTestArgs,
  ];

  final bool shouldProcessOutput = useFlutterTestFormatter && !expectFailure && !options.contains('--coverage');
  if (shouldProcessOutput)
    args.add('--machine');

  if (script != null) {
    final String fullScriptPath = path.join(workingDirectory, script);
    if (!FileSystemEntity.isFileSync(fullScriptPath)) {
      print('${red}Could not find test$reset: $green$fullScriptPath$reset');
      print('Working directory: $cyan$workingDirectory$reset');
      print('Script: $green$script$reset');
      if (!printOutput)
        print('This is one of the tests that does not normally print output.');
      if (skip)
        print('This is one of the tests that is normally skipped in this configuration.');
      exit(1);
    }
    args.add(script);
  }

  args.addAll(tests);

  if (!shouldProcessOutput) {
    OutputMode outputMode = OutputMode.discard;
    CapturedOutput output;

    if (outputChecker != null) {
      outputMode = OutputMode.capture;
      output = CapturedOutput();
    } else if (printOutput) {
      outputMode = OutputMode.print;
    }

    await runCommand(
      flutter,
      args,
      workingDirectory: workingDirectory,
      expectNonZeroExit: expectFailure,
      outputMode: outputMode,
      output: output,
      skip: skip,
      environment: environment,
    );

    if (outputChecker != null) {
      final String message = outputChecker(output);
      if (message != null)
        exitWithError(<String>[message]);
    }
    return;
  }

  if (useFlutterTestFormatter) {
    final FlutterCompactFormatter formatter = FlutterCompactFormatter();
    Stream<String> testOutput;
    try {
      testOutput = runAndGetStdout(
        flutter,
        args,
        workingDirectory: workingDirectory,
        expectNonZeroExit: expectFailure,
        environment: environment,
      );
    } finally {
      formatter.finish();
    }
    await _processTestOutput(formatter, testOutput, tableData);
  } else {
    await runCommand(
      flutter,
      args,
      workingDirectory: workingDirectory,
      expectNonZeroExit: expectFailure,
    );
  }
}

Map<String, String> _initGradleEnvironment() {
  final String androidSdkRoot = (Platform.environment['ANDROID_HOME']?.isEmpty ?? true)
      ? Platform.environment['ANDROID_SDK_ROOT']
      : Platform.environment['ANDROID_HOME'];
  if (androidSdkRoot == null || androidSdkRoot.isEmpty) {
    print('${red}Could not find Android SDK; set ANDROID_SDK_ROOT.$reset');
    exit(1);
  }
  return <String, String>{
    'ANDROID_HOME': androidSdkRoot,
    'ANDROID_SDK_ROOT': androidSdkRoot,
  };
}

final Map<String, String> gradleEnvironment = _initGradleEnvironment();

Future<void> _runHostOnlyDeviceLabTests() async {
  // Please don't add more tests here. We should not be using the devicelab
  // logic to run tests outside devicelab, that's just confusing.
  // Instead, create tests that are not devicelab tests, and run those.

  // TODO(ianh): Move the tests that are not running on devicelab any more out
  // of the device lab directory.

  const Map<String, String> kChromeVariables = <String, String>{
    // This is required to be able to run Chrome on Cirrus and LUCI.
    'CHROME_NO_SANDBOX': 'true',
    // Causes Chrome to run in headless mode in environments without displays,
    // such as Cirrus and LUCI. Do not use this variable when recording actual
    // benchmark numbers.
    'UNCALIBRATED_SMOKE_TEST': 'true',
  };

  // List the tests to run.
  // We split these into subshards. The tests are randomly distributed into
  // those subshards so as to get a uniform distribution of costs, but the
  // seed is fixed so that issues are reproducible.
  final List<ShardRunner> tests = <ShardRunner>[
    // Keep this in alphabetical order.
    () => _runDevicelabTest('build_aar_module_test', environment: gradleEnvironment),
    () => _runDevicelabTest('gradle_fast_start_test', environment: gradleEnvironment),
    // TODO(ianh): Fails on macOS looking for "dexdump", https://github.com/flutter/flutter/issues/42494
    if (!Platform.isMacOS) () => _runDevicelabTest('gradle_jetifier_test', environment: gradleEnvironment),
    () => _runDevicelabTest('gradle_non_android_plugin_test', environment: gradleEnvironment),
    () => _runDevicelabTest('gradle_deprecated_settings_test', environment: gradleEnvironment),
    () => _runDevicelabTest('gradle_plugin_bundle_test', environment: gradleEnvironment),
    () => _runDevicelabTest('gradle_plugin_fat_apk_test', environment: gradleEnvironment),
    () => _runDevicelabTest('gradle_plugin_light_apk_test', environment: gradleEnvironment),
<<<<<<< HEAD

=======
    () => _runDevicelabTest('gradle_r8_test', environment: gradleEnvironment),
>>>>>>> bcd0959a
    () => _runDevicelabTest('module_host_with_custom_build_test', environment: gradleEnvironment, testEmbeddingV2: true),
    () => _runDevicelabTest('module_custom_host_app_name_test', environment: gradleEnvironment),
    () => _runDevicelabTest('module_test', environment: gradleEnvironment, testEmbeddingV2: true),
    () => _runDevicelabTest('plugin_dependencies_test', environment: gradleEnvironment),
    if (Platform.isMacOS) () => _runDevicelabTest('module_test_ios'),
    if (Platform.isMacOS) () => _runDevicelabTest('build_ios_framework_module_test'),
    if (Platform.isMacOS) () => _runDevicelabTest('plugin_lint_mac'),
    () => _runDevicelabTest('plugin_test', environment: gradleEnvironment),
    if (Platform.isLinux) () => _runDevicelabTest('web_benchmarks_html', environment: kChromeVariables),
  ]..shuffle(math.Random(0));

  await _selectIndexedSubshard(tests, kDeviceLabShardCount);
}

Future<void> _runDevicelabTest(String testName, {
  Map<String, String> environment,
  // testEmbeddingV2 is only supported by certain specific devicelab tests.
  // Don't use it unless you're sure the test actually supports it.
  // You can check by looking to see if the test examines the environment
  // for the ENABLE_ANDROID_EMBEDDING_V2 variable.
  bool testEmbeddingV2 = false,
}) async {
  await runCommand(
    dart,
    <String>['bin/run.dart', '-t', testName],
    workingDirectory: path.join(flutterRoot, 'dev', 'devicelab'),
    environment: <String, String>{
      ...?environment,
      if (testEmbeddingV2)
        'ENABLE_ANDROID_EMBEDDING_V2': 'true',
    },
  );
}

void deleteFile(String path) {
  // This is technically a race condition but nobody else should be running
  // while this script runs, so we should be ok. (Sadly recursive:true does not
  // obviate the need for existsSync, at least on Windows.)
  final File file = File(path);
  if (file.existsSync())
    file.deleteSync();
}

enum CiProviders {
  cirrus,
  luci,
}

Future<void> _processTestOutput(
  FlutterCompactFormatter formatter,
  Stream<String> testOutput,
  bq.TabledataResourceApi tableData,
) async {
  final Timer heartbeat = Timer.periodic(const Duration(seconds: 30), (Timer timer) {
    print('Processing...');
  });

  await testOutput.forEach(formatter.processRawOutput);
  heartbeat.cancel();
  formatter.finish();
  if (tableData == null || formatter.tests.isEmpty) {
    return;
  }
  final bq.TableDataInsertAllRequest request = bq.TableDataInsertAllRequest();
  final String authors = await _getAuthors();
  request.rows = List<bq.TableDataInsertAllRequestRows>.from(
    formatter.tests.map<bq.TableDataInsertAllRequestRows>((TestResult result) =>
      bq.TableDataInsertAllRequestRows.fromJson(<String, dynamic> {
        'json': <String, dynamic>{
          'source': <String, dynamic>{
            'provider': ciProviderName,
            'url': ciUrl,
            'platform': <String, dynamic>{
              'os': Platform.operatingSystem,
              'version': Platform.operatingSystemVersion,
            },
          },
          'test': <String, dynamic>{
            'name': result.name,
            'result': result.status.toString(),
            'file': result.path,
            'line': result.line,
            'column': result.column,
            'time': result.totalTime,
          },
          'git': <String, dynamic>{
            'author': authors,
            'pull_request': prNumber,
            'commit': gitHash,
            'organization': 'flutter',
            'repository': 'flutter',
          },
          'error': result.status != TestStatus.failed ? null : <String, dynamic>{
            'message': result.errorMessage,
            'stack_trace': result.stackTrace,
          },
          'information': result.messages,
        },
      }),
    ),
    growable: false,
  );
  final bq.TableDataInsertAllResponse response = await tableData.insertAll(request, 'flutter-infra', 'tests', 'ci');
  if (response.insertErrors != null && response.insertErrors.isNotEmpty) {
    print('${red}BigQuery insert errors:');
    print(response.toJson());
    print(reset);
  }
}

CiProviders get ciProvider {
  if (Platform.environment['CIRRUS_CI'] == 'true') {
    return CiProviders.cirrus;
  }
  if (Platform.environment['LUCI_CONTEXT'] != null) {
    return CiProviders.luci;
  }
  return null;
}

String get ciProviderName {
  switch (ciProvider) {
    case CiProviders.cirrus:
      return 'cirrusci';
    case CiProviders.luci:
      return 'luci';
  }
  return 'unknown';
}

int get prNumber {
  switch (ciProvider) {
    case CiProviders.cirrus:
      return Platform.environment['CIRRUS_PR'] == null
          ? -1
          : int.tryParse(Platform.environment['CIRRUS_PR']);
    case CiProviders.luci:
      return -1; // LUCI doesn't know about this.
  }
  return -1;
}

Future<String> _getAuthors() async {
  final String author = await runAndGetStdout(
    'git$exe', <String>['-c', 'log.showSignature=false', 'log', gitHash, '--pretty="%an <%ae>"'],
    workingDirectory: flutterRoot,
  ).first;
  return author;
}

String get ciUrl {
  switch (ciProvider) {
    case CiProviders.cirrus:
      return 'https://cirrus-ci.com/task/${Platform.environment['CIRRUS_TASK_ID']}';
    case CiProviders.luci:
      return 'https://ci.chromium.org/p/flutter/g/framework/console'; // TODO(dnfield): can we get a direct link to the actual build?
  }
  return '';
}

String get gitHash {
  switch(ciProvider) {
    case CiProviders.cirrus:
      return Platform.environment['CIRRUS_CHANGE_IN_REPO'];
    case CiProviders.luci:
      return 'HEAD'; // TODO(dnfield): Set this in the env for LUCI.
  }
  return '';
}

/// Checks the given file's contents to determine if they match the allowed
/// pattern for version strings.
///
/// Returns null if the contents are good. Returns a string if they are bad.
/// The string is an error message.
Future<String> verifyVersion(File file) async {
  final RegExp pattern = RegExp(
    r'^(\d+)\.(\d+)\.(\d+)((-\d+\.\d+)?\.pre(\.\d+)?)?$');
  final String version = await file.readAsString();
  if (!file.existsSync())
    return 'The version logic failed to create the Flutter version file.';
  if (version == '0.0.0-unknown')
    return 'The version logic failed to determine the Flutter version.';
  if (!version.contains(pattern))
    return 'The version logic generated an invalid version string: "$version".';
  return null;
}

/// Parse (zero-)index-named subshards and equally distribute [tests]
/// between them. Last shard should end in "_last" to catch mismatches
/// between `.cirrus.yml` and `test.dart`. See [selectShard] for naming details.
///
/// Examples:
/// build_tests-0-linux
/// build_tests-1-linux
/// build_tests-2_last-linux
Future<void> _selectIndexedSubshard(List<ShardRunner> tests, int numberOfShards) async {
  final int testsPerShard = tests.length ~/ numberOfShards;
  final Map<String, ShardRunner> subshards = <String, ShardRunner>{};

  for (int subshard = 0; subshard < numberOfShards; subshard += 1) {
    String last = '';
    List<ShardRunner> sublist;
    if (subshard < numberOfShards - 1) {
      sublist = tests.sublist(subshard * testsPerShard, (subshard + 1) * testsPerShard);
    } else {
      sublist = tests.sublist(subshard * testsPerShard, tests.length);
      // We make sure the last shard ends in _last.
      last = '_last';
    }
    subshards['$subshard$last'] = () async {
      for (final ShardRunner test in sublist)
        await test();
    };
  }

  await selectSubshard(subshards);
}

/// If the CIRRUS_TASK_NAME environment variable exists, we use that to determine
/// the shard and sub-shard (parsing it in the form shard-subshard-platform, ignoring
/// the platform).
///
/// However, for local testing you can just set the SHARD and SUBSHARD
/// environment variables. For example, to run all the framework tests you can
/// just set SHARD=framework_tests. To run specifically the third subshard of
/// the Web tests you can set SHARD=web_tests SUBSHARD=2 (it's zero-based).
Future<void> selectShard(Map<String, ShardRunner> shards) => _runFromList(shards, 'SHARD', 'shard', 0);
Future<void> selectSubshard(Map<String, ShardRunner> subshards) => _runFromList(subshards, 'SUBSHARD', 'subshard', 1);

const String CIRRUS_TASK_NAME = 'CIRRUS_TASK_NAME';

Future<void> _runFromList(Map<String, ShardRunner> items, String key, String name, int positionInTaskName) async {
  String item = Platform.environment[key];
  if (item == null && Platform.environment.containsKey(CIRRUS_TASK_NAME)) {
    final List<String> parts = Platform.environment[CIRRUS_TASK_NAME].split('-');
    assert(positionInTaskName < parts.length);
    item = parts[positionInTaskName];
  }
  if (item == null) {
    for (final String currentItem in items.keys) {
      print('$bold$key=$currentItem$reset');
      await items[currentItem]();
      print('');
    }
  } else {
    if (!items.containsKey(item)) {
      print('${red}Invalid $name: $item$reset');
      print('The available ${name}s are: ${items.keys.join(", ")}');
      exit(1);
    }
    print('$bold$key=$item$reset');
    await items[item]();
  }
}<|MERGE_RESOLUTION|>--- conflicted
+++ resolved
@@ -1247,11 +1247,6 @@
     () => _runDevicelabTest('gradle_plugin_bundle_test', environment: gradleEnvironment),
     () => _runDevicelabTest('gradle_plugin_fat_apk_test', environment: gradleEnvironment),
     () => _runDevicelabTest('gradle_plugin_light_apk_test', environment: gradleEnvironment),
-<<<<<<< HEAD
-
-=======
-    () => _runDevicelabTest('gradle_r8_test', environment: gradleEnvironment),
->>>>>>> bcd0959a
     () => _runDevicelabTest('module_host_with_custom_build_test', environment: gradleEnvironment, testEmbeddingV2: true),
     () => _runDevicelabTest('module_custom_host_app_name_test', environment: gradleEnvironment),
     () => _runDevicelabTest('module_test', environment: gradleEnvironment, testEmbeddingV2: true),

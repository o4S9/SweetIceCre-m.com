--- conflicted
+++ resolved
@@ -65,12 +65,9 @@
 
 import 'run_command.dart';
 import 'suite_runners/run_add_to_app_life_cycle_tests.dart';
-<<<<<<< HEAD
 import 'suite_runners/run_customer_testing_tests.dart';
-=======
 import 'suite_runners/run_analyze_tests.dart';
 import 'suite_runners/run_docs_tests.dart';
->>>>>>> bd4c1715
 import 'suite_runners/run_flutter_packages_tests.dart';
 import 'suite_runners/run_realm_checker_tests.dart';
 import 'suite_runners/run_skp_generator_tests.dart';
@@ -257,13 +254,8 @@
       'flutter_plugins': () => flutterPackagesRunner(flutterRoot),
       'skp_generator': skpGeneratorTestsRunner,
       'realm_checker': () => realmCheckerTestRunner(flutterRoot),
-<<<<<<< HEAD
       'customer_testing': () => customerTestingRunner(flutterRoot),
-      'analyze': _runAnalyze,
-=======
-      'customer_testing': _runCustomerTesting,
       'analyze': () => analyzeRunner(flutterRoot),
->>>>>>> bd4c1715
       'fuchsia_precache': _runFuchsiaPrecache,
       'docs': () => docsRunner(flutterRoot),
       'verify_binaries_codesigned': _runVerifyCodesigned,
@@ -1207,62 +1199,6 @@
   await selectSubshard(subshards);
 }
 
-<<<<<<< HEAD
-// Runs analysis tests.
-Future<void> _runAnalyze() async {
-  printProgress('${green}Running analysis testing$reset');
-  await runCommand(
-    'dart',
-    <String>[
-      '--enable-asserts',
-      path.join(flutterRoot, 'dev', 'bots', 'analyze.dart'),
-    ],
-    workingDirectory: flutterRoot,
-  );
-=======
-// Runs customer_testing.
-Future<void> _runCustomerTesting() async {
-  printProgress('${green}Running customer testing$reset');
-  await runCommand(
-    'git',
-    <String>[
-      'fetch',
-      'origin',
-      'master',
-    ],
-    workingDirectory: flutterRoot,
-  );
-  await runCommand(
-    'git',
-    <String>[
-      'branch',
-      '-f',
-      'master',
-      'origin/master',
-    ],
-    workingDirectory: flutterRoot,
-  );
-  final Map<String, String> env = Platform.environment;
-  final String? revision = env['REVISION'];
-  if (revision != null) {
-    await runCommand(
-      'git',
-      <String>[
-        'checkout',
-        revision,
-      ],
-      workingDirectory: flutterRoot,
-    );
-  }
-  final String winScript = path.join(flutterRoot, 'dev', 'customer_testing', 'ci.bat');
-  await runCommand(
-    Platform.isWindows? winScript: './ci.sh',
-    <String>[],
-    workingDirectory: path.join(flutterRoot, 'dev', 'customer_testing'),
-  );
->>>>>>> bd4c1715
-}
-
 // Runs flutter_precache.
 Future<void> _runFuchsiaPrecache() async {
   printProgress('${green}Running flutter precache tests$reset');

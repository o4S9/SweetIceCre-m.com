--- conflicted
+++ resolved
@@ -348,11 +348,8 @@
     'test/services/',
     'test/painting/',
     'test/scheduler/',
-<<<<<<< HEAD
     'test/widgets/',
-=======
     'test/semantics/',
->>>>>>> e59d9a81
   ]);
 }
 

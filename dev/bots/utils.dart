// Copyright 2014 The Flutter Authors. All rights reserved.
// Use of this source code is governed by a BSD-style license that can be
// found in the LICENSE file.

import 'dart:async';
import 'dart:convert';
import 'dart:core' hide print;
import 'dart:io' as system show exit;
import 'dart:io' hide exit;
import 'dart:math' as math;

import 'package:analyzer/dart/analysis/results.dart';
import 'package:analyzer/dart/ast/ast.dart';
<<<<<<< HEAD
=======
import 'package:file/file.dart' as fs;
>>>>>>> cbf35b4e
import 'package:file/local.dart';
import 'package:meta/meta.dart';
import 'package:path/path.dart' as path;

import 'run_command.dart';
<<<<<<< HEAD
import 'test.dart';
=======
import 'tool_subsharding.dart';

typedef ShardRunner = Future<void> Function();
>>>>>>> cbf35b4e

/// A function used to validate the output of a test.
///
/// If the output matches expectations, the function shall return null.
///
/// If the output does not match expectations, the function shall return an
/// appropriate error message.
typedef OutputChecker = String? Function(CommandResult);

<<<<<<< HEAD
=======

>>>>>>> cbf35b4e
const Duration _quietTimeout = Duration(minutes: 10); // how long the output should be hidden between calls to printProgress before just being verbose

// If running from LUCI set to False.
final bool isLuci =  Platform.environment['LUCI_CI'] == 'True';
final bool hasColor = stdout.supportsAnsiEscapes && !isLuci;
final bool _isRandomizationOff = bool.tryParse(Platform.environment['TEST_RANDOMIZATION_OFF'] ?? '') ?? false;

final String bold = hasColor ? '\x1B[1m' : ''; // shard titles
final String red = hasColor ? '\x1B[31m' : ''; // errors
final String green = hasColor ? '\x1B[32m' : ''; // section titles, commands
final String yellow = hasColor ? '\x1B[33m' : ''; // indications that a test was skipped (usually renders orange or brown)
final String cyan = hasColor ? '\x1B[36m' : ''; // paths
final String reverse = hasColor ? '\x1B[7m' : ''; // clocks
final String gray = hasColor ? '\x1B[30m' : ''; // subtle decorative items (usually renders as dark gray)
final String white = hasColor ? '\x1B[37m' : ''; // last log line (usually renders as light gray)
final String reset = hasColor ? '\x1B[0m' : '';

final String exe = Platform.isWindows ? '.exe' : '';
final String bat = Platform.isWindows ? '.bat' : '';
final String flutterRoot = path.dirname(path.dirname(path.dirname(path.fromUri(Platform.script))));
final String flutter = path.join(flutterRoot, 'bin', 'flutter$bat');
final String dart = path.join(flutterRoot, 'bin', 'cache', 'dart-sdk', 'bin', 'dart$exe');
final String pubCache = path.join(flutterRoot, '.pub-cache');
final String engineVersionFile = path.join(flutterRoot, 'bin', 'internal', 'engine.version');
final String luciBotId = Platform.environment['SWARMING_BOT_ID'] ?? '';
final bool runningInDartHHHBot =
    luciBotId.startsWith('luci-dart-') || luciBotId.startsWith('dart-tests-');

const String kShardKey = 'SHARD';
const String kSubshardKey = 'SUBSHARD';
const String CIRRUS_TASK_NAME = 'CIRRUS_TASK_NAME';

/// Environment variables to override the local engine when running `pub test`,
/// if such flags are provided to `test.dart`.
final Map<String,String> localEngineEnv = <String, String>{};

/// The arguments to pass to `flutter test` (typically the local engine
/// configuration) -- prefilled with the arguments passed to test.dart.
final List<String> flutterTestArgs = <String>[];


const int kESC = 0x1B;
const int kOpenSquareBracket = 0x5B;
const int kCSIParameterRangeStart = 0x30;
const int kCSIParameterRangeEnd = 0x3F;
const int kCSIIntermediateRangeStart = 0x20;
const int kCSIIntermediateRangeEnd = 0x2F;
const int kCSIFinalRangeStart = 0x40;
const int kCSIFinalRangeEnd = 0x7E;

String get redLine {
  if (hasColor) {
    return '$red${'━' * stdout.terminalColumns}$reset';
  }
  return '━━━━━━━━━━━━━━━━━━━━━━━━━━━━━━━━━━━━━━━━━━━━━━━━━━━━━━━━';
}

String get clock {
  final DateTime now = DateTime.now();
  return '$reverse▌'
         '${now.hour.toString().padLeft(2, "0")}:'
         '${now.minute.toString().padLeft(2, "0")}:'
         '${now.second.toString().padLeft(2, "0")}'
         '▐$reset';
}

String prettyPrintDuration(Duration duration) {
  String result = '';
  final int minutes = duration.inMinutes;
  if (minutes > 0) {
    result += '${minutes}min ';
  }
  final int seconds = duration.inSeconds - minutes * 60;
  final int milliseconds = duration.inMilliseconds - (seconds * 1000 + minutes * 60 * 1000);
  result += '$seconds.${milliseconds.toString().padLeft(3, "0")}s';
  return result;
}

typedef PrintCallback = void Function(Object? line);
typedef VoidCallback = void Function();

// Allow print() to be overridden, for tests.
//
// Files that import this library should not import `print` from dart:core
// and should not use dart:io's `stdout` or `stderr`.
//
// By default this hides log lines between `printProgress` calls unless a
// timeout expires or anything calls `foundError`.
//
// Also used to implement `--verbose` in test.dart.
PrintCallback print = _printQuietly;

// Called by foundError and used to implement `--abort-on-error` in test.dart.
VoidCallback? onError;

bool get hasError => _hasError;
bool _hasError = false;

List<List<String>> _errorMessages = <List<String>>[];

final List<String> _pendingLogs = <String>[];
Timer? _hideTimer; // When this is null, the output is verbose.

void foundError(List<String> messages) {
  assert(messages.isNotEmpty);
  // Make the error message easy to notice in the logs by
  // wrapping it in a red box.
  final int width = math.max(15, (hasColor ? stdout.terminalColumns : 80) - 1);
  final String title = 'ERROR #${_errorMessages.length + 1}';
  print('$red╔═╡$bold$title$reset$red╞═${"═" * (width - 4 - title.length)}');
  for (final String message in messages.expand((String line) => line.split('\n'))) {
    print('$red║$reset $message');
  }
  print('$red╚${"═" * width}');
  // Normally, "print" actually prints to the log. To make the errors visible,
  // and to include useful context, print the entire log up to this point, and
  // clear it. Subsequent messages will continue to not be logged until there is
  // another error.
  _pendingLogs.forEach(_printLoudly);
  _pendingLogs.clear();
  _errorMessages.add(messages);
  _hasError = true;
  onError?.call();
}

@visibleForTesting
void resetErrorStatus() {
  _hasError = false;
  _errorMessages.clear();
  _pendingLogs.clear();
  _hideTimer?.cancel();
  _hideTimer = null;
}

Never reportSuccessAndExit(String message) {
  _hideTimer?.cancel();
  _hideTimer = null;
  print('$clock $message$reset');
  system.exit(0);
}

Never reportErrorsAndExit(String message) {
  _hideTimer?.cancel();
  _hideTimer = null;
  print('$clock $message$reset');
  print(redLine);
  print('${red}For your convenience, the error messages reported above are repeated here:$reset');
  final bool printSeparators = _errorMessages.any((List<String> messages) => messages.length > 1);
  if (printSeparators) {
    print('  🙙  🙛  ');
  }
  for (int index = 0; index < _errorMessages.length * 2 - 1; index += 1) {
    if (index.isEven) {
      _errorMessages[index ~/ 2].forEach(print);
    } else if (printSeparators) {
      print('  🙙  🙛  ');
    }
  }
  print(redLine);
  print('You may find the errors by searching for "╡ERROR #" in the logs.');
  system.exit(1);
}

void printProgress(String message) {
  _pendingLogs.clear();
  _hideTimer?.cancel();
  _hideTimer = null;
  print('$clock $message$reset');
  if (hasColor) {
    // This sets up a timer to switch to verbose mode when the tests take too long,
    // so that if a test hangs we can see the logs.
    // (This is only supported with a color terminal. When the terminal doesn't
    // support colors, the scripts just print everything verbosely, that way in
    // CI there's nothing hidden.)
    _hideTimer = Timer(_quietTimeout, () {
      _hideTimer = null;
      _pendingLogs.forEach(_printLoudly);
      _pendingLogs.clear();
    });
  }
}

final Pattern _lineBreak = RegExp(r'[\r\n]');

void _printQuietly(Object? message) {
  // The point of this function is to avoid printing its output unless the timer
  // has gone off in which case the function assumes verbose mode is active and
  // prints everything. To show that progress is still happening though, rather
  // than showing nothing at all, it instead shows the last line of output and
  // keeps overwriting it. To do this in color mode, carefully measures the line
  // of text ignoring color codes, which is what the parser below does.
  if (_hideTimer != null) {
    _pendingLogs.add(message.toString());
    String line = '$message'.trimRight();
    final int start = line.lastIndexOf(_lineBreak) + 1;
    int index = start;
    int length = 0;
    while (index < line.length && length < stdout.terminalColumns) {
      if (line.codeUnitAt(index) == kESC) { // 0x1B
        index += 1;
        if (index < line.length && line.codeUnitAt(index) == kOpenSquareBracket) { // 0x5B, [
          // That was the start of a CSI sequence.
          index += 1;
          while (index < line.length && line.codeUnitAt(index) >= kCSIParameterRangeStart
                                     && line.codeUnitAt(index) <= kCSIParameterRangeEnd) { // 0x30..0x3F
            index += 1; // ...parameter bytes...
          }
          while (index < line.length && line.codeUnitAt(index) >= kCSIIntermediateRangeStart
                                     && line.codeUnitAt(index) <= kCSIIntermediateRangeEnd) { // 0x20..0x2F
            index += 1; // ...intermediate bytes...
          }
          if (index < line.length && line.codeUnitAt(index) >= kCSIFinalRangeStart
                                  && line.codeUnitAt(index) <= kCSIFinalRangeEnd) { // 0x40..0x7E
            index += 1; // ...final byte.
          }
        }
      } else {
        index += 1;
        length += 1;
      }
    }
    line = line.substring(start, index);
    if (line.isNotEmpty) {
      stdout.write('\r\x1B[2K$white$line$reset');
    }
  } else {
    _printLoudly('$message');
  }
}

void _printLoudly(String message) {
  if (hasColor) {
    // Overwrite the last line written by _printQuietly.
    stdout.writeln('\r\x1B[2K$reset${message.trimRight()}');
  } else {
    stdout.writeln(message);
  }
}

// THE FOLLOWING CODE IS A VIOLATION OF OUR STYLE GUIDE
// BECAUSE IT INTRODUCES A VERY FLAKY RACE CONDITION
// https://github.com/flutter/flutter/wiki/Style-guide-for-Flutter-repo#never-check-if-a-port-is-available-before-using-it-never-add-timeouts-and-other-race-conditions
// DO NOT USE THE FOLLOWING FUNCTIONS
// DO NOT WRITE CODE LIKE THE FOLLOWING FUNCTIONS
// https://github.com/flutter/flutter/issues/109474

int _portCounter = 8080;

/// Finds the next available local port.
Future<int> findAvailablePortAndPossiblyCauseFlakyTests() async {
  while (!await _isPortAvailable(_portCounter)) {
    _portCounter += 1;
  }
  return _portCounter++;
}

Future<bool> _isPortAvailable(int port) async {
  try {
    final RawSocket socket = await RawSocket.connect('localhost', port);
    socket.shutdown(SocketDirection.both);
    await socket.close();
    return false;
  } on SocketException {
    return true;
  }
}

String locationInFile(ResolvedUnitResult unit, AstNode node, String workingDirectory) {
  return '${path.relative(path.relative(unit.path, from: workingDirectory))}:${unit.lineInfo.getLocation(node.offset).lineNumber}';
}

<<<<<<< HEAD
=======
// The seed used to shuffle tests. If not passed with
// --test-randomize-ordering-seed=<seed> on the command line, it will be set the
// first time it is accessed. Pass zero to turn off shuffling.
String? _shuffleSeed;

set shuffleSeed(String? newSeed) {
  _shuffleSeed = newSeed;
}

String get shuffleSeed {
  if (_shuffleSeed != null) {
    return _shuffleSeed!;
  }
  // Attempt to load from the command-line argument
  final String? seedArg = Platform.environment['--test-randomize-ordering-seed'];
  if (seedArg != null) {
    return seedArg;
  }
  // Fallback to the original time-based seed generation
  final DateTime seedTime = DateTime.now().toUtc().subtract(const Duration(hours: 7));
  _shuffleSeed = '${seedTime.year * 10000 + seedTime.month * 100 + seedTime.day}';
  return _shuffleSeed!;
}

// TODO(sigmund): includeLocalEngineEnv should default to true. Currently we
// only enable it on flutter-web test because some test suites do not work
// properly when overriding the local engine (for example, because some platform
// dependent targets are only built on some engines).
// See https://github.com/flutter/flutter/issues/72368
Future<void> runDartTest(String workingDirectory, {
  List<String>? testPaths,
  bool enableFlutterToolAsserts = true,
  bool useBuildRunner = false,
  String? coverage,
  bool forceSingleCore = false,
  Duration? perTestTimeout,
  bool includeLocalEngineEnv = false,
  bool ensurePrecompiledTool = true,
  bool shuffleTests = true,
  bool collectMetrics = false,
}) async {
  int? cpus;
  final String? cpuVariable = Platform.environment['CPU']; // CPU is set in cirrus.yml
  if (cpuVariable != null) {
    cpus = int.tryParse(cpuVariable, radix: 10);
    if (cpus == null) {
      foundError(<String>[
        '${red}The CPU environment variable, if set, must be set to the integer number of available cores.$reset',
        'Actual value: "$cpuVariable"',
      ]);
      return;
    }
  } else {
    cpus = 2; // Don't default to 1, otherwise we won't catch race conditions.
  }
  // Integration tests that depend on external processes like chrome
  // can get stuck if there are multiple instances running at once.
  if (forceSingleCore) {
    cpus = 1;
  }

  const LocalFileSystem fileSystem = LocalFileSystem();
  final String suffix = DateTime.now().microsecondsSinceEpoch.toString();
  final File metricFile = fileSystem.systemTempDirectory.childFile('metrics_$suffix.json');
  final List<String> args = <String>[
    'run',
    'test',
    '--reporter=expanded',
    '--file-reporter=json:${metricFile.path}',
    if (shuffleTests) '--test-randomize-ordering-seed=$shuffleSeed',
    '-j$cpus',
    if (!hasColor)
      '--no-color',
    if (coverage != null)
      '--coverage=$coverage',
    if (perTestTimeout != null)
      '--timeout=${perTestTimeout.inMilliseconds}ms',
    if (testPaths != null)
      for (final String testPath in testPaths)
        testPath,
  ];
  final Map<String, String> environment = <String, String>{
    'FLUTTER_ROOT': flutterRoot,
    if (includeLocalEngineEnv)
      ...localEngineEnv,
    if (Directory(pubCache).existsSync())
      'PUB_CACHE': pubCache,
  };
  if (enableFlutterToolAsserts) {
    adjustEnvironmentToEnableFlutterAsserts(environment);
  }
  if (ensurePrecompiledTool) {
    // We rerun the `flutter` tool here just to make sure that it is compiled
    // before tests run, because the tests might time out if they have to rebuild
    // the tool themselves.
    await runCommand(flutter, <String>['--version'], environment: environment);
  }
  await runCommand(
    dart,
    args,
    workingDirectory: workingDirectory,
    environment: environment,
    removeLine: useBuildRunner ? (String line) => line.startsWith('[INFO]') : null,
  );

  final TestFileReporterResults test = TestFileReporterResults.fromFile(metricFile); // --file-reporter name
  final File info = fileSystem.file(path.join(flutterRoot, 'error.log'));
  info.writeAsStringSync(json.encode(test.errors));

  if (collectMetrics) {
    try {
      final List<String> testList = <String>[];
      final Map<int, TestSpecs> allTestSpecs = test.allTestSpecs;
      for (final TestSpecs testSpecs in allTestSpecs.values) {
        testList.add(testSpecs.toJson());
      }
      if (testList.isNotEmpty) {
        final String testJson = json.encode(testList);
        final File testResults = fileSystem.file(
            path.join(flutterRoot, 'test_results.json'));
        testResults.writeAsStringSync(testJson);
      }
    } on fs.FileSystemException catch (e) {
      print('Failed to generate metrics: $e');
    }
  }

  // metriciFile is a transitional file that needs to be deleted once it is parsed.
  // TODO(godofredoc): Ensure metricFile is parsed and aggregated before deleting.
  // https://github.com/flutter/flutter/issues/146003
  metricFile.deleteSync();
}

>>>>>>> cbf35b4e
Future<void> runFlutterTest(String workingDirectory, {
  String? script,
  bool expectFailure = false,
  bool printOutput = true,
  OutputChecker? outputChecker,
  List<String> options = const <String>[],
  Map<String, String>? environment,
  List<String> tests = const <String>[],
  bool shuffleTests = true,
  bool fatalWarnings = true,
}) async {
<<<<<<< HEAD
  final bool isRandomizationOff = bool.tryParse(Platform.environment['TEST_RANDOMIZATION_OFF'] ?? '') ?? false;

=======
>>>>>>> cbf35b4e
  assert(!printOutput || outputChecker == null, 'Output either can be printed or checked but not both');

  final List<String> tags = <String>[];
  // Recipe-configured reduced test shards will only execute tests with the
  // appropriate tag.
  if (Platform.environment['REDUCED_TEST_SET'] == 'True') {
    tags.addAll(<String>['-t', 'reduced-test-set']);
  }

  const LocalFileSystem fileSystem = LocalFileSystem();
  final String suffix = DateTime.now().microsecondsSinceEpoch.toString();
  final File metricFile = fileSystem.systemTempDirectory.childFile('metrics_$suffix.json');
  final List<String> args = <String>[
    'test',
    '--reporter=expanded',
    '--file-reporter=json:${metricFile.path}',
<<<<<<< HEAD
    if (shuffleTests && !isRandomizationOff) '--test-randomize-ordering-seed=$shuffleSeed',
=======
    if (shuffleTests && !_isRandomizationOff) '--test-randomize-ordering-seed=$shuffleSeed',
>>>>>>> cbf35b4e
    if (fatalWarnings) '--fatal-warnings',
    ...options,
    ...tags,
    ...flutterTestArgs,
  ];

  if (script != null) {
    final String fullScriptPath = path.join(workingDirectory, script);
    if (!FileSystemEntity.isFileSync(fullScriptPath)) {
      foundError(<String>[
        '${red}Could not find test$reset: $green$fullScriptPath$reset',
        'Working directory: $cyan$workingDirectory$reset',
        'Script: $green$script$reset',
        if (!printOutput)
          'This is one of the tests that does not normally print output.',
      ]);
      return;
    }
    args.add(script);
  }

  args.addAll(tests);

  final OutputMode outputMode = outputChecker == null && printOutput
    ? OutputMode.print
    : OutputMode.capture;

  final CommandResult result = await runCommand(
    flutter,
    args,
    workingDirectory: workingDirectory,
    expectNonZeroExit: expectFailure,
    outputMode: outputMode,
    environment: environment,
  );

  // metriciFile is a transitional file that needs to be deleted once it is parsed.
  // TODO(godofredoc): Ensure metricFile is parsed and aggregated before deleting.
  // https://github.com/flutter/flutter/issues/146003
  metricFile.deleteSync();

  if (outputChecker != null) {
    final String? message = outputChecker(result);
    if (message != null) {
      foundError(<String>[message]);
    }
  }
<<<<<<< HEAD
=======
}

/// This will force the next run of the Flutter tool (if it uses the provided
/// environment) to have asserts enabled, by setting an environment variable.
void adjustEnvironmentToEnableFlutterAsserts(Map<String, String> environment) {
  // If an existing env variable exists append to it, but only if
  // it doesn't appear to already include enable-asserts.
  String toolsArgs = Platform.environment['FLUTTER_TOOL_ARGS'] ?? '';
  if (!toolsArgs.contains('--enable-asserts')) {
    toolsArgs += ' --enable-asserts';
  }
  environment['FLUTTER_TOOL_ARGS'] = toolsArgs.trim();
}

Future<void> selectShard(Map<String, ShardRunner> shards) => _runFromList(shards, kShardKey, 'shard', 0);
Future<void> selectSubshard(Map<String, ShardRunner> subshards) => _runFromList(subshards, kSubshardKey, 'subshard', 1);

Future<void> runShardRunnerIndexOfTotalSubshard(List<ShardRunner> tests) async {
  final List<ShardRunner> sublist = selectIndexOfTotalSubshard<ShardRunner>(tests);
  for (final ShardRunner test in sublist) {
    await test();
  }
}
/// Parse (one-)index/total-named subshards from environment variable SUBSHARD
/// and equally distribute [tests] between them.
/// Subshard format is "{index}_{total number of shards}".
/// The scheduler can change the number of total shards without needing an additional
/// commit in this repository.
///
/// Examples:
/// 1_3
/// 2_3
/// 3_3
List<T> selectIndexOfTotalSubshard<T>(List<T> tests, {String subshardKey = kSubshardKey}) {
  // Example: "1_3" means the first (one-indexed) shard of three total shards.
  final String? subshardName = Platform.environment[subshardKey];
  if (subshardName == null) {
    print('$kSubshardKey environment variable is missing, skipping sharding');
    return tests;
  }
  printProgress('$bold$subshardKey=$subshardName$reset');

  final RegExp pattern = RegExp(r'^(\d+)_(\d+)$');
  final Match? match = pattern.firstMatch(subshardName);
  if (match == null || match.groupCount != 2) {
    foundError(<String>[
      '${red}Invalid subshard name "$subshardName". Expected format "[int]_[int]" ex. "1_3"',
    ]);
    throw Exception('Invalid subshard name: $subshardName');
  }
  // One-indexed.
  final int index = int.parse(match.group(1)!);
  final int total = int.parse(match.group(2)!);
  if (index > total) {
    foundError(<String>[
      '${red}Invalid subshard name "$subshardName". Index number must be greater or equal to total.',
    ]);
    return <T>[];
  }

  final int testsPerShard = (tests.length / total).ceil();
  final int start = (index - 1) * testsPerShard;
  final int end = math.min(index * testsPerShard, tests.length);

  print('Selecting subshard $index of $total (tests ${start + 1}-$end of ${tests.length})');
  return tests.sublist(start, end);
}

Future<void> _runFromList(Map<String, ShardRunner> items, String key, String name, int positionInTaskName) async {
  String? item = Platform.environment[key];
  if (item == null && Platform.environment.containsKey(CIRRUS_TASK_NAME)) {
    final List<String> parts = Platform.environment[CIRRUS_TASK_NAME]!.split('-');
    assert(positionInTaskName < parts.length);
    item = parts[positionInTaskName];
  }
  if (item == null) {
    for (final String currentItem in items.keys) {
      printProgress('$bold$key=$currentItem$reset');
      await items[currentItem]!();
    }
  } else {
    printProgress('$bold$key=$item$reset');
    if (!items.containsKey(item)) {
      foundError(<String>[
        '${red}Invalid $name: $item$reset',
        'The available ${name}s are: ${items.keys.join(", ")}',
      ]);
      return;
    }
    await items[item]!();
  }
>>>>>>> cbf35b4e
}<|MERGE_RESOLUTION|>--- conflicted
+++ resolved
@@ -11,22 +11,16 @@
 
 import 'package:analyzer/dart/analysis/results.dart';
 import 'package:analyzer/dart/ast/ast.dart';
-<<<<<<< HEAD
-=======
 import 'package:file/file.dart' as fs;
->>>>>>> cbf35b4e
+import 'package:file/local.dart';
 import 'package:file/local.dart';
 import 'package:meta/meta.dart';
 import 'package:path/path.dart' as path;
 
 import 'run_command.dart';
-<<<<<<< HEAD
-import 'test.dart';
-=======
 import 'tool_subsharding.dart';
 
 typedef ShardRunner = Future<void> Function();
->>>>>>> cbf35b4e
 
 /// A function used to validate the output of a test.
 ///
@@ -36,10 +30,18 @@
 /// appropriate error message.
 typedef OutputChecker = String? Function(CommandResult);
 
-<<<<<<< HEAD
-=======
-
->>>>>>> cbf35b4e
+
+import 'run_command.dart';
+import 'test.dart';
+
+/// A function used to validate the output of a test.
+///
+/// If the output matches expectations, the function shall return null.
+///
+/// If the output does not match expectations, the function shall return an
+/// appropriate error message.
+typedef OutputChecker = String? Function(CommandResult);
+
 const Duration _quietTimeout = Duration(minutes: 10); // how long the output should be hidden between calls to printProgress before just being verbose
 
 // If running from LUCI set to False.
@@ -311,8 +313,6 @@
   return '${path.relative(path.relative(unit.path, from: workingDirectory))}:${unit.lineInfo.getLocation(node.offset).lineNumber}';
 }
 
-<<<<<<< HEAD
-=======
 // The seed used to shuffle tests. If not passed with
 // --test-randomize-ordering-seed=<seed> on the command line, it will be set the
 // first time it is accessed. Pass zero to turn off shuffling.
@@ -446,7 +446,6 @@
   metricFile.deleteSync();
 }
 
->>>>>>> cbf35b4e
 Future<void> runFlutterTest(String workingDirectory, {
   String? script,
   bool expectFailure = false,
@@ -458,11 +457,6 @@
   bool shuffleTests = true,
   bool fatalWarnings = true,
 }) async {
-<<<<<<< HEAD
-  final bool isRandomizationOff = bool.tryParse(Platform.environment['TEST_RANDOMIZATION_OFF'] ?? '') ?? false;
-
-=======
->>>>>>> cbf35b4e
   assert(!printOutput || outputChecker == null, 'Output either can be printed or checked but not both');
 
   final List<String> tags = <String>[];
@@ -479,11 +473,7 @@
     'test',
     '--reporter=expanded',
     '--file-reporter=json:${metricFile.path}',
-<<<<<<< HEAD
-    if (shuffleTests && !isRandomizationOff) '--test-randomize-ordering-seed=$shuffleSeed',
-=======
     if (shuffleTests && !_isRandomizationOff) '--test-randomize-ordering-seed=$shuffleSeed',
->>>>>>> cbf35b4e
     if (fatalWarnings) '--fatal-warnings',
     ...options,
     ...tags,
@@ -531,8 +521,6 @@
       foundError(<String>[message]);
     }
   }
-<<<<<<< HEAD
-=======
 }
 
 /// This will force the next run of the Flutter tool (if it uses the provided
@@ -624,5 +612,83 @@
     }
     await items[item]!();
   }
->>>>>>> cbf35b4e
+}
+
+Future<void> runFlutterTest(String workingDirectory, {
+  String? script,
+  bool expectFailure = false,
+  bool printOutput = true,
+  OutputChecker? outputChecker,
+  List<String> options = const <String>[],
+  Map<String, String>? environment,
+  List<String> tests = const <String>[],
+  bool shuffleTests = true,
+  bool fatalWarnings = true,
+}) async {
+  final bool isRandomizationOff = bool.tryParse(Platform.environment['TEST_RANDOMIZATION_OFF'] ?? '') ?? false;
+
+  assert(!printOutput || outputChecker == null, 'Output either can be printed or checked but not both');
+
+  final List<String> tags = <String>[];
+  // Recipe-configured reduced test shards will only execute tests with the
+  // appropriate tag.
+  if (Platform.environment['REDUCED_TEST_SET'] == 'True') {
+    tags.addAll(<String>['-t', 'reduced-test-set']);
+  }
+
+  const LocalFileSystem fileSystem = LocalFileSystem();
+  final String suffix = DateTime.now().microsecondsSinceEpoch.toString();
+  final File metricFile = fileSystem.systemTempDirectory.childFile('metrics_$suffix.json');
+  final List<String> args = <String>[
+    'test',
+    '--reporter=expanded',
+    '--file-reporter=json:${metricFile.path}',
+    if (shuffleTests && !isRandomizationOff) '--test-randomize-ordering-seed=$shuffleSeed',
+    if (fatalWarnings) '--fatal-warnings',
+    ...options,
+    ...tags,
+    ...flutterTestArgs,
+  ];
+
+  if (script != null) {
+    final String fullScriptPath = path.join(workingDirectory, script);
+    if (!FileSystemEntity.isFileSync(fullScriptPath)) {
+      foundError(<String>[
+        '${red}Could not find test$reset: $green$fullScriptPath$reset',
+        'Working directory: $cyan$workingDirectory$reset',
+        'Script: $green$script$reset',
+        if (!printOutput)
+          'This is one of the tests that does not normally print output.',
+      ]);
+      return;
+    }
+    args.add(script);
+  }
+
+  args.addAll(tests);
+
+  final OutputMode outputMode = outputChecker == null && printOutput
+    ? OutputMode.print
+    : OutputMode.capture;
+
+  final CommandResult result = await runCommand(
+    flutter,
+    args,
+    workingDirectory: workingDirectory,
+    expectNonZeroExit: expectFailure,
+    outputMode: outputMode,
+    environment: environment,
+  );
+
+  // metriciFile is a transitional file that needs to be deleted once it is parsed.
+  // TODO(godofredoc): Ensure metricFile is parsed and aggregated before deleting.
+  // https://github.com/flutter/flutter/issues/146003
+  metricFile.deleteSync();
+
+  if (outputChecker != null) {
+    final String? message = outputChecker(result);
+    if (message != null) {
+      foundError(<String>[message]);
+    }
+  }
 }
--- conflicted
+++ resolved
@@ -62,14 +62,9 @@
   tail_pid=$!
   wait $dashing_pid && \
   cp ./doc/flutter/static-assets/favicon.png ./flutter.docset/icon.png && \
-<<<<<<< HEAD
-  "$DART" ./dashing_postprocess.dart && \
+  "$DART" --disable-dart-dev ./dashing_postprocess.dart && \
   tar cf flutter.docset.tar.gz --use-compress-program="gzip --best" flutter.docset && \
   kill $tail_pid &> /dev/null
-=======
-  "$DART" --disable-dart-dev ./dashing_postprocess.dart && \
-  tar cf flutter.docset.tar.gz --use-compress-program="gzip --best" flutter.docset
->>>>>>> 5a290fc8
 }
 
 # Move the offline archives into place, after all the processing of the doc

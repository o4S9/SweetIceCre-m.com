--- conflicted
+++ resolved
@@ -210,8 +210,4 @@
       fonts:
         - asset: packages/flutter_gallery_assets/fonts/GalleryIcons.ttf
 
-<<<<<<< HEAD
-# PUBSPEC CHECKSUM: 3c00
-=======
-# PUBSPEC CHECKSUM: 1b02
->>>>>>> 67ded4b0
+# PUBSPEC CHECKSUM: 1b02
// Copyright 2014 The Flutter Authors. All rights reserved.
// Use of this source code is governed by a BSD-style license that can be
// found in the LICENSE file.

// Regenerates the material icons file.
// See https://github.com/flutter/flutter/wiki/Updating-Material-Design-Fonts-&-Icons

import 'dart:convert' show LineSplitter;
import 'dart:io';

import 'package:args/args.dart';
import 'package:path/path.dart' as path;

const String _newCodepointsPathOption = 'new-codepoints';
const String _oldCodepointsPathOption = 'old-codepoints';
const String _iconsClassPathOption = 'icons';
const String _dryRunOption = 'dry-run';

const String _defaultNewCodepointsPath = 'codepoints';
const String _defaultOldCodepointsPath = 'bin/cache/artifacts/material_fonts/codepoints';
const String _defaultIconsPath = 'packages/flutter/lib/src/material/icons.dart';

const String _beginGeneratedMark = '// BEGIN GENERATED ICONS';
const String _endGeneratedMark = '// END GENERATED ICONS';
const String _beginPlatformAdaptiveGeneratedMark = '// BEGIN GENERATED PLATFORM ADAPTIVE ICONS';
const String _endPlatformAdaptiveGeneratedMark = '// END GENERATED PLATFORM ADAPTIVE ICONS';

const Map<String, List<String>> _platformAdaptiveIdentifiers = <String, List<String>>{
  // Mapping of Flutter IDs to an Android/agnostic ID and an iOS ID.
  // Flutter IDs can be anything, but should be chosen to be agnostic.
  'arrow_back': <String>['arrow_back', 'arrow_back_ios'],
  'arrow_forward': <String>['arrow_forward', 'arrow_forward_ios'],
  'flip_camera': <String>['flip_camera_android', 'flip_camera_ios'],
  'more': <String>['more_vert', 'more_horiz'],
  'share': <String>['share', 'ios_share'],
};

// Rewrite certain Flutter IDs (reserved keywords, numbers) using prefix matching.
const Map<String, String> _identifierRewrites = <String, String>{
  '1x': 'one_x',
  '360': 'threesixty',
<<<<<<< HEAD
  '2d': 'two_d',
=======
  '2d': 'twod',
>>>>>>> 698d4389
  '3d': 'threed',
  '3p': 'three_p',
  '6_ft': 'six_ft',
  '3g': 'three_g',
  '4g': 'four_g',
  '5g': 'five_g',
  '30fps': 'thirty_fps',
  '60fps': 'sixty_fps',
  '1k': 'one_k',
  '2k': 'two_k',
  '3k': 'three_k',
  '4k': 'four_k',
  '5k': 'five_k',
  '6k': 'six_k',
  '7k': 'seven_k',
  '8k': 'eight_k',
  '9k': 'nine_k',
  '10k': 'ten_k',
  '1mp': 'one_mp',
  '2mp': 'two_mp',
  '3mp': 'three_mp',
  '4mp': 'four_mp',
  '5mp': 'five_mp',
  '6mp': 'six_mp',
  '7mp': 'seven_mp',
  '8mp': 'eight_mp',
  '9mp': 'nine_mp',
  '10mp': 'ten_mp',
  '11mp': 'eleven_mp',
  '12mp': 'twelve_mp',
  '13mp': 'thirteen_mp',
  '14mp': 'fourteen_mp',
  '15mp': 'fifteen_mp',
  '16mp': 'sixteen_mp',
  '17mp': 'seventeen_mp',
  '18mp': 'eighteen_mp',
  '19mp': 'nineteen_mp',
  '20mp': 'twenty_mp',
  '21mp': 'twenty_one_mp',
  '22mp': 'twenty_two_mp',
  '23mp': 'twenty_three_mp',
  '24mp': 'twenty_four_mp',
  'class': 'class_',
<<<<<<< HEAD
  // TODO(guidezpl): will clean these up in g3
=======
  // TODO(guidezpl): will clean these up in g3 b/153556862
>>>>>>> 698d4389
  'door_back': 'door_back_door',
  'door_front': 'door_front_door',
  'try': 'try_sms_star',
};

const Set<String> _iconsMirroredWhenRTL = <String>{
  // This list is obtained from:
  // http://google.github.io/material-design-icons/#icons-in-rtl
  'arrow_back',
  'arrow_back_ios',
  'arrow_forward',
  'arrow_forward_ios',
  'arrow_left',
  'arrow_right',
  'assignment',
  'assignment_return',
  'backspace',
  'battery_unknown',
  'call_made',
  'call_merge',
  'call_missed',
  'call_missed_outgoing',
  'call_received',
  'call_split',
  'chevron_left',
  'chevron_right',
  'chrome_reader_mode',
  'device_unknown',
  'dvr',
  'event_note',
  'featured_play_list',
  'featured_video',
  'first_page',
  'flight_land',
  'flight_takeoff',
  'format_indent_decrease',
  'format_indent_increase',
  'format_list_bulleted',
  'forward',
  'functions',
  'help',
  'help_outline',
  'input',
  'keyboard_backspace',
  'keyboard_tab',
  'label',
  'label_important',
  'label_outline',
  'last_page',
  'launch',
  'list',
  'live_help',
  'mobile_screen_share',
  'multiline_chart',
  'navigate_before',
  'navigate_next',
  'next_week',
  'note',
  'open_in_new',
  'playlist_add',
  'queue_music',
  'redo',
  'reply',
  'reply_all',
  'screen_share',
  'send',
  'short_text',
  'show_chart',
  'sort',
  'star_half',
  'subject',
  'trending_flat',
  'toc',
  'trending_down',
  'trending_up',
  'undo',
  'view_list',
  'view_quilt',
  'wrap_text',
};

void main(List<String> args) {
  // If we're run from the `tools` dir, set the cwd to the repo root.
  if (path.basename(Directory.current.path) == 'tools')
    Directory.current = Directory.current.parent.parent;

  final ArgResults argResults = _handleArguments(args);

  final File iconClassFile = File(path.normalize(path.absolute(argResults[_iconsClassPathOption] as String)));
  if (!iconClassFile.existsSync()) {
    stderr.writeln('Error: Icons file not found: ${iconClassFile.path}');
    exit(1);
  }
  final File newCodepointsFile = File(argResults[_newCodepointsPathOption] as String);
  if (!newCodepointsFile.existsSync()) {
    stderr.writeln('Error: New codepoints file not found: ${newCodepointsFile.path}');
    exit(1);
  }
  final File oldCodepointsFile = File(argResults[_oldCodepointsPathOption] as String);
  if (!oldCodepointsFile.existsSync()) {
    stderr.writeln('Error: Old codepoints file not found: ${oldCodepointsFile.path}');
    exit(1);
  }

  final String newCodepointsString = newCodepointsFile.readAsStringSync();
  final Map<String, String> newTokenPairMap = stringToTokenPairMap(newCodepointsString);

  final String oldCodepointsString = oldCodepointsFile.readAsStringSync();
  final Map<String, String> oldTokenPairMap = stringToTokenPairMap(oldCodepointsString);

  _testIsMapSuperset(newTokenPairMap, oldTokenPairMap);

  final String iconClassFileData = iconClassFile.readAsStringSync();

  stderr.writeln('Generating icons file...');
  final String newIconData = regenerateIconsFile(iconClassFileData, newTokenPairMap);

  if (argResults[_dryRunOption] as bool) {
    stdout.writeln(newIconData);
  } else {
    stderr.writeln('\nWriting to ${iconClassFile.path}.');
    iconClassFile.writeAsStringSync(newIconData);
    _overwriteOldCodepoints(newCodepointsFile, oldCodepointsFile);
  }
}

ArgResults _handleArguments(List<String> args) {
  final ArgParser argParser = ArgParser()
    ..addOption(_newCodepointsPathOption, defaultsTo: _defaultNewCodepointsPath, help: 'Location of the new codepoints directory')
    ..addOption(_oldCodepointsPathOption, defaultsTo: _defaultOldCodepointsPath, help: 'Location of the existing codepoints directory')
    ..addOption(_iconsClassPathOption, defaultsTo: _defaultIconsPath, help: 'Location of the material icons file')
    ..addFlag(_dryRunOption, defaultsTo: false);
  argParser.addFlag('help', abbr: 'h', negatable: false, callback: (bool help) {
    if (help) {
      print(argParser.usage);
      exit(1);
    }
  });
  return argParser.parse(args);
}

Map<String, String> stringToTokenPairMap(String codepointData) {
  final Iterable<String> cleanData = LineSplitter.split(codepointData)
      .map((String line) => line.trim())
      .where((String line) => line.isNotEmpty);

  final Map<String, String> pairs = <String, String>{};

  for (final String line in cleanData) {
    final List<String> tokens = line.split(' ');
    if (tokens.length != 2) {
      throw FormatException('Unexpected codepoint data: $line');
    }
    pairs.putIfAbsent(tokens[0], () => tokens[1]);
  }

  return pairs;
}

String regenerateIconsFile(String iconData, Map<String, String> tokenPairMap) {
  final List<_Icon> newIcons = tokenPairMap.entries.map((MapEntry<String, String> entry) => _Icon(entry)).toList();
  newIcons.sort((_Icon a, _Icon b) => a.compareTo(b));

  final StringBuffer buf = StringBuffer();
  bool generating = false;

  for (final String line in LineSplitter.split(iconData)) {
    if (!generating) {
      buf.writeln(line);
    }

    // Generate for _PlatformAdaptiveIcons
    if (line.contains(_beginPlatformAdaptiveGeneratedMark)) {
      generating = true;
      final List<String> platformAdaptiveDeclarations = <String>[];
      _platformAdaptiveIdentifiers.forEach((String flutterId, List<String> ids) {
        // Automatically finds and generates styled icon declarations.
        for (final String style in _Icon.styleSuffixes) {
          try {
            final _Icon agnosticIcon = newIcons.firstWhere(
                (_Icon icon) => icon.id == '${ids[0]}$style',
                orElse: () => throw ids[0]);
            final _Icon iOSIcon = newIcons.firstWhere(
                (_Icon icon) => icon.id == '${ids[1]}$style',
                orElse: () => throw ids[1]);

            platformAdaptiveDeclarations.add(_Icon.platformAdaptiveDeclaration('$flutterId$style', agnosticIcon, iOSIcon));
          } catch (e) {
            if (style == '') {
              // Throw an error for regular (unstyled) icons.
              stderr.writeln("Error while generating platformAdaptiveDeclarations: Icon '$e' not found.");
              exit(1);
            } else {
              // Ignore errors for styled icons since some don't exist.
            }
          }
        }
      });
      buf.write(platformAdaptiveDeclarations.join());
    } else if (line.contains(_endPlatformAdaptiveGeneratedMark)) {
      generating = false;
      buf.writeln(line);
    }

    // Generate for Icons
    if (line.contains(_beginGeneratedMark)) {
      generating = true;
      final String iconDeclarationsString = newIcons.map((_Icon icon) => icon.fullDeclaration).join('');
      buf.write(iconDeclarationsString);
    } else if (line.contains(_endGeneratedMark)) {
      generating = false;
      buf.writeln(line);
    }
  }
  return buf.toString();
}

void _testIsMapSuperset(Map<String, String> newCodepoints, Map<String, String> oldCodepoints) {
  final Set<String> newCodepointsSet = newCodepoints.keys.toSet();
  final Set<String> oldCodepointsSet = oldCodepoints.keys.toSet();

  if (!newCodepointsSet.containsAll(oldCodepointsSet)) {
    stderr.writeln('''
Error: New codepoints file does not contain all the existing codepoints.\n
        Missing: ${oldCodepointsSet.difference(newCodepointsSet)}
        ''',
    );
    exit(1);
  } else {
    final int diff = newCodepointsSet.length - oldCodepointsSet.length;
    stderr.writeln('New codepoints file contains all ${oldCodepointsSet.length} existing codepoints.');
    if (diff > 0) {
      stderr.writeln('It also contains $diff new codepoints: ${newCodepointsSet.difference(oldCodepointsSet)}');
<<<<<<< HEAD
    }
  }
}

// Replace the old codepoints file with the new.
void _overwriteOldCodepoints(File newCodepointsFile, File oldCodepointsFile) {
  stderr.writeln('Copying new codepoints file to ${oldCodepointsFile.path}.\n');
  newCodepointsFile.copySync(oldCodepointsFile.path);
}

enum IconStyle {
  regular,
  outlined,
  rounded,
  sharp,
}

extension IconStyleExtension on IconStyle {
  // The suffix for the 'material-icons' HTML class.
  String htmlSuffix() {
    switch (this) {
      case IconStyle.outlined: return '-outlined';
      case IconStyle.rounded: return '-round';
      case IconStyle.sharp: return '-sharp';
      default: return '';
=======
>>>>>>> 698d4389
    }
  }
}

// Replace the old codepoints file with the new.
void _overwriteOldCodepoints(File newCodepointsFile, File oldCodepointsFile) {
  stderr.writeln('Copying new codepoints file to ${oldCodepointsFile.path}.\n');
  newCodepointsFile.copySync(oldCodepointsFile.path);
}

class _Icon {
  // Parse tokenPair (e.g. {"6_ft_apart_outlined": "e004"}).
  _Icon(MapEntry<String, String> tokenPair) {
    id = tokenPair.key;
    hexCodepoint = tokenPair.value;

    if (id.endsWith('_outlined') && id!='insert_chart_outlined') {
<<<<<<< HEAD
      style = IconStyle.outlined;
      shortId = id.replaceFirst('_outlined', '');
    } else if (id.endsWith('_rounded')) {
      style = IconStyle.rounded;
      shortId = id.replaceFirst('_rounded', '');
    } else if (id.endsWith('_sharp')) {
      style = IconStyle.sharp;
      shortId = id.replaceFirst('_sharp', '');
=======
      shortId = _replaceLast(id, '_outlined');
      htmlSuffix = '-outlined';
    } else if (id.endsWith('_rounded')) {
      shortId = _replaceLast(id, '_rounded');
      htmlSuffix = '-round';
    } else if (id.endsWith('_sharp')) {
      shortId = _replaceLast(id, '_sharp');
      htmlSuffix = '-sharp';
>>>>>>> 698d4389
    } else {
      shortId = id;
      htmlSuffix = '';
    }

    flutterId = shortId;
    for (final MapEntry<String, String> rewritePair in _identifierRewrites.entries) {
      if (shortId.startsWith(rewritePair.key)) {
        flutterId = shortId.replaceFirst(rewritePair.key, _identifierRewrites[rewritePair.key]);
      }
    }

<<<<<<< HEAD
    fullFlutterId = flutterId + style.idSuffix();
    name = id.replaceAll('_', ' ');
  }

  String id;            // e.g. 5g, 5g_outlined, 5g_rounded, 5g_sharp
  String shortId;       // e.g. 5g
  String flutterId;     // e.g. five_g
  String fullFlutterId; // e.g. five_g, five_g_outlined, five_g_rounded, five_g_sharp
  String name;          // e.g. five g, five g outlined, five g rounded, five g sharp
  IconStyle style;      // e.g. IconStyle.outlined
  String hexCodepoint;  // e.g. e547
=======
    name = id.replaceAll('_', ' ');
  }

  static const List<String> styleSuffixes = <String>['', '_outlined', '_rounded', '_sharp'];
>>>>>>> 698d4389

  String id;            // e.g. 5g, 5g_outlined, 5g_rounded, 5g_sharp
  String shortId;       // e.g. 5g
  String flutterId;     // e.g. five_g, five_g_outlined, five_g_rounded, five_g_sharp
  String name;          // e.g. five g, five g outlined, five g rounded, five g sharp
  String hexCodepoint;  // e.g. e547

  // The suffix for the 'material-icons' HTML class.
  String htmlSuffix;

<<<<<<< HEAD
  String get dartDoc =>
      '<i class="material-icons${style.htmlSuffix()} md-36">$shortId</i> &#x2014; material icon named "$name"';
=======
  String get mirroredInRTL => _iconsMirroredWhenRTL.contains(shortId) ? ', matchTextDirection: true' : '';

  String get dartDoc => '<i class="material-icons$htmlSuffix md-36">$shortId</i> &#x2014; material icon named "$name"';
>>>>>>> 698d4389

  String get declaration =>
      "static const IconData $fullFlutterId = IconData(0x$hexCodepoint, fontFamily: 'MaterialIcons'$mirroredInRTL);";

  String get fullDeclaration => '''

  /// $dartDoc.
  $declaration
''';

  static String platformAdaptiveDeclaration(String fullFlutterId, _Icon agnosticIcon, _Icon iOSIcon) => '''

  /// Platform-adaptive icon for ${agnosticIcon.dartDoc} and ${iOSIcon.dartDoc}.;
<<<<<<< HEAD
  IconData get $fullFlutterId => !_isCupertino() ? Icons.${agnosticIcon.fullFlutterId} : Icons.${iOSIcon.fullFlutterId};
=======
  IconData get $fullFlutterId => !_isCupertino() ? Icons.${agnosticIcon.flutterId} : Icons.${iOSIcon.flutterId};
>>>>>>> 698d4389
''';

  /// Analogous to [String.compareTo]
  int compareTo(_Icon b) {
    // Sort regular icons before their variants.
    if (flutterId == b.flutterId && style == IconStyle.regular)
      return -1;
    return flutterId.compareTo(b.flutterId);
  }

  @override
  String toString() => id;
<<<<<<< HEAD
=======

  String _replaceLast(String string, String toReplace) {
    return string.replaceAll(RegExp('$toReplace\$'), '');
  }
>>>>>>> 698d4389
}<|MERGE_RESOLUTION|>--- conflicted
+++ resolved
@@ -39,11 +39,7 @@
 const Map<String, String> _identifierRewrites = <String, String>{
   '1x': 'one_x',
   '360': 'threesixty',
-<<<<<<< HEAD
-  '2d': 'two_d',
-=======
   '2d': 'twod',
->>>>>>> 698d4389
   '3d': 'threed',
   '3p': 'three_p',
   '6_ft': 'six_ft',
@@ -87,11 +83,7 @@
   '23mp': 'twenty_three_mp',
   '24mp': 'twenty_four_mp',
   'class': 'class_',
-<<<<<<< HEAD
-  // TODO(guidezpl): will clean these up in g3
-=======
   // TODO(guidezpl): will clean these up in g3 b/153556862
->>>>>>> 698d4389
   'door_back': 'door_back_door',
   'door_front': 'door_front_door',
   'try': 'try_sms_star',
@@ -325,34 +317,6 @@
     stderr.writeln('New codepoints file contains all ${oldCodepointsSet.length} existing codepoints.');
     if (diff > 0) {
       stderr.writeln('It also contains $diff new codepoints: ${newCodepointsSet.difference(oldCodepointsSet)}');
-<<<<<<< HEAD
-    }
-  }
-}
-
-// Replace the old codepoints file with the new.
-void _overwriteOldCodepoints(File newCodepointsFile, File oldCodepointsFile) {
-  stderr.writeln('Copying new codepoints file to ${oldCodepointsFile.path}.\n');
-  newCodepointsFile.copySync(oldCodepointsFile.path);
-}
-
-enum IconStyle {
-  regular,
-  outlined,
-  rounded,
-  sharp,
-}
-
-extension IconStyleExtension on IconStyle {
-  // The suffix for the 'material-icons' HTML class.
-  String htmlSuffix() {
-    switch (this) {
-      case IconStyle.outlined: return '-outlined';
-      case IconStyle.rounded: return '-round';
-      case IconStyle.sharp: return '-sharp';
-      default: return '';
-=======
->>>>>>> 698d4389
     }
   }
 }
@@ -370,16 +334,6 @@
     hexCodepoint = tokenPair.value;
 
     if (id.endsWith('_outlined') && id!='insert_chart_outlined') {
-<<<<<<< HEAD
-      style = IconStyle.outlined;
-      shortId = id.replaceFirst('_outlined', '');
-    } else if (id.endsWith('_rounded')) {
-      style = IconStyle.rounded;
-      shortId = id.replaceFirst('_rounded', '');
-    } else if (id.endsWith('_sharp')) {
-      style = IconStyle.sharp;
-      shortId = id.replaceFirst('_sharp', '');
-=======
       shortId = _replaceLast(id, '_outlined');
       htmlSuffix = '-outlined';
     } else if (id.endsWith('_rounded')) {
@@ -388,7 +342,6 @@
     } else if (id.endsWith('_sharp')) {
       shortId = _replaceLast(id, '_sharp');
       htmlSuffix = '-sharp';
->>>>>>> 698d4389
     } else {
       shortId = id;
       htmlSuffix = '';
@@ -401,24 +354,10 @@
       }
     }
 
-<<<<<<< HEAD
-    fullFlutterId = flutterId + style.idSuffix();
     name = id.replaceAll('_', ' ');
   }
 
-  String id;            // e.g. 5g, 5g_outlined, 5g_rounded, 5g_sharp
-  String shortId;       // e.g. 5g
-  String flutterId;     // e.g. five_g
-  String fullFlutterId; // e.g. five_g, five_g_outlined, five_g_rounded, five_g_sharp
-  String name;          // e.g. five g, five g outlined, five g rounded, five g sharp
-  IconStyle style;      // e.g. IconStyle.outlined
-  String hexCodepoint;  // e.g. e547
-=======
-    name = id.replaceAll('_', ' ');
-  }
-
   static const List<String> styleSuffixes = <String>['', '_outlined', '_rounded', '_sharp'];
->>>>>>> 698d4389
 
   String id;            // e.g. 5g, 5g_outlined, 5g_rounded, 5g_sharp
   String shortId;       // e.g. 5g
@@ -429,14 +368,9 @@
   // The suffix for the 'material-icons' HTML class.
   String htmlSuffix;
 
-<<<<<<< HEAD
-  String get dartDoc =>
-      '<i class="material-icons${style.htmlSuffix()} md-36">$shortId</i> &#x2014; material icon named "$name"';
-=======
   String get mirroredInRTL => _iconsMirroredWhenRTL.contains(shortId) ? ', matchTextDirection: true' : '';
 
   String get dartDoc => '<i class="material-icons$htmlSuffix md-36">$shortId</i> &#x2014; material icon named "$name"';
->>>>>>> 698d4389
 
   String get declaration =>
       "static const IconData $fullFlutterId = IconData(0x$hexCodepoint, fontFamily: 'MaterialIcons'$mirroredInRTL);";
@@ -450,11 +384,7 @@
   static String platformAdaptiveDeclaration(String fullFlutterId, _Icon agnosticIcon, _Icon iOSIcon) => '''
 
   /// Platform-adaptive icon for ${agnosticIcon.dartDoc} and ${iOSIcon.dartDoc}.;
-<<<<<<< HEAD
-  IconData get $fullFlutterId => !_isCupertino() ? Icons.${agnosticIcon.fullFlutterId} : Icons.${iOSIcon.fullFlutterId};
-=======
   IconData get $fullFlutterId => !_isCupertino() ? Icons.${agnosticIcon.flutterId} : Icons.${iOSIcon.flutterId};
->>>>>>> 698d4389
 ''';
 
   /// Analogous to [String.compareTo]
@@ -467,11 +397,8 @@
 
   @override
   String toString() => id;
-<<<<<<< HEAD
-=======
 
   String _replaceLast(String string, String toReplace) {
     return string.replaceAll(RegExp('$toReplace\$'), '');
   }
->>>>>>> 698d4389
 }
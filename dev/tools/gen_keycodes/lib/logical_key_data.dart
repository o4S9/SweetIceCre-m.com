// Copyright 2014 The Flutter Authors. All rights reserved.
// Use of this source code is governed by a BSD-style license that can be
// found in the LICENSE file.

import 'dart:convert';
import 'dart:io';

import 'package:gen_keycodes/utils.dart';
import 'package:path/path.dart' as path;

import 'constants.dart';
import 'physical_key_data.dart';

bool _isControlCharacter(int codeUnit) {
  return (codeUnit <= 0x1f && codeUnit >= 0x00) || (codeUnit >= 0x7f && codeUnit <= 0x9f);
}

/// A pair of strings that represents left and right modifiers.
class _ModifierPair {
  const _ModifierPair(this.left, this.right);

  final String left;
  final String right;
}

// Return map[key1][key2] as a non-nullable List<T>, where both map[key1] or
// map[key1][key2] might be null.
List<T> _getGrandchildList<T>(Map<String, dynamic> map, String key1, String key2) {
  final dynamic value = (map[key1] as Map<String, dynamic>?)?[key2];
  final List<dynamic>? dynamicNullableList = value as List<dynamic>?;
  final List<dynamic> dynamicList = dynamicNullableList ?? <dynamic>[];
  return dynamicList.cast<T>();
}

/// The data structure used to manage keyboard key entries.
///
/// The main constructor parses the given input data into the data structure.
///
/// The data structure can be also loaded and saved to JSON, with the
/// [LogicalKeyData.fromJson] constructor and [toJson] method, respectively.
class LogicalKeyData {
  factory LogicalKeyData(
    String chromiumKeys,
    String gtkKeyCodeHeader,
    String gtkNameMap,
    String windowsKeyCodeHeader,
    String windowsNameMap,
    String androidKeyCodeHeader,
    String androidNameMap,
    String macosLogicalToPhysical,
    String iosLogicalToPhysical,
    String glfwHeaderFile,
    String glfwNameMap,
    PhysicalKeyData physicalKeyData,
  ) {
    final Map<String, LogicalKeyEntry> data = <String, LogicalKeyEntry>{};
    _readKeyEntries(data, chromiumKeys);
    _readWindowsKeyCodes(data, windowsKeyCodeHeader, parseMapOfListOfString(windowsNameMap));
    _readGtkKeyCodes(data, gtkKeyCodeHeader, parseMapOfListOfString(gtkNameMap));
    _readAndroidKeyCodes(data, androidKeyCodeHeader, parseMapOfListOfString(androidNameMap));
    _readMacOsKeyCodes(data, physicalKeyData, parseMapOfListOfString(macosLogicalToPhysical));
    _readIosKeyCodes(data, physicalKeyData, parseMapOfListOfString(iosLogicalToPhysical));
    _readFuchsiaKeyCodes(data, physicalKeyData);
    _readGlfwKeyCodes(data, glfwHeaderFile, parseMapOfListOfString(glfwNameMap));
    // Sort entries by value
    final List<MapEntry<String, LogicalKeyEntry>> sortedEntries = data.entries.toList()..sort(
      (MapEntry<String, LogicalKeyEntry> a, MapEntry<String, LogicalKeyEntry> b) =>
        LogicalKeyEntry.compareByValue(a.value, b.value),
    );
    data
      ..clear()
      ..addEntries(sortedEntries);
    return LogicalKeyData._(data);
  }

  /// Parses the given JSON data and populates the data structure from it.
  factory LogicalKeyData.fromJson(Map<String, dynamic> contentMap) {
    final Map<String, LogicalKeyEntry> data = <String, LogicalKeyEntry>{};
    data.addEntries(contentMap.values.map((dynamic value) {
      final LogicalKeyEntry entry = LogicalKeyEntry.fromJsonMapEntry(value as Map<String, dynamic>);
      return MapEntry<String, LogicalKeyEntry>(entry.name, entry);
    }));
    return LogicalKeyData._(data);
  }

  /// Parses the input data given in from the various data source files,
  /// populating the data structure.
  ///
  /// None of the parameters may be null.
  LogicalKeyData._(this._data);

  /// Converts the data structure into a JSON structure that can be parsed by
  /// [LogicalKeyData.fromJson].
  Map<String, dynamic> toJson() {
    final Map<String, dynamic> outputMap = <String, dynamic>{};
    for (final LogicalKeyEntry entry in _data.values) {
      outputMap[entry.name] = entry.toJson();
    }
    return outputMap;
  }

  /// Find an entry from name.
  ///
  /// Asserts if the name is not found.
  LogicalKeyEntry entryByName(String name) {
    assert(_data.containsKey(name),
        'Unable to find logical entry by name $name.');
    return _data[name]!;
  }

  /// All entries.
  Iterable<LogicalKeyEntry> get entries => _data.values;

  // Keys mapped from their names.
  final Map<String, LogicalKeyEntry> _data;

  /// Parses entries from Chromium's key mapping header file.
  ///
  /// Lines in this file look like either of these (without the ///):
  ///                Key        Enum      Unicode code point
  /// DOM_KEY_UNI("Backspace", BACKSPACE, 0x0008),
  ///                Key        Enum       Value
  /// DOM_KEY_MAP("Accel",      ACCEL,    0x0101),
  ///
  /// Flutter's supplemental_key_data.inc also has some new formats.
  /// The following format uses a character as the 3rd argument.
  ///                Key        Enum       Character
  /// DOM_KEY_UNI("KeyB",      KEY_B,      'b'),
  ///
  /// The following format should be mapped to the Flutter plane.
  ///                 Key       Enum       Character
  /// FLUTTER_KEY_MAP("Lang4",  LANG4,     0x00013),
  static void _readKeyEntries(Map<String, LogicalKeyEntry> data, String input) {
    final RegExp domKeyRegExp = RegExp(
      r'(?<source>DOM|FLUTTER)_KEY_(?<kind>UNI|MAP)\s*\(\s*'
      r'"(?<name>[^\s]+?)",\s*'
      r'(?<enum>[^\s]+?),\s*'
      r"(?:0[xX](?<unicode>[a-fA-F0-9]+)|'(?<char>.)')\s*"
      r'\)',
      // Multiline is necessary because some definitions spread across
      // multiple lines.
      multiLine: true,
    );
    final RegExp commentRegExp = RegExp(r'//.*$', multiLine: true);
    input = input.replaceAll(commentRegExp, '');
    for (final RegExpMatch match in domKeyRegExp.allMatches(input)) {
      final String source = match.namedGroup('source')!;
      final String webName = match.namedGroup('name')!;
      // ".AltGraphLatch"  is consumed internally and not expressed to the Web.
      if (webName.startsWith('.')) {
        continue;
      }
      final String name = LogicalKeyEntry.computeName(webName.replaceAll(RegExp('[^A-Za-z0-9]'), ''));
      final int value = match.namedGroup('unicode') != null ?
        getHex(match.namedGroup('unicode')!) :
        match.namedGroup('char')!.codeUnitAt(0);
      final String? keyLabel = (match.namedGroup('kind')! == 'UNI' && !_isControlCharacter(value)) ?
        String.fromCharCode(value) : null;
      // Skip modifier keys from DOM. They will be added with supplemental data.
      if (_chromeModifiers.containsKey(name) && source == 'DOM') {
        continue;
      }

      final bool isPrintable = keyLabel != null;
      data.putIfAbsent(name, () {
        final LogicalKeyEntry entry = LogicalKeyEntry.fromName(
          value: toPlane(value, _sourceToPlane(source, isPrintable)),
          name: name,
          keyLabel: keyLabel,
        );
        if (source == 'DOM' && !isPrintable)
          entry.webNames.add(webName);
        return entry;
      });
    }
  }

  static void _readMacOsKeyCodes(
    Map<String, LogicalKeyEntry> data,
    PhysicalKeyData physicalKeyData,
    Map<String, List<String>> logicalToPhysical,
  ) {
    final Map<String, String> physicalToLogical = reverseMapOfListOfString(logicalToPhysical,
        (String logicalKeyName, String physicalKeyName) { print('Duplicate logical key name $logicalKeyName for macOS'); });

    physicalToLogical.forEach((String physicalKeyName, String logicalKeyName) {
      final PhysicalKeyEntry physicalEntry = physicalKeyData.entryByName(physicalKeyName);
      assert(physicalEntry.macOSScanCode != null,
        'Physical entry $physicalKeyName does not have a macOSScanCode.');
      final LogicalKeyEntry? logicalEntry = data[logicalKeyName];
      assert(logicalEntry != null,
        'Unable to find logical entry by name $logicalKeyName.');
      logicalEntry!.macOSKeyCodeNames.add(physicalEntry.name);
      logicalEntry.macOSKeyCodeValues.add(physicalEntry.macOSScanCode!);
    });
  }

  static void _readIosKeyCodes(
    Map<String, LogicalKeyEntry> data,
    PhysicalKeyData physicalKeyData,
    Map<String, List<String>> logicalToPhysical,
  ) {
    final Map<String, String> physicalToLogical = reverseMapOfListOfString(logicalToPhysical,
        (String logicalKeyName, String physicalKeyName) { print('Duplicate logical key name $logicalKeyName for iOS'); });

    physicalToLogical.forEach((String physicalKeyName, String logicalKeyName) {
      final PhysicalKeyEntry physicalEntry = physicalKeyData.entryByName(physicalKeyName);
      assert(physicalEntry.iOSScanCode != null,
        'Physical entry $physicalKeyName does not have an iosScanCode.');
      final LogicalKeyEntry? logicalEntry = data[logicalKeyName];
      assert(logicalEntry != null,
        'Unable to find logical entry by name $logicalKeyName.');
      logicalEntry!.iOSKeyCodeNames.add(physicalEntry.name);
      logicalEntry.iOSKeyCodeValues.add(physicalEntry.iOSScanCode!);
    });
  }

  /// Parses entries from GTK's gdkkeysyms.h key code data file.
  ///
  /// Lines in this file look like this (without the ///):
  ///  /** Space key. */
  ///  #define GDK_KEY_space 0x020
  static void _readGtkKeyCodes(Map<String, LogicalKeyEntry> data, String headerFile, Map<String, List<String>> nameToGtkName) {
    final RegExp definedCodes = RegExp(
      r'#define '
      r'GDK_KEY_(?<name>[a-zA-Z0-9_]+)\s*'
      r'0x(?<value>[0-9a-f]+),?',
    );
    final Map<String, String> gtkNameToFlutterName = reverseMapOfListOfString(nameToGtkName,
        (String flutterName, String gtkName) { print('Duplicate GTK logical name $gtkName'); });

    for (final RegExpMatch match in definedCodes.allMatches(headerFile)) {
      final String gtkName = match.namedGroup('name')!;
      final String? name = gtkNameToFlutterName[gtkName];
      final int value = int.parse(match.namedGroup('value')!, radix: 16);
      if (name == null) {
        // print('Unmapped GTK logical entry $gtkName');
        continue;
      }

      final LogicalKeyEntry? entry = data[name];
      if (entry == null) {
        print('Invalid logical entry by name $name (from GTK $gtkName)');
        continue;
      }
      entry
        ..gtkNames.add(gtkName)
        ..gtkValues.add(value);
    }
  }

  static void _readWindowsKeyCodes(Map<String, LogicalKeyEntry> data, String headerFile, Map<String, List<String>> nameMap) {
    // The mapping from the Flutter name (e.g. "enter") to the Windows name (e.g.
    // "RETURN").
    final Map<String, String> nameToFlutterName  = reverseMapOfListOfString(nameMap,
        (String flutterName, String windowsName) { print('Duplicate Windows logical name $windowsName'); });

    final RegExp definedCodes = RegExp(
      r'define '
      r'VK_(?<name>[A-Z0-9_]+)\s*'
      r'(?<value>[A-Z0-9_x]+),?',
    );
    for (final RegExpMatch match in definedCodes.allMatches(headerFile)) {
      final String windowsName = match.namedGroup('name')!;
      final String? name = nameToFlutterName[windowsName];
      final int value = int.tryParse(match.namedGroup('value')!)!;
      if (name == null) {
        print('Unmapped Windows logical entry $windowsName');
        continue;
      }
      final LogicalKeyEntry? entry = data[name];
      if (entry == null) {
        print('Invalid logical entry by name $name (from Windows $windowsName)');
        continue;
      }
      addNameValue(
        entry.windowsNames,
        entry.windowsValues,
        windowsName,
        value,
      );
    }
  }

  /// Parses entries from Android's keycodes.h key code data file.
  ///
  /// Lines in this file look like this (without the ///):
  ///  /** Left Control modifier key. */
  ///  AKEYCODE_CTRL_LEFT       = 113,
  static void _readAndroidKeyCodes(Map<String, LogicalKeyEntry> data, String headerFile, Map<String, List<String>> nameMap) {
    final Map<String, String> nameToFlutterName  = reverseMapOfListOfString(nameMap,
        (String flutterName, String androidName) { print('Duplicate Android logical name $androidName'); });

    final RegExp enumBlock = RegExp(r'enum\s*\{(.*)\};', multiLine: true);
    // Eliminate everything outside of the enum block.
    headerFile = headerFile.replaceAllMapped(enumBlock, (Match match) => match.group(1)!);
    final RegExp enumEntry = RegExp(
      r'AKEYCODE_(?<name>[A-Z0-9_]+)\s*'
      r'=\s*'
      r'(?<value>[0-9]+),?',
    );
    for (final RegExpMatch match in enumEntry.allMatches(headerFile)) {
      final String androidName = match.namedGroup('name')!;
      final String? name = nameToFlutterName[androidName];
      final int value = int.tryParse(match.namedGroup('value')!)!;
      if (name == null) {
        print('Unmapped Android logical entry $androidName');
        continue;
      }
      final LogicalKeyEntry? entry = data[name];
      if (entry == null) {
        print('Invalid logical entry by name $name (from Android $androidName)');
        continue;
      }
      entry
        ..androidNames.add(androidName)
        ..androidValues.add(value);
    }
  }

  static void _readFuchsiaKeyCodes(Map<String, LogicalKeyEntry> data, PhysicalKeyData physicalData) {
    for (final LogicalKeyEntry entry in data.values) {
      final int? value = (() {
        if (entry.value == 0) // "None" key
          return 0;
        final String? keyLabel = printable[entry.constantName];
        if (keyLabel != null && !entry.constantName.startsWith('numpad')) {
          return toPlane(keyLabel.codeUnitAt(0), kUnicodePlane.value);
        } else {
          final PhysicalKeyEntry? physicalEntry = physicalData.tryEntryByName(entry.name);
          if (physicalEntry != null) {
            return toPlane(physicalEntry.usbHidCode, kFuchsiaPlane.value);
          }
        }
      })();
      if (value != null)
        entry.fuchsiaValues.add(value);
    }
  }

  /// Parses entries from GLFW's keycodes.h key code data file.
  ///
  /// Lines in this file look like this (without the ///):
  ///  /** Space key. */
  ///  #define GLFW_KEY_SPACE              32,
  ///  #define GLFW_KEY_LAST               GLFW_KEY_MENU
  static void _readGlfwKeyCodes(Map<String, LogicalKeyEntry> data, String headerFile, Map<String, List<String>> nameMap) {
    final Map<String, String> nameToFlutterName  = reverseMapOfListOfString(nameMap,
        (String flutterName, String glfwName) { print('Duplicate GLFW logical name $glfwName'); });

    // Only get the KEY definitions, ignore the rest (mouse, joystick, etc).
    final RegExp definedCodes = RegExp(
      r'define\s+'
      r'GLFW_KEY_(?<name>[A-Z0-9_]+)\s+'
      r'(?<value>[A-Z0-9_]+),?',
    );
    final Map<String, dynamic> replaced = <String, dynamic>{};
    for (final RegExpMatch match in definedCodes.allMatches(headerFile)) {
      final String name = match.namedGroup('name')!;
      final String value = match.namedGroup('value')!;
      replaced[name] = int.tryParse(value) ?? value.replaceAll('GLFW_KEY_', '');
    }
    final Map<String, int> glfwNameToKeyCode = <String, int>{};
    replaced.forEach((String key, dynamic value) {
      // Some definition values point to other definitions (e.g #define GLFW_KEY_LAST GLFW_KEY_MENU).
      if (value is String) {
        glfwNameToKeyCode[key] = replaced[value] as int;
      } else {
        glfwNameToKeyCode[key] = value as int;
      }
    });

    glfwNameToKeyCode.forEach((String glfwName, int value) {
      final String? name = nameToFlutterName[glfwName];
      final LogicalKeyEntry? entry = data[nameToFlutterName[glfwName]];
      if (entry == null) {
        print('Invalid logical entry by name $name (from GLFW $glfwName)');
        return;
      }
      addNameValue(
        entry.glfwNames,
        entry.glfwValues,
        glfwName,
        value,
      );
    });
  }

  // Map Web key to the pair of key names
  static late final Map<String, _ModifierPair> _chromeModifiers = () {
    final String rawJson = File(path.join(dataRoot, 'chromium_modifiers.json',)).readAsStringSync();
    return (json.decode(rawJson) as Map<String, dynamic>).map((String key, dynamic value) {
      final List<dynamic> pair = value as List<dynamic>;
      return MapEntry<String, _ModifierPair>(key, _ModifierPair(pair[0] as String, pair[1] as String));
    });
  }();

  /// Returns the static map of printable representations.
  static late final Map<String, String> printable = (() {
    final String printableKeys = File(path.join(dataRoot, 'printable.json',)).readAsStringSync();
    return (json.decode(printableKeys) as Map<String, dynamic>)
      .cast<String, String>();
  })();

  /// Returns the static map of synonym representations.
  ///
  /// These include synonyms for keys which don't have printable
  /// representations, and appear in more than one place on the keyboard (e.g.
  /// SHIFT, ALT, etc.).
  static late final Map<String, List<String>> synonyms = (() {
    final String synonymKeys = File(path.join(dataRoot, 'synonyms.json',)).readAsStringSync();
    final Map<String, dynamic> dynamicSynonym = json.decode(synonymKeys) as Map<String, dynamic>;
    return dynamicSynonym.map((String name, dynamic values) {
      // The keygen and algorithm of macOS relies on synonyms being pairs.
      // See siblingKeyMap in macos_code_gen.dart.
      final List<String> names = (values as List<dynamic>).whereType<String>().toList();
      assert(names.length == 2);
      return MapEntry<String, List<String>>(name, names);
    });
  })();

  static int _sourceToPlane(String source, bool isPrintable) {
    if (isPrintable)
      return kUnicodePlane.value;
    switch (source) {
      case 'DOM':
        return kUnprintablePlane.value;
      case 'FLUTTER':
        return kFlutterPlane.value;
      default:
        assert(false, 'Unrecognized logical key source $source');
        return kFlutterPlane.value;
    }
  }
}


/// A single entry in the key data structure.
///
/// Can be read from JSON with the [LogicalKeyEntry.fromJsonMapEntry] constructor, or
/// written with the [toJson] method.
class LogicalKeyEntry {
  /// Creates a single key entry from available data.
  LogicalKeyEntry({
    required this.value,
    required this.name,
    this.keyLabel,
  })  : webNames = <String>[],
        macOSKeyCodeNames = <String>[],
        macOSKeyCodeValues = <int>[],
        iOSKeyCodeNames = <String>[],
        iOSKeyCodeValues = <int>[],
        gtkNames = <String>[],
        gtkValues = <int>[],
        windowsNames = <String>[],
        windowsValues = <int>[],
        androidNames = <String>[],
        androidValues = <int>[],
        fuchsiaValues = <int>[],
        glfwNames = <String>[],
        glfwValues = <int>[];

  LogicalKeyEntry.fromName({
    required int value,
    required String name,
    String? keyLabel,
  })  : this(
          value: value,
          name: name,
          keyLabel: keyLabel,
        );

  /// Populates the key from a JSON map.
  LogicalKeyEntry.fromJsonMapEntry(Map<String, dynamic> map)
    : value = map['value'] as int,
      name = map['name'] as String,
<<<<<<< HEAD
      webNames = _getGrandchildList<String>(map, 'names', 'web'),
      macOSKeyCodeNames = _getGrandchildList<String>(map, 'names', 'macos'),
      macOSKeyCodeValues = _getGrandchildList<int>(map, 'values', 'macos'),
      iOSKeyCodeNames = _getGrandchildList<String>(map, 'names', 'ios'),
      iOSKeyCodeValues = _getGrandchildList<int>(map, 'values', 'ios'),
      gtkNames = _getGrandchildList<String>(map, 'names', 'gtk'),
      gtkValues = _getGrandchildList<int>(map, 'values', 'gtk'),
      windowsNames = _getGrandchildList<String>(map, 'names', 'windows'),
      windowsValues = _getGrandchildList<int>(map, 'values', 'windows'),
      androidNames = _getGrandchildList<String>(map, 'names', 'android'),
      androidValues = _getGrandchildList<int>(map, 'values', 'android'),
      fuchsiaValues = _getGrandchildList<int>(map, 'values', 'fuchsia'),
=======
      webNames = _toNonEmptyArray<String>((map['names'] as Map<String, dynamic>)['web']),
      macOSKeyCodeNames = _toNonEmptyArray<String>((map['names'] as Map<String, dynamic>)['macos']),
      macOSKeyCodeValues = _toNonEmptyArray<int>((map['values'] as Map<String, dynamic>?)?['macos']),
      iOSKeyCodeNames = _toNonEmptyArray<String>((map['names'] as Map<String, dynamic>)['ios']),
      iOSKeyCodeValues = _toNonEmptyArray<int>((map['values'] as Map<String, dynamic>?)?['ios']),
      gtkNames = _toNonEmptyArray<String>((map['names'] as Map<String, dynamic>)['gtk']),
      gtkValues = _toNonEmptyArray<int>((map['values'] as Map<String, dynamic>?)?['gtk']),
      windowsNames = _toNonEmptyArray<String>((map['names'] as Map<String, dynamic>)['windows']),
      windowsValues = _toNonEmptyArray<int>((map['values'] as Map<String, dynamic>?)?['windows']),
      androidNames = _toNonEmptyArray<String>((map['names'] as Map<String, dynamic>)['android']),
      androidValues = _toNonEmptyArray<int>((map['values'] as Map<String, dynamic>?)?['android']),
      fuchsiaValues = _toNonEmptyArray<int>((map['values'] as Map<String, dynamic>?)?['fuchsia']),
      glfwNames = _toNonEmptyArray<String>((map['names'] as Map<String, dynamic>)['glfw']),
      glfwValues = _toNonEmptyArray<int>((map['values'] as Map<String, dynamic>?)?['glfw']),
>>>>>>> 3b6a0712
      keyLabel = map['keyLabel'] as String?;

  final int value;

  final String name;

  /// The name of the key suitable for placing in comments.
  String get commentName => computeCommentName(name);

  String get constantName => computeConstantName(commentName);

  /// The name of the key, mostly derived from the DomKey name in Chromium,
  /// but where there was no DomKey representation, derived from the Chromium
  /// symbol name.
  final List<String> webNames;

  /// The names of the key codes that corresponds to this logical key on macOS,
  /// created from the corresponding physical keys.
  final List<String> macOSKeyCodeNames;

  /// The key codes that corresponds to this logical key on macOS, created from
  /// the physical key list substituted with the key mapping.
  final List<int> macOSKeyCodeValues;

  /// The names of the key codes that corresponds to this logical key on iOS,
  /// created from the corresponding physical keys.
  final List<String> iOSKeyCodeNames;

  /// The key codes that corresponds to this logical key on iOS, created from the
  /// physical key list substituted with the key mapping.
  final List<int> iOSKeyCodeValues;

  /// The list of names that GTK gives to this key (symbol names minus the
  /// prefix).
  final List<String> gtkNames;

  /// The list of GTK key codes matching this key, created by looking up the
  /// Linux name in the GTK data, and substituting the GTK key code
  /// value.
  final List<int> gtkValues;

  /// The list of names that Windows gives to this key (symbol names minus the
  /// prefix).
  final List<String> windowsNames;

  /// The list of Windows key codes matching this key, created by looking up the
  /// Windows name in the Chromium data, and substituting the Windows key code
  /// value.
  final List<int> windowsValues;

  /// The list of names that Android gives to this key (symbol names minus the
  /// prefix).
  final List<String> androidNames;

  /// The list of Android key codes matching this key, created by looking up the
  /// Android name in the Chromium data, and substituting the Android key code
  /// value.
  final List<int> androidValues;

  final List<int> fuchsiaValues;

  /// The list of names that GLFW gives to this key (symbol names minus the
  /// prefix).
  final List<String> glfwNames;

  /// The list of GLFW key codes matching this key, created by looking up the
  /// GLFW name in the Chromium data, and substituting the GLFW key code
  /// value.
  final List<int> glfwValues;

  /// A string indicating the letter on the keycap of a letter key.
  ///
  /// This is only used to generate the key label mapping in keyboard_map.dart.
  /// [LogicalKeyboardKey.keyLabel] uses a different definition and is generated
  /// differently.
  final String? keyLabel;

  /// Creates a JSON map from the key data.
  Map<String, dynamic> toJson() {
    return removeEmptyValues(<String, dynamic>{
      'name': name,
      'value': value,
      'keyLabel': keyLabel,
      'names': <String, dynamic>{
        'web': webNames,
        'macos': macOSKeyCodeNames,
        'ios': iOSKeyCodeNames,
        'gtk': gtkNames,
        'windows': windowsNames,
        'android': androidNames,
        'glfw': glfwNames,
      },
      'values': <String, List<int>>{
        'macos': macOSKeyCodeValues,
        'ios': iOSKeyCodeValues,
        'gtk': gtkValues,
        'windows': windowsValues,
        'android': androidValues,
        'fuchsia': fuchsiaValues,
        'glfw': glfwValues,
      },
    });
  }

  @override
  String toString() {
    return "'$name': (value: ${toHex(value)}) ";
  }

  /// Gets the named used for the key constant in the definitions in
  /// keyboard_key.dart.
  ///
  /// If set by the constructor, returns the name set, but otherwise constructs
  /// the name from the various different names available, making sure that the
  /// name isn't a Dart reserved word (if it is, then it adds the word "Key" to
  /// the end of the name).
  static String computeName(String rawName) {
    final String result = rawName.replaceAll('PinP', 'PInP');
    if (kDartReservedWords.contains(result)) {
      return '${result}Key';
    }
    return result;
  }

  /// Takes the [name] and converts it from lower camel case to capitalized
  /// separate words (e.g. "wakeUp" converts to "Wake Up").
  static String computeCommentName(String name) {
    final String replaced = name.replaceAllMapped(
      RegExp(r'(Digit|Numpad|Lang|Button|Left|Right)([0-9]+)'), (Match match) => '${match.group(1)} ${match.group(2)}',
    );
    return replaced
      // 'fooBar' => 'foo Bar', 'fooBAR' => 'foo BAR'
      .replaceAllMapped(RegExp(r'([^A-Z])([A-Z])'), (Match match) => '${match.group(1)} ${match.group(2)}')
      // 'ABCDoo' => 'ABC Doo'
      .replaceAllMapped(RegExp(r'([A-Z])([A-Z])([a-z])'), (Match match) => '${match.group(1)} ${match.group(2)}${match.group(3)}')
      // 'AB1' => 'AB 1', 'F1' => 'F1'
      .replaceAllMapped(RegExp(r'([A-Z]{2,})([0-9])'), (Match match) => '${match.group(1)} ${match.group(2)}')
      // 'Foo1' => 'Foo 1'
      .replaceAllMapped(RegExp(r'([a-z])([0-9])'), (Match match) => '${match.group(1)} ${match.group(2)}')
      .trim();
  }

  static String computeConstantName(String commentName) {
    // Convert the first word in the comment name.
    final String lowerCamelSpace = commentName.replaceFirstMapped(RegExp(r'^[^ ]+'),
      (Match match) => match[0]!.toLowerCase(),
    );
    final String result = lowerCamelSpace.replaceAll(' ', '');
    if (kDartReservedWords.contains(result)) {
      return '${result}Key';
    }
    return result;
  }

  static int compareByValue(LogicalKeyEntry a, LogicalKeyEntry b) =>
      a.value.compareTo(b.value);
}<|MERGE_RESOLUTION|>--- conflicted
+++ resolved
@@ -474,7 +474,6 @@
   LogicalKeyEntry.fromJsonMapEntry(Map<String, dynamic> map)
     : value = map['value'] as int,
       name = map['name'] as String,
-<<<<<<< HEAD
       webNames = _getGrandchildList<String>(map, 'names', 'web'),
       macOSKeyCodeNames = _getGrandchildList<String>(map, 'names', 'macos'),
       macOSKeyCodeValues = _getGrandchildList<int>(map, 'values', 'macos'),
@@ -487,22 +486,8 @@
       androidNames = _getGrandchildList<String>(map, 'names', 'android'),
       androidValues = _getGrandchildList<int>(map, 'values', 'android'),
       fuchsiaValues = _getGrandchildList<int>(map, 'values', 'fuchsia'),
-=======
-      webNames = _toNonEmptyArray<String>((map['names'] as Map<String, dynamic>)['web']),
-      macOSKeyCodeNames = _toNonEmptyArray<String>((map['names'] as Map<String, dynamic>)['macos']),
-      macOSKeyCodeValues = _toNonEmptyArray<int>((map['values'] as Map<String, dynamic>?)?['macos']),
-      iOSKeyCodeNames = _toNonEmptyArray<String>((map['names'] as Map<String, dynamic>)['ios']),
-      iOSKeyCodeValues = _toNonEmptyArray<int>((map['values'] as Map<String, dynamic>?)?['ios']),
-      gtkNames = _toNonEmptyArray<String>((map['names'] as Map<String, dynamic>)['gtk']),
-      gtkValues = _toNonEmptyArray<int>((map['values'] as Map<String, dynamic>?)?['gtk']),
-      windowsNames = _toNonEmptyArray<String>((map['names'] as Map<String, dynamic>)['windows']),
-      windowsValues = _toNonEmptyArray<int>((map['values'] as Map<String, dynamic>?)?['windows']),
-      androidNames = _toNonEmptyArray<String>((map['names'] as Map<String, dynamic>)['android']),
-      androidValues = _toNonEmptyArray<int>((map['values'] as Map<String, dynamic>?)?['android']),
-      fuchsiaValues = _toNonEmptyArray<int>((map['values'] as Map<String, dynamic>?)?['fuchsia']),
-      glfwNames = _toNonEmptyArray<String>((map['names'] as Map<String, dynamic>)['glfw']),
-      glfwValues = _toNonEmptyArray<int>((map['values'] as Map<String, dynamic>?)?['glfw']),
->>>>>>> 3b6a0712
+      glfwNames = _getGrandchildList<String>(map, 'names', 'glfw'),
+      glfwValues = _getGrandchildList<int>(map, 'values', 'glfw'),
       keyLabel = map['keyLabel'] as String?;
 
   final int value;

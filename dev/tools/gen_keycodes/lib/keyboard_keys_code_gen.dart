// Copyright 2014 The Flutter Authors. All rights reserved.
// Use of this source code is governed by a BSD-style license that can be
// found in the LICENSE file.

import 'package:path/path.dart' as path;

import 'base_code_gen.dart';
import 'constants.dart';
import 'logical_key_data.dart';
import 'physical_key_data.dart';
import 'utils.dart';

/// Given an [input] string, wraps the text at 80 characters and prepends each
/// line with the [prefix] string. Use for generated comments.
String _wrapString(String input) {
  return wrapString(input, prefix: '  /// ');
}

final List<MaskConstant> _maskConstants = <MaskConstant>[
  kValueMask,
  kPlaneMask,
  kUnicodePlane,
  kUnprintablePlane,
  kFlutterPlane,
<<<<<<< HEAD
=======
  kStartOfPlatformPlanes,
>>>>>>> 7e9600f8
  kAndroidPlane,
  kFuchsiaPlane,
  kIosPlane,
  kMacosPlane,
  kGtkPlane,
  kWindowsPlane,
  kWebPlane,
  kGlfwPlane,
];

class SynonymKeyInfo {
  SynonymKeyInfo(this.keys, this.name);

  final List<LogicalKeyEntry> keys;
  final String name;

  // Use the first item in the synonyms as a template for the ID to use.
  // It won't end up being the same value because it'll be in the pseudo-key
  // plane.
  LogicalKeyEntry get primaryKey => keys[0];
  String get constantName => upperCamelToLowerCamel(name);
}

/// Generates the keyboard_key.dart based on the information in the key data
/// structure given to it.
class KeyboardKeysCodeGenerator extends BaseCodeGenerator {
  KeyboardKeysCodeGenerator(PhysicalKeyData keyData, LogicalKeyData logicalData) : super(keyData, logicalData);

  /// Gets the generated definitions of PhysicalKeyboardKeys.
  String get _physicalDefinitions {
    final OutputLines<int> lines = OutputLines<int>('Physical Key Definition');
    for (final PhysicalKeyEntry entry in keyData.entries) {
      final String firstComment = _wrapString('Represents the location of the '
        '"${entry.commentName}" key on a generalized keyboard.');
      final String otherComments = _wrapString('See the function '
        '[RawKeyEvent.physicalKey] for more information.');
      lines.add(entry.usbHidCode, '''
$firstComment  ///
$otherComments  static const PhysicalKeyboardKey ${entry.constantName} = PhysicalKeyboardKey(${toHex(entry.usbHidCode, digits: 8)});
''');
    }
    return lines.sortedJoin().trimRight();
  }

  String get _physicalDebugNames {
    final OutputLines<int> lines = OutputLines<int>('Physical debug names');
    for (final PhysicalKeyEntry entry in keyData.entries) {
      lines.add(entry.usbHidCode, '''
      ${toHex(entry.usbHidCode, digits: 8)}: '${entry.commentName}',''');
    }
    return lines.sortedJoin().trimRight();
  }

  /// Gets the generated definitions of LogicalKeyboardKeys.
  String get _logicalDefinitions {
    final OutputLines<int> lines = OutputLines<int>('Logical debug names');
    void printKey(int flutterId, String constantName, String commentName, {String? otherComments}) {
      final String firstComment = _wrapString('Represents the logical "$commentName" key on the keyboard.');
      otherComments ??= _wrapString('See the function [RawKeyEvent.logicalKey] for more information.');
      lines.add(flutterId, '''
$firstComment  ///
$otherComments  static const LogicalKeyboardKey $constantName = LogicalKeyboardKey(${toHex(flutterId, digits: 11)});
''');
    }

    for (final LogicalKeyEntry entry in logicalData.entries) {
      printKey(
        entry.value,
        entry.constantName,
        entry.commentName,
        otherComments: _otherComments(entry.name),
      );
    }
    return lines.sortedJoin().trimRight();
  }

  String? _otherComments(String name) {
    if (synonyms.containsKey(name)) {
      final Set<String> unionNames = synonyms[name]!.keys.map(
        (LogicalKeyEntry entry) => entry.constantName).toSet();
      return _wrapString('This key represents the union of the keys '
              '$unionNames when comparing keys. This key will never be generated '
              'directly, its main use is in defining key maps.');
    }
    return null;
  }

  String get _logicalSynonyms {
    final StringBuffer result = StringBuffer();
    for (final SynonymKeyInfo synonymInfo in synonyms.values) {
      for (final LogicalKeyEntry key in synonymInfo.keys) {
        final LogicalKeyEntry synonnym = logicalData.entryByName(synonymInfo.name);
        result.writeln('    ${key.constantName}: ${synonnym.constantName},');
      }
    }
    return result.toString();
  }

  String get _logicalKeyLabels {
    final OutputLines<int> lines = OutputLines<int>('Logical key labels');
    for (final LogicalKeyEntry entry in logicalData.entries) {
      lines.add(entry.value, '''
    ${toHex(entry.value, digits: 11)}: '${entry.commentName}',''');
    }
    return lines.sortedJoin().trimRight();
  }

  /// This generates the map of USB HID codes to physical keys.
  String get _predefinedHidCodeMap {
    final OutputLines<int> lines = OutputLines<int>('Physical key map');
    for (final PhysicalKeyEntry entry in keyData.entries) {
      lines.add(entry.usbHidCode, '    ${toHex(entry.usbHidCode)}: ${entry.constantName},');
    }
    return lines.sortedJoin().trimRight();
  }

  /// This generates the map of Flutter key codes to logical keys.
  String get _predefinedKeyCodeMap {
    final OutputLines<int> lines = OutputLines<int>('Logical key map');
    for (final LogicalKeyEntry entry in logicalData.entries) {
      lines.add(entry.value, '    ${toHex(entry.value, digits: 11)}: ${entry.constantName},');
    }
    return lines.sortedJoin().trimRight();
  }

  String get _maskConstantVariables {
<<<<<<< HEAD
    final OutputLines<int> lines = OutputLines<int>('Mask constants');
=======
    final OutputLines<int> lines = OutputLines<int>('Mask constants', checkDuplicate: false);
>>>>>>> 7e9600f8
    for (final MaskConstant constant in _maskConstants) {
      lines.add(constant.value, '''
${_wrapString(constant.description)}  ///
  /// This is used by platform-specific code to generate Flutter key codes.
  static const int ${constant.lowerCamelName} = ${toHex(constant.value, digits: 11)};
''');
    }
    return lines.join().trimRight();
  }

  @override
  String get templatePath => path.join(dataRoot, 'keyboard_key.tmpl');

  @override
  Map<String, String> mappings() {
    return <String, String>{
      'LOGICAL_KEY_MAP': _predefinedKeyCodeMap,
      'LOGICAL_KEY_DEFINITIONS': _logicalDefinitions,
      'LOGICAL_KEY_SYNONYMS': _logicalSynonyms,
      'LOGICAL_KEY_KEY_LABELS': _logicalKeyLabels,
      'PHYSICAL_KEY_MAP': _predefinedHidCodeMap,
      'PHYSICAL_KEY_DEFINITIONS': _physicalDefinitions,
      'PHYSICAL_KEY_DEBUG_NAMES': _physicalDebugNames,
      'MASK_CONSTANTS': _maskConstantVariables,
    };
  }

  late final Map<String, SynonymKeyInfo> synonyms = Map<String, SynonymKeyInfo>.fromEntries(
    LogicalKeyData.synonyms.entries.map((MapEntry<String, List<String>> synonymDefinition) {
      final List<LogicalKeyEntry> entries = synonymDefinition.value.map(
        (String name) => logicalData.entryByName(name)).toList();
      return MapEntry<String, SynonymKeyInfo>(
        synonymDefinition.key,
        SynonymKeyInfo(
          entries,
          synonymDefinition.key,
        ),
      );
    }),
  );
}<|MERGE_RESOLUTION|>--- conflicted
+++ resolved
@@ -22,10 +22,7 @@
   kUnicodePlane,
   kUnprintablePlane,
   kFlutterPlane,
-<<<<<<< HEAD
-=======
   kStartOfPlatformPlanes,
->>>>>>> 7e9600f8
   kAndroidPlane,
   kFuchsiaPlane,
   kIosPlane,
@@ -152,11 +149,7 @@
   }
 
   String get _maskConstantVariables {
-<<<<<<< HEAD
-    final OutputLines<int> lines = OutputLines<int>('Mask constants');
-=======
     final OutputLines<int> lines = OutputLines<int>('Mask constants', checkDuplicate: false);
->>>>>>> 7e9600f8
     for (final MaskConstant constant in _maskConstants) {
       lines.add(constant.value, '''
 ${_wrapString(constant.description)}  ///

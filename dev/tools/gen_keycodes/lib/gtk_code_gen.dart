--- conflicted
+++ resolved
@@ -7,13 +7,8 @@
 import 'package:path/path.dart' as path;
 
 import 'base_code_gen.dart';
-<<<<<<< HEAD
-import 'physical_key_data.dart';
-import 'logical_key_data.dart';
-=======
 import 'logical_key_data.dart';
 import 'physical_key_data.dart';
->>>>>>> 185fe7f5
 import 'utils.dart';
 
 
@@ -21,17 +16,6 @@
 /// data structure given to it.
 class GtkCodeGenerator extends PlatformCodeGenerator {
   GtkCodeGenerator(PhysicalKeyData keyData, this.logicalData) : super(keyData);
-<<<<<<< HEAD
-
-  final LogicalKeyData logicalData;
-
-  /// This generates the map of XKB scan codes to Flutter physical keys.
-  String get xkbScanCodeMap {
-    final StringBuffer xkbScanCodeMap = StringBuffer();
-    for (final PhysicalKeyEntry entry in keyData.data) {
-      if (entry.xKbScanCode != null) {
-        xkbScanCodeMap.writeln('  insert_record(table, ${toHex(entry.xKbScanCode)}, ${toHex(entry.usbHidCode)});    // ${entry.constantName}');
-=======
 
   final LogicalKeyData logicalData;
 
@@ -41,7 +25,6 @@
     for (final PhysicalKeyEntry entry in keyData.data) {
       if (entry.xKbScanCode != null) {
         result.writeln('  insert_record(table, ${toHex(entry.xKbScanCode)}, ${toHex(entry.usbHidCode)});  // ${entry.constantName}');
->>>>>>> 185fe7f5
       }
     }
     return result.toString().trimRight();
@@ -102,24 +85,6 @@
     return constructMapFromModToKeys(source, keyData, logicalData, 'gtkModifierBitMap');
   }
 
-<<<<<<< HEAD
-  /// This generates the map of GTK keyval codes to Flutter logical keys.
-  String get gtkKeyvalCodeMap {
-    final StringBuffer gtkKeyvalCodeMap = StringBuffer();
-    for (final LogicalKeyEntry entry in logicalData.data.values) {
-      zipStrict(entry.gtkValues, entry.gtkNames, (int value, String name) {
-        gtkKeyvalCodeMap.writeln('  insert_record(table, ${toHex(value)}, ${toHex(entry.value)});    // ${name}');
-      });
-    }
-    return gtkKeyvalCodeMap.toString().trimRight();
-  }
-
-  @override
-  String get templatePath => path.join(flutterRoot.path, 'dev', 'tools', 'gen_keycodes', 'data', 'gtk_keyboard_map_cc.tmpl');
-
-  @override
-  String outputPath(String _) => path.join(flutterRoot.path, '..', path.join('engine', 'src', 'flutter', 'shell', 'platform', 'linux', 'keyboard_map.cc'));
-=======
   String get gtkModeBitMap {
     final Map<String, List<String>> source = parseMapOfListOfString(File(
       path.join(flutterRoot.path, 'dev', 'tools', 'gen_keycodes', 'data', 'gtk_mode_bit_mapping.json')
@@ -132,18 +97,14 @@
 
   @override
   String outputPath(String _) => path.join(flutterRoot.path, '..', path.join('engine', 'src', 'flutter', 'shell', 'platform', 'linux', 'key_mapping.cc'));
->>>>>>> 185fe7f5
 
   @override
   Map<String, String> mappings() {
     return <String, String>{
       'XKB_SCAN_CODE_MAP': xkbScanCodeMap,
       'GTK_KEYVAL_CODE_MAP': gtkKeyvalCodeMap,
-<<<<<<< HEAD
-=======
       'GTK_MODIFIER_BIT_MAP': gtkModifierBitMap,
       'GTK_MODE_BIT_MAP': gtkModeBitMap,
->>>>>>> 185fe7f5
     };
   }
 }
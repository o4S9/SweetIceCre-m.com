--- conflicted
+++ resolved
@@ -88,17 +88,10 @@
 
   @override
   Color? get prefixIconColor => MaterialStateColor.resolveWith((Set<MaterialState> states) {${componentColor('md.comp.filled-text-field.error.leading-icon') == componentColor('md.comp.filled-text-field.leading-icon') ? '' : '''
-<<<<<<< HEAD
-    if (states.contains(MaterialState.error)) {
-      if (states.contains(MaterialState.focused)) {
-        return ${componentColor('md.comp.filled-text-field.error.focus.leading-icon')};
-      }
-=======
     if (states.contains(MaterialState.disabled)) {
       return ${componentColor('md.comp.filled-text-field.disabled.leading-icon')};
     }
-    if(states.contains(MaterialState.error)) {
->>>>>>> 0a63cd70
+    if (states.contains(MaterialState.error)) {
       if (states.contains(MaterialState.hovered)) {
         return ${componentColor('md.comp.filled-text-field.error.hover.leading-icon')};
       }
@@ -118,17 +111,10 @@
 
   @override
   Color? get suffixIconColor => MaterialStateColor.resolveWith((Set<MaterialState> states) {
-<<<<<<< HEAD
+    if (states.contains(MaterialState.disabled)) {
+      return ${componentColor('md.comp.filled-text-field.disabled.trailing-icon')};
+    }
     if (states.contains(MaterialState.error)) {${componentColor('md.comp.filled-text-field.error.trailing-icon') == componentColor('md.comp.filled-text-field.error.focus.trailing-icon') ? '' : '''
-      if (states.contains(MaterialState.focused)) {
-        return ${componentColor('md.comp.filled-text-field.error.focus.trailing-icon')};
-      }'''}
-=======
-    if (states.contains(MaterialState.disabled)) {
-      return ${componentColor('md.comp.filled-text-field.disabled.trailing-icon')};
-    }
-    if(states.contains(MaterialState.error)) {${componentColor('md.comp.filled-text-field.error.trailing-icon') == componentColor('md.comp.filled-text-field.error.focus.trailing-icon') ? '' : '''
->>>>>>> 0a63cd70
       if (states.contains(MaterialState.hovered)) {
         return ${componentColor('md.comp.filled-text-field.error.hover.trailing-icon')};
       }
@@ -149,17 +135,10 @@
   @override
   TextStyle? get labelStyle => MaterialStateTextStyle.resolveWith((Set<MaterialState> states) {
     final TextStyle textStyle = ${textStyle("md.comp.filled-text-field.label-text")} ?? const TextStyle();
-<<<<<<< HEAD
-    if (states.contains(MaterialState.error)) {
-      if (states.contains(MaterialState.focused)) {
-        return textStyle.copyWith(color: ${componentColor('md.comp.filled-text-field.error.focus.label-text')});
-      }
-=======
     if (states.contains(MaterialState.disabled)) {
       return textStyle.copyWith(color: ${componentColor('md.comp.filled-text-field.disabled.label-text')});
     }
-    if(states.contains(MaterialState.error)) {
->>>>>>> 0a63cd70
+    if (states.contains(MaterialState.error)) {
       if (states.contains(MaterialState.hovered)) {
         return textStyle.copyWith(color: ${componentColor('md.comp.filled-text-field.error.hover.label-text')});
       }
@@ -180,17 +159,10 @@
   @override
   TextStyle? get floatingLabelStyle => MaterialStateTextStyle.resolveWith((Set<MaterialState> states) {
     final TextStyle textStyle = ${textStyle("md.comp.filled-text-field.label-text")} ?? const TextStyle();
-<<<<<<< HEAD
-    if (states.contains(MaterialState.error)) {
-      if (states.contains(MaterialState.focused)) {
-        return textStyle.copyWith(color: ${componentColor('md.comp.filled-text-field.error.focus.label-text')});
-      }
-=======
     if (states.contains(MaterialState.disabled)) {
       return textStyle.copyWith(color: ${componentColor('md.comp.filled-text-field.disabled.label-text')});
     }
-    if(states.contains(MaterialState.error)) {
->>>>>>> 0a63cd70
+    if (states.contains(MaterialState.error)) {
       if (states.contains(MaterialState.hovered)) {
         return textStyle.copyWith(color: ${componentColor('md.comp.filled-text-field.error.hover.label-text')});
       }

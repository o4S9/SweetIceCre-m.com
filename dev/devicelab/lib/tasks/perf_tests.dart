// Copyright 2014 The Flutter Authors. All rights reserved.
// Use of this source code is governed by a BSD-style license that can be
// found in the LICENSE file.

import 'dart:async';
import 'dart:convert' show LineSplitter, json, utf8;
import 'dart:io';
import 'dart:math' as math;

import 'package:meta/meta.dart';
import 'package:path/path.dart' as path;

import 'package:flutter_devicelab/framework/adb.dart';
import 'package:flutter_devicelab/framework/framework.dart';
import 'package:flutter_devicelab/framework/task_result.dart';
import 'package:flutter_devicelab/framework/utils.dart';

TaskFunction createComplexLayoutScrollPerfTest({bool measureCpuGpu = true}) {
  return PerfTest(
    '${flutterDirectory.path}/dev/benchmarks/complex_layout',
    'test_driver/scroll_perf.dart',
    'complex_layout_scroll_perf',
    measureCpuGpu: measureCpuGpu,
  ).run;
}

TaskFunction createTilesScrollPerfTest() {
  return PerfTest(
    '${flutterDirectory.path}/dev/benchmarks/complex_layout',
    'test_driver/scroll_perf.dart',
    'tiles_scroll_perf',
  ).run;
}

TaskFunction createUiKitViewScrollPerfTest() {
  return PerfTest(
    '${flutterDirectory.path}/dev/benchmarks/platform_views_layout',
    'test_driver/uikit_view_scroll_perf.dart',
    'platform_views_scroll_perf',
    testDriver: 'test_driver/scroll_perf_test.dart',
    needsFullTimeline: false,
  ).run;
}

TaskFunction createAndroidTextureScrollPerfTest() {
  return PerfTest(
    '${flutterDirectory.path}/dev/benchmarks/platform_views_layout',
    'test_driver/android_view_scroll_perf.dart',
    'platform_views_scroll_perf',
    testDriver: 'test_driver/scroll_perf_test.dart',
  ).run;
}

TaskFunction createAndroidViewScrollPerfTest() {
  return PerfTest(
    '${flutterDirectory.path}/dev/benchmarks/platform_views_layout_hybrid_composition',
    'test_driver/android_view_scroll_perf.dart',
    'platform_views_scroll_perf_hybrid_composition',
    testDriver: 'test_driver/scroll_perf_test.dart',
  ).run;
}

TaskFunction createHomeScrollPerfTest() {
  return PerfTest(
    '${flutterDirectory.path}/dev/integration_tests/flutter_gallery',
    'test_driver/scroll_perf.dart',
    'home_scroll_perf',
  ).run;
}

TaskFunction createCullOpacityPerfTest() {
  return PerfTest(
    '${flutterDirectory.path}/dev/benchmarks/macrobenchmarks',
    'test_driver/run_app.dart',
    'cull_opacity_perf',
    testDriver: 'test_driver/cull_opacity_perf_test.dart',
  ).run;
}

TaskFunction createCullOpacityPerfE2ETest() {
  return PerfTest.e2e(
    '${flutterDirectory.path}/dev/benchmarks/macrobenchmarks',
    'test/cull_opacity_perf_e2e.dart',
  ).run;
}

TaskFunction createCubicBezierPerfTest() {
  return PerfTest(
    '${flutterDirectory.path}/dev/benchmarks/macrobenchmarks',
    'test_driver/run_app.dart',
    'cubic_bezier_perf',
    testDriver: 'test_driver/cubic_bezier_perf_test.dart',
  ).run;
}

TaskFunction createCubicBezierPerfE2ETest() {
  return PerfTest.e2e(
    '${flutterDirectory.path}/dev/benchmarks/macrobenchmarks',
    'test/cubic_bezier_perf_e2e.dart',
  ).run;
}

TaskFunction createCubicBezierPerfSkSlWarmupE2ETest() {
  return PerfTestWithSkSL.e2e(
    '${flutterDirectory.path}/dev/benchmarks/macrobenchmarks',
    'test/cubic_bezier_perf_e2e.dart',
  ).run;
}

TaskFunction createCubicBezierPerfSkSLWarmupTest() {
  return PerfTestWithSkSL(
    '${flutterDirectory.path}/dev/benchmarks/macrobenchmarks',
    'test_driver/run_app.dart',
    'cubic_bezier_perf',
    testDriver: 'test_driver/cubic_bezier_perf_test.dart',
  ).run;
}

TaskFunction createFlutterGalleryTransitionsPerfSkSLWarmupTest() {
  return PerfTestWithSkSL(
    '${flutterDirectory.path}/dev/integration_tests/flutter_gallery',
    'test_driver/transitions_perf.dart',
    'transitions',
  ).run;
}

TaskFunction createFlutterGalleryTransitionsPerfSkSLWarmupE2ETest() {
  return PerfTestWithSkSL.e2e(
    '${flutterDirectory.path}/dev/integration_tests/flutter_gallery',
    'test_driver/transitions_perf_e2e.dart',
    testDriver: 'test_driver/transitions_perf_e2e_test.dart',
  ).run;
}

TaskFunction createBackdropFilterPerfTest({bool measureCpuGpu = true}) {
  return PerfTest(
    '${flutterDirectory.path}/dev/benchmarks/macrobenchmarks',
    'test_driver/run_app.dart',
    'backdrop_filter_perf',
    measureCpuGpu: measureCpuGpu,
    testDriver: 'test_driver/backdrop_filter_perf_test.dart',
    saveTraceFile: true,
  ).run;
}

TaskFunction createBackdropFilterPerfE2ETest() {
  return PerfTest.e2e(
    '${flutterDirectory.path}/dev/benchmarks/macrobenchmarks',
    'test/backdrop_filter_perf_e2e.dart',
  ).run;
}

TaskFunction createPostBackdropFilterPerfTest({bool measureCpuGpu = true}) {
  return PerfTest(
    '${flutterDirectory.path}/dev/benchmarks/macrobenchmarks',
    'test_driver/run_app.dart',
    'post_backdrop_filter_perf',
    measureCpuGpu: measureCpuGpu,
    testDriver: 'test_driver/post_backdrop_filter_perf_test.dart',
    saveTraceFile: true,
  ).run;
}

TaskFunction createSimpleAnimationPerfTest({bool measureCpuGpu = true}) {
  return PerfTest(
    '${flutterDirectory.path}/dev/benchmarks/macrobenchmarks',
    'test_driver/run_app.dart',
    'simple_animation_perf',
    measureCpuGpu: measureCpuGpu,
    testDriver: 'test_driver/simple_animation_perf_test.dart',
    saveTraceFile: true,
  ).run;
}

TaskFunction createAnimatedPlaceholderPerfTest({bool measureCpuGpu = true}) {
  return PerfTest(
    '${flutterDirectory.path}/dev/benchmarks/macrobenchmarks',
    'test_driver/run_app.dart',
    'animated_placeholder_perf',
    measureCpuGpu: measureCpuGpu,
    testDriver: 'test_driver/animated_placeholder_perf_test.dart',
  ).run;
}

TaskFunction createAnimatedPlaceholderPerfE2ETest() {
  return PerfTest.e2e(
    '${flutterDirectory.path}/dev/benchmarks/macrobenchmarks',
    'test/animated_placeholder_perf_e2e.dart',
  ).run;
}

TaskFunction createPictureCachePerfTest() {
  return PerfTest(
    '${flutterDirectory.path}/dev/benchmarks/macrobenchmarks',
    'test_driver/run_app.dart',
    'picture_cache_perf',
    testDriver: 'test_driver/picture_cache_perf_test.dart',
  ).run;
}

TaskFunction createPictureCachePerfE2ETest() {
  return PerfTest.e2e(
    '${flutterDirectory.path}/dev/benchmarks/macrobenchmarks',
    'test/picture_cache_perf_e2e.dart',
  ).run;
}

TaskFunction createFlutterGalleryStartupTest() {
  return StartupTest(
    '${flutterDirectory.path}/dev/integration_tests/flutter_gallery',
  ).run;
}

TaskFunction createComplexLayoutStartupTest() {
  return StartupTest(
    '${flutterDirectory.path}/dev/benchmarks/complex_layout',
  ).run;
}

TaskFunction createFlutterGalleryCompileTest() {
  return CompileTest('${flutterDirectory.path}/dev/integration_tests/flutter_gallery').run;
}

TaskFunction createHelloWorldCompileTest() {
  return CompileTest('${flutterDirectory.path}/examples/hello_world', reportPackageContentSizes: true).run;
}

TaskFunction createWebCompileTest() {
  return const WebCompileTest().run;
}

TaskFunction createComplexLayoutCompileTest() {
  return CompileTest('${flutterDirectory.path}/dev/benchmarks/complex_layout').run;
}

TaskFunction createFlutterViewStartupTest() {
  return StartupTest(
      '${flutterDirectory.path}/examples/flutter_view',
      reportMetrics: false,
  ).run;
}

TaskFunction createPlatformViewStartupTest() {
  return StartupTest(
    '${flutterDirectory.path}/examples/platform_view',
    reportMetrics: false,
  ).run;
}

TaskFunction createBasicMaterialCompileTest() {
  return () async {
    const String sampleAppName = 'sample_flutter_app';
    final Directory sampleDir = dir('${Directory.systemTemp.path}/$sampleAppName');

    rmTree(sampleDir);

    await inDirectory<void>(Directory.systemTemp, () async {
      await flutter('create', options: <String>['--template=app', sampleAppName]);
    });

    if (!sampleDir.existsSync())
      throw 'Failed to create default Flutter app in ${sampleDir.path}';

    return CompileTest(sampleDir.path).run();
  };
}

TaskFunction createTextfieldPerfTest() {
  return PerfTest(
    '${flutterDirectory.path}/dev/benchmarks/macrobenchmarks',
    'test_driver/run_app.dart',
    'textfield_perf',
    testDriver: 'test_driver/textfield_perf_test.dart',
  ).run;
}

TaskFunction createTextfieldPerfE2ETest() {
  return PerfTest.e2e(
    '${flutterDirectory.path}/dev/benchmarks/macrobenchmarks',
    'test/textfield_perf_e2e.dart',
  ).run;
}

TaskFunction createColorFilterAndFadePerfTest() {
  return PerfTest(
    '${flutterDirectory.path}/dev/benchmarks/macrobenchmarks',
    'test_driver/run_app.dart',
    'color_filter_and_fade_perf',
    testDriver: 'test_driver/color_filter_and_fade_perf_test.dart',
    saveTraceFile: true,
  ).run;
}

TaskFunction createColorFilterAndFadePerfE2ETest() {
  return PerfTest.e2e(
    '${flutterDirectory.path}/dev/benchmarks/macrobenchmarks',
    'test/color_filter_and_fade_perf_e2e.dart',
  ).run;
}

TaskFunction createFadingChildAnimationPerfTest() {
  return PerfTest(
    '${flutterDirectory.path}/dev/benchmarks/macrobenchmarks',
    'test_driver/run_app.dart',
    'fading_child_animation_perf',
    testDriver: 'test_driver/fading_child_animation_perf_test.dart',
    saveTraceFile: true,
  ).run;
}

TaskFunction createImageFilteredTransformAnimationPerfTest() {
  return PerfTest(
    '${flutterDirectory.path}/dev/benchmarks/macrobenchmarks',
    'test_driver/run_app.dart',
    'imagefiltered_transform_animation_perf',
    testDriver: 'test_driver/imagefiltered_transform_animation_perf_test.dart',
    saveTraceFile: true,
  ).run;
}

TaskFunction createsMultiWidgetConstructPerfTest() {
  return PerfTest(
    '${flutterDirectory.path}/dev/benchmarks/macrobenchmarks',
    'test_driver/run_app.dart',
    'multi_widget_construction_perf',
    testDriver: 'test_driver/multi_widget_construction_perf_test.dart',
  ).run;
}

TaskFunction createsMultiWidgetConstructPerfE2ETest() {
  return PerfTest.e2e(
    '${flutterDirectory.path}/dev/benchmarks/macrobenchmarks',
    'test/multi_widget_construction_perf_e2e.dart',
  ).run;
}

TaskFunction createsScrollSmoothnessPerfTest() {
  final String testDirectory =
      '${flutterDirectory.path}/dev/benchmarks/complex_layout';
  const String testTarget = 'test/measure_scroll_smoothness.dart';
  return () {
    return inDirectory<TaskResult>(testDirectory, () async {
      final Device device = await devices.workingDevice;
      await device.unlock();
      final String deviceId = device.deviceId;
      await flutter('packages', options: <String>['get']);

      await flutter('drive', options: <String>[
        '--no-android-gradle-daemon',
        '-v',
        '--verbose-system-logs',
        '--profile',
        '-t', testTarget,
        '-d',
        deviceId,
      ]);
      final Map<String, dynamic> data = json.decode(
        file('$testDirectory/build/scroll_smoothness_test.json').readAsStringSync(),
      ) as Map<String, dynamic>;

      final Map<String, dynamic> result = <String, dynamic>{};
      void addResult(dynamic data, String suffix) {
        assert(data is Map<String, dynamic>);
        const List<String> metricKeys = <String>[
          'janky_count',
          'average_abs_jerk',
          'dropped_frame_count',
        ];
        for (final String key in metricKeys) {
          result[key+suffix] = data[key];
        }
      }
      addResult(data['resample on with 90Hz input'], '_with_resampler_90Hz');
      addResult(data['resample on with 59Hz input'], '_with_resampler_59Hz');
      addResult(data['resample off with 90Hz input'], '_without_resampler_90Hz');
      addResult(data['resample off with 59Hz input'], '_without_resampler_59Hz');

      return TaskResult.success(
        result,
        benchmarkScoreKeys: result.keys.toList(),
      );
    });
  };
}

TaskFunction createFramePolicyIntegrationTest() {
  final String testDirectory =
      '${flutterDirectory.path}/dev/benchmarks/macrobenchmarks';
  const String testTarget = 'test/frame_policy.dart';
  return () {
    return inDirectory<TaskResult>(testDirectory, () async {
      final Device device = await devices.workingDevice;
      await device.unlock();
      final String deviceId = device.deviceId;
      await flutter('packages', options: <String>['get']);

      await flutter('drive', options: <String>[
        '--no-android-gradle-daemon',
        '-v',
        '--verbose-system-logs',
        '--profile',
        '-t', testTarget,
        '-d',
        deviceId,
      ]);
      final Map<String, dynamic> data = json.decode(
        file('$testDirectory/build/frame_policy_event_delay.json').readAsStringSync(),
      ) as Map<String, dynamic>;
      final Map<String, dynamic> fullLiveData = data['fullyLive'] as Map<String, dynamic>;
      final Map<String, dynamic> benchmarkLiveData = data['benchmarkLive'] as Map<String, dynamic>;
      final Map<String, dynamic> dataFormated = <String, dynamic>{
        'average_delay_fullyLive_millis':
          fullLiveData['average_delay_millis'],
        'average_delay_benchmarkLive_millis':
          benchmarkLiveData['average_delay_millis'],
        '90th_percentile_delay_fullyLive_millis':
          fullLiveData['90th_percentile_delay_millis'],
        '90th_percentile_delay_benchmarkLive_millis':
          benchmarkLiveData['90th_percentile_delay_millis'],
      };

      return TaskResult.success(
        dataFormated,
        benchmarkScoreKeys: dataFormated.keys.toList(),
      );
    });
  };
}

Map<String, dynamic> _average(List<Map<String, dynamic>> results, int iterations) {
  final Map<String, dynamic> tally = <String, dynamic>{};
  for (final Map<String, dynamic> item in results) {
    item.forEach((String key, dynamic value) {
      if (tally.containsKey(key)) {
        tally[key] = (tally[key] as int) + (value as int);
      } else {
        tally[key] = value;
      }
    });
  }
  tally.forEach((String key, dynamic value) {
    tally[key] = (value as int) ~/ iterations;
  });
  return tally;
}

/// Measure application startup performance.
class StartupTest {
  const StartupTest(this.testDirectory, { this.reportMetrics = true });

  final String testDirectory;
  final bool reportMetrics;

  Future<TaskResult> run() async {
    return await inDirectory<TaskResult>(testDirectory, () async {
      final Device device = await devices.workingDevice;
      const int iterations = 5;
      final List<Map<String, dynamic>> results = <Map<String, dynamic>>[];

      section('Building application');
      String applicationBinaryPath;
      switch (deviceOperatingSystem) {
        case DeviceOperatingSystem.android:
          await flutter('build', options: <String>[
            'apk',
            '-v',
            '--profile',
            '--target-platform=android-arm,android-arm64',
          ]);
          applicationBinaryPath = '$testDirectory/build/app/outputs/flutter-apk/app-profile.apk';
          break;
        case DeviceOperatingSystem.ios:
          await flutter('build', options: <String>[
            'ios',
             '-v',
            '--profile',
          ]);
          applicationBinaryPath = _findIosAppInBuildDirectory('$testDirectory/build/ios/iphoneos');
          break;
        case DeviceOperatingSystem.fuchsia:
        case DeviceOperatingSystem.fake:
          break;
      }

      for (int i = 0; i < iterations; i += 1) {
        await flutter('run', options: <String>[
          '--no-android-gradle-daemon',
          '--verbose',
          '--profile',
          '--trace-startup',
          '-d',
          device.deviceId,
          if (applicationBinaryPath != null)
            '--use-application-binary=$applicationBinaryPath',
        ]);
        final Map<String, dynamic> data = json.decode(
          file('$testDirectory/build/start_up_info.json').readAsStringSync(),
        ) as Map<String, dynamic>;
        results.add(data);

        await flutter('install', options: <String>[
          '--uninstall-only',
          '-d',
          device.deviceId,
        ]);
      }

      final Map<String, dynamic> averageResults = _average(results, iterations);

      if (!reportMetrics)
        return TaskResult.success(averageResults);

      return TaskResult.success(averageResults, benchmarkScoreKeys: <String>[
        'timeToFirstFrameMicros',
        'timeToFirstFrameRasterizedMicros',
      ]);
    });
  }
}

/// Measures application runtime performance, specifically per-frame
/// performance.
class PerfTest {
  const PerfTest(
    this.testDirectory,
    this.testTarget,
    this.timelineFileName, {
    this.measureCpuGpu = true,
    this.measureMemory = true,
    this.saveTraceFile = false,
    this.testDriver,
    this.needsFullTimeline = true,
    this.benchmarkScoreKeys,
    this.dartDefine = '',
    String resultFilename,
  }): _resultFilename = resultFilename;

  const PerfTest.e2e(
    this.testDirectory,
    this.testTarget, {
    this.measureCpuGpu = true,
    this.measureMemory = true,
    this.testDriver =  'test_driver/e2e_test.dart',
    this.needsFullTimeline = false,
    this.benchmarkScoreKeys = _kCommonScoreKeys,
    this.dartDefine = '',
    String resultFilename = 'e2e_perf_summary',
  }) : saveTraceFile = false, timelineFileName = null, _resultFilename = resultFilename;

  /// The directory where the app under test is defined.
  final String testDirectory;
  /// The main entry-point file of the application, as run on the device.
  final String testTarget;
  // The prefix name of the filename such as `<timelineFileName>.timeline_summary.json`.
  final String timelineFileName;
  String get traceFilename => '$timelineFileName.timeline';
  String get resultFilename => _resultFilename ?? '$timelineFileName.timeline_summary';
  final String _resultFilename;
  /// The test file to run on the host.
  final String testDriver;
  /// Whether to collect CPU and GPU metrics.
  final bool measureCpuGpu;
  /// Whether to collect memory metrics.
  final bool measureMemory;
  /// Whether to collect full timeline, meaning if `--trace-startup` flag is needed.
  final bool needsFullTimeline;
  /// Whether to save the trace timeline file `*.timeline.json`.
  final bool saveTraceFile;

  /// The keys of the values that need to be reported.
  ///
  /// If it's `null`, then report:
  /// ```Dart
  /// <String>[
  ///   'average_frame_build_time_millis',
  ///   'worst_frame_build_time_millis',
  ///   '90th_percentile_frame_build_time_millis',
  ///   '99th_percentile_frame_build_time_millis',
  ///   'average_frame_rasterizer_time_millis',
  ///   'worst_frame_rasterizer_time_millis',
  ///   '90th_percentile_frame_rasterizer_time_millis',
  ///   '99th_percentile_frame_rasterizer_time_millis',
  ///   'average_vsync_transitions_missed',
  ///   '90th_percentile_vsync_transitions_missed',
  ///   '99th_percentile_vsync_transitions_missed',
  ///   if (measureCpuGpu) 'average_cpu_usage',
  ///   if (measureCpuGpu) 'average_gpu_usage',
  /// ]
  /// ```
  final List<String> benchmarkScoreKeys;

  /// Additional flags for `--dart-define` to control the test
  final String dartDefine;

  Future<TaskResult> run() {
    return internalRun();
  }

  @protected
  Future<TaskResult> internalRun({
      bool cacheSkSL = false,
      String existingApp,
      String writeSkslFileName,
  }) {
    return inDirectory<TaskResult>(testDirectory, () async {
      final Device device = await devices.workingDevice;
      await device.unlock();
      final String deviceId = device.deviceId;
      await flutter('packages', options: <String>['get']);

      await flutter('drive', options: <String>[
        '--no-android-gradle-daemon',
        '-v',
        '--verbose-system-logs',
        '--profile',
        if (needsFullTimeline)
          '--trace-startup', // Enables "endless" timeline event buffering.
        '-t', testTarget,
        if (testDriver != null)
          ...<String>['--driver', testDriver],
        if (existingApp != null)
          ...<String>['--use-existing-app', existingApp],
        if (writeSkslFileName != null)
          ...<String>['--write-sksl-on-exit', writeSkslFileName],
        if (cacheSkSL) '--cache-sksl',
        if (dartDefine.isNotEmpty)
          ...<String>['--dart-define', dartDefine],
        '-d',
        deviceId,
      ]);
      final Map<String, dynamic> data = json.decode(
        file('$testDirectory/build/$resultFilename.json').readAsStringSync(),
      ) as Map<String, dynamic>;
      final List<String> detailFiles = <String>[
        if (saveTraceFile)
          '$testDirectory/build/$traceFilename.json',
      ];

      if (data['frame_count'] as int < 5) {
        return TaskResult.failure(
          'Timeline contains too few frames: ${data['frame_count']}. Possibly '
          'trace events are not being captured.',
        );
      }

      // TODO(liyuqian): Remove isAndroid restriction once
      // https://github.com/flutter/flutter/issues/61567 is fixed.
      final bool isAndroid = deviceOperatingSystem == DeviceOperatingSystem.android;
      return TaskResult.success(
        data,
        detailFiles: detailFiles.isNotEmpty ? detailFiles : null,
        benchmarkScoreKeys: benchmarkScoreKeys ?? <String>[
          ..._kCommonScoreKeys,
          'average_vsync_transitions_missed',
          '90th_percentile_vsync_transitions_missed',
          '99th_percentile_vsync_transitions_missed',
          if (measureCpuGpu && !isAndroid) ...<String>[
            'average_cpu_usage',
            'average_gpu_usage',
          ],
          if (measureMemory && !isAndroid) ...<String>[
            'average_memory_usage',
            '90th_percentile_memory_usage',
            '99th_percentile_memory_usage',
          ],
        ],
      );
    });
  }
}

const List<String> _kCommonScoreKeys = <String>[
  'average_frame_build_time_millis',
  'worst_frame_build_time_millis',
  '90th_percentile_frame_build_time_millis',
  '99th_percentile_frame_build_time_millis',
  'average_frame_rasterizer_time_millis',
  'worst_frame_rasterizer_time_millis',
  '90th_percentile_frame_rasterizer_time_millis',
  '99th_percentile_frame_rasterizer_time_millis',
];

class PerfTestWithSkSL extends PerfTest {
  PerfTestWithSkSL(
    String testDirectory,
    String testTarget,
    String timelineFileName, {
    bool measureCpuGpu = false,
    String testDriver,
    bool needsFullTimeline = true,
    List<String> benchmarkScoreKeys,
  }) : super(
    testDirectory,
    testTarget,
    timelineFileName,
    measureCpuGpu: measureCpuGpu,
    testDriver: testDriver,
    needsFullTimeline: needsFullTimeline,
    benchmarkScoreKeys: benchmarkScoreKeys,
  );


  PerfTestWithSkSL.e2e(
    String testDirectory,
    String testTarget, {
    String testDriver =  'test_driver/e2e_test.dart',
    String resultFilename = 'e2e_perf_summary',
  }) : super.e2e(
    testDirectory,
    testTarget,
    testDriver: testDriver,
    needsFullTimeline: false,
    resultFilename: resultFilename,
  );

  @override
  Future<TaskResult> run() async {
    return inDirectory<TaskResult>(testDirectory, () async {
      // Some initializations
      _device = await devices.workingDevice;
      _flutterPath = path.join(flutterDirectory.path, 'bin', 'flutter');

      // Prepare the SkSL by running the driver test.
      await _generateSkSL();

      // Build the app with SkSL artifacts and run that app
      final String observatoryUri = await _buildAndRun();

      // Attach to the running app and run the final driver test to get metrics.
      final TaskResult result = await internalRun(
        existingApp: observatoryUri,
      );

      _runProcess.kill();
      await _runProcess.exitCode;

      return result;
    });
  }

  Future<void> _generateSkSL() async {
    // `flutter drive` without `flutter run`, and `flutter drive --existing-app`
    // with `flutter run` may generate different SkSLs. Hence we run both
    // versions to generate as many SkSLs as possible.
    //
    // 1st, `flutter drive --existing-app` with `flutter run`. The
    // `--write-sksl-on-exit` option doesn't seem to be compatible with
    // `flutter drive --existing-app` as it will complain web socket connection
    // issues.
    final String observatoryUri = await _runApp(cacheSkSL: true);
    await super.internalRun(cacheSkSL: true, existingApp: observatoryUri);
    _runProcess.kill();
    await _runProcess.exitCode;

    // 2nd, `flutter drive` without `flutter run`. The --no-build option ensures
    // that we won't remove the SkSLs generated earlier.
    await super.internalRun(
      cacheSkSL: true,
      writeSkslFileName: _skslJsonFileName,
    );
  }

  Future<String> _runApp({String appBinary, bool cacheSkSL = false}) async {
    if (File(_vmserviceFileName).existsSync()) {
      File(_vmserviceFileName).deleteSync();
    }

    _runProcess = await startProcess(
      _flutterPath,
      <String>[
        'run',
        '--verbose',
        '--verbose-system-logs',
        '--purge-persistent-cache',
        '--profile',
        if (cacheSkSL) '--cache-sksl',
        '-d', _device.deviceId,
        '-t', testTarget,
        '--endless-trace-buffer',
        if (appBinary != null) ...<String>['--use-application-binary', _appBinary],
        '--vmservice-out-file', _vmserviceFileName,
      ],
    );

    final Stream<List<int>> broadcastOut = _runProcess.stdout.asBroadcastStream();
    _forwardStream(broadcastOut, 'run stdout');
    _forwardStream(_runProcess.stderr, 'run stderr');

    final File file = await waitForFile(_vmserviceFileName);
    return file.readAsStringSync();
  }

  // Return the VMService URI.
  Future<String> _buildAndRun() async {
    await flutter('build', options: <String>[
      if (_isAndroid) 'apk' else 'ios',
      '--profile',
      '--bundle-sksl-path', _skslJsonFileName,
      '-t', testTarget,
    ]);

    return _runApp(appBinary: _appBinary);
  }

  String get _skslJsonFileName => '$testDirectory/flutter_01.sksl.json';
  String get _vmserviceFileName => '$testDirectory/$_kVmserviceOutFileName';

  bool get _isAndroid => deviceOperatingSystem == DeviceOperatingSystem.android;

  String get _appBinary {
    if (_isAndroid) {
      return '$testDirectory/build/app/outputs/flutter-apk/app-profile.apk';
    }
    for (final FileSystemEntity entry in Directory('$testDirectory/build/ios/iphoneos/').listSync()) {
      if (entry.path.endsWith('.app')) {
        return entry.path;
      }
    }
    throw 'No app found.';
  }

  Stream<String> _transform(Stream<List<int>> stream) =>
      stream.transform<String>(utf8.decoder).transform<String>(const LineSplitter());

  void _forwardStream(Stream<List<int>> stream, String label) {
    _transform(stream).listen((String line) {
      print('$label: $line');
    });
  }

  String _flutterPath;
  Device _device;
  Process _runProcess;

  static const String _kVmserviceOutFileName = 'vmservice.out';
}

/// Measures how long it takes to compile a Flutter app to JavaScript and how
/// big the compiled code is.
class WebCompileTest {
  const WebCompileTest();

  Future<TaskResult> run() async {
    final Map<String, Object> metrics = <String, Object>{};

    metrics.addAll(await runSingleBuildTest(
      directory: '${flutterDirectory.path}/examples/hello_world',
      metric: 'hello_world',
    ));

    metrics.addAll(await runSingleBuildTest(
      directory: '${flutterDirectory.path}/dev/integration_tests/flutter_gallery',
      metric: 'flutter_gallery',
    ));

    const String sampleAppName = 'sample_flutter_app';
    final Directory sampleDir = dir('${Directory.systemTemp.path}/$sampleAppName');

    rmTree(sampleDir);

    await inDirectory<void>(Directory.systemTemp, () async {
      await flutter('create', options: <String>['--template=app', sampleAppName]);
    });

    metrics.addAll(await runSingleBuildTest(
      directory: sampleDir.path,
      metric: 'basic_material_app',
    ));

    return TaskResult.success(metrics, benchmarkScoreKeys: metrics.keys.toList());
  }

  /// Run a single web compile test and return its metrics.
  ///
  /// Run a single web compile test for the app under [directory], and store
  /// its metrics with prefix [metric].
  static Future<Map<String, int>> runSingleBuildTest({String directory, String metric, bool measureBuildTime = false}) {
    return inDirectory<Map<String, int>>(directory, () async {
      final Map<String, int> metrics = <String, int>{};

      await flutter('packages', options: <String>['get']);
      final Stopwatch watch = measureBuildTime ? Stopwatch() : null;
      watch?.start();
      await evalFlutter('build', options: <String>[
        'web',
        '-v',
        '--release',
        '--no-pub',
      ]);
      watch?.stop();
      final String outputFileName = path.join(directory, 'build/web/main.dart.js');
      metrics.addAll(await getSize(outputFileName, metric: metric));

      if (measureBuildTime) {
        metrics['${metric}_dart2js_millis'] = watch.elapsedMilliseconds;
      }

      return metrics;
    });
  }

  /// Obtains the size and gzipped size of a file given by [fileName].
  static Future<Map<String, int>> getSize(String fileName, {String metric}) async {
    final Map<String, int> sizeMetrics = <String, int>{};

    final ProcessResult result = await Process.run('du', <String>['-k', fileName]);
    sizeMetrics['${metric}_dart2js_size'] = _parseDu(result.stdout as String);

    await Process.run('gzip',<String>['-k', '9', fileName]);
    final ProcessResult resultGzip = await Process.run('du', <String>['-k', fileName + '.gz']);
    sizeMetrics['${metric}_dart2js_size_gzip'] = _parseDu(resultGzip.stdout as String);

    return sizeMetrics;
  }

  static int _parseDu(String source) {
    return int.parse(source.split(RegExp(r'\s+')).first.trim());
  }
}

/// Measures how long it takes to compile a Flutter app and how big the compiled
/// code is.
class CompileTest {
  const CompileTest(this.testDirectory, { this.reportPackageContentSizes = false });

  final String testDirectory;
  final bool reportPackageContentSizes;

  Future<TaskResult> run() async {
    return await inDirectory<TaskResult>(testDirectory, () async {
      final Device device = await devices.workingDevice;
      await device.unlock();
      await flutter('packages', options: <String>['get']);

      final Map<String, dynamic> metrics = <String, dynamic>{
        ...await _compileApp(reportPackageContentSizes: reportPackageContentSizes),
        ...await _compileDebug(),
      };

      return TaskResult.success(metrics, benchmarkScoreKeys: metrics.keys.toList());
    });
  }

  static Future<Map<String, dynamic>> _compileApp({ bool reportPackageContentSizes = false }) async {
    await flutter('clean');
    final Stopwatch watch = Stopwatch();
    int releaseSizeInBytes;
    final List<String> options = <String>['--release'];
    final Map<String, dynamic> metrics = <String, dynamic>{};

    switch (deviceOperatingSystem) {
      case DeviceOperatingSystem.ios:
        options.insert(0, 'ios');
        options.add('--tree-shake-icons');
        options.add('--split-debug-info=infos/');
        watch.start();
        await flutter('build', options: options);
        watch.stop();
        final Directory appBuildDirectory = dir(path.join(cwd, 'build/ios/Release-iphoneos'));
        final Directory appBundle = appBuildDirectory
            .listSync()
            .whereType<Directory>()
            .singleWhere((Directory directory) => path.extension(directory.path) == '.app', orElse: () => null);
        if (appBundle == null) {
          throw 'Failed to find app bundle in ${appBuildDirectory.path}';
        }
        final String appPath =  appBundle.path;
        // IPAs are created manually, https://flutter.dev/ios-release/
        await exec('tar', <String>['-zcf', 'build/app.ipa', appPath]);
        releaseSizeInBytes = await file('$cwd/build/app.ipa').length();
        if (reportPackageContentSizes)
          metrics.addAll(await getSizesFromIosApp(appPath));
        break;
      case DeviceOperatingSystem.android:
        options.insert(0, 'apk');
        options.add('--target-platform=android-arm');
        options.add('--tree-shake-icons');
        options.add('--split-debug-info=infos/');
        watch.start();
        await flutter('build', options: options);
        watch.stop();
        final String apkPath = '$cwd/build/app/outputs/flutter-apk/app-release.apk';
        final File apk = file(apkPath);
        releaseSizeInBytes = apk.lengthSync();
        if (reportPackageContentSizes)
          metrics.addAll(await getSizesFromApk(apkPath));
        break;
      case DeviceOperatingSystem.fuchsia:
        throw Exception('Unsupported option for Fuchsia devices');
      case DeviceOperatingSystem.fake:
        throw Exception('Unsupported option for fake devices');
    }

    metrics.addAll(<String, dynamic>{
      'release_full_compile_millis': watch.elapsedMilliseconds,
      'release_size_bytes': releaseSizeInBytes,
    });

    return metrics;
  }

  static Future<Map<String, dynamic>> _compileDebug() async {
    await flutter('clean');
    final Stopwatch watch = Stopwatch();
    final List<String> options = <String>['--debug'];
    switch (deviceOperatingSystem) {
      case DeviceOperatingSystem.ios:
        options.insert(0, 'ios');
        break;
      case DeviceOperatingSystem.android:
        options.insert(0, 'apk');
        options.add('--target-platform=android-arm');
        break;
      case DeviceOperatingSystem.fuchsia:
        throw Exception('Unsupported option for Fuchsia devices');
      case DeviceOperatingSystem.fake:
        throw Exception('Unsupported option for fake devices');
    }
    watch.start();
    await flutter('build', options: options);
    watch.stop();

    return <String, dynamic>{
      'debug_full_compile_millis': watch.elapsedMilliseconds,
    };
  }

  static Future<Map<String, dynamic>> getSizesFromIosApp(String appPath) async {
    // Thin the binary to only contain one architecture.
    final String xcodeBackend = path.join(flutterDirectory.path, 'packages', 'flutter_tools', 'bin', 'xcode_backend.sh');
    await exec(xcodeBackend, <String>['thin'], environment: <String, String>{
      'ARCHS': 'arm64',
      'WRAPPER_NAME': path.basename(appPath),
      'TARGET_BUILD_DIR': path.dirname(appPath),
    });

    final File appFramework = File(path.join(appPath, 'Frameworks', 'App.framework', 'App'));
    final File flutterFramework = File(path.join(appPath, 'Frameworks', 'Flutter.framework', 'Flutter'));

    return <String, dynamic>{
      'app_framework_uncompressed_bytes': await appFramework.length(),
      'flutter_framework_uncompressed_bytes': await flutterFramework.length(),
    };
  }

  static Future<Map<String, dynamic>> getSizesFromApk(String apkPath) async {
    final  String output = await eval('unzip', <String>['-v', apkPath]);
    final List<String> lines = output.split('\n');
    final Map<String, _UnzipListEntry> fileToMetadata = <String, _UnzipListEntry>{};

    // First three lines are header, last two lines are footer.
    for (int i = 3; i < lines.length - 2; i++) {
      final _UnzipListEntry entry = _UnzipListEntry.fromLine(lines[i]);
      fileToMetadata[entry.path] = entry;
    }

    final _UnzipListEntry libflutter = fileToMetadata['lib/armeabi-v7a/libflutter.so'];
    final _UnzipListEntry libapp = fileToMetadata['lib/armeabi-v7a/libapp.so'];
    final _UnzipListEntry license = fileToMetadata['assets/flutter_assets/NOTICES'];

    return <String, dynamic>{
      'libflutter_uncompressed_bytes': libflutter.uncompressedSize,
      'libflutter_compressed_bytes': libflutter.compressedSize,
      'libapp_uncompressed_bytes': libapp.uncompressedSize,
      'libapp_compressed_bytes': libapp.compressedSize,
      'license_uncompressed_bytes': license.uncompressedSize,
      'license_compressed_bytes': license.compressedSize,
    };
  }
}

/// Measure application memory usage.
class MemoryTest {
  MemoryTest(this.project, this.test, this.package);

  final String project;
  final String test;
  final String package;

  /// Completes when the log line specified in the last call to
  /// [prepareForNextMessage] is seen by `adb logcat`.
  Future<void> get receivedNextMessage => _receivedNextMessage?.future;
  Completer<void> _receivedNextMessage;
  String _nextMessage;

  /// Prepares the [receivedNextMessage] future such that it will complete
  /// when `adb logcat` sees a log line with the given `message`.
  void prepareForNextMessage(String message) {
    _nextMessage = message;
    _receivedNextMessage = Completer<void>();
  }

  int get iterationCount => 10;

  Device get device => _device;
  Device _device;

  Future<TaskResult> run() {
    return inDirectory<TaskResult>(project, () async {
      // This test currently only works on Android, because device.logcat,
      // device.getMemoryStats, etc, aren't implemented for iOS.

      _device = await devices.workingDevice;
      await device.unlock();
      await flutter('packages', options: <String>['get']);

      final StreamSubscription<String> adb = device.logcat.listen(
        (String data) {
          if (data.contains('==== MEMORY BENCHMARK ==== $_nextMessage ===='))
            _receivedNextMessage.complete();
        },
      );

      for (int iteration = 0; iteration < iterationCount; iteration += 1) {
        print('running memory test iteration $iteration...');
        _startMemoryUsage = null;
        await useMemory();
        assert(_startMemoryUsage != null);
        assert(_startMemory.length == iteration + 1);
        assert(_endMemory.length == iteration + 1);
        assert(_diffMemory.length == iteration + 1);
        print('terminating...');
        await device.stop(package);
        await Future<void>.delayed(const Duration(milliseconds: 10));
      }

      await adb.cancel();

      final ListStatistics startMemoryStatistics = ListStatistics(_startMemory);
      final ListStatistics endMemoryStatistics = ListStatistics(_endMemory);
      final ListStatistics diffMemoryStatistics = ListStatistics(_diffMemory);

      final Map<String, dynamic> memoryUsage = <String, dynamic>{
        ...startMemoryStatistics.asMap('start'),
        ...endMemoryStatistics.asMap('end'),
        ...diffMemoryStatistics.asMap('diff'),
      };

      _device = null;
      _startMemory.clear();
      _endMemory.clear();
      _diffMemory.clear();

      return TaskResult.success(memoryUsage, benchmarkScoreKeys: memoryUsage.keys.toList());
    });
  }

  /// Starts the app specified by [test] on the [device].
  ///
  /// The [run] method will terminate it by its package name ([package]).
  Future<void> launchApp() async {
    prepareForNextMessage('READY');
    print('launching $project$test on device...');
    await flutter('run', options: <String>[
      '--verbose',
      '--release',
      '--no-resident',
      '-d', device.deviceId,
      test,
    ]);
    print('awaiting "ready" message...');
    await receivedNextMessage;
  }

  /// To change the behavior of the test, override this.
  ///
  /// Make sure to call recordStart() and recordEnd() once each in that order.
  ///
  /// By default it just launches the app, records memory usage, taps the device,
  /// awaits a DONE notification, and records memory usage again.
  Future<void> useMemory() async {
    await launchApp();
    await recordStart();

    prepareForNextMessage('DONE');
    print('tapping device...');
    await device.tap(100, 100);
    print('awaiting "done" message...');
    await receivedNextMessage;

    await recordEnd();
  }

  final List<int> _startMemory = <int>[];
  final List<int> _endMemory = <int>[];
  final List<int> _diffMemory = <int>[];

  Map<String, dynamic> _startMemoryUsage;

  @protected
  Future<void> recordStart() async {
    assert(_startMemoryUsage == null);
    print('snapshotting memory usage...');
    _startMemoryUsage = await device.getMemoryStats(package);
  }

  @protected
  Future<void> recordEnd() async {
    assert(_startMemoryUsage != null);
    print('snapshotting memory usage...');
    final Map<String, dynamic> endMemoryUsage = await device.getMemoryStats(package);
    _startMemory.add(_startMemoryUsage['total_kb'] as int);
    _endMemory.add(endMemoryUsage['total_kb'] as int);
    _diffMemory.add((endMemoryUsage['total_kb'] as int) - (_startMemoryUsage['total_kb'] as int));
  }
}

class DevToolsMemoryTest {
  DevToolsMemoryTest(this.project, this.driverTest);

  final String project;
  final String driverTest;

  Future<TaskResult> run() {
    return inDirectory<TaskResult>(project, () async {
      _device = await devices.workingDevice;
      await _device.unlock();
      await flutter('packages', options: <String>['get']);

      await _launchApp();
      if (_observatoryUri == null) {
        return  TaskResult.failure('Observatory URI not found.');
      }

      await _launchDevTools();

      await flutter(
        'drive',
        options: <String>[
          '--use-existing-app', _observatoryUri,
          '-d', _device.deviceId,
          '--profile',
          driverTest,
        ],
      );

      _devToolsProcess.kill();
      await _devToolsProcess.exitCode;

      _runProcess.kill();
      await _runProcess.exitCode;

      final Map<String, dynamic> data = json.decode(
        file('$project/$_kJsonFileName').readAsStringSync(),
      ) as Map<String, dynamic>;
      final List<dynamic> samples = data['samples']['data'] as List<dynamic>;
      int maxRss = 0;
      int maxAdbTotal = 0;
      for (final dynamic sample in samples) {
        maxRss = math.max(maxRss, sample['rss'] as int);
        if (sample['adb_memoryInfo'] != null) {
          maxAdbTotal = math.max(maxAdbTotal, sample['adb_memoryInfo']['Total'] as int);
        }
      }
      return TaskResult.success(
          <String, dynamic>{'maxRss': maxRss, 'maxAdbTotal': maxAdbTotal},
          benchmarkScoreKeys: <String>['maxRss', 'maxAdbTotal'],
      );
    });
  }

  Future<void> _launchApp() async {
    print('launching $project$driverTest on device...');
    final String flutterPath = path.join(flutterDirectory.path, 'bin', 'flutter');
    _runProcess = await startProcess(
      flutterPath,
      <String>[
        'run',
        '--verbose',
        '--profile',
        '-d', _device.deviceId,
        driverTest,
      ],
    );

    // Listen for Observatory URI and forward stdout/stderr
    final Completer<String> observatoryUri = Completer<String>();
    _runProcess.stdout
        .transform<String>(utf8.decoder)
        .transform<String>(const LineSplitter())
        .listen((String line) {
          print('run stdout: $line');
          final RegExpMatch match = RegExp(r'An Observatory debugger and profiler on .+ is available at: ((http|//)[a-zA-Z0-9:/=_\-\.\[\]]+)').firstMatch(line);
          if (match != null && !observatoryUri.isCompleted) {
            observatoryUri.complete(match[1]);
            _observatoryUri = match[1];
          }
        }, onDone: () {
          if (!observatoryUri.isCompleted) {
            observatoryUri.complete();
          }
        });
    _forwardStream(_runProcess.stderr, 'run stderr');

    _observatoryUri = await observatoryUri.future;
  }

  Future<void> _launchDevTools() async {
    await exec(pubBin, <String>[
      'global',
      'activate',
      'devtools',
      '0.2.5',
    ]);
    _devToolsProcess = await startProcess(
      pubBin,
      <String>[
        'global',
        'run',
        'devtools',
        '--vm-uri', _observatoryUri,
        '--profile-memory', _kJsonFileName,
      ],
    );
    _forwardStream(_devToolsProcess.stdout, 'devtools stdout');
    _forwardStream(_devToolsProcess.stderr, 'devtools stderr');
  }

  void _forwardStream(Stream<List<int>> stream, String label) {
    stream
        .transform<String>(utf8.decoder)
        .transform<String>(const LineSplitter())
        .listen((String line) {
          print('$label: $line');
        });
  }

  Device _device;
  String _observatoryUri;
  Process _runProcess;
  Process _devToolsProcess;

  static const String _kJsonFileName = 'devtools_memory.json';
}

enum ReportedDurationTestFlavor {
  debug, profile, release
}

String _reportedDurationTestToString(ReportedDurationTestFlavor flavor) {
  switch (flavor) {
    case ReportedDurationTestFlavor.debug:
      return 'debug';
    case ReportedDurationTestFlavor.profile:
      return 'profile';
    case ReportedDurationTestFlavor.release:
      return 'release';
  }
  throw ArgumentError('Unexpected value for enum $flavor');
}

class ReportedDurationTest {
  ReportedDurationTest(this.flavor, this.project, this.test, this.package, this.durationPattern);

  final ReportedDurationTestFlavor flavor;
  final String project;
  final String test;
  final String package;
  final RegExp durationPattern;

  final Completer<int> durationCompleter = Completer<int>();

  int get iterationCount => 10;

  Device get device => _device;
  Device _device;

  Future<TaskResult> run() {
    return inDirectory<TaskResult>(project, () async {
      // This test currently only works on Android, because device.logcat,
      // device.getMemoryStats, etc, aren't implemented for iOS.

      _device = await devices.workingDevice;
      await device.unlock();
      await flutter('packages', options: <String>['get']);

      final StreamSubscription<String> adb = device.logcat.listen(
        (String data) {
          if (durationPattern.hasMatch(data))
            durationCompleter.complete(int.parse(durationPattern.firstMatch(data).group(1)));
        },
      );
      print('launching $project$test on device...');
      await flutter('run', options: <String>[
        '--verbose',
        '--no-fast-start',
        '--${_reportedDurationTestToString(flavor)}',
        '--no-resident',
        '-d', device.deviceId,
        test,
      ]);

      final int duration = await durationCompleter.future;
      print('terminating...');
      await device.stop(package);
      await adb.cancel();

      _device = null;

      final Map<String, dynamic> reportedDuration = <String, dynamic>{
        'duration': duration,
      };
      _device = null;

      return TaskResult.success(reportedDuration, benchmarkScoreKeys: reportedDuration.keys.toList());
    });
  }
}

/// Holds simple statistics of an odd-lengthed list of integers.
class ListStatistics {
  factory ListStatistics(Iterable<int> data) {
    assert(data.isNotEmpty);
    assert(data.length.isOdd);
    final List<int> sortedData = data.toList()..sort();
    return ListStatistics._(
      sortedData.first,
      sortedData.last,
      sortedData[(sortedData.length - 1) ~/ 2],
    );
  }

  const ListStatistics._(this.min, this.max, this.median);

  final int min;
  final int max;
  final int median;

  Map<String, int> asMap(String prefix) {
    return <String, int>{
      '$prefix-min': min,
      '$prefix-max': max,
      '$prefix-median': median,
    };
  }
}

class _UnzipListEntry {
  factory _UnzipListEntry.fromLine(String line) {
    final List<String> data = line.trim().split(RegExp(r'\s+'));
    assert(data.length == 8);
    return _UnzipListEntry._(
      uncompressedSize:  int.parse(data[0]),
      compressedSize: int.parse(data[2]),
      path: data[7],
    );
  }

  _UnzipListEntry._({
    @required this.uncompressedSize,
    @required this.compressedSize,
    @required this.path,
  }) : assert(uncompressedSize != null),
       assert(compressedSize != null),
       assert(compressedSize <= uncompressedSize),
       assert(path != null);

  final int uncompressedSize;
  final int compressedSize;
  final String path;
}

<<<<<<< HEAD
/// Wait for up to 400 seconds for the file to appear.
Future<File> waitForFile(String path) async {
  for (int i = 0; i < 20; i += 1) {
    final File file = File(path);
    print('looking for ${file.path}');
    if (file.existsSync()) {
      return file;
    }
    await Future<void>.delayed(const Duration(seconds: 20));
  }
  throw StateError('Did not find vmservice out file after 400 seconds');
=======
String _findIosAppInBuildDirectory(String searchDirectory) {
  for (final FileSystemEntity entity in Directory(searchDirectory).listSync()) {
    if (entity.path.endsWith('.app')) {
      return entity.path;
    }
  }
  return null;
>>>>>>> 938fae9c
}<|MERGE_RESOLUTION|>--- conflicted
+++ resolved
@@ -1460,7 +1460,6 @@
   final String path;
 }
 
-<<<<<<< HEAD
 /// Wait for up to 400 seconds for the file to appear.
 Future<File> waitForFile(String path) async {
   for (int i = 0; i < 20; i += 1) {
@@ -1472,7 +1471,8 @@
     await Future<void>.delayed(const Duration(seconds: 20));
   }
   throw StateError('Did not find vmservice out file after 400 seconds');
-=======
+}
+
 String _findIosAppInBuildDirectory(String searchDirectory) {
   for (final FileSystemEntity entity in Directory(searchDirectory).listSync()) {
     if (entity.path.endsWith('.app')) {
@@ -1480,5 +1480,4 @@
     }
   }
   return null;
->>>>>>> 938fae9c
 }
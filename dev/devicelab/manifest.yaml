--- conflicted
+++ resolved
@@ -205,13 +205,13 @@
     stage: devicelab_ios
     required_agent_capabilities: ["has-ios-device"]
 
-<<<<<<< HEAD
+
   platform_services_ios__start_up:
     description: >
       Measures the startup time of the Platform Services app on iOS.
     stage: devicelab_ios
     required_agent_capabilities: ["has-ios-device"]
-=======
+
   # Tests running on Windows host
 
   flutter_gallery_win__build:
@@ -226,4 +226,3 @@
       Measures the performance of Dart VM hot patching feature on Windows.
     stage: devicelab_win
     required_agent_capabilities: ["windows"]
->>>>>>> 0550c2f0

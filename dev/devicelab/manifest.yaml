--- conflicted
+++ resolved
@@ -334,11 +334,7 @@
   linux_chrome_dev_mode:
     description: >
       Run flutter web on the devicelab and hot restart.
-<<<<<<< HEAD
-    stage: devicelab_win
-=======
-    stage: devicelab
->>>>>>> 50f3722d
+    stage: devicelab
     required_agent_capabilities: ["linux/android"]
     flaky: true
 
@@ -442,11 +438,7 @@
   macos_chrome_dev_mode:
     description: >
       Run flutter web on the devicelab and hot restart.
-<<<<<<< HEAD
-    stage: devicelab_win
-=======
-    stage: devicelab_ios
->>>>>>> 50f3722d
+    stage: devicelab_ios
     required_agent_capabilities: ["mac/ios"]
     flaky: true
 

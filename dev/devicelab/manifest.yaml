# Describes the tasks we run in the continuous integration (CI) environment.
#
# Cocoon[1] uses this file to generate a checklist of tasks to be performed for
# every master commit.
#
# [1] github.com/flutter/cocoon

# CI tasks.
#
# Each key in this dictionary is the unique name of a task, which also
# corresponds to a file in the "bin/" directory that the task runner will run.
#
# Required properties:
#
# * description: free form string
#       describes what the task is about
# * stage: one of "devicelab", "devicelab_ios", "devicelab_win"
#       tasks are grouped by stage so they appear next to each on the dashboard and have a distinct
#       icon attached to them. Stages can be used to create dependencies, e.g. we may decide to not
#       run device tests on red Cirrus builds.
# * required_agent_capabilities: a list of strings
#       list of capabilities a devicelab agent must have to be able to run this task.
#
# Optional properties:
#
# * flaky: boolean true or false
#       whether the task is considered flaky; the result of running a flaky task does not affect
#       the overall build status. Tests should be marked flaky when newly added, until they have
#       been proved for a few cycles. Tests that are actually flaky but not being actively worked
#       on should be hidden because they just cause confusion otherwise.
# * on_luci: boolean true or false
#       whether the task runs on LUCI builders. Tests will be gradually marked on_luci during the
#       devicelab to LUCI migration. And when the migration is complete, on_luci flag will be
#       removed.

tasks:
  # Tests of compiling in a variety of modes

  complex_layout_android__compile:
    description: >
      Collects various performance metrics of compiling the Complex
      Layout sample app for Android from Linux.
    stage: devicelab
    required_agent_capabilities: ["linux/android"]

  complex_layout_ios__compile:
    description: >
      Collects various performance metrics of compiling the Complex
      Layout sample app for iOS from Mac.
    stage: devicelab_ios
    required_agent_capabilities: ["mac/ios"]

  complex_layout_win__compile:
    description: >
      Collects various performance metrics of compiling the Complex
      Layout for Android from Windows.
    stage: devicelab_win
    required_agent_capabilities: ["windows/android"]

  basic_material_app_android__compile:
    description: >
      Collects various performance metrics of compiling the default
      app for Android from Linux.
    stage: devicelab
    required_agent_capabilities: ["linux/android"]

  basic_material_app_ios__compile:
    description: >
      Collects various performance metrics of compiling the default
      app for iOS from Mac.
    stage: devicelab_ios
    required_agent_capabilities: ["mac/ios"]

  basic_material_app_win__compile:
    description: >
      Collects various performance metrics of compiling the default
      app for Android from Windows.
    stage: devicelab_win
    required_agent_capabilities: ["windows/android"]

  uncaught_image_error_linux:
    description: >
      Ensures that an error thrown into the zone can be caught by the ImageStream
      completer
    stage: devicelab
    required_agent_capabilities: ["linux/android"]

  flutter_gallery_android__compile:
    description: >
      Collects various performance metrics of compiling the Flutter
      Gallery for Android from Linux.
    stage: devicelab
    required_agent_capabilities: ["linux/android"]

  flutter_gallery_ios__compile:
    description: >
      Collects various performance metrics of compiling the Flutter
      Gallery for iOS from Mac.
    stage: devicelab_ios
    required_agent_capabilities: ["mac/ios"]

  flutter_gallery_win__compile:
    description: >
      Collects various performance metrics of compiling the Flutter
      Gallery for Android from Windows.
    stage: devicelab_win
    required_agent_capabilities: ["windows/android"]

  windows_chrome_dev_mode:
    description: >
      Run flutter web on the devicelab and hot restart.
    stage: devicelab_win
    required_agent_capabilities: ["windows/android"]

  # Android on-device tests

  complex_layout_android__scroll_smoothness:
    description: >
      Measures the smoothness of scrolling of the Complex Layout sample app on
      Android.
    stage: devicelab
    required_agent_capabilities: ["linux/android"]

  complex_layout_scroll_perf__timeline_summary:
    description: >
      Measures the runtime performance of the Complex Layout sample app on
      Android.
    stage: devicelab
    required_agent_capabilities: ["mac/android"]

  tiles_scroll_perf__timeline_summary:
    description: >
      Measures the runtime performance of the tiles tab in the Complex Layout sample app on Android.
    stage: devicelab
    required_agent_capabilities: ["mac/android"]

  platform_views_scroll_perf__timeline_summary:
    description: >
      Measures the runtime performance of platform views in the Complex Layout sample app on Android.
    stage: devicelab
    required_agent_capabilities: ["linux/android"]

  android_view_scroll_perf__timeline_summary:
    description: >
      Measures the runtime performance of Android views in the platform view layout sample app on Android.
    stage: devicelab
    required_agent_capabilities: ["linux/android"]

  home_scroll_perf__timeline_summary:
    description: >
      Measures the runtime performance of scrolling the material page in the
      flutter_gallery app on Android.
    stage: devicelab
    required_agent_capabilities: ["mac/android"]

  drive_perf_debug_warning:
    description: >
      Check that driver will print warnings when traceAction is called in debug mode.
    stage: devicelab
    required_agent_capabilities: ["mac/android"]

  cull_opacity_perf__timeline_summary:
    description: >
      Measures the runtime performance of culling opacity widgets on Android.
    stage: devicelab
    required_agent_capabilities: ["mac/android"]

  cull_opacity_perf__e2e_summary:
    description: >
      Measures the runtime performance of culling opacity widgets on Android on
      E2E with self-driving test app.
    stage: devicelab
    required_agent_capabilities: ["linux/android"]

  multi_widget_construction_perf__timeline_summary:
    description: >
      Measures the runtime performance of constructing and destructing widgets on Android.
    stage: devicelab
    required_agent_capabilities: ["linux/android"]

  multi_widget_construction_perf__e2e_summary:
    description: >
      Measures the runtime performance of constructing and destructing widgets on Android.
    stage: devicelab
    required_agent_capabilities: ["linux/android"]

  frame_policy_delay_test_android:
    description: >
      Tests the effect of LiveTestWidgetsFlutterBindingFramePolicy.benchmarkLive
    stage: devicelab
    required_agent_capabilities: ["linux/android"]

  picture_cache_perf__timeline_summary:
    description: >
      Measures the runtime performance of raster caching many pictures on Android.
    stage: devicelab
    required_agent_capabilities: ["mac/android"]

  picture_cache_perf__e2e_summary:
    description: >
      Measures the runtime performance of raster caching many pictures on Android.
    stage: devicelab
    required_agent_capabilities: ["linux/android"]

  cubic_bezier_perf__timeline_summary:
    description: >
      Measures the runtime performance of cubic bezier animations on Android.
    stage: devicelab
    required_agent_capabilities: ["mac/android"]

  cubic_bezier_perf__e2e_summary:
    description: >
      Measures the runtime performance of cubic bezier animations on Android
      using e2e.
    stage: devicelab
    required_agent_capabilities: ["linux/android"]

  cubic_bezier_perf_sksl_warmup__timeline_summary:
    description: >
      Measures the runtime performance of cubic bezier animations on Android
      with SkSL shader warm-up.
    stage: devicelab
    required_agent_capabilities: ["mac/android"]

  cubic_bezier_perf_sksl_warmup__e2e_summary:
    description: >
      Measures the runtime performance of cubic bezier animations on Android
      with SkSL shader warm-up using e2e.
    stage: devicelab
    required_agent_capabilities: ["linux/android"]

  flutter_gallery_sksl_warmup__transition_perf_e2e_ios32:
    description: >
      Measures the runtime performance of Flutter gallery transitions on iPhone4s
      with SkSL shader warm-up with e2e.
    stage: devicelab_ios
    required_agent_capabilities: ["mac/ios32"]
    flaky: true

  backdrop_filter_perf__timeline_summary:
    description: >
      Measures the runtime performance of backdrop filter blurs on Android.
    stage: devicelab
    required_agent_capabilities: ["mac/android"]

  backdrop_filter_perf__e2e_summary:
    description: >
      Measures the runtime performance of backdrop filter blurs on Android.
    stage: devicelab
    required_agent_capabilities: ["linux/android"]

  textfield_perf__timeline_summary:
    description: >
      Measures the runtime performance of textfield on Android.
    stage: devicelab
    required_agent_capabilities: ["mac/android"]

  textfield_perf__e2e_summary:
    description: >
      Measures the runtime performance of textfield on Android.
    stage: devicelab
    required_agent_capabilities: ["linux/android"]

  color_filter_and_fade_perf__timeline_summary:
    description: >
      Measures the runtime performance of color filter with fade on Android.
    stage: devicelab
    required_agent_capabilities: ["mac/android"]

  color_filter_and_fade_perf__e2e_summary:
    description: >
      Measures the runtime performance of color filter with fade on Android.
    stage: devicelab
    required_agent_capabilities: ["linux/android"]

  fading_child_animation_perf__timeline_summary:
    description: >
      Measures the runtime performance of opacity filter with fade on Android.
    stage: devicelab
    required_agent_capabilities: ["mac/android"]

  imagefiltered_transform_animation_perf__timeline_summary:
    description: >
      Measures the runtime performance of imagefiltered widget with transform on Android.
    stage: devicelab
    required_agent_capabilities: ["mac/android"]

  flavors_test:
    description: >
      Checks that flavored builds work on Android.
    stage: devicelab
    required_agent_capabilities: ["mac/android"]

  channels_integration_test:
    description: >
      Checks that platform channels work on Android.
    stage: devicelab
    required_agent_capabilities: ["mac/android"]

  external_ui_integration_test:
    description: >
      Checks that external UIs work on Android.
    stage: devicelab
    required_agent_capabilities: ["mac/android"]

  embedded_android_views_integration_test:
    description: >
      Tests embedded Android views.
    stage: devicelab
    required_agent_capabilities: ["mac/android"]

  hybrid_android_views_integration_test:
    description: >
      Tests hybrid Android views.
    stage: devicelab
    required_agent_capabilities: ["mac/android"]

  android_semantics_integration_test:
    description: >
      Tests that the Android accessibility bridge produces correct semantics.
    stage: devicelab
    required_agent_capabilities: ["mac/android"]

  run_release_test:
    description: >
      Checks that `flutter run --release` does not crash.
    stage: devicelab
    required_agent_capabilities: ["mac/android"]

  platform_interaction_test:
    description: >
      Checks platform interaction on Android.
    stage: devicelab
    required_agent_capabilities: ["mac/android"]

  platform_channel_sample_test:
    description: >
     Runs a driver test on the Platform Channel sample app on Android.
    stage: devicelab
    required_agent_capabilities: ["mac/android"]

  platform_view__start_up:
    description: >
      Verifies that Platform View can be used from an Android project.
    stage: devicelab
    required_agent_capabilities: ["mac/android"]

  complex_layout__start_up:
    description: >
      Measures the startup time of the Complex Layout sample app on Android.
    stage: devicelab
    required_agent_capabilities: ["mac/android"]

  hot_mode_dev_cycle__benchmark:
    description: >
      Measures the performance of Dart VM hot patching feature.
    stage: devicelab
    required_agent_capabilities: ["mac/android"]

  complex_layout_scroll_perf__memory:
    description: >
      Measures memory usage of the scroll performance test.
    stage: devicelab
    required_agent_capabilities: ["mac/android"]

  complex_layout_scroll_perf__devtools_memory:
    description: >
      Measures memory usage of the scroll performance test using DevTools.
    stage: devicelab
    required_agent_capabilities: ["linux/android"]

  hello_world_android__compile:
    description: >
      Measures the APK size of Hello World.
    stage: devicelab
    required_agent_capabilities: ["mac/android"]

  hello_world__memory:
    description: >
      Measures starting memory usage of the simplest Flutter app.
    stage: devicelab
    required_agent_capabilities: ["mac/android"]

  microbenchmarks:
    description: >
      Runs benchmarks from dev/benchmarks/microbenchmarks.
    stage: devicelab
    required_agent_capabilities: ["mac/android"]

  flutter_view__start_up:
    description: >
      Verifies that Flutter View can be used from an Android project.
    stage: devicelab
    required_agent_capabilities: ["mac/android"]

  integration_ui_driver:
    description: >
      Runs end-to-end Flutter tests on Android.
    stage: devicelab
    required_agent_capabilities: ["mac/android"]

  integration_ui_keyboard_resize:
    description: >
      Runs end-to-end Flutter tests on Android.
    stage: devicelab
    required_agent_capabilities: [ "mac/android" ]

  integration_ui_screenshot:
    description: >
      Runs end-to-end Flutter tests on Android.
    stage: devicelab
    required_agent_capabilities: [ "mac/android" ]

  integration_ui_textfield:
    description: >
      Runs end-to-end Flutter tests on Android.
    stage: devicelab
    required_agent_capabilities: [ "mac/android" ]

  service_extensions_test:
    description: >
      Validates our service protocol extensions.
    stage: devicelab
    required_agent_capabilities: ["mac/android"]

<<<<<<< HEAD
=======
  android_enable_twc:
    description: >
      Verifies that track-widget-creation can be enabled and disabled.
    stage: devicelab
    required_agent_capabilities: ["mac/android"]
    flaky: true

>>>>>>> d75cda9d
  android_defines_test:
    description: >
      Builds an APK with a --dart-define and verifies it can be used as a constant
    stage: devicelab
    required_agent_capabilities: ["linux/android"]
    on_luci: true

  android_obfuscate_test:
    description: >
      Builds an obfuscated APK and verifies a dart identifier cannot be found
    stage: devicelab
    required_agent_capabilities: ["linux/android"]

  complex_layout_semantics_perf:
    description: >
      Measures duration of building the initial semantics tree.
    stage: devicelab
    required_agent_capabilities: ["linux/android"]

  routing_test:
    description: >
      Verifies that `flutter drive --route` still works. No performance numbers.
    stage: devicelab
    required_agent_capabilities: ["linux/android"]

  linux_chrome_dev_mode:
    description: >
      Run flutter web on the devicelab and hot restart.
    stage: devicelab
    required_agent_capabilities: ["linux/android"]

  web_size__compile_test:
    description: >
      Measures the size of a dart2js bundle.
    stage: devicelab
    required_agent_capabilities: ["linux/android"]

  image_list_reported_duration:
    description: >
      Measures image loading performance on release (aot) build.
    stage: devicelab
    required_agent_capabilities: ["linux/android"]

  image_list_jit_reported_duration:
    description: >
      Measures image loading performance on debug (jit) build.
    stage: devicelab
    required_agent_capabilities: ["linux/android"]

  # iOS on-device tests

  ios_defines_test:
    description: >
      Builds a Framework with a --dart-define and verifies it can be used as a constant
    stage: devicelab_ios
    required_agent_capabilities: ["mac/ios"]

  ios_content_validation_test:
    description: >
      Builds an obfuscated app and verifies contents and structure
    stage: devicelab_ios
    required_agent_capabilities: ["mac/ios"]
    on_luci: true

  tiles_scroll_perf_ios__timeline_summary:
    description: >
      Measures the runtime performance of the tiles tab in the Complex Layout sample app on iPhone 6.
    stage: devicelab_ios
    required_agent_capabilities: ["mac/ios"]

  platform_views_scroll_perf_ios__timeline_summary:
    description: >
      Measures the runtime performance of platform views in the Complex Layout sample app on iPhone 6.
    stage: devicelab_ios
    required_agent_capabilities: ["mac/ios"]

  flutter_gallery_ios32__start_up:
    description: >
      Measures the startup time of the Flutter Gallery app on 32-bit iOS (iPhone 4S).
    stage: devicelab_ios
    required_agent_capabilities: ["mac/ios32"]

  flavors_test_ios:
    description: >
      Checks that flavored builds work on iPhone 6.
    stage: devicelab_ios
    required_agent_capabilities: ["mac/ios"]

  external_ui_integration_test_ios:
    description: >
      Checks that external UIs work on iPhone 6.
    stage: devicelab_ios
    required_agent_capabilities: ["mac/ios"]

  channels_integration_test_ios:
    description: >
      Checks that platform channels work on iPhone 6.
    stage: devicelab_ios
    required_agent_capabilities: ["mac/ios"]

  platform_interaction_test_ios:
    description: >
      Checks platform interaction on iPhone 6.
    stage: devicelab_ios
    required_agent_capabilities: ["mac/ios"]

  platform_channel_sample_test_ios:
    description: >
      Runs a driver test on the Platform Channel sample app on iPhone 6 Objective-C project.
    stage: devicelab_ios
    required_agent_capabilities: ["mac/ios"]

  platform_channel_sample_test_swift:
    description: >
      Runs a driver test on the Platform Channel sample app on iPhone 6 Swift project.
    stage: devicelab_ios
    required_agent_capabilities: ["mac/ios"]

  platform_view_ios__start_up:
    description: >
      Verifies that Platform View can be used from an iOS project.
    stage: devicelab_ios
    required_agent_capabilities: ["mac/ios"]

  backdrop_filter_perf_ios__timeline_summary:
    description: >
      Measures the runtime performance of backdrop filter blurs on iOS.
    stage: devicelab_ios
    required_agent_capabilities: ["mac/ios"]

  post_backdrop_filter_perf_ios__timeline_summary:
    description: >
      Measures the runtime performance of animations after a backdrop filter is removed on iOS.
    stage: devicelab_ios
    required_agent_capabilities: ["mac/ios"]
    flaky: true

  complex_layout_scroll_perf_ios__timeline_summary:
    description: >
      Measures the runtime performance of the Complex Layout sample app on
      iOS.
    stage: devicelab_ios
    required_agent_capabilities: ["mac/ios"]

  flutter_gallery_ios__start_up:
    description: >
      Measures the startup time of the Flutter Gallery app on iPhone 6.
    stage: devicelab_ios
    required_agent_capabilities: ["mac/ios"]

  complex_layout_ios__start_up:
    description: >
      Measures the startup time of the Complex Layout sample app on iPhone 6.
    stage: devicelab_ios
    required_agent_capabilities: ["mac/ios"]

  flutter_gallery_ios__transition_perf:
    description: >
      Measures the performance of screen transitions in Flutter Gallery on
      iOS.
    stage: devicelab_ios
    required_agent_capabilities: ["mac/ios"]

  hello_world_ios__compile:
    description: >
      Measures the IPA size of Hello World.
    stage: devicelab_ios
    required_agent_capabilities: ["mac/ios"]

  microbenchmarks_ios:
    description: >
      Runs benchmarks from dev/benchmarks/microbenchmarks on iPhone 6.
    stage: devicelab_ios
    #TODO(godofredoc): Remove ios/12 capability once
    # https://github.com/flutter/flutter/issues/49635 is fixed.
    required_agent_capabilities: ["mac/ios", "ios/12"]

  flutter_view_ios__start_up:
    description: >
      Verifies that Flutter View can be used from an iOS project.
    stage: devicelab_ios
    required_agent_capabilities: ["mac/ios"]

  integration_ui_ios_driver:
    description: >
      Runs end-to-end Flutter tests on iPhone 6.
    stage: devicelab_ios
    required_agent_capabilities: ["mac/ios"]

  integration_ui_ios_keyboard_resize:
    description: >
      Runs end-to-end Flutter tests on iPhone 6.
    stage: devicelab_ios
    required_agent_capabilities: ["mac/ios"]

  integration_ui_ios_screenshot:
    description: >
      Runs end-to-end Flutter tests on iPhone 6.
    stage: devicelab_ios
    required_agent_capabilities: ["mac/ios"]

  integration_ui_ios_textfield:
    description: >
      Runs end-to-end Flutter tests on iPhone 6.
    stage: devicelab_ios
    required_agent_capabilities: ["mac/ios"]

  ios_platform_view_tests:
    description: >
      Runs end-to-end tests with platform views in the scene.
    stage: devicelab_ios
    required_agent_capabilities: ["mac/ios"]

<<<<<<< HEAD
=======
  ios_enable_twc:
    description: >
      Verifies that track-widget-creation can be enabled and disabled.
    stage: devicelab_ios
    required_agent_capabilities: ["mac/ios"]
    flaky: true

>>>>>>> d75cda9d
  macos_chrome_dev_mode:
    description: >
      Run flutter web on the devicelab and hot restart.
    stage: devicelab_ios
    required_agent_capabilities: ["mac/ios"]

  simple_animation_perf_ios:
    description: >
      Measure CPU/GPU usage percentages of a simple animation.
    stage: devicelab_ios
    required_agent_capabilities: ["mac/ios"]

  smoke_catalina_start_up_ios:
    description: >
      A smoke test that runs on macOS Catalina, which is a clone of the Gallery startup latency test.
    stage: devicelab_ios
    required_agent_capabilities: ["mac-catalina/ios"]

  smoke_catalina_hot_mode_dev_cycle_ios__benchmark:
    description: >
      A some test that runs on macOS Catalina, which is a clone of the Dart VM hot patching performance benchmarking.
    stage: devicelab_ios
    required_agent_capabilities: ["mac-catalina/ios"]

  smoke_catalina_start_up:
    description: >
      A smoke test that runs on macOS Catalina, which is a clone of the Gallery startup latency test.
    stage: devicelab
    required_agent_capabilities: ["mac-catalina/android"]

  smoke_catalina_hot_mode_dev_cycle__benchmark:
    description: >
      A some test that runs on macOS Catalina, which is a clone of the Dart VM hot patching performance benchmarking.
    stage: devicelab
    required_agent_capabilities: ["mac-catalina/android"]

  # macOS target platform tests
  hot_mode_dev_cycle_macos_target__benchmark:
    description: >
      Checks the functionality and performance of hot reload on a macOS target platform
    stage: devicelab
    required_agent_capabilities: ["mac/ios"]

  ios_app_with_extensions_test:
    description: >
      Checks that an iOS app with extensions can be built for physical and simulated devices.
    stage: devicelab_ios
    required_agent_capabilities: ["mac/ios"]

  # Tests running on Windows host

  flavors_test_win:
    description: >
      Checks that flavored builds work on Windows.
    stage: devicelab_win
    required_agent_capabilities: ["windows/android"]

  channels_integration_test_win:
    description: >
      Checks that platform channels work when app is launched from Windows.
    stage: devicelab_win
    required_agent_capabilities: ["windows/android"]

  plugin_test_win:
    description: >
      Checks that the project template works and supports plugins on Windows.
    stage: devicelab_win
    required_agent_capabilities: ["windows/android"]

  hot_mode_dev_cycle_win__benchmark:
    description: >
      Measures the performance of Dart VM hot patching feature on Windows.
    stage: devicelab_win
    required_agent_capabilities: ["windows/android"]

  # Tests running on Linux hosts

  hot_mode_dev_cycle_linux__benchmark:
    description: >
      Measures the performance of Dart VM hot patching feature on a Linux host.
    stage: devicelab
    required_agent_capabilities: ["linux/android"]

  flutter_test_performance:
    description: >
      Measures performance of running flutter test.
    stage: devicelab
    required_agent_capabilities: ["linux/android"]

  dartdocs:
    description: >
      Tracks how many members are still lacking documentation.
    stage: devicelab
    required_agent_capabilities: ["linux-vm"]

  technical_debt__cost:
    description: >
      Estimates our technical debt (TODOs, analyzer ignores, etc).
    stage: devicelab
    required_agent_capabilities: ["linux-vm"]

  flutter_gallery__start_up:
    description: >
      Measures the startup time of the Flutter Gallery app on Android.
    stage: devicelab
    required_agent_capabilities: ["linux/android"]

  flutter_gallery__transition_perf:
    description: >
      Measures the performance of screen transitions in Flutter Gallery on
      Android.
    stage: devicelab
    required_agent_capabilities: ["linux/android"]

  flutter_gallery__transition_perf_e2e:
    description: >
      Measures the performance of screen transitions in Flutter Gallery on
      Android with e2e.
    stage: devicelab
    required_agent_capabilities: ["linux/android"]

  flutter_gallery__transition_perf_e2e_ios32:
    description: >
      Measures the performance of screen transitions in Flutter Gallery on
      Android with e2e.
    stage: devicelab_ios
    required_agent_capabilities: ["mac/ios32"]

  flutter_gallery__transition_perf_e2e_ios:
    description: >
      Measures the performance of screen transitions in Flutter Gallery on
      Android with e2e.
    stage: devicelab_ios
    required_agent_capabilities: ["mac/ios"]

  flutter_gallery__transition_perf_hybrid:
    description: >
      Measures the performance of screen transitions in Flutter Gallery on
      Android where the page transitions are self-driven on device without host
      interventions, but the timeline events are still sent to host to be
      processed.
    stage: devicelab
    required_agent_capabilities: ["linux/android"]

  flutter_gallery_sksl_warmup__transition_perf:
    description: >
      Measures the runtime performance of Flutter gallery transitions on Android
      with SkSL shader warm-up.
    stage: devicelab
    required_agent_capabilities: ["linux/android"]

  flutter_gallery_sksl_warmup__transition_perf_e2e:
    description: >
      Measures the runtime performance of Flutter gallery transitions on Android
      with SkSL shader warm-up with e2e.
    stage: devicelab
    required_agent_capabilities: ["linux/android"]

  flutter_gallery__transition_perf_with_semantics:
    description: >
      Measures the delta in performance of screen transitions without and
      with semantics enabled.
    stage: devicelab
    required_agent_capabilities: ["linux/android"]

  flutter_gallery__memory_nav:
    description: >
      Measures memory usage after repeated navigation in Gallery.
    stage: devicelab
    required_agent_capabilities: ["linux/android"]

  flutter_gallery__back_button_memory:
    description: >
      Measures memory usage after Android app suspend and resume.
    stage: devicelab
    required_agent_capabilities: ["linux/android"]

  flutter_gallery__image_cache_memory:
    description: >
      Measures memory usage for a list of large red squares in smaller containers.
    stage: devicelab
    required_agent_capabilities: ["linux/android"]

  new_gallery__transition_perf:
    description: >
      Measures the performance of screen transitions in the new Flutter Gallery on Android.
    stage: devicelab
    required_agent_capabilities: ["mac/android"]

  new_gallery_ios__transition_perf:
    description: >
      Measures the performance of screen transitions in the new Flutter Gallery on iOS.
    stage: devicelab_ios
    required_agent_capabilities: ["mac/ios"]

  new_gallery__crane_perf:
    description: >
      Measures the performance of the Crane page in the new Flutter Gallery on Android.
    stage: devicelab
    required_agent_capabilities: ["linux/android"]

  fast_scroll_large_images__memory:
    description: >
      Measures memory usage for scrolling through a list of large images.
    stage: devicelab
    required_agent_capabilities: ["mac/android"]

  fast_scroll_heavy_gridview__memory:
    description: >
      Measures memory usage for scrolling through a grid view of heavy memory
      usage widgets.
    stage: devicelab
    required_agent_capabilities: ["linux/android"]

  large_image_changer_perf_android:
    description: >
      Measures memory usage when rotating through a series of large images.
    stage: devicelab
    required_agent_capabilities: ["linux/android"]

  large_image_changer_perf_ios:
    description: >
      Measures memory, cpu, and gpu usage when rotating through a series of large images.
    stage: devicelab
    required_agent_capabilities: ["mac/ios"]

  animated_placeholder_perf:
    description: >
      Measures frame build and rasterizer times, as well as frame build counts
      for a grid of images that uses FadeInImage with an animated gif as the
      placeholder.
    stage: devicelab
    required_agent_capabilities: ["linux/android"]

  animated_placeholder_perf__e2e_summary:
    description: >
      Measures frame build and rasterizer times, as well as frame build counts
      for a grid of images that uses FadeInImage with an animated gif as the
      placeholder.
    stage: devicelab
    required_agent_capabilities: ["linux/android"]

  analyzer_benchmark:
    description: >
      Measures the speed of Dart analyzer.
    stage: devicelab
    required_agent_capabilities: ["linux/android"]

  web_benchmarks_html:
    description: >
      Runs Web benchmarks on Chrome on a Linux machine using the HTML rendering backend.
    stage: devicelab
    required_agent_capabilities: ["linux-vm"]

  web_benchmarks_canvaskit:
    description: >
      Runs Web benchmarks on Chrome on a Linux machine using the CanvasKit rendering backend.
    stage: devicelab
    required_agent_capabilities: ["linux-vm"]

<<<<<<< HEAD
=======
  web_enable_twc:
     description: >
       Verifies that track-widget-creation can be enabled and disabled.
     stage: devicelab
     required_agent_capabilities: ["linux-vm"]
     flaky: true

>>>>>>> d75cda9d
  # android_splash_screen_integration_test:
  #   description: >
  #     Runs end-to-end test of Flutter's Android splash behavior.
  #   stage: devicelab
  #   required_agent_capabilities: ["linux/android"]
  #   flaky: true

  flutter_gallery_v2_chrome_run_test:
    description: >
      Checks that the New Flutter Gallery runs successfully on Chrome.
    stage: devicelab
    required_agent_capabilities: ["linux/android"]

  flutter_gallery_v2_web_compile_test:
    description: >
      Measures the time to compile the New Flutter Gallery to JavaScript
      and the size of the compiled code.
    stage: devicelab
    required_agent_capabilities: ["linux/android"]<|MERGE_RESOLUTION|>--- conflicted
+++ resolved
@@ -423,16 +423,6 @@
     stage: devicelab
     required_agent_capabilities: ["mac/android"]
 
-<<<<<<< HEAD
-=======
-  android_enable_twc:
-    description: >
-      Verifies that track-widget-creation can be enabled and disabled.
-    stage: devicelab
-    required_agent_capabilities: ["mac/android"]
-    flaky: true
-
->>>>>>> d75cda9d
   android_defines_test:
     description: >
       Builds an APK with a --dart-define and verifies it can be used as a constant
@@ -646,16 +636,6 @@
     stage: devicelab_ios
     required_agent_capabilities: ["mac/ios"]
 
-<<<<<<< HEAD
-=======
-  ios_enable_twc:
-    description: >
-      Verifies that track-widget-creation can be enabled and disabled.
-    stage: devicelab_ios
-    required_agent_capabilities: ["mac/ios"]
-    flaky: true
-
->>>>>>> d75cda9d
   macos_chrome_dev_mode:
     description: >
       Run flutter web on the devicelab and hot restart.
@@ -916,16 +896,6 @@
     stage: devicelab
     required_agent_capabilities: ["linux-vm"]
 
-<<<<<<< HEAD
-=======
-  web_enable_twc:
-     description: >
-       Verifies that track-widget-creation can be enabled and disabled.
-     stage: devicelab
-     required_agent_capabilities: ["linux-vm"]
-     flaky: true
-
->>>>>>> d75cda9d
   # android_splash_screen_integration_test:
   #   description: >
   #     Runs end-to-end test of Flutter's Android splash behavior.

// Copyright 2014 The Flutter Authors. All rights reserved.
// Use of this source code is governed by a BSD-style license that can be
// found in the LICENSE file.

#include "flutter_window.h"

#include <WinUser.h>
#include <flutter/flutter_engine.h>
#include <flutter/method_channel.h>
#include <flutter/plugin_registrar_windows.h>
#include <flutter/standard_method_codec.h>

#include <cstdint>
#include <memory>
#include <optional>
#include <string>

#include "flutter/generated_plugin_registrant.h"

void RegisterMethodChannel(flutter::FlutterEngine* engine) {
<<<<<<< HEAD
    FlutterDesktopPluginRegistrarRef plugin_registrar_ref = engine->GetRegistrarForPlugin("platform_view");
    flutter::PluginRegistrarWindows* registrar =
        flutter::PluginRegistrarManager::GetInstance()->GetRegistrar<
            flutter::PluginRegistrarWindows>(
                plugin_registrar_ref
            );
    auto channel = std::make_unique<flutter::MethodChannel<flutter::EncodableValue>>(
        registrar->messenger(), "samples.flutter.io/platform_view",
        &flutter::StandardMethodCodec::GetInstance());
    channel->SetMethodCallHandler(
        [](const auto& call, auto result) {
            int counter = std::get<int32_t>(*call.arguments());
            std::string msg = std::string("Pressed the button ") + std::to_string(counter) + " times!";
            MessageBoxA(NULL, msg.c_str(), "Popup", MB_OK);
            result->Success(flutter::EncodableValue(counter));
        }
    );
=======
  FlutterDesktopPluginRegistrarRef plugin_registrar_ref =
      engine->GetRegistrarForPlugin("platform_view");
  flutter::PluginRegistrarWindows* registrar =
      flutter::PluginRegistrarManager::GetInstance()
          ->GetRegistrar<flutter::PluginRegistrarWindows>(plugin_registrar_ref);
  auto channel =
      std::make_unique<flutter::MethodChannel<flutter::EncodableValue>>(
          registrar->messenger(), "samples.flutter.io/platform_view",
          &flutter::StandardMethodCodec::GetInstance());
  channel->SetMethodCallHandler([](const auto& call, auto result) {
    int counter = std::get<int32_t>(*call.arguments());
    std::string msg = std::string("Pressed the button ") +
                      std::to_string(counter) + " times!";
    MessageBoxA(NULL, msg.c_str(), "Popup", MB_OK);
    result->Success(flutter::EncodableValue(counter));
  });
>>>>>>> e0ff3f44
}

FlutterWindow::FlutterWindow(const flutter::DartProject& project)
    : project_(project) {}

FlutterWindow::~FlutterWindow() {}

bool FlutterWindow::OnCreate() {
  if (!Win32Window::OnCreate()) {
    return false;
  }

  RECT frame = GetClientArea();

  // The size here must match the window dimensions to avoid unnecessary surface
  // creation / destruction in the startup path.
  flutter_controller_ = std::make_unique<flutter::FlutterViewController>(
      frame.right - frame.left, frame.bottom - frame.top, project_);
  // Ensure that basic setup of the controller was successful.
  if (!flutter_controller_->engine() || !flutter_controller_->view()) {
    return false;
  }
  RegisterPlugins(flutter_controller_->engine());
  RegisterMethodChannel(flutter_controller_->engine());
  SetChildContent(flutter_controller_->view()->GetNativeWindow());
  return true;
}

void FlutterWindow::OnDestroy() {
  if (flutter_controller_) {
    flutter_controller_ = nullptr;
  }

  Win32Window::OnDestroy();
}

LRESULT
FlutterWindow::MessageHandler(HWND hwnd, UINT const message,
                              WPARAM const wparam,
                              LPARAM const lparam) noexcept {
  // Give Flutter, including plugins, an opportunity to handle window messages.
  if (flutter_controller_) {
    std::optional<LRESULT> result =
        flutter_controller_->HandleTopLevelWindowProc(hwnd, message, wparam,
                                                      lparam);
    if (result) {
      return *result;
    }
  }

  switch (message) {
    case WM_FONTCHANGE:
      flutter_controller_->engine()->ReloadSystemFonts();
      break;
  }

  return Win32Window::MessageHandler(hwnd, message, wparam, lparam);
}<|MERGE_RESOLUTION|>--- conflicted
+++ resolved
@@ -18,25 +18,6 @@
 #include "flutter/generated_plugin_registrant.h"
 
 void RegisterMethodChannel(flutter::FlutterEngine* engine) {
-<<<<<<< HEAD
-    FlutterDesktopPluginRegistrarRef plugin_registrar_ref = engine->GetRegistrarForPlugin("platform_view");
-    flutter::PluginRegistrarWindows* registrar =
-        flutter::PluginRegistrarManager::GetInstance()->GetRegistrar<
-            flutter::PluginRegistrarWindows>(
-                plugin_registrar_ref
-            );
-    auto channel = std::make_unique<flutter::MethodChannel<flutter::EncodableValue>>(
-        registrar->messenger(), "samples.flutter.io/platform_view",
-        &flutter::StandardMethodCodec::GetInstance());
-    channel->SetMethodCallHandler(
-        [](const auto& call, auto result) {
-            int counter = std::get<int32_t>(*call.arguments());
-            std::string msg = std::string("Pressed the button ") + std::to_string(counter) + " times!";
-            MessageBoxA(NULL, msg.c_str(), "Popup", MB_OK);
-            result->Success(flutter::EncodableValue(counter));
-        }
-    );
-=======
   FlutterDesktopPluginRegistrarRef plugin_registrar_ref =
       engine->GetRegistrarForPlugin("platform_view");
   flutter::PluginRegistrarWindows* registrar =
@@ -53,7 +34,6 @@
     MessageBoxA(NULL, msg.c_str(), "Popup", MB_OK);
     result->Success(flutter::EncodableValue(counter));
   });
->>>>>>> e0ff3f44
 }
 
 FlutterWindow::FlutterWindow(const flutter::DartProject& project)

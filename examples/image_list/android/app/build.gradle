--- conflicted
+++ resolved
@@ -29,11 +29,7 @@
 apply from: "$flutterRoot/packages/flutter_tools/gradle/flutter.gradle"
 
 android {
-<<<<<<< HEAD
-    compileSdkVersion 31
-=======
     compileSdkVersion flutter.compileSdkVersion
->>>>>>> 04156b66
 
     compileOptions {
         sourceCompatibility JavaVersion.VERSION_1_8
@@ -43,13 +39,8 @@
     defaultConfig {
         // TODO: Specify your own unique Application ID (https://developer.android.com/studio/build/application-id.html).
         applicationId "com.example.image_list"
-<<<<<<< HEAD
-        minSdkVersion 16
-        targetSdkVersion 31
-=======
         minSdkVersion flutter.minSdkVersion
         targetSdkVersion flutter.targetSdkVersion
->>>>>>> 04156b66
         versionCode flutterVersionCode.toInteger()
         versionName flutterVersionName
     }

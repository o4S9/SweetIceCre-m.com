// Copyright 2016 The Chromium Authors. All rights reserved.
// Use of this source code is governed by a BSD-style license that can be
// found in the LICENSE file.

import 'dart:async';
import 'dart:io';

import 'package:flutter/material.dart';
import 'package:flutter/services.dart';

class PlatformServices extends StatefulWidget {
  @override
  _PlatformServicesState createState() => new _PlatformServicesState();
}

class _PlatformServicesState extends State<PlatformServices> {
  static const PlatformMethodChannel platform = const PlatformMethodChannel('battery');
  String _batteryLevel = 'Unknown battery level.';

  Future<Null> _getBatteryLevel() async {
    String batteryLevel;
    if (Platform.isIOS) {
      batteryLevel = "iOS is not supported yet.";
    } else {
      try {
        int result = await platform.invokeMethod('getBatteryLevel');
        batteryLevel = 'Battery level at ${result} %';
      } on PlatformException catch (e) {
        batteryLevel = "Failed to get battery level: '${e.message}'.";
      }
    }
    setState(() {
      _batteryLevel = batteryLevel;
    });
  }

  @override
  Widget build(BuildContext context) {
    return new Material(
      child: new Center(
        child: new Column(
          mainAxisAlignment: MainAxisAlignment.spaceEvenly,
          children: <Widget>[
            new RaisedButton(
              child: new Text('Get Battery Level'),
              onPressed: _getBatteryLevel,
            ),
            new Text(_batteryLevel)
<<<<<<< HEAD
          ],
=======
              ],
>>>>>>> d307af09
        ),
      ),
    );
  }
}

void main() {
  runApp(new PlatformServices());
}<|MERGE_RESOLUTION|>--- conflicted
+++ resolved
@@ -46,17 +46,10 @@
               onPressed: _getBatteryLevel,
             ),
             new Text(_batteryLevel)
-<<<<<<< HEAD
           ],
-=======
-              ],
->>>>>>> d307af09
-        ),
-      ),
-    );
   }
 }
-
+  
 void main() {
   runApp(new PlatformServices());
 }
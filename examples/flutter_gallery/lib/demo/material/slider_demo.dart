// Copyright 2015 The Chromium Authors. All rights reserved.
// Use of this source code is governed by a BSD-style license that can be
// found in the LICENSE file.

import 'dart:math' as math;

import 'package:flutter/material.dart';

import '../../gallery/demo.dart';

class SliderDemo extends StatefulWidget {
  static const String routeName = '/material/slider';

  @override
  _SliderDemoState createState() => _SliderDemoState();
}

Path _downTriangle(double size, Offset thumbCenter, { bool invert = false }) {
  final Path thumbPath = Path();
  final double height = math.sqrt(3.0) / 2.0;
  final double centerHeight = size * height / 3.0;
  final double halfSize = size / 2.0;
  final double sign = invert ? -1.0 : 1.0;
  thumbPath.moveTo(thumbCenter.dx - halfSize, thumbCenter.dy + sign * centerHeight);
  thumbPath.lineTo(thumbCenter.dx, thumbCenter.dy - 2.0 * sign * centerHeight);
  thumbPath.lineTo(thumbCenter.dx + halfSize, thumbCenter.dy + sign * centerHeight);
  thumbPath.close();
  return thumbPath;
}

Path _rightTriangle(double size, Offset thumbCenter, { bool invert = false }) {
  final Path thumbPath = Path();
  final double halfSize = size / 2.0;
  final double sign = invert ? -1.0 : 1.0;
  thumbPath.moveTo(thumbCenter.dx + halfSize * sign, thumbCenter.dy);
  thumbPath.lineTo(thumbCenter.dx - halfSize * sign, thumbCenter.dy - size);
  thumbPath.lineTo(thumbCenter.dx - halfSize * sign, thumbCenter.dy + size);
  thumbPath.close();
  return thumbPath;
}

Path _upTriangle(double size, Offset thumbCenter) => _downTriangle(size, thumbCenter, invert: true);

Path _leftTriangle(double size, Offset thumbCenter) => _rightTriangle(size, thumbCenter, invert: true);

class _CustomRangeThumbShape extends RangeSliderThumbShape {
  static const double _thumbSize = 4.0;
  static const double _disabledThumbSize = 3.0;

  @override
  Size getPreferredSize(bool isEnabled, bool isDiscrete) {
    return isEnabled ? const Size.fromRadius(_thumbSize) : const Size.fromRadius(_disabledThumbSize);
  }

  static final Animatable<double> sizeTween = Tween<double>(
    begin: _disabledThumbSize,
    end: _thumbSize,
  );

  @override
  void paint(
    PaintingContext context,
    Offset center, {
    @required Animation<double> activationAnimation,
    @required Animation<double> enableAnimation,
    bool isDiscrete = false,
    bool isEnabled = false,
    bool isOnTop,
    @required SliderThemeData sliderTheme,
    TextDirection textDirection,
    Thumb thumb,
    bool isSelected,
  }) {
    final Canvas canvas = context.canvas;
    final ColorTween colorTween = ColorTween(
      begin: sliderTheme.disabledThumbColor,
      end: sliderTheme.thumbColor,
    );

    final double size = _thumbSize * sizeTween.evaluate(enableAnimation);
    Path thumbPath;
    switch (textDirection) {
      case TextDirection.rtl:
        switch (thumb) {
          case Thumb.start:
            thumbPath = _rightTriangle(size, center);
            break;
          case Thumb.end:
            thumbPath = _leftTriangle(size, center);
            break;
        }
        break;
      case TextDirection.ltr:
        switch (thumb) {
          case Thumb.start:
            thumbPath = _leftTriangle(size, center);
            break;
          case Thumb.end:
            thumbPath = _rightTriangle(size, center);
            break;
        }
        break;
    }
    canvas.drawPath(thumbPath, Paint()..color = colorTween.evaluate(enableAnimation));
  }
}

class _CustomThumbShape extends SliderComponentShape {
  static const double _thumbSize = 4.0;
  static const double _disabledThumbSize = 3.0;

  @override
  Size getPreferredSize(bool isEnabled, bool isDiscrete) {
    return isEnabled ? const Size.fromRadius(_thumbSize) : const Size.fromRadius(_disabledThumbSize);
  }

  static final Animatable<double> sizeTween = Tween<double>(
    begin: _disabledThumbSize,
    end: _thumbSize,
  );

  @override
  void paint(
    PaintingContext context,
    Offset thumbCenter, {
    Animation<double> activationAnimation,
    Animation<double> enableAnimation,
    bool isDiscrete,
    TextPainter labelPainter,
    RenderBox parentBox,
    SliderThemeData sliderTheme,
    TextDirection textDirection,
    double value,
    double canvasWidth,
      MediaQueryData mediaQueryData,
  }) {
    final Canvas canvas = context.canvas;
    final ColorTween colorTween = ColorTween(
      begin: sliderTheme.disabledThumbColor,
      end: sliderTheme.thumbColor,
    );
    final double size = _thumbSize * sizeTween.evaluate(enableAnimation);
    final Path thumbPath = _downTriangle(size, thumbCenter);
    canvas.drawPath(thumbPath, Paint()..color = colorTween.evaluate(enableAnimation));
  }
}

class _CustomValueIndicatorShape extends SliderComponentShape {
  static const double _indicatorSize = 4.0;
  static const double _disabledIndicatorSize = 3.0;
  static const double _slideUpHeight = 40.0;

  @override
  Size getPreferredSize(bool isEnabled, bool isDiscrete) {
    return Size.fromRadius(isEnabled ? _indicatorSize : _disabledIndicatorSize);
  }

  static final Animatable<double> sizeTween = Tween<double>(
    begin: _disabledIndicatorSize,
    end: _indicatorSize,
  );

  @override
  void paint(
    PaintingContext context,
    Offset thumbCenter, {
    Animation<double> activationAnimation,
    Animation<double> enableAnimation,
    bool isDiscrete,
    TextPainter labelPainter,
    RenderBox parentBox,
    SliderThemeData sliderTheme,
    TextDirection textDirection,
    double value,
    double canvasWidth,
      MediaQueryData mediaQueryData,
  }) {
    final Canvas canvas = context.canvas;
    final ColorTween enableColor = ColorTween(
      begin: sliderTheme.disabledThumbColor,
      end: sliderTheme.valueIndicatorColor,
    );
    final Tween<double> slideUpTween = Tween<double>(
      begin: 0.0,
      end: _slideUpHeight,
    );
    final double size = _indicatorSize * sizeTween.evaluate(enableAnimation);
    final Offset slideUpOffset = Offset(0.0, -slideUpTween.evaluate(activationAnimation));
    final Path thumbPath = _upTriangle(size, thumbCenter + slideUpOffset);
    final Color paintColor = enableColor.evaluate(enableAnimation).withAlpha((255.0 * activationAnimation.value).round());
    canvas.drawPath(
      thumbPath,
      Paint()..color = paintColor,
    );
    canvas.drawLine(
      thumbCenter,
      thumbCenter + slideUpOffset,
      Paint()
        ..color = paintColor
        ..style = PaintingStyle.stroke
        ..strokeWidth = 2.0,
    );
    labelPainter.paint(canvas, thumbCenter + slideUpOffset + Offset(-labelPainter.width / 2.0, -labelPainter.height - 4.0));
  }
}

class _SliderDemoState extends State<SliderDemo> {
  @override
  Widget build(BuildContext context) {
    final List<ComponentDemoTabData> demos = <ComponentDemoTabData>[
      ComponentDemoTabData(
        tabName: 'SINGLE',
        description: 'Sliders containing 1 thumb',
        demoWidget: _Sliders(),
        documentationUrl: 'https://docs.flutter.io/flutter/material/Slider-class.html',
      ),
      ComponentDemoTabData(
        tabName: 'RANGE',
        description: 'Sliders containing 2 thumbs',
        demoWidget: _RangeSliders(),
        documentationUrl: 'https://docs.flutter.io/flutter/material/RangeSlider-class.html',
      ),
    ];

    return TabbedComponentDemoScaffold(
      title: 'Sliders',
      demos: demos,
      isScrollable: false,
      showExampleCodeAction: false,
    );
  }
}

class _Sliders extends StatefulWidget {
  @override
  _SlidersState createState() => _SlidersState();
}

class _SlidersState extends State<_Sliders> {
  double _continuousValue = 25.0;
  double _discreteValue = 20.0;
  double _discreteCustomValue = 25.0;

  @override
  Widget build(BuildContext context) {
    final ThemeData theme = Theme.of(context);
    return Padding(
      padding: const EdgeInsets.symmetric(horizontal: 40.0),
      child: Column(
        mainAxisAlignment: MainAxisAlignment.spaceAround,
        children: <Widget>[
          Column(
            mainAxisSize: MainAxisSize.min,
            children: <Widget>[
              Semantics(
                label: 'Editable numerical value',
                child: SizedBox(
                  width: 64,
                  height: 48,
                  child: TextField(
                    textAlign: TextAlign.center,
                    onSubmitted: (String value) {
                      final double newValue = double.tryParse(value);
                      if (newValue != null && newValue != _continuousValue) {
                        setState(() {
                          _continuousValue = newValue.clamp(0, 100);
                        });
                      }
                    },
                    keyboardType: TextInputType.number,
                    controller: TextEditingController(
                      text: _continuousValue.toStringAsFixed(0),
                    ),
                  ),
                ),
              ),
<<<<<<< HEAD
              SliderTheme(
                data: SliderThemeData(
                  showValueIndicator: ShowValueIndicator.always
                ),
                child: MediaQuery(
                  data: MediaQueryData(
                    textScaleFactor: 2,
                  ),
                  child: Slider.adaptive(
                    value: _continuousValue,
                    min: 0.0,
                    max: 100.0,
                    label: '${_continuousValue.round().toString()}',
                    onChanged: (double value) {
                      setState(() {
                        _continuousValue = value;
                      });
                    },
                  ),
                ),
              ),
              const Text('Continuous with Editable Numerical Value'),
            ],
          ),
          Column(
            mainAxisSize: MainAxisSize.min,
            children: const <Widget>[
              Slider.adaptive(value: 0.25, onChanged: null),
              Text('Disabled'),
            ],
          ),
          Column(
            mainAxisSize: MainAxisSize.min,
            children: <Widget>[
              Slider.adaptive(
                value: _discreteValue,
                min: 0.0,
                max: 200.0,
                divisions: 5,
                label: '${_discreteValue.round()}',
                onChanged: (double value) {
                  setState(() {
                    _discreteValue = value;
                  });
                },
              ),
              const Text('Discrete'),
            ],
          ),
          Column(
            mainAxisSize: MainAxisSize.min,
            children: <Widget>[
              SliderTheme(
                data: theme.sliderTheme.copyWith(
                  activeTrackColor: Colors.deepPurple,
                  inactiveTrackColor: theme.colorScheme.onSurface.withOpacity(0.5),
                  activeTickMarkColor: theme.colorScheme.onSurface.withOpacity(0.7),
                  inactiveTickMarkColor:  theme.colorScheme.surface.withOpacity(0.7),
                  overlayColor: theme.colorScheme.onSurface.withOpacity(0.12),
                  thumbColor: Colors.deepPurple,
                  valueIndicatorColor: Colors.deepPurpleAccent,
                  trackHeight: 2,
                  thumbShape: _CustomThumbShape(),
                  valueIndicatorShape: _CustomValueIndicatorShape(),
                  valueIndicatorTextStyle: theme.accentTextTheme.body2.copyWith(color: theme.colorScheme.onSurface),
=======
              MediaQuery(
                data: MediaQuery.of(context).copyWith(
                  textScaleFactor: 3.5
>>>>>>> 024502f3
                ),
                child: SliderTheme(
                  data: const SliderThemeData(
                    showValueIndicator: ShowValueIndicator.always
                  ),
                  child: Slider.adaptive(
                    value: _continuousValue,
                    min: 0.0,
                    max: 100.0,
                    label: '${_continuousValue.round().toString()}',
                    onChanged: (double value) {
                      setState(() {
                        _continuousValue = value;
                      });
                    },
                  ),
                ),
              ),
              const Text('Continuous with Editable Numerical Value'),
            ],
          ),
//          Column(
//            mainAxisSize: MainAxisSize.min,
//            children: const <Widget>[
//              Slider.adaptive(value: 0.25, onChanged: null),
//              Text('Disabled'),
//            ],
//          ),
//          Column(
//            mainAxisSize: MainAxisSize.min,
//            children: <Widget>[
//              Slider.adaptive(
//                value: _discreteValue,
//                min: 0.0,
//                max: 200.0,
//                divisions: 5,
//                label: '${_discreteValue.round()}',
//                onChanged: (double value) {
//                  setState(() {
//                    _discreteValue = value;
//                  });
//                },
//              ),
//              const Text('Discrete'),
//            ],
//          ),
//          Column(
//            mainAxisSize: MainAxisSize.min,
//            children: <Widget>[
//              SliderTheme(
//                data: theme.sliderTheme.copyWith(
//                  activeTrackColor: Colors.deepPurple,
//                  inactiveTrackColor: theme.colorScheme.onSurface.withOpacity(0.5),
//                  activeTickMarkColor: theme.colorScheme.onSurface.withOpacity(0.7),
//                  inactiveTickMarkColor:  theme.colorScheme.surface.withOpacity(0.7),
//                  overlayColor: theme.colorScheme.onSurface.withOpacity(0.12),
//                  thumbColor: Colors.deepPurple,
//                  valueIndicatorColor: Colors.deepPurpleAccent,
//                  trackHeight: 2,
//                  thumbShape: _CustomThumbShape(),
//                  valueIndicatorShape: _CustomValueIndicatorShape(),
//                  valueIndicatorTextStyle: theme.accentTextTheme.body2.copyWith(color: theme.colorScheme.onSurface),
//                ),
//                child: Slider(
//                  value: _discreteCustomValue,
//                  min: 0.0,
//                  max: 200.0,
//                  divisions: 5,
//                  semanticFormatterCallback: (double value) => value.round().toString(),
//                  label: '${_discreteCustomValue.round()}',
//                  onChanged: (double value) {
//                    setState(() {
//                      _discreteCustomValue = value;
//                    });
//                  },
//                ),
//              ),
//              const Text('Discrete with Custom Theme'),
//            ],
//          ),
        ],
      ),
    );
  }
}

class _RangeSliders extends StatefulWidget {
  @override
  _RangeSlidersState createState() => _RangeSlidersState();
}

class _RangeSlidersState extends State<_RangeSliders> {
  RangeValues _continuousValues = const RangeValues(25.0, 75.0);
  RangeValues _discreteValues = const RangeValues(40.0, 120.0);
  RangeValues _discreteCustomValues = const RangeValues(40.0, 160.0);

  @override
  Widget build(BuildContext context) {
    return Padding(
      padding: const EdgeInsets.symmetric(horizontal: 40.0),
      child: Column(
        mainAxisAlignment: MainAxisAlignment.spaceAround,
        children: <Widget>[
          Column(
            mainAxisSize: MainAxisSize.min,
            children: <Widget>[
              SliderTheme(
                data: SliderThemeData(
                  showValueIndicator: ShowValueIndicator.always
                ),
                child: RangeSlider(
                  values: _continuousValues,
                  min: 0.0,
                  max: 100.0,
                  labels: RangeLabels(_continuousValues.start.round().toString(), _continuousValues.end.round().toString()),
                  onChanged: (RangeValues values) {
                    setState(() {
                      _continuousValues = values;
                    });
                  },
                ),
              ),
              const Text('Continuous'),
            ],
          ),
          Column(
            mainAxisSize: MainAxisSize.min,
            children: <Widget>[
              RangeSlider(values: const RangeValues(0.25, 0.75), onChanged: null),
              const Text('Disabled'),
            ],
          ),
          Column(
            mainAxisSize: MainAxisSize.min,
            children: <Widget>[
              RangeSlider(
                values: _discreteValues,
                min: 0.0,
                max: 200.0,
                divisions: 5,
                labels: RangeLabels('${_discreteValues.start.round()}', '${_discreteValues.end.round()}'),
                onChanged: (RangeValues values) {
                  setState(() {
                    _discreteValues = values;
                  });
                },
              ),
              const Text('Discrete'),
            ],
          ),
          Column(
            mainAxisSize: MainAxisSize.min,
            children: <Widget>[
              SliderTheme(
                data: SliderThemeData(
                  activeTrackColor: Colors.deepPurple,
                  inactiveTrackColor: Colors.black26,
                  activeTickMarkColor: Colors.white70,
                  inactiveTickMarkColor: Colors.black,
                  overlayColor: Colors.black12,
                  thumbColor: Colors.deepPurple,
                  trackHeight: 2,
                  rangeThumbShape: _CustomRangeThumbShape(),
                  showValueIndicator: ShowValueIndicator.never,
                ),
                child: RangeSlider(
                  values: _discreteCustomValues,
                  min: 0.0,
                  max: 200.0,
                  divisions: 5,
                  labels: RangeLabels('${_discreteCustomValues.start.round()}', '${_discreteCustomValues.end.round()}'),
                  onChanged: (RangeValues values) {
                    setState(() {
                      _discreteCustomValues = values;
                    });
                  },
                ),
              ),
              const Text('Discrete with Custom Theme'),
            ],
          ),
        ],
      ),
    );
  }
}
<|MERGE_RESOLUTION|>--- conflicted
+++ resolved
@@ -132,7 +132,7 @@
     TextDirection textDirection,
     double value,
     double canvasWidth,
-      MediaQueryData mediaQueryData,
+    MediaQueryData mediaQueryData,
   }) {
     final Canvas canvas = context.canvas;
     final ColorTween colorTween = ColorTween(
@@ -274,13 +274,12 @@
                   ),
                 ),
               ),
-<<<<<<< HEAD
               SliderTheme(
                 data: SliderThemeData(
-                  showValueIndicator: ShowValueIndicator.always
+                  showValueIndicator: ShowValueIndicator.always,
                 ),
                 child: MediaQuery(
-                  data: MediaQueryData(
+                  data: MediaQuery.of(context).copyWith(
                     textScaleFactor: 2,
                   ),
                   child: Slider.adaptive(
@@ -309,17 +308,24 @@
           Column(
             mainAxisSize: MainAxisSize.min,
             children: <Widget>[
-              Slider.adaptive(
-                value: _discreteValue,
-                min: 0.0,
-                max: 200.0,
-                divisions: 5,
-                label: '${_discreteValue.round()}',
-                onChanged: (double value) {
-                  setState(() {
-                    _discreteValue = value;
-                  });
-                },
+              SliderTheme(
+                data: SliderThemeData(
+//                  tickMarkShape: RoundSliderTickMarkShape(tickMarkRadius: 1),
+//                  activeTickMarkColor: Colors.green.withOpacity(0.75),
+//                  inactiveTickMarkColor: Colors.green.withOpacity(0.75),
+                ),
+                child: Slider.adaptive(
+                  value: _discreteValue,
+                  min: 0.0,
+                  max: 200.0,
+                  divisions: 5,
+                  label: '${_discreteValue.round()}',
+                  onChanged: (double value) {
+                    setState(() {
+                      _discreteValue = value;
+                    });
+                  },
+                ),
               ),
               const Text('Discrete'),
             ],
@@ -340,91 +346,24 @@
                   thumbShape: _CustomThumbShape(),
                   valueIndicatorShape: _CustomValueIndicatorShape(),
                   valueIndicatorTextStyle: theme.accentTextTheme.body2.copyWith(color: theme.colorScheme.onSurface),
-=======
-              MediaQuery(
-                data: MediaQuery.of(context).copyWith(
-                  textScaleFactor: 3.5
->>>>>>> 024502f3
-                ),
-                child: SliderTheme(
-                  data: const SliderThemeData(
-                    showValueIndicator: ShowValueIndicator.always
-                  ),
-                  child: Slider.adaptive(
-                    value: _continuousValue,
-                    min: 0.0,
-                    max: 100.0,
-                    label: '${_continuousValue.round().toString()}',
-                    onChanged: (double value) {
-                      setState(() {
-                        _continuousValue = value;
-                      });
-                    },
-                  ),
-                ),
-              ),
-              const Text('Continuous with Editable Numerical Value'),
-            ],
-          ),
-//          Column(
-//            mainAxisSize: MainAxisSize.min,
-//            children: const <Widget>[
-//              Slider.adaptive(value: 0.25, onChanged: null),
-//              Text('Disabled'),
-//            ],
-//          ),
-//          Column(
-//            mainAxisSize: MainAxisSize.min,
-//            children: <Widget>[
-//              Slider.adaptive(
-//                value: _discreteValue,
-//                min: 0.0,
-//                max: 200.0,
-//                divisions: 5,
-//                label: '${_discreteValue.round()}',
-//                onChanged: (double value) {
-//                  setState(() {
-//                    _discreteValue = value;
-//                  });
-//                },
-//              ),
-//              const Text('Discrete'),
-//            ],
-//          ),
-//          Column(
-//            mainAxisSize: MainAxisSize.min,
-//            children: <Widget>[
-//              SliderTheme(
-//                data: theme.sliderTheme.copyWith(
-//                  activeTrackColor: Colors.deepPurple,
-//                  inactiveTrackColor: theme.colorScheme.onSurface.withOpacity(0.5),
-//                  activeTickMarkColor: theme.colorScheme.onSurface.withOpacity(0.7),
-//                  inactiveTickMarkColor:  theme.colorScheme.surface.withOpacity(0.7),
-//                  overlayColor: theme.colorScheme.onSurface.withOpacity(0.12),
-//                  thumbColor: Colors.deepPurple,
-//                  valueIndicatorColor: Colors.deepPurpleAccent,
-//                  trackHeight: 2,
-//                  thumbShape: _CustomThumbShape(),
-//                  valueIndicatorShape: _CustomValueIndicatorShape(),
-//                  valueIndicatorTextStyle: theme.accentTextTheme.body2.copyWith(color: theme.colorScheme.onSurface),
-//                ),
-//                child: Slider(
-//                  value: _discreteCustomValue,
-//                  min: 0.0,
-//                  max: 200.0,
-//                  divisions: 5,
-//                  semanticFormatterCallback: (double value) => value.round().toString(),
-//                  label: '${_discreteCustomValue.round()}',
-//                  onChanged: (double value) {
-//                    setState(() {
-//                      _discreteCustomValue = value;
-//                    });
-//                  },
-//                ),
-//              ),
-//              const Text('Discrete with Custom Theme'),
-//            ],
-//          ),
+                ),
+                child: Slider(
+                  value: _discreteCustomValue,
+                  min: 0.0,
+                  max: 200.0,
+                  divisions: 5,
+                  semanticFormatterCallback: (double value) => value.round().toString(),
+                  label: '${_discreteCustomValue.round()}',
+                  onChanged: (double value) {
+                    setState(() {
+                      _discreteCustomValue = value;
+                    });
+                  },
+                ),
+              ),
+              const Text('Discrete with Custom Theme'),
+            ],
+          ),
         ],
       ),
     );

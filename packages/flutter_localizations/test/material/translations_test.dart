--- conflicted
+++ resolved
@@ -621,14 +621,9 @@
   // Regression test for https://github.com/flutter/flutter/issues/110451.
   testWidgets('Finnish translation for tab label', (WidgetTester tester) async {
     const Locale locale = Locale('fi');
-<<<<<<< HEAD
-    expect(GlobalCupertinoLocalizations.delegate.isSupported(locale), isTrue);
+    expect(GlobalMaterialLocalizations.delegate.isSupported(locale), isTrue);
     final MaterialLocalizations localizations =
         await GlobalMaterialLocalizations.delegate.load(locale);
-=======
-    expect(GlobalMaterialLocalizations.delegate.isSupported(locale), isTrue);
-    final MaterialLocalizations localizations = await GlobalMaterialLocalizations.delegate.load(locale);
->>>>>>> b0b0e423
     expect(localizations, isA<MaterialLocalizationFi>());
     expect(localizations.tabLabel(tabIndex: 1, tabCount: 2),
         'Välilehti 1 kautta 2');

--- conflicted
+++ resolved
@@ -19,9 +19,6 @@
   "copyButtonLabel": "Kopiér",
   "pasteButtonLabel": "Sæt ind",
   "selectAllButtonLabel": "Vælg alle",
-<<<<<<< HEAD
-  "tabSemanticsLabel": "TBD"
-=======
+  "tabSemanticsLabel": "TBD",
   "modalBarrierDismissLabel": "Afvis"
->>>>>>> 0549ab23
 }
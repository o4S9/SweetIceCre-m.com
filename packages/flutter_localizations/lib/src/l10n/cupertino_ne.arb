--- conflicted
+++ resolved
@@ -23,9 +23,6 @@
   "modalBarrierDismissLabel": "खारेज गर्नुहोस्",
   "searchTextFieldPlaceholderLabel": "खोज्नुहोस्",
   "noSpellCheckReplacementsLabel": "No Replacements Found",
-<<<<<<< HEAD
-  "lookUpButtonLabel": "Look Up"
-=======
+  "lookUpButtonLabel": "Look Up",
   "menuDismissLabel": "Dismiss menu"
->>>>>>> 548aa6fa
 }
{
  "datePickerHourSemanticsLabelOne": "$hourයි",
  "datePickerHourSemanticsLabelOther": "$hourයි",
  "datePickerMinuteSemanticsLabelOne": "මිනිත්තු 1",
  "datePickerMinuteSemanticsLabelOther": "මිනිත්තු $minute",
  "datePickerDateOrder": "ymd",
  "datePickerDateTimeOrder": "date_dayPeriod_time",
  "anteMeridiemAbbreviation": "පෙ.ව.",
  "postMeridiemAbbreviation": "ප.ව.",
  "todayLabel": "අද",
  "alertDialogLabel": "ඇඟවීම",
  "timerPickerHourLabelOne": "පැය",
  "timerPickerHourLabelOther": "පැය",
  "timerPickerMinuteLabelOne": "මිනි.",
  "timerPickerMinuteLabelOther": "මිනි.",
  "timerPickerSecondLabelOne": "තත්.",
  "timerPickerSecondLabelOther": "තත්.",
  "cutButtonLabel": "කපන්න",
  "copyButtonLabel": "පිටපත් කරන්න",
  "pasteButtonLabel": "අලවන්න",
  "selectAllButtonLabel": "සියල්ල තෝරන්න",
  "tabSemanticsLabel": "ටැබ $tabCount න් $tabIndex",
  "modalBarrierDismissLabel": "ඉවත ලන්න",
  "searchTextFieldPlaceholderLabel": "සෙවීම",
<<<<<<< HEAD
  "noSpellCheckReplacementsLabel": "ප්‍රතිස්ථාපන හමු නොවිණි",
  "menuDismissLabel": "මෙනුව අස් කරන්න",
  "lookUpButtonLabel": "Look Up"
=======
  "noSpellCheckReplacementsLabel": "No Replacements Found",
  "menuDismissLabel": "Dismiss menu",
  "lookUpButtonLabel": "Look Up",
  "searchWebButtonLabel": "Search Web"
>>>>>>> f10a6ef7
}<|MERGE_RESOLUTION|>--- conflicted
+++ resolved
@@ -22,14 +22,8 @@
   "tabSemanticsLabel": "ටැබ $tabCount න් $tabIndex",
   "modalBarrierDismissLabel": "ඉවත ලන්න",
   "searchTextFieldPlaceholderLabel": "සෙවීම",
-<<<<<<< HEAD
-  "noSpellCheckReplacementsLabel": "ප්‍රතිස්ථාපන හමු නොවිණි",
-  "menuDismissLabel": "මෙනුව අස් කරන්න",
-  "lookUpButtonLabel": "Look Up"
-=======
   "noSpellCheckReplacementsLabel": "No Replacements Found",
   "menuDismissLabel": "Dismiss menu",
   "lookUpButtonLabel": "Look Up",
   "searchWebButtonLabel": "Search Web"
->>>>>>> f10a6ef7
 }
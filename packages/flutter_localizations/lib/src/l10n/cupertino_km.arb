{
  "datePickerHourSemanticsLabelOne": "ម៉ោង $hour",
  "datePickerHourSemanticsLabelOther": "ម៉ោង $hour",
  "datePickerMinuteSemanticsLabelOne": "1 នាទី",
  "datePickerMinuteSemanticsLabelOther": "$minute នាទី",
  "datePickerDateOrder": "dmy",
  "datePickerDateTimeOrder": "date_time_dayPeriod",
  "anteMeridiemAbbreviation": "AM",
  "postMeridiemAbbreviation": "PM",
  "todayLabel": "ថ្ងៃនេះ",
  "alertDialogLabel": "ជូនដំណឹង",
  "timerPickerHourLabelOne": "ម៉ោង",
  "timerPickerHourLabelOther": "ម៉ោង",
  "timerPickerMinuteLabelOne": "នាទី",
  "timerPickerMinuteLabelOther": "នាទី",
  "timerPickerSecondLabelOne": "វិនាទី",
  "timerPickerSecondLabelOther": "វិនាទី",
  "cutButtonLabel": "កាត់",
  "copyButtonLabel": "ចម្លង",
  "pasteButtonLabel": "ដាក់​ចូល",
  "selectAllButtonLabel": "ជ្រើសរើស​ទាំងអស់",
  "tabSemanticsLabel": "ផ្ទាំងទី $tabIndex នៃ $tabCount",
  "modalBarrierDismissLabel": "ច្រាន​ចោល",
  "searchTextFieldPlaceholderLabel": "ស្វែងរក",
<<<<<<< HEAD
  "noSpellCheckReplacementsLabel": "រកមិនឃើញ​ការជំនួសទេ",
  "menuDismissLabel": "ច្រានចោល​ម៉ឺនុយ",
  "lookUpButtonLabel": "Look Up"
=======
  "noSpellCheckReplacementsLabel": "No Replacements Found",
  "menuDismissLabel": "Dismiss menu",
  "lookUpButtonLabel": "Look Up",
  "searchWebButtonLabel": "Search Web"
>>>>>>> f10a6ef7
}<|MERGE_RESOLUTION|>--- conflicted
+++ resolved
@@ -22,14 +22,8 @@
   "tabSemanticsLabel": "ផ្ទាំងទី $tabIndex នៃ $tabCount",
   "modalBarrierDismissLabel": "ច្រាន​ចោល",
   "searchTextFieldPlaceholderLabel": "ស្វែងរក",
-<<<<<<< HEAD
-  "noSpellCheckReplacementsLabel": "រកមិនឃើញ​ការជំនួសទេ",
-  "menuDismissLabel": "ច្រានចោល​ម៉ឺនុយ",
-  "lookUpButtonLabel": "Look Up"
-=======
   "noSpellCheckReplacementsLabel": "No Replacements Found",
   "menuDismissLabel": "Dismiss menu",
   "lookUpButtonLabel": "Look Up",
   "searchWebButtonLabel": "Search Web"
->>>>>>> f10a6ef7
 }
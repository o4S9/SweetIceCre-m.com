--- conflicted
+++ resolved
@@ -19,9 +19,6 @@
   "copyButtonLabel": "ចម្លង",
   "pasteButtonLabel": "ដាក់​ចូល",
   "selectAllButtonLabel": "ជ្រើសរើស​ទាំងអស់",
-<<<<<<< HEAD
-  "tabSemanticsLabel": "TBD"
-=======
+  "tabSemanticsLabel": "TBD",
   "modalBarrierDismissLabel": "ច្រាន​ចោល"
->>>>>>> 0549ab23
 }
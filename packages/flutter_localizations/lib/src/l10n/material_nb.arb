--- conflicted
+++ resolved
@@ -134,22 +134,12 @@
   "bottomSheetLabel": "Felt nederst",
   "scrimOnTapHint": "Lukk $modalRouteContentName",
   "keyboardKeyShift": "Shift",
-<<<<<<< HEAD
   "expansionTileExpandedHint": "dobbelttrykk for å skjule",
   "expansionTileCollapsedHint": "dobbelttrykk for å vise",
   "expansionTileExpandedTapHint": "Skjul",
   "expansionTileCollapsedTapHint": "Vis for å se mer informasjon",
   "expandedHint": "Skjules",
   "collapsedHint": "Vises",
-  "menuDismissLabel": "Lukk menyen"
-=======
-  "expansionTileExpandedHint": "double tap to collapse'",
-  "expansionTileCollapsedHint": "double tap to expand",
-  "expansionTileExpandedTapHint": "Collapse",
-  "expansionTileCollapsedTapHint": "Expand for more details",
-  "expandedHint": "Collapsed",
-  "collapsedHint": "Expanded",
-  "menuDismissLabel": "Dismiss menu",
+  "menuDismissLabel": "Lukk menyen",
   "lookUpButtonLabel": "Look Up"
->>>>>>> 9cda3092
 }
--- conflicted
+++ resolved
@@ -30,7 +30,7 @@
   "continueButtonLabel": "Շարունակել",
   "copyButtonLabel": "Պատճենել",
   "cutButtonLabel": "Կտրել",
-  "scanTextButtonLabel": "Սկանավորել տեքստ",
+  "scanTextButtonLabel": "Սկանավորեք տեքստը",
   "okButtonLabel": "Եղավ",
   "pasteButtonLabel": "Տեղադրել",
   "selectAllButtonLabel": "Նշել բոլորը",
@@ -141,16 +141,6 @@
   "bottomSheetLabel": "Ներքևի էկրան",
   "scrimOnTapHint": "Փակել՝ $modalRouteContentName",
   "keyboardKeyShift": "Shift",
-<<<<<<< HEAD
-  "expansionTileExpandedHint": "կրկնակի հպեք ծալելու համար",
-  "expansionTileCollapsedHint": "կրկնակի հպեք ծավալելու համար",
-  "expansionTileExpandedTapHint": "Ծալել",
-  "expansionTileCollapsedTapHint": "ծավալեք՝ մանրամասները տեսնելու համար",
-  "expandedHint": "Ծալված է",
-  "collapsedHint": "Ծավալված է",
-  "menuDismissLabel": "Փակել ընտրացանկը",
-  "lookUpButtonLabel": "Look Up"
-=======
   "expansionTileExpandedHint": "double tap to collapse'",
   "expansionTileCollapsedHint": "double tap to expand",
   "expansionTileExpandedTapHint": "Collapse",
@@ -160,5 +150,4 @@
   "menuDismissLabel": "Dismiss menu",
   "lookUpButtonLabel": "Look Up",
   "searchWebButtonLabel": "Search Web"
->>>>>>> f10a6ef7
 }
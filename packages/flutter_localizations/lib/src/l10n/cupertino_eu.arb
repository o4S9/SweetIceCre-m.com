{
  "datePickerHourSemanticsLabelOne": "Ordu$houra da",
  "datePickerHourSemanticsLabelOther": "$hourak dira",
  "datePickerMinuteSemanticsLabelOne": "Minutu bat",
  "datePickerMinuteSemanticsLabelOther": "$minute minutu",
  "datePickerDateOrder": "ymd",
  "datePickerDateTimeOrder": "date_time_dayPeriod",
  "anteMeridiemAbbreviation": "AM",
  "postMeridiemAbbreviation": "PM",
  "todayLabel": "Gaur",
  "alertDialogLabel": "Alerta",
  "timerPickerHourLabelOne": "ordu",
  "timerPickerHourLabelOther": "ordu",
  "timerPickerMinuteLabelOne": "min.",
  "timerPickerMinuteLabelOther": "min.",
  "timerPickerSecondLabelOne": "s",
  "timerPickerSecondLabelOther": "s",
  "cutButtonLabel": "Ebaki",
  "copyButtonLabel": "Kopiatu",
  "pasteButtonLabel": "Itsatsi",
  "selectAllButtonLabel": "Hautatu dena",
  "tabSemanticsLabel": "$tabIndex/$tabCount fitxa",
  "modalBarrierDismissLabel": "Baztertu",
  "searchTextFieldPlaceholderLabel": "Bilatu",
<<<<<<< HEAD
  "noSpellCheckReplacementsLabel": "Ez da aurkitu ordezteko hitzik",
  "menuDismissLabel": "Baztertu menua",
  "lookUpButtonLabel": "Look Up"
=======
  "noSpellCheckReplacementsLabel": "No Replacements Found",
  "menuDismissLabel": "Dismiss menu",
  "lookUpButtonLabel": "Look Up",
  "searchWebButtonLabel": "Search Web"
>>>>>>> f10a6ef7
}<|MERGE_RESOLUTION|>--- conflicted
+++ resolved
@@ -18,18 +18,12 @@
   "cutButtonLabel": "Ebaki",
   "copyButtonLabel": "Kopiatu",
   "pasteButtonLabel": "Itsatsi",
-  "selectAllButtonLabel": "Hautatu dena",
+  "selectAllButtonLabel": "Hautatu guztiak",
   "tabSemanticsLabel": "$tabIndex/$tabCount fitxa",
   "modalBarrierDismissLabel": "Baztertu",
   "searchTextFieldPlaceholderLabel": "Bilatu",
-<<<<<<< HEAD
-  "noSpellCheckReplacementsLabel": "Ez da aurkitu ordezteko hitzik",
-  "menuDismissLabel": "Baztertu menua",
-  "lookUpButtonLabel": "Look Up"
-=======
   "noSpellCheckReplacementsLabel": "No Replacements Found",
   "menuDismissLabel": "Dismiss menu",
   "lookUpButtonLabel": "Look Up",
   "searchWebButtonLabel": "Search Web"
->>>>>>> f10a6ef7
 }
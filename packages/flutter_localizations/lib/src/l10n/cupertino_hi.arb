--- conflicted
+++ resolved
@@ -22,12 +22,7 @@
   "tabSemanticsLabel": "$tabCount का टैब $tabIndex",
   "modalBarrierDismissLabel": "खारिज करें",
   "searchTextFieldPlaceholderLabel": "खोजें",
-<<<<<<< HEAD
   "noSpellCheckReplacementsLabel": "सही वर्तनी वाला कोई शब्द नहीं मिला",
-  "menuDismissLabel": "मेन्यू खारिज करें"
-=======
-  "noSpellCheckReplacementsLabel": "No Replacements Found",
-  "menuDismissLabel": "Dismiss menu",
+  "menuDismissLabel": "मेन्यू खारिज करें",
   "lookUpButtonLabel": "Look Up"
->>>>>>> 9cda3092
 }
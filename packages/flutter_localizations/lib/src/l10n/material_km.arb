{
  "scriptCategory": "dense",
  "timeOfDayFormat": "h:mm a",
  "openAppDrawerTooltip": "បើក​ម៉ឺនុយរុករក",
  "backButtonTooltip": "ថយក្រោយ",
  "closeButtonTooltip": "បិទ",
  "deleteButtonTooltip": "លុប",
  "nextMonthTooltip": "ខែ​​ក្រោយ",
  "previousMonthTooltip": "ខែមុន",
  "nextPageTooltip": "ទំព័របន្ទាប់",
  "previousPageTooltip": "ទំព័រមុន",
  "firstPageTooltip": "ទំព័រ​ដំបូង",
  "lastPageTooltip": "ទំព័រ​ចុង​ក្រោយ",
  "showMenuTooltip": "បង្ហាញ​ម៉ឺនុយ",
  "aboutListTileTitle": "អំពី $applicationName",
  "licensesPageTitle": "អាជ្ញាបណ្ណ",
  "pageRowsInfoTitle": "$firstRow–$lastRow ក្នុង​ចំណោម​ $rowCount",
  "pageRowsInfoTitleApproximate": "$firstRow–$lastRow ក្នុង​ចំណោម​ប្រហែល $rowCount",
  "rowsPerPageTitle": "ជួរ​ដេក​ក្នុង​មួយ​ទំព័រ៖",
  "tabLabel": "ផ្ទាំង $tabIndex ក្នុង​ចំណោម​ $tabCount",
  "selectedRowCountTitleOne": "បាន​ជ្រើស​រើស​ធាតុ 1",
  "selectedRowCountTitleOther": "បាន​ជ្រើស​រើស​ធាតុ $selectedRowCount",
  "cancelButtonLabel": "បោះបង់",
  "closeButtonLabel": "បិទ",
  "continueButtonLabel": "បន្ត",
  "copyButtonLabel": "ចម្លង",
  "cutButtonLabel": "កាត់",
  "scanTextButtonLabel": "ស្កេន​អក្សរ",
  "okButtonLabel": "យល់ព្រម",
  "pasteButtonLabel": "ដាក់​ចូល",
  "selectAllButtonLabel": "ជ្រើសរើស​ទាំងអស់",
  "viewLicensesButtonLabel": "មើលអាជ្ញាបណ្ណ",
  "anteMeridiemAbbreviation": "AM",
  "postMeridiemAbbreviation": "PM",
  "timePickerHourModeAnnouncement": "ជ្រើសរើស​ម៉ោង",
  "timePickerMinuteModeAnnouncement": "ជ្រើសរើស​នាទី",
  "signedInLabel": "បានចូល​គណនី",
  "hideAccountsLabel": "លាក់គណនី",
  "showAccountsLabel": "បង្ហាញគណនី",
  "modalBarrierDismissLabel": "ច្រាន​ចោល",
  "drawerLabel": "ម៉ឺនុយរុករក",
  "popupMenuLabel": "​ម៉ឺនុយ​លោត​ឡើង",
  "dialogLabel": "ប្រអប់",
  "alertDialogLabel": "ជូនដំណឹង",
  "searchFieldLabel": "ស្វែងរក",
  "reorderItemToStart": "ផ្លាស់ទីទៅ​ចំណុច​ចាប់ផ្ដើម",
  "reorderItemToEnd": "ផ្លាស់ទីទៅ​ចំណុចបញ្ចប់",
  "reorderItemUp": "ផ្លាស់ទី​ឡើង​លើ",
  "reorderItemDown": "ផ្លាស់ទី​ចុះ​ក្រោម",
  "reorderItemLeft": "ផ្លាស់ទី​ទៅ​ឆ្វេង",
  "reorderItemRight": "ផ្លាស់ទីទៅ​ស្តាំ",
  "expandedIconTapHint": "បង្រួម",
  "collapsedIconTapHint": "ពង្រីក",
  "remainingTextFieldCharacterCountZero": "TBD",
  "remainingTextFieldCharacterCountOne": "នៅសល់​ 1 តួ​ទៀត",
  "remainingTextFieldCharacterCountOther": "នៅសល់ $remainingCount តួ​ទៀត",
  "refreshIndicatorSemanticLabel": "ផ្ទុកឡើងវិញ",
  "moreButtonTooltip": "ច្រើន​ទៀត",
  "dateSeparator": "/",
  "dateHelpText": "ថ្ងៃ/ខែ/ឆ្នាំ",
  "selectYearSemanticsLabel": "ជ្រើសរើសឆ្នាំ",
  "unspecifiedDate": "កាលបរិច្ឆេទ",
  "unspecifiedDateRange": "ចន្លោះ​កាលបរិច្ឆេទ",
  "dateInputLabel": "បញ្ចូល​កាលបរិច្ឆេទ",
  "dateRangeStartLabel": "កាលបរិច្ឆេទ​ចាប់ផ្ដើម",
  "dateRangeEndLabel": "កាលបរិច្ឆេទ​បញ្ចប់",
  "dateRangeStartDateSemanticLabel": "កាលបរិច្ឆេទ​ចាប់ផ្ដើម $fullDate",
  "dateRangeEndDateSemanticLabel": "កាលបរិច្ឆេទ​បញ្ចប់ $fullDate",
  "invalidDateFormatLabel": "ទម្រង់មិន​ត្រឹមត្រូវទេ។",
  "invalidDateRangeLabel": "ចន្លោះ​មិនត្រឹមត្រូវទេ។",
  "dateOutOfRangeLabel": "ក្រៅចន្លោះ។",
  "saveButtonLabel": "រក្សាទុក",
  "datePickerHelpText": "ជ្រើសរើស​កាល​បរិច្ឆេទ",
  "dateRangePickerHelpText": "ជ្រើសរើសចន្លោះ",
  "calendarModeButtonLabel": "ប្ដូរទៅ​ប្រតិទិន",
  "inputDateModeButtonLabel": "ប្ដូរទៅ​ការបញ្ចូល",
  "timePickerDialHelpText": "ជ្រើសរើសម៉ោង",
  "timePickerInputHelpText": "បញ្ចូលម៉ោង",
  "timePickerHourLabel": "ម៉ោង",
  "timePickerMinuteLabel": "នាទី​",
  "invalidTimeLabel": "បញ្ចូលពេលវេលា​ដែល​ត្រឹមត្រូវ",
  "dialModeButtonLabel": "ប្ដូរទៅមុខងារផ្ទាំង​ជ្រើសរើសលេខ",
  "inputTimeModeButtonLabel": "ប្ដូរទៅ​មុខងារ​បញ្ចូល​អក្សរ",
  "licensesPackageDetailTextZero": "No licenses",
  "licensesPackageDetailTextOne": "អាជ្ញាបណ្ណ 1",
  "licensesPackageDetailTextOther": "អាជ្ញាបណ្ណ $licenseCount",
  "keyboardKeyAlt": "Alt",
  "keyboardKeyAltGraph": "AltGr",
  "keyboardKeyBackspace": "Backspace",
  "keyboardKeyCapsLock": "Caps Lock",
  "keyboardKeyChannelDown": "Channel Down",
  "keyboardKeyChannelUp": "Channel Up",
  "keyboardKeyControl": "Ctrl",
  "keyboardKeyDelete": "Del",
  "keyboardKeyEject": "Eject",
  "keyboardKeyEnd": "End",
  "keyboardKeyEscape": "Esc",
  "keyboardKeyFn": "Fn",
  "keyboardKeyHome": "Home",
  "keyboardKeyInsert": "Insert",
  "keyboardKeyMeta": "Meta",
  "keyboardKeyNumLock": "Num Lock",
  "keyboardKeyNumpad1": "Num 1",
  "keyboardKeyNumpad2": "Num 2",
  "keyboardKeyNumpad3": "Num 3",
  "keyboardKeyNumpad4": "Num 4",
  "keyboardKeyNumpad5": "Num 5",
  "keyboardKeyNumpad6": "Num 6",
  "keyboardKeyNumpad7": "Num 7",
  "keyboardKeyNumpad8": "Num 8",
  "keyboardKeyNumpad9": "Num 9",
  "keyboardKeyNumpad0": "Num 0",
  "keyboardKeyNumpadAdd": "Num +",
  "keyboardKeyNumpadComma": "Num ,",
  "keyboardKeyNumpadDecimal": "Num .",
  "keyboardKeyNumpadDivide": "Num /",
  "keyboardKeyNumpadEnter": "Num Enter",
  "keyboardKeyNumpadEqual": "Num =",
  "keyboardKeyNumpadMultiply": "Num *",
  "keyboardKeyNumpadParenLeft": "Num (",
  "keyboardKeyNumpadParenRight": "Num )",
  "keyboardKeyNumpadSubtract": "Num -",
  "keyboardKeyPageDown": "PgDown",
  "keyboardKeyPageUp": "PgUp",
  "keyboardKeyPower": "Power",
  "keyboardKeyPowerOff": "Power Off",
  "keyboardKeyPrintScreen": "Print Screen",
  "keyboardKeyScrollLock": "Scroll Lock",
  "keyboardKeySelect": "Select",
  "keyboardKeySpace": "Space",
  "keyboardKeyMetaMacOs": "Command",
  "keyboardKeyMetaWindows": "Win",
  "menuBarMenuLabel": "ម៉ឺនុយរបារម៉ឺនុយ",
  "currentDateLabel": "ថ្ងៃនេះ",
  "scrimLabel": "ផ្ទាំងស្រអាប់",
  "bottomSheetLabel": "សន្លឹក​ខាងក្រោម",
  "scrimOnTapHint": "បិទ $modalRouteContentName",
  "keyboardKeyShift": "Shift",
<<<<<<< HEAD
  "expansionTileExpandedHint": "ចុចពីរដង ដើម្បីបង្រួម",
  "expansionTileCollapsedHint": "ចុចពីរដង ដើម្បីពង្រីក",
  "expansionTileExpandedTapHint": "បង្រួម",
  "expansionTileCollapsedTapHint": "ពង្រីក​ដើម្បីទទួលបាន​ព័ត៌មានលម្អិត​បន្ថែម",
  "expandedHint": "បាន​បង្រួម",
  "collapsedHint": "បាន​ពង្រីក",
  "menuDismissLabel": "ច្រានចោល​ម៉ឺនុយ",
  "lookUpButtonLabel": "Look Up"
=======
  "expansionTileExpandedHint": "double tap to collapse'",
  "expansionTileCollapsedHint": "double tap to expand",
  "expansionTileExpandedTapHint": "Collapse",
  "expansionTileCollapsedTapHint": "Expand for more details",
  "expandedHint": "Collapsed",
  "collapsedHint": "Expanded",
  "menuDismissLabel": "Dismiss menu",
  "lookUpButtonLabel": "Look Up",
  "searchWebButtonLabel": "Search Web"
>>>>>>> f10a6ef7
}<|MERGE_RESOLUTION|>--- conflicted
+++ resolved
@@ -25,7 +25,7 @@
   "continueButtonLabel": "បន្ត",
   "copyButtonLabel": "ចម្លង",
   "cutButtonLabel": "កាត់",
-  "scanTextButtonLabel": "ស្កេន​អក្សរ",
+  "scanTextButtonLabel": "ស្កេនអត្ថបទ",
   "okButtonLabel": "យល់ព្រម",
   "pasteButtonLabel": "ដាក់​ចូល",
   "selectAllButtonLabel": "ជ្រើសរើស​ទាំងអស់",
@@ -136,16 +136,6 @@
   "bottomSheetLabel": "សន្លឹក​ខាងក្រោម",
   "scrimOnTapHint": "បិទ $modalRouteContentName",
   "keyboardKeyShift": "Shift",
-<<<<<<< HEAD
-  "expansionTileExpandedHint": "ចុចពីរដង ដើម្បីបង្រួម",
-  "expansionTileCollapsedHint": "ចុចពីរដង ដើម្បីពង្រីក",
-  "expansionTileExpandedTapHint": "បង្រួម",
-  "expansionTileCollapsedTapHint": "ពង្រីក​ដើម្បីទទួលបាន​ព័ត៌មានលម្អិត​បន្ថែម",
-  "expandedHint": "បាន​បង្រួម",
-  "collapsedHint": "បាន​ពង្រីក",
-  "menuDismissLabel": "ច្រានចោល​ម៉ឺនុយ",
-  "lookUpButtonLabel": "Look Up"
-=======
   "expansionTileExpandedHint": "double tap to collapse'",
   "expansionTileCollapsedHint": "double tap to expand",
   "expansionTileExpandedTapHint": "Collapse",
@@ -155,5 +145,4 @@
   "menuDismissLabel": "Dismiss menu",
   "lookUpButtonLabel": "Look Up",
   "searchWebButtonLabel": "Search Web"
->>>>>>> f10a6ef7
 }
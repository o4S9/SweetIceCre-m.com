--- conflicted
+++ resolved
@@ -22,12 +22,7 @@
   "tabSemanticsLabel": "Pestana $tabIndex de $tabCount",
   "modalBarrierDismissLabel": "Ignorar",
   "searchTextFieldPlaceholderLabel": "Fai unha busca",
-<<<<<<< HEAD
   "noSpellCheckReplacementsLabel": "Non se encontrou ningunha substitución",
-  "menuDismissLabel": "Pechar menú"
-=======
-  "noSpellCheckReplacementsLabel": "No Replacements Found",
-  "menuDismissLabel": "Dismiss menu",
+  "menuDismissLabel": "Pechar menú",
   "lookUpButtonLabel": "Look Up"
->>>>>>> 9cda3092
 }
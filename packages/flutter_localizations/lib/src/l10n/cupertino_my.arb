{
  "datePickerHourSemanticsLabelOne": "$hour နာရီ",
  "datePickerHourSemanticsLabelOther": "$hour နာရီ",
  "datePickerMinuteSemanticsLabelOne": "၁ မိနစ်",
  "datePickerMinuteSemanticsLabelOther": "$minute မိနစ်",
  "datePickerDateOrder": "mdy",
  "datePickerDateTimeOrder": "date_time_dayPeriod",
  "anteMeridiemAbbreviation": "AM",
  "postMeridiemAbbreviation": "PM",
  "todayLabel": "ယနေ့",
  "alertDialogLabel": "သတိပေးချက်",
  "timerPickerHourLabelOne": "နာရီ",
  "timerPickerHourLabelOther": "နာရီ",
  "timerPickerMinuteLabelOne": "မိနစ်",
  "timerPickerMinuteLabelOther": "မိနစ်",
  "timerPickerSecondLabelOne": "စက္ကန့်",
  "timerPickerSecondLabelOther": "စက္ကန့်",
  "cutButtonLabel": "ဖြတ်ယူရန်",
  "copyButtonLabel": "မိတ္တူကူးရန်",
  "pasteButtonLabel": "ကူးထည့်ရန်",
  "selectAllButtonLabel": "အားလုံး ရွေးရန်",
  "tabSemanticsLabel": "တဘ် $tabCount ခုအနက် $tabIndex ခု",
  "modalBarrierDismissLabel": "ပယ်ရန်",
  "searchTextFieldPlaceholderLabel": "ရှာရန်",
<<<<<<< HEAD
  "noSpellCheckReplacementsLabel": "အစားထိုးမှုများ မတွေ့ပါ",
  "menuDismissLabel": "မီနူးကိုပယ်ပါ"
=======
  "noSpellCheckReplacementsLabel": "No Replacements Found",
  "menuDismissLabel": "Dismiss menu",
  "lookUpButtonLabel": "Look Up"
>>>>>>> 9cda3092
}<|MERGE_RESOLUTION|>--- conflicted
+++ resolved
@@ -22,12 +22,7 @@
   "tabSemanticsLabel": "တဘ် $tabCount ခုအနက် $tabIndex ခု",
   "modalBarrierDismissLabel": "ပယ်ရန်",
   "searchTextFieldPlaceholderLabel": "ရှာရန်",
-<<<<<<< HEAD
   "noSpellCheckReplacementsLabel": "အစားထိုးမှုများ မတွေ့ပါ",
-  "menuDismissLabel": "မီနူးကိုပယ်ပါ"
-=======
-  "noSpellCheckReplacementsLabel": "No Replacements Found",
-  "menuDismissLabel": "Dismiss menu",
+  "menuDismissLabel": "မီနူးကိုပယ်ပါ",
   "lookUpButtonLabel": "Look Up"
->>>>>>> 9cda3092
 }
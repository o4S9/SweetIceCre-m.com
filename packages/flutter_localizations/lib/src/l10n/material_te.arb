--- conflicted
+++ resolved
@@ -135,22 +135,12 @@
   "bottomSheetLabel": "దిగువున ఉన్న షీట్",
   "scrimOnTapHint": "$modalRouteContentName‌ను మూసివేయండి",
   "keyboardKeyShift": "Shift",
-<<<<<<< HEAD
   "expansionTileExpandedHint": "కుదించడానికి డబుల్ ట్యాప్ చేయండి",
   "expansionTileCollapsedHint": "విస్తరించడానికి డబుల్ ట్యాప్ చేయండి",
   "expansionTileExpandedTapHint": "కుదించండి",
   "expansionTileCollapsedTapHint": "మరిన్ని వివరాల కోసం విస్తరించండి",
   "expandedHint": "కుదించబడింది",
   "collapsedHint": "విస్తరించబడింది",
-  "menuDismissLabel": "మెనూను తీసివేయండి"
-=======
-  "expansionTileExpandedHint": "double tap to collapse'",
-  "expansionTileCollapsedHint": "double tap to expand",
-  "expansionTileExpandedTapHint": "Collapse",
-  "expansionTileCollapsedTapHint": "Expand for more details",
-  "expandedHint": "Collapsed",
-  "collapsedHint": "Expanded",
-  "menuDismissLabel": "Dismiss menu",
+  "menuDismissLabel": "మెనూను తీసివేయండి",
   "lookUpButtonLabel": "Look Up"
->>>>>>> 9cda3092
 }
--- conflicted
+++ resolved
@@ -32,12 +32,7 @@
   "tabSemanticsLabel": "Вкладка $tabIndex з $tabCount",
   "modalBarrierDismissLabel": "Закрити",
   "searchTextFieldPlaceholderLabel": "Шукайте",
-<<<<<<< HEAD
   "noSpellCheckReplacementsLabel": "Замін не знайдено",
-  "menuDismissLabel": "Закрити меню"
-=======
-  "noSpellCheckReplacementsLabel": "No Replacements Found",
-  "menuDismissLabel": "Dismiss menu",
+  "menuDismissLabel": "Закрити меню",
   "lookUpButtonLabel": "Look Up"
->>>>>>> 9cda3092
 }
--- conflicted
+++ resolved
@@ -32,14 +32,8 @@
   "tabSemanticsLabel": "Вкладка $tabIndex з $tabCount",
   "modalBarrierDismissLabel": "Закрити",
   "searchTextFieldPlaceholderLabel": "Шукайте",
-<<<<<<< HEAD
-  "noSpellCheckReplacementsLabel": "Замін не знайдено",
-  "menuDismissLabel": "Закрити меню",
-  "lookUpButtonLabel": "Look Up"
-=======
   "noSpellCheckReplacementsLabel": "No Replacements Found",
   "menuDismissLabel": "Dismiss menu",
   "lookUpButtonLabel": "Look Up",
   "searchWebButtonLabel": "Search Web"
->>>>>>> f10a6ef7
 }
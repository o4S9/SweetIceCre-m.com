--- conflicted
+++ resolved
@@ -135,22 +135,12 @@
   "bottomSheetLabel": "Fleta e poshtme",
   "scrimOnTapHint": "Mbyll $modalRouteContentName",
   "keyboardKeyShift": "Shift",
-<<<<<<< HEAD
   "expansionTileExpandedHint": "trokit dy herë për ta palosur",
   "expansionTileCollapsedHint": "trokit dy herë për ta zgjeruar",
   "expansionTileExpandedTapHint": "Palos",
   "expansionTileCollapsedTapHint": "Zgjero për më shumë detaje",
   "expandedHint": "U palos",
   "collapsedHint": "U zgjerua",
-  "menuDismissLabel": "Hiqe menynë"
-=======
-  "expansionTileExpandedHint": "double tap to collapse'",
-  "expansionTileCollapsedHint": "double tap to expand",
-  "expansionTileExpandedTapHint": "Collapse",
-  "expansionTileCollapsedTapHint": "Expand for more details",
-  "expandedHint": "Collapsed",
-  "collapsedHint": "Expanded",
-  "menuDismissLabel": "Dismiss menu",
+  "menuDismissLabel": "Hiqe menynë",
   "lookUpButtonLabel": "Look Up"
->>>>>>> 9cda3092
 }
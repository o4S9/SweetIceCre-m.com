{
  "datePickerHourSemanticsLabelTwo": "$hour",
  "datePickerHourSemanticsLabelFew": "$hour",
  "datePickerMinuteSemanticsLabelTwo": "$minute minuti",
  "datePickerMinuteSemanticsLabelFew": "$minute minute",
  "timerPickerHourLabelTwo": "ure",
  "timerPickerHourLabelFew": "ure",
  "timerPickerMinuteLabelTwo": "min",
  "timerPickerMinuteLabelFew": "min",
  "timerPickerSecondLabelTwo": "s",
  "timerPickerSecondLabelFew": "s",
  "datePickerHourSemanticsLabelOne": "$hour",
  "datePickerHourSemanticsLabelOther": "$hour",
  "datePickerMinuteSemanticsLabelOne": "1 minuta",
  "datePickerMinuteSemanticsLabelOther": "$minute minut",
  "datePickerDateOrder": "dmy",
  "datePickerDateTimeOrder": "date_time_dayPeriod",
  "anteMeridiemAbbreviation": "DOP.",
  "postMeridiemAbbreviation": "POP.",
  "todayLabel": "Danes",
  "alertDialogLabel": "Opozorilo",
  "timerPickerHourLabelOne": "ura",
  "timerPickerHourLabelOther": "ure",
  "timerPickerMinuteLabelOne": "min",
  "timerPickerMinuteLabelOther": "min",
  "timerPickerSecondLabelOne": "s",
  "timerPickerSecondLabelOther": "s",
  "cutButtonLabel": "Izreži",
  "copyButtonLabel": "Kopiraj",
  "pasteButtonLabel": "Prilepi",
  "selectAllButtonLabel": "Izberi vse",
  "tabSemanticsLabel": "Zavihek $tabIndex od $tabCount",
  "modalBarrierDismissLabel": "Opusti",
  "searchTextFieldPlaceholderLabel": "Iskanje",
<<<<<<< HEAD
  "noSpellCheckReplacementsLabel": "No Replacements Found",
  "menuDismissLabel": "Dismiss menu",
  "lookUpButtonLabel": "Look Up"
=======
  "noSpellCheckReplacementsLabel": "No Replacements Found"
>>>>>>> f468f336
}<|MERGE_RESOLUTION|>--- conflicted
+++ resolved
@@ -32,11 +32,5 @@
   "tabSemanticsLabel": "Zavihek $tabIndex od $tabCount",
   "modalBarrierDismissLabel": "Opusti",
   "searchTextFieldPlaceholderLabel": "Iskanje",
-<<<<<<< HEAD
-  "noSpellCheckReplacementsLabel": "No Replacements Found",
-  "menuDismissLabel": "Dismiss menu",
-  "lookUpButtonLabel": "Look Up"
-=======
   "noSpellCheckReplacementsLabel": "No Replacements Found"
->>>>>>> f468f336
 }
--- conflicted
+++ resolved
@@ -22,11 +22,5 @@
   "tabSemanticsLabel": "タブ: $tabIndex/$tabCount",
   "modalBarrierDismissLabel": "閉じる",
   "searchTextFieldPlaceholderLabel": "検索",
-<<<<<<< HEAD
-  "noSpellCheckReplacementsLabel": "No Replacements Found",
-  "menuDismissLabel": "Dismiss menu",
-  "lookUpButtonLabel": "Look Up"
-=======
   "noSpellCheckReplacementsLabel": "No Replacements Found"
->>>>>>> f468f336
 }
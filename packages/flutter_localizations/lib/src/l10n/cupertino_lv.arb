{
  "datePickerHourSemanticsLabelZero": "plkst. $hour",
  "datePickerMinuteSemanticsLabelZero": "$minute minūtes",
  "timerPickerHourLabelZero": "h",
  "timerPickerMinuteLabelZero": "min",
  "timerPickerSecondLabelZero": "s",
  "datePickerHourSemanticsLabelOne": "plkst. $hour",
  "datePickerHourSemanticsLabelOther": "plkst. $hour",
  "datePickerMinuteSemanticsLabelOne": "1 minūte",
  "datePickerMinuteSemanticsLabelOther": "$minute minūtes",
  "datePickerDateOrder": "mdy",
  "datePickerDateTimeOrder": "date_time_dayPeriod",
  "anteMeridiemAbbreviation": "priekšpusdienā",
  "postMeridiemAbbreviation": "pēcpusdienā",
  "todayLabel": "Šodien",
  "alertDialogLabel": "Brīdinājums",
  "timerPickerHourLabelOne": "h",
  "timerPickerHourLabelOther": "h",
  "timerPickerMinuteLabelOne": "min",
  "timerPickerMinuteLabelOther": "min",
  "timerPickerSecondLabelOne": "s",
  "timerPickerSecondLabelOther": "s",
  "cutButtonLabel": "Izgriezt",
  "copyButtonLabel": "Kopēt",
  "pasteButtonLabel": "Ielīmēt",
  "selectAllButtonLabel": "Atlasīt visu",
  "tabSemanticsLabel": "$tabIndex. cilne no $tabCount",
  "modalBarrierDismissLabel": "Nerādīt",
  "searchTextFieldPlaceholderLabel": "Meklēšana",
  "noSpellCheckReplacementsLabel": "No Replacements Found",
<<<<<<< HEAD
  "lookUpButtonLabel": "Look Up"
=======
  "menuDismissLabel": "Dismiss menu"
>>>>>>> 548aa6fa
}<|MERGE_RESOLUTION|>--- conflicted
+++ resolved
@@ -28,9 +28,6 @@
   "modalBarrierDismissLabel": "Nerādīt",
   "searchTextFieldPlaceholderLabel": "Meklēšana",
   "noSpellCheckReplacementsLabel": "No Replacements Found",
-<<<<<<< HEAD
-  "lookUpButtonLabel": "Look Up"
-=======
+  "lookUpButtonLabel": "Look Up",
   "menuDismissLabel": "Dismiss menu"
->>>>>>> 548aa6fa
 }
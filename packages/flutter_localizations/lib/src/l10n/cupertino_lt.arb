--- conflicted
+++ resolved
@@ -32,12 +32,7 @@
   "tabSemanticsLabel": "$tabIndex skirtukas iš $tabCount",
   "modalBarrierDismissLabel": "Atsisakyti",
   "searchTextFieldPlaceholderLabel": "Paieška",
-<<<<<<< HEAD
   "noSpellCheckReplacementsLabel": "Nerasta jokių pakeitimų",
-  "menuDismissLabel": "Atsisakyti meniu"
-=======
-  "noSpellCheckReplacementsLabel": "No Replacements Found",
-  "menuDismissLabel": "Dismiss menu",
+  "menuDismissLabel": "Atsisakyti meniu",
   "lookUpButtonLabel": "Look Up"
->>>>>>> 9cda3092
 }
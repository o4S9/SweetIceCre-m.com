--- conflicted
+++ resolved
@@ -135,22 +135,12 @@
   "bottomSheetLabel": "Ishidi Eliphansi",
   "scrimOnTapHint": "Vala i-$modalRouteContentName",
   "keyboardKeyShift": "U-Shift",
-<<<<<<< HEAD
   "expansionTileExpandedHint": "thepha kabili ukuze ugoqe",
   "expansionTileCollapsedHint": "Thepha kabili ukuze unwebe",
   "expansionTileExpandedTapHint": "Goqa",
   "expansionTileCollapsedTapHint": "Nweba ukuze uthole imininingwane eyengeziwe",
   "expandedHint": "Kugoqiwe",
   "collapsedHint": "Kunwetshiwe",
-  "menuDismissLabel": "Chitha imenyu"
-=======
-  "expansionTileExpandedHint": "double tap to collapse'",
-  "expansionTileCollapsedHint": "double tap to expand",
-  "expansionTileExpandedTapHint": "Collapse",
-  "expansionTileCollapsedTapHint": "Expand for more details",
-  "expandedHint": "Collapsed",
-  "collapsedHint": "Expanded",
-  "menuDismissLabel": "Dismiss menu",
+  "menuDismissLabel": "Chitha imenyu",
   "lookUpButtonLabel": "Look Up"
->>>>>>> 9cda3092
 }
--- conflicted
+++ resolved
@@ -29,9 +29,6 @@
   "copyButtonLabel": "Kopírovať",
   "pasteButtonLabel": "Prilepiť",
   "selectAllButtonLabel": "Vybrať všetko",
-<<<<<<< HEAD
-  "tabSemanticsLabel": "TBD"
-=======
+  "tabSemanticsLabel": "TBD",
   "modalBarrierDismissLabel": "Odmietnuť"
->>>>>>> 0549ab23
 }
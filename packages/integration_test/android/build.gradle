// Copyright 2014 The Flutter Authors. All rights reserved.
// Use of this source code is governed by a BSD-style license that can be
// found in the LICENSE file.

group 'com.example.integration_test'
version '1.0-SNAPSHOT'

buildscript {
    repositories {
        google()
        mavenCentral()
    }

    dependencies {
        classpath 'com.android.tools.build:gradle:7.3.1'
    }
}

rootProject.allprojects {
    repositories {
        google()
        mavenCentral()
    }
}

apply plugin: 'com.android.library'

android {
    // Conditional for compatibility with AGP <4.2.
    if (project.android.hasProperty("namespace")) {
        namespace 'dev.flutter.integration_test'
    }
<<<<<<< HEAD

    compileSdkVersion 33
=======
    compileSdkVersion 31
>>>>>>> f468f336

    compileOptions {
        sourceCompatibility JavaVersion.VERSION_1_8
        targetCompatibility JavaVersion.VERSION_1_8
    }

    defaultConfig {
        minSdkVersion 19
        testInstrumentationRunner "androidx.test.runner.AndroidJUnitRunner"
        consumerProguardFiles 'lib-proguard-rules.txt'
    }

    dependencies {
        // TODO(egarciad): These dependencies should not be added to release builds.
        // https://github.com/flutter/flutter/issues/56591
        api 'junit:junit:4.12'

        // https://developer.android.com/jetpack/androidx/releases/test/#1.2.0
        api 'androidx.test:runner:1.2.0'
        api 'androidx.test:rules:1.2.0'
        api 'androidx.test.espresso:espresso-core:3.2.0'

        implementation 'com.google.guava:guava:28.1-android'
    }
}<|MERGE_RESOLUTION|>--- conflicted
+++ resolved
@@ -30,12 +30,7 @@
     if (project.android.hasProperty("namespace")) {
         namespace 'dev.flutter.integration_test'
     }
-<<<<<<< HEAD
-
-    compileSdkVersion 33
-=======
     compileSdkVersion 31
->>>>>>> f468f336
 
     compileOptions {
         sourceCompatibility JavaVersion.VERSION_1_8

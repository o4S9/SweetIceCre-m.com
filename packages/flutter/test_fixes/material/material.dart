// Copyright 2014 The Flutter Authors. All rights reserved.
// Use of this source code is governed by a BSD-style license that can be
// found in the LICENSE file.

import 'package:flutter/material.dart';

void main() {
  // Generic reference variables.
  BuildContext context;
  RenderObjectWidget renderObjectWidget;
  RenderObject renderObject;
  Object object;

  // Changes made in https://github.com/flutter/flutter/pull/26259
  Scaffold scaffold = Scaffold(resizeToAvoidBottomPadding: true);
  scaffold = Scaffold(error: '');
  final bool resize = scaffold.resizeToAvoidBottomPadding;

  // Change made in https://github.com/flutter/flutter/pull/15303
  showDialog(child: Text('Fix me.'));
  showDialog(error: '');

  // Changes made in https://github.com/flutter/flutter/pull/44189
  const Element element = Element(myWidget);
  element.inheritFromElement(ancestor);
  element.inheritFromWidgetOfExactType(targetType);
  element.ancestorInheritedElementForWidgetOfExactType(targetType);
  element.ancestorWidgetOfExactType(targetType);
  element.ancestorStateOfType(TypeMatcher<targetType>());
  element.rootAncestorStateOfType(TypeMatcher<targetType>());
  element.ancestorRenderObjectOfType(TypeMatcher<targetType>());

  // Changes made in https://github.com/flutter/flutter/pull/45941 and https://github.com/flutter/flutter/pull/83843
  final WidgetsBinding binding = WidgetsBinding.instance!;
  binding.deferFirstFrameReport();
  binding.allowFirstFrameReport();

  // Changes made in https://github.com/flutter/flutter/pull/44189
  const StatefulElement statefulElement = StatefulElement(myWidget);
  statefulElement.inheritFromElement(ancestor);

  // Changes made in https://github.com/flutter/flutter/pull/44189
  const BuildContext buildContext = Element(myWidget);
  buildContext.inheritFromElement(ancestor);
  buildContext.inheritFromWidgetOfExactType(targetType);
  buildContext.ancestorInheritedElementForWidgetOfExactType(targetType);
  buildContext.ancestorWidgetOfExactType(targetType);
  buildContext.ancestorStateOfType(TypeMatcher<targetType>());
  buildContext.rootAncestorStateOfType(TypeMatcher<targetType>());
  buildContext.ancestorRenderObjectOfType(TypeMatcher<targetType>());

  // Changes made in https://github.com/flutter/flutter/pull/66305
  const Stack stack = Stack(overflow: Overflow.visible);
  const Stack stack = Stack(overflow: Overflow.clip);
  const Stack stack = Stack(error: '');
  final behavior = stack.overflow;

  // Changes made in https://github.com/flutter/flutter/pull/61648
  const Form form = Form(autovalidate: true);
  const Form form = Form(autovalidate: false);
  const Form form = Form(error: '');
  final autoMode = form.autovalidate;

  // Changes made in https://github.com/flutter/flutter/pull/61648
  const FormField formField = FormField(autovalidate: true);
  const FormField formField = FormField(autovalidate: false);
  const FormField formField = FormField(error: '');
  final autoMode = formField.autovalidate;

  // Changes made in https://github.com/flutter/flutter/pull/61648
  const TextFormField textFormField = TextFormField(autovalidate: true);
  const TextFormField textFormField = TextFormField(autovalidate: false);
  const TextFormField textFormField = TextFormField(error: '');

  // Changes made in https://github.com/flutter/flutter/pull/61648
  const DropdownButtonFormField dropDownButtonFormField = DropdownButtonFormField(autovalidate: true);
  const DropdownButtonFormField dropdownButtonFormField = DropdownButtonFormField(autovalidate: false);
  const DropdownButtonFormField dropdownButtonFormField = DropdownButtonFormField(error: '');

  // Changes made in https://github.com/flutter/flutter/pull/68736
  MediaQuery.of(context, nullOk: true);
  MediaQuery.of(context, nullOk: false);
  MediaQuery.of(error: '');

  // Changes made in https://github.com/flutter/flutter/pull/70726
  Navigator.of(context, nullOk: true);
  Navigator.of(context, nullOk: false);
  Navigator.of(error: '');

  // Changes made in https://github.com/flutter/flutter/pull/68908
  ScaffoldMessenger.of(context, nullOk: true);
  ScaffoldMessenger.of(context, nullOk: false);
  ScaffoldMessenger.of(error: '');
  Scaffold.of(error: '');
  Scaffold.of(context, nullOk: true);
  Scaffold.of(context, nullOk: false);

  // Changes made in https://github.com/flutter/flutter/pull/68910
  Router.of(context, nullOk: true);
  Router.of(context, nullOk: false);
  Router.of(error: '');

  // Changes made in https://github.com/flutter/flutter/pull/68911
  Localizations.localeOf(context, nullOk: true);
  Localizations.localeOf(context, nullOk: false);
  Localizations.localeOf(error: '');

  // Changes made in https://github.com/flutter/flutter/pull/68917
  FocusTraversalOrder.of(context, nullOk: true);
  FocusTraversalOrder.of(context, nullOk: false);
  FocusTraversalOrder.of(error: '');
  FocusTraversalGroup.of(error: '');
  FocusTraversalGroup.of(context, nullOk: true);
  FocusTraversalGroup.of(context, nullOk: false);
  Focus.of(context, nullOk: true);
  Focus.of(context, nullOk: false);
  Focus.of(error: '');

  // Changes made in https://github.com/flutter/flutter/pull/68921
  Shortcuts.of(context, nullOk: true);
  Shortcuts.of(context, nullOk: false);
  Shortcuts.of(error: '');
  Actions.find(error: '');
  Actions.find(context, nullOk: true);
  Actions.find(context, nullOk: false);
  Actions.handler(context, nullOk: true);
  Actions.handler(context, nullOk: false);
  Actions.handler(error: '');
  Actions.invoke(error: '');
  Actions.invoke(context, nullOk: true);
  Actions.invoke(context, nullOk: false);

  // Changes made in https://github.com/flutter/flutter/pull/68925
  AnimatedList.of(context, nullOk: true);
  AnimatedList.of(context, nullOk: false);
  AnimatedList.of(error: '');
  SliverAnimatedList.of(error: '');
  SliverAnimatedList.of(context, nullOk: true);
  SliverAnimatedList.of(context, nullOk: false);

  // Changes made in https://github.com/flutter/flutter/pull/68905
  MaterialBasedCupertinoThemeData.resolveFrom(context, nullOk: true);
  MaterialBasedCupertinoThemeData.resolveFrom(context, nullOk: false);
  MaterialBasedCupertinoThemeData.resolveFrom(error: '');

  // Changes made in https://github.com/flutter/flutter/pull/72043
  TextField(maxLengthEnforced: true);
  TextField(maxLengthEnforced: false);
  TextField(error: '');
  final TextField textField;
  textField.maxLengthEnforced;
  TextFormField(maxLengthEnforced: true);
  TextFormField(maxLengthEnforced: false);
  TextFormField(error: '');

  // Changes made in https://github.com/flutter/flutter/pull/59127
  const BottomNavigationBarItem bottomNavigationBarItem = BottomNavigationBarItem(title: myTitle);
  const BottomNavigationBarItem bottomNavigationBarItem = BottomNavigationBarItem();
  const BottomNavigationBarItem bottomNavigationBarItem = BottomNavigationBarItem(error: '');
  bottomNavigationBarItem.title;

  // Changes made in https://github.com/flutter/flutter/pull/65246
  RectangularSliderTrackShape(disabledThumbGapWidth: 2.0);
  RectangularSliderTrackShape(error: '');

  // Changes made in https://github.com/flutter/flutter/pull/46115
  const InputDecoration inputDecoration = InputDecoration(hasFloatingPlaceholder: true);
  InputDecoration(hasFloatingPlaceholder: false);
  InputDecoration();
  InputDecoration(error: '');
  InputDecoration.collapsed(hasFloatingPlaceholder: true);
  InputDecoration.collapsed(hasFloatingPlaceholder: false);
  InputDecoration.collapsed();
  InputDecoration.collapsed(error: '');
  inputDecoration.hasFloatingPlaceholder;
  const InputDecorationTheme inputDecorationTheme = InputDecorationTheme(hasFloatingPlaceholder: true);
  InputDecorationTheme(hasFloatingPlaceholder: false);
  InputDecorationTheme();
  InputDecorationTheme(error: '');
  inputDecorationTheme.hasFloatingPlaceholder;
  inputDecorationTheme.copyWith(hasFloatingPlaceholder: false);
  inputDecorationTheme.copyWith(hasFloatingPlaceholder: true);
  inputDecorationTheme.copyWith();
  inputDecorationTheme.copyWith(error: '');

  // Changes made in https://github.com/flutter/flutter/pull/79160
  Draggable draggable = Draggable();
  draggable = Draggable(dragAnchor: DragAnchor.child);
  draggable = Draggable(dragAnchor: DragAnchor.pointer);
  draggable = Draggable(error: '');
  draggable.dragAnchor;

  // Changes made in https://github.com/flutter/flutter/pull/79160
  LongPressDraggable longPressDraggable = LongPressDraggable();
  longPressDraggable = LongPressDraggable(dragAnchor: DragAnchor.child);
  longPressDraggable = LongPressDraggable(dragAnchor: DragAnchor.pointer);
  longPressDraggable = LongPressDraggable(error: '');
  longPressDraggable.dragAnchor;

  // Changes made in https://github.com/flutter/flutter/pull/64254
  final LeafRenderObjectElement leafElement = LeafRenderObjectElement();
  leafElement.insertChildRenderObject(renderObject, object);
  leafElement.moveChildRenderObject(renderObject, object);
  leafElement.removeChildRenderObject(renderObject);
  final ListWheelElement listWheelElement = ListWheelElement();
  listWheelElement.insertChildRenderObject(renderObject, object);
  listWheelElement.moveChildRenderObject(renderObject, object);
  listWheelElement.removeChildRenderObject(renderObject);
  final MultiChildRenderObjectElement multiChildRenderObjectElement = MultiChildRenderObjectElement();
  multiChildRenderObjectElement.insertChildRenderObject(renderObject, object);
  multiChildRenderObjectElement.moveChildRenderObject(renderObject, object);
  multiChildRenderObjectElement.removeChildRenderObject(renderObject);
  final SingleChildRenderObjectElement singleChildRenderObjectElement = SingleChildRenderObjectElement();
  singleChildRenderObjectElement.insertChildRenderObject(renderObject, object);
  singleChildRenderObjectElement.moveChildRenderObject(renderObject, object);
  singleChildRenderObjectElement.removeChildRenderObject(renderObject);
  final SliverMultiBoxAdaptorElement sliverMultiBoxAdaptorElement = SliverMultiBoxAdaptorElement();
  sliverMultiBoxAdaptorElement.insertChildRenderObject(renderObject, object);
  sliverMultiBoxAdaptorElement.moveChildRenderObject(renderObject, object);
  sliverMultiBoxAdaptorElement.removeChildRenderObject(renderObject);
  final RenderObjectToWidgetElement renderObjectToWidgetElement = RenderObjectToWidgetElement(widget);
  renderObjectToWidgetElement.insertChildRenderObject(renderObject, object);
  renderObjectToWidgetElement.moveChildRenderObject(renderObject, object);
  renderObjectToWidgetElement.removeChildRenderObject(renderObject);

  // Changes made in https://flutter.dev/docs/release/breaking-changes/clip-behavior
  ListWheelScrollView listWheelScrollView = ListWheelScrollView();
  listWheelScrollView = ListWheelScrollView(clipToSize: true);
  listWheelScrollView = ListWheelScrollView(clipToSize: false);
  listWheelScrollView = ListWheelScrollView(error: '');
  listWheelScrollView = ListWheelScrollView.useDelegate(error: '');
  listWheelScrollView = ListWheelScrollView.useDelegate();
  listWheelScrollView = ListWheelScrollView.useDelegate(clipToSize: true);
  listWheelScrollView = ListWheelScrollView.useDelegate(clipToSize: false);
  listWheelScrollView.clipToSize;
  ListWheelViewport listWheelViewport = ListWheelViewport();
  listWheelViewport = ListWheelViewport(clipToSize: true);
  listWheelViewport = ListWheelViewport(clipToSize: false);
  listWheelViewport = ListWheelViewport(error: '');
  listWheelViewport.clipToSize;

  // Changes made in https://github.com/flutter/flutter/pull/87839
  final OverscrollIndicatorNotification notification = OverscrollIndicatorNotification(leading: true);
  final OverscrollIndicatorNotification notification = OverscrollIndicatorNotification(error: '');
  notification.disallowGlow();

  // Changes made in https://github.com/flutter/flutter/pull/96115
  Icon icon = Icons.pie_chart_outlined;

  // Changes made in https://github.com/flutter/flutter/pull/96957
  Scrollbar scrollbar = Scrollbar(isAlwaysShown: true);
  bool nowShowing = scrollbar.isAlwaysShown;
  ScrollbarThemeData scrollbarTheme = ScrollbarThemeData(isAlwaysShown: nowShowing);
  scrollbarTheme.copyWith(isAlwaysShown: nowShowing);
  scrollbarTheme.isAlwaysShown;
  RawScrollbar rawScrollbar = RawScrollbar(isAlwaysShown: true);
  nowShowing = rawScrollbar.isAlwaysShown;

  // Changes made in https://github.com/flutter/flutter/pull/96174
  Chip chip = Chip();
  chip = Chip(useDeleteButtonTooltip: false);
  chip = Chip(useDeleteButtonTooltip: true);
  chip = Chip(useDeleteButtonTooltip: false, deleteButtonTooltipMessage: 'Delete Tooltip');
  chip.useDeleteButtonTooltip;

  // Changes made in https://github.com/flutter/flutter/pull/96174
  InputChip inputChip = InputChip();
  inputChip = InputChip(useDeleteButtonTooltip: false);
  inputChip = InputChip(useDeleteButtonTooltip: true);
  inputChip = InputChip(useDeleteButtonTooltip: false, deleteButtonTooltipMessage: 'Delete Tooltip');
  inputChip.useDeleteButtonTooltip;

  // Changes made in https://github.com/flutter/flutter/pull/96174
  RawChip rawChip = Rawchip();
  rawChip = RawChip(useDeleteButtonTooltip: false);
  rawChip = RawChip(useDeleteButtonTooltip: true);
  rawChip = RawChip(useDeleteButtonTooltip: false, deleteButtonTooltipMessage: 'Delete Tooltip');
  rawChip.useDeleteButtonTooltip;

  // Change made in https://github.com/flutter/flutter/pull/100381
  TextSelectionOverlay.fadeDuration;

  // Changes made in https://github.com/flutter/flutter/pull/105291
  ButtonStyle elevationButtonStyle = ElevatedButton.styleFrom(
    primary: Colors.blue,
    onPrimary: Colors.white,
    onSurface: Colors.grey,
  );
  ButtonStyle outlinedButtonStyle = OutlinedButton.styleFrom(
    primary: Colors.blue,
    onSurface: Colors.grey,
  );
  ButtonStyle textButtonStyle = TextButton.styleFrom(
    primary: Colors.blue,
    onSurface: Colors.grey,
  );

  // Changes made in https://github.com/flutter/flutter/pull/78588
  final ScrollBehavior scrollBehavior = ScrollBehavior();
  scrollBehavior.buildViewportChrome(context, child, axisDirection);
  final MaterialScrollBehavior materialScrollBehavior = MaterialScrollBehavior();
  materialScrollBehavior.buildViewportChrome(context, child, axisDirection);

  // Changes made in https://github.com/flutter/flutter/pull/111706
  Scrollbar scrollbar = Scrollbar(showTrackOnHover: true);
  bool nowShowing = scrollbar.showTrackOnHover;
  ScrollbarThemeData scrollbarTheme = ScrollbarThemeData(showTrackOnHover: nowShowing);
  scrollbarTheme.copyWith(showTrackOnHover: nowShowing);
  scrollbarTheme.showTrackOnHover;

  // Changes made in https://github.com/flutter/flutter/pull/114459
  MediaQuery.boldTextOverride(context);

  // Changes made in https://github.com/flutter/flutter/pull/122555
  final ScrollableDetails details = ScrollableDetails(
    direction: AxisDirection.down,
    clipBehavior: Clip.none,
  );
  final Clip clip = details.clipBehavior;

<<<<<<< HEAD
  // Changes made in https://github.com/flutter/flutter/pull/XXX
  const Curve curve = standardEasing;
  const Curve curve = accelerateEasing;
  const Curve curve = decelerateEasing;
=======
  // Changes made in https://github.com/flutter/flutter/pull/129942
  // TODO(guidezpl): enable fix after https://github.com/dart-lang/sdk/issues/52902
  // const Curve curve = standardEasing; expect Easing.legacy
  // const Curve curve = accelerateEasing; expect Easing.legacyAccelerate
  // const Curve curve = decelerateEasing; expect Easing.legacyDecelerate

  final PlatformMenuBar platformMenuBar = PlatformMenuBar(menus: <PlatformMenuItem>[], body: const SizedBox());
  final Widget bodyValue = platformMenuBar.body;
>>>>>>> da891d64
}<|MERGE_RESOLUTION|>--- conflicted
+++ resolved
@@ -318,19 +318,11 @@
   );
   final Clip clip = details.clipBehavior;
 
-<<<<<<< HEAD
-  // Changes made in https://github.com/flutter/flutter/pull/XXX
+  // Changes made in https://github.com/flutter/flutter/pull/134417
   const Curve curve = standardEasing;
   const Curve curve = accelerateEasing;
   const Curve curve = decelerateEasing;
-=======
-  // Changes made in https://github.com/flutter/flutter/pull/129942
-  // TODO(guidezpl): enable fix after https://github.com/dart-lang/sdk/issues/52902
-  // const Curve curve = standardEasing; expect Easing.legacy
-  // const Curve curve = accelerateEasing; expect Easing.legacyAccelerate
-  // const Curve curve = decelerateEasing; expect Easing.legacyDecelerate
 
   final PlatformMenuBar platformMenuBar = PlatformMenuBar(menus: <PlatformMenuItem>[], body: const SizedBox());
   final Widget bodyValue = platformMenuBar.body;
->>>>>>> da891d64
 }
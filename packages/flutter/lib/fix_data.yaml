--- conflicted
+++ resolved
@@ -11,7 +11,6 @@
 version: 1
 transforms:
 
-<<<<<<< HEAD
   # Changes made in https://github.com/flutter/flutter/pull/44189.
   - title: 'Rename to dependOnInheritedElement'
     date: 2020-12-23
@@ -154,7 +153,7 @@
               value: 'arguments[0].typeArguments[0]'
       - kind: 'removeParameter'
         index: 0
-=======
+
   # Changes made in https://github.com/flutter/flutter/pull/26259
   - title: 'Rename to resizeToAvoidBottomInset'
     date: 2020-12-23
@@ -600,7 +599,6 @@
       overflow:
         kind: 'fragment'
         value: 'arguments[overflow]'
->>>>>>> aed45185
 
   # Change made in https://github.com/flutter/flutter/pull/44189.
   - title: 'Rename to dependOnInheritedElement'

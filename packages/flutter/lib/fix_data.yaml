--- conflicted
+++ resolved
@@ -11,7 +11,6 @@
 version: 1
 transforms:
 
-<<<<<<< HEAD
   # Change made in https://github.com/flutter/flutter/pull/20649
   # TODO(Piinks): Add tests when `bulkApply:false` testing is supported, https://github.com/dart-lang/sdk/issues/44639
   - title: 'Replace with CupertinoPopupSurface'
@@ -38,7 +37,7 @@
       - kind: 'renameParameter'
         oldName: 'child'
         newName: 'content'
-=======
+
   # Changes made in https://github.com/flutter/flutter/pull/61648
   - title: 'Migrate to autovalidateMode'
     date: 2020-09-02
@@ -434,7 +433,6 @@
       overflow:
         kind: 'fragment'
         value: 'arguments[overflow]'
->>>>>>> a0be9802
 
   # Change made in https://github.com/flutter/flutter/pull/44189.
   - title: 'Rename to dependOnInheritedElement'

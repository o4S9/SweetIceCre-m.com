--- conflicted
+++ resolved
@@ -442,7 +442,6 @@
       tristate: tristate,
       shape: checkboxShape,
       side: side,
-<<<<<<< HEAD
       overlayColor: MaterialStateProperty.resolveWith((Set<MaterialState> states) {
         if (states.contains(MaterialState.hovered)) {
           return hoverColor;
@@ -455,9 +454,7 @@
         }
         return null;
       })
-=======
       isError: isError,
->>>>>>> 527977b6
     );
     Widget? leading, trailing;
     switch (controlAffinity) {

--- conflicted
+++ resolved
@@ -193,21 +193,6 @@
        assert(items.length >= 2),
        assert(
         items.every((BottomNavigationBarItem item) => item.label != null),
-<<<<<<< HEAD
-          'Every item must have a non-null label',
-        ),
-        assert(0 <= currentIndex && currentIndex < items.length),
-        assert(elevation == null || elevation >= 0.0),
-        assert(iconSize != null && iconSize >= 0.0),
-        assert(
-          selectedItemColor == null || fixedColor == null,
-          'Either selectedItemColor or fixedColor can be specified, but not both',
-        ),
-        assert(selectedFontSize != null && selectedFontSize >= 0.0),
-        assert(unselectedFontSize != null && unselectedFontSize >= 0.0),
-        selectedItemColor = selectedItemColor ?? fixedColor,
-        super(key: key);
-=======
         'Every item must have a non-null label',
        ),
        assert(0 <= currentIndex && currentIndex < items.length),
@@ -220,7 +205,6 @@
        assert(selectedFontSize != null && selectedFontSize >= 0.0),
        assert(unselectedFontSize != null && unselectedFontSize >= 0.0),
        selectedItemColor = selectedItemColor ?? fixedColor;
->>>>>>> bc7d3bbc
 
   /// Defines the appearance of the button items that are arrayed within the
   /// bottom navigation bar.
@@ -679,16 +663,9 @@
        assert(animation != null),
        assert(item != null),
        assert(selectedLabelStyle != null),
-<<<<<<< HEAD
-        assert(unselectedLabelStyle != null),
-        assert(showSelectedLabels != null),
-        assert(showUnselectedLabels != null),
-        super(key: key);
-=======
        assert(unselectedLabelStyle != null),
        assert(showSelectedLabels != null),
        assert(showUnselectedLabels != null);
->>>>>>> bc7d3bbc
 
   final ColorTween colorTween;
   final Animation<double> animation;

// Copyright 2014 The Flutter Authors. All rights reserved.
// Use of this source code is governed by a BSD-style license that can be
// found in the LICENSE file.

import 'dart:ui' as ui;

import 'package:flutter/cupertino.dart';
import 'package:flutter/foundation.dart';

import 'arc.dart';
import 'colors.dart';
import 'floating_action_button.dart';
import 'icons.dart';
import 'material_localizations.dart';
import 'page.dart';
import 'scaffold.dart' show ScaffoldMessenger, ScaffoldMessengerState;
import 'scrollbar.dart';
import 'theme.dart';

/// [MaterialApp] uses this [TextStyle] as its [DefaultTextStyle] to encourage
/// developers to be intentional about their [DefaultTextStyle].
///
/// In Material Design, most [Text] widgets are contained in [Material] widgets,
/// which sets a specific [DefaultTextStyle]. If you're seeing text that uses
/// this text style, consider putting your text in a [Material] widget (or
/// another widget that sets a [DefaultTextStyle]).
const TextStyle _errorTextStyle = TextStyle(
  color: Color(0xD0FF0000),
  fontFamily: 'monospace',
  fontSize: 48.0,
  fontWeight: FontWeight.w900,
  decoration: TextDecoration.underline,
  decorationColor: Color(0xFFFFFF00),
  decorationStyle: TextDecorationStyle.double,
  debugLabel: 'fallback style; consider putting your text in a Material',
);

/// Describes which theme will be used by [MaterialApp].
enum ThemeMode {
  /// Use either the light or dark theme based on what the user has selected in
  /// the system settings.
  system,

  /// Always use the light mode regardless of system preference.
  light,

  /// Always use the dark mode (if available) regardless of system preference.
  dark,
}

/// An application that uses material design.
///
/// A convenience widget that wraps a number of widgets that are commonly
/// required for material design applications. It builds upon a [WidgetsApp] by
/// adding material-design specific functionality, such as [AnimatedTheme] and
/// [GridPaper].
///
/// The [MaterialApp] configures the top-level [Navigator] to search for routes
/// in the following order:
///
///  1. For the `/` route, the [home] property, if non-null, is used.
///
///  2. Otherwise, the [routes] table is used, if it has an entry for the route.
///
///  3. Otherwise, [onGenerateRoute] is called, if provided. It should return a
///     non-null value for any _valid_ route not handled by [home] and [routes].
///
///  4. Finally if all else fails [onUnknownRoute] is called.
///
/// If a [Navigator] is created, at least one of these options must handle the
/// `/` route, since it is used when an invalid [initialRoute] is specified on
/// startup (e.g. by another application launching this one with an intent on
/// Android; see [dart:ui.PlatformDispatcher.defaultRouteName]).
///
/// This widget also configures the observer of the top-level [Navigator] (if
/// any) to perform [Hero] animations.
///
/// If [home], [routes], [onGenerateRoute], and [onUnknownRoute] are all null,
/// and [builder] is not null, then no [Navigator] is created.
///
/// {@tool snippet}
/// This example shows how to create a [MaterialApp] that disables the "debug"
/// banner with a [home] route that will be displayed when the app is launched.
///
/// ![The MaterialApp displays a Scaffold ](https://flutter.github.io/assets-for-api-docs/assets/material/basic_material_app.png)
///
/// ```dart
/// MaterialApp(
///   home: Scaffold(
///     appBar: AppBar(
///       title: const Text('Home'),
///     ),
///   ),
///   debugShowCheckedModeBanner: false,
/// )
/// ```
/// {@end-tool}
///
/// {@tool snippet}
/// This example shows how to create a [MaterialApp] that uses the [routes]
/// `Map` to define the "home" route and an "about" route.
///
/// ```dart
/// MaterialApp(
///   routes: <String, WidgetBuilder>{
///     '/': (BuildContext context) {
///       return Scaffold(
///         appBar: AppBar(
///           title: const Text('Home Route'),
///         ),
///       );
///     },
///     '/about': (BuildContext context) {
///       return Scaffold(
///         appBar: AppBar(
///           title: const Text('About Route'),
///         ),
///       );
///      }
///    },
/// )
/// ```
/// {@end-tool}
///
/// {@tool snippet}
/// This example shows how to create a [MaterialApp] that defines a [theme] that
/// will be used for material widgets in the app.
///
/// ![The MaterialApp displays a Scaffold with a dark background and a blue / grey AppBar at the top](https://flutter.github.io/assets-for-api-docs/assets/material/theme_material_app.png)
///
/// ```dart
/// MaterialApp(
///   theme: ThemeData(
///     brightness: Brightness.dark,
///     primaryColor: Colors.blueGrey
///   ),
///   home: Scaffold(
///     appBar: AppBar(
///       title: const Text('MaterialApp Theme'),
///     ),
///   ),
/// )
/// ```
/// {@end-tool}
///
/// See also:
///
///  * [Scaffold], which provides standard app elements like an [AppBar] and a [Drawer].
///  * [Navigator], which is used to manage the app's stack of pages.
///  * [MaterialPageRoute], which defines an app page that transitions in a material-specific way.
///  * [WidgetsApp], which defines the basic app elements but does not depend on the material library.
///  * The Flutter Internationalization Tutorial,
///    <https://flutter.dev/tutorials/internationalization/>.
class MaterialApp extends StatefulWidget {
  /// Creates a MaterialApp.
  ///
  /// At least one of [home], [routes], [onGenerateRoute], or [builder] must be
  /// non-null. If only [routes] is given, it must include an entry for the
  /// [Navigator.defaultRouteName] (`/`), since that is the route used when the
  /// application is launched with an intent that specifies an otherwise
  /// unsupported route.
  ///
  /// This class creates an instance of [WidgetsApp].
  ///
  /// The boolean arguments, [routes], and [navigatorObservers], must not be null.
  const MaterialApp({
    Key? key,
    this.navigatorKey,
    this.scaffoldMessengerKey,
    this.home,
    Map<String, WidgetBuilder> this.routes = const <String, WidgetBuilder>{},
    this.initialRoute,
    this.onGenerateRoute,
    this.onGenerateInitialRoutes,
    this.onUnknownRoute,
    List<NavigatorObserver> this.navigatorObservers = const <NavigatorObserver>[],
    this.builder,
    this.title = '',
    this.onGenerateTitle,
    this.color,
    this.theme,
    this.darkTheme,
    this.highContrastTheme,
    this.highContrastDarkTheme,
    this.themeMode = ThemeMode.system,
    this.locale,
    this.localizationsDelegates,
    this.localeListResolutionCallback,
    this.localeResolutionCallback,
    this.supportedLocales = const <Locale>[Locale('en', 'US')],
    this.debugShowMaterialGrid = false,
    this.showPerformanceOverlay = false,
    this.checkerboardRasterCacheImages = false,
    this.checkerboardOffscreenLayers = false,
    this.showSemanticsDebugger = false,
    this.debugShowCheckedModeBanner = true,
    this.shortcuts,
    this.actions,
    this.restorationScopeId,
    this.scrollBehavior,
  }) : assert(routes != null),
       assert(navigatorObservers != null),
       assert(title != null),
       assert(debugShowMaterialGrid != null),
       assert(showPerformanceOverlay != null),
       assert(checkerboardRasterCacheImages != null),
       assert(checkerboardOffscreenLayers != null),
       assert(showSemanticsDebugger != null),
       assert(debugShowCheckedModeBanner != null),
       routeInformationProvider = null,
       routeInformationParser = null,
       routerDelegate = null,
       backButtonDispatcher = null,
       super(key: key);

  /// Creates a [MaterialApp] that uses the [Router] instead of a [Navigator].
  const MaterialApp.router({
    Key? key,
    this.scaffoldMessengerKey,
    this.routeInformationProvider,
    required RouteInformationParser<Object> this.routeInformationParser,
    required RouterDelegate<Object> this.routerDelegate,
    this.backButtonDispatcher,
    this.builder,
    this.title = '',
    this.onGenerateTitle,
    this.color,
    this.theme,
    this.darkTheme,
    this.highContrastTheme,
    this.highContrastDarkTheme,
    this.themeMode = ThemeMode.system,
    this.locale,
    this.localizationsDelegates,
    this.localeListResolutionCallback,
    this.localeResolutionCallback,
    this.supportedLocales = const <Locale>[Locale('en', 'US')],
    this.debugShowMaterialGrid = false,
    this.showPerformanceOverlay = false,
    this.checkerboardRasterCacheImages = false,
    this.checkerboardOffscreenLayers = false,
    this.showSemanticsDebugger = false,
    this.debugShowCheckedModeBanner = true,
    this.shortcuts,
    this.actions,
    this.restorationScopeId,
    this.scrollBehavior,
  }) : assert(routeInformationParser != null),
       assert(routerDelegate != null),
       assert(title != null),
       assert(debugShowMaterialGrid != null),
       assert(showPerformanceOverlay != null),
       assert(checkerboardRasterCacheImages != null),
       assert(checkerboardOffscreenLayers != null),
       assert(showSemanticsDebugger != null),
       assert(debugShowCheckedModeBanner != null),
       navigatorObservers = null,
       navigatorKey = null,
       onGenerateRoute = null,
       home = null,
       onGenerateInitialRoutes = null,
       onUnknownRoute = null,
       routes = null,
       initialRoute = null,
       super(key: key);

  /// {@macro flutter.widgets.widgetsApp.navigatorKey}
  final GlobalKey<NavigatorState>? navigatorKey;

  /// A key to use when building the [ScaffoldMessenger].
  ///
  /// If a [scaffoldMessengerKey] is specified, the [ScaffoldMessenger] can be
  /// directly manipulated without first obtaining it from a [BuildContext] via
  /// [ScaffoldMessenger.of]: from the [scaffoldMessengerKey], use the
  /// [GlobalKey.currentState] getter.
  final GlobalKey<ScaffoldMessengerState>? scaffoldMessengerKey;

  /// {@macro flutter.widgets.widgetsApp.home}
  final Widget? home;

  /// The application's top-level routing table.
  ///
  /// When a named route is pushed with [Navigator.pushNamed], the route name is
  /// looked up in this map. If the name is present, the associated
  /// [WidgetBuilder] is used to construct a [MaterialPageRoute] that performs
  /// an appropriate transition, including [Hero] animations, to the new route.
  ///
  /// {@macro flutter.widgets.widgetsApp.routes}
  final Map<String, WidgetBuilder>? routes;

  /// {@macro flutter.widgets.widgetsApp.initialRoute}
  final String? initialRoute;

  /// {@macro flutter.widgets.widgetsApp.onGenerateRoute}
  final RouteFactory? onGenerateRoute;

  /// {@macro flutter.widgets.widgetsApp.onGenerateInitialRoutes}
  final InitialRouteListFactory? onGenerateInitialRoutes;

  /// {@macro flutter.widgets.widgetsApp.onUnknownRoute}
  final RouteFactory? onUnknownRoute;

  /// {@macro flutter.widgets.widgetsApp.navigatorObservers}
  final List<NavigatorObserver>? navigatorObservers;

  /// {@macro flutter.widgets.widgetsApp.routeInformationProvider}
  final RouteInformationProvider? routeInformationProvider;

  /// {@macro flutter.widgets.widgetsApp.routeInformationParser}
  final RouteInformationParser<Object>? routeInformationParser;

  /// {@macro flutter.widgets.widgetsApp.routerDelegate}
  final RouterDelegate<Object>? routerDelegate;

  /// {@macro flutter.widgets.widgetsApp.backButtonDispatcher}
  final BackButtonDispatcher? backButtonDispatcher;

  /// {@macro flutter.widgets.widgetsApp.builder}
  ///
  /// Material specific features such as [showDialog] and [showMenu], and widgets
  /// such as [Tooltip], [PopupMenuButton], also require a [Navigator] to properly
  /// function.
  final TransitionBuilder? builder;

  /// {@macro flutter.widgets.widgetsApp.title}
  ///
  /// This value is passed unmodified to [WidgetsApp.title].
  final String title;

  /// {@macro flutter.widgets.widgetsApp.onGenerateTitle}
  ///
  /// This value is passed unmodified to [WidgetsApp.onGenerateTitle].
  final GenerateAppTitle? onGenerateTitle;

  /// Default visual properties, like colors fonts and shapes, for this app's
  /// material widgets.
  ///
  /// A second [darkTheme] [ThemeData] value, which is used to provide a dark
  /// version of the user interface can also be specified. [themeMode] will
  /// control which theme will be used if a [darkTheme] is provided.
  ///
  /// The default value of this property is the value of [ThemeData.light()].
  ///
  /// See also:
  ///
  ///  * [themeMode], which controls which theme to use.
  ///  * [MediaQueryData.platformBrightness], which indicates the platform's
  ///    desired brightness and is used to automatically toggle between [theme]
  ///    and [darkTheme] in [MaterialApp].
  ///  * [ThemeData.brightness], which indicates the [Brightness] of a theme's
  ///    colors.
  final ThemeData? theme;

  /// The [ThemeData] to use when a 'dark mode' is requested by the system.
  ///
  /// Some host platforms allow the users to select a system-wide 'dark mode',
  /// or the application may want to offer the user the ability to choose a
  /// dark theme just for this application. This is theme that will be used for
  /// such cases. [themeMode] will control which theme will be used.
  ///
  /// This theme should have a [ThemeData.brightness] set to [Brightness.dark].
  ///
  /// Uses [theme] instead when null. Defaults to the value of
  /// [ThemeData.light()] when both [darkTheme] and [theme] are null.
  ///
  /// See also:
  ///
  ///  * [themeMode], which controls which theme to use.
  ///  * [MediaQueryData.platformBrightness], which indicates the platform's
  ///    desired brightness and is used to automatically toggle between [theme]
  ///    and [darkTheme] in [MaterialApp].
  ///  * [ThemeData.brightness], which is typically set to the value of
  ///    [MediaQueryData.platformBrightness].
  final ThemeData? darkTheme;

  /// The [ThemeData] to use when 'high contrast' is requested by the system.
  ///
  /// Some host platforms (for example, iOS) allow the users to increase
  /// contrast through an accessibility setting.
  ///
  /// Uses [theme] instead when null.
  ///
  /// See also:
  ///
  ///  * [MediaQueryData.highContrast], which indicates the platform's
  ///    desire to increase contrast.
  final ThemeData? highContrastTheme;

  /// The [ThemeData] to use when a 'dark mode' and 'high contrast' is requested
  /// by the system.
  ///
  /// Some host platforms (for example, iOS) allow the users to increase
  /// contrast through an accessibility setting.
  ///
  /// This theme should have a [ThemeData.brightness] set to [Brightness.dark].
  ///
  /// Uses [darkTheme] instead when null.
  ///
  /// See also:
  ///
  ///  * [MediaQueryData.highContrast], which indicates the platform's
  ///    desire to increase contrast.
  final ThemeData? highContrastDarkTheme;

  /// Determines which theme will be used by the application if both [theme]
  /// and [darkTheme] are provided.
  ///
  /// If set to [ThemeMode.system], the choice of which theme to use will
  /// be based on the user's system preferences. If the [MediaQuery.platformBrightnessOf]
  /// is [Brightness.light], [theme] will be used. If it is [Brightness.dark],
  /// [darkTheme] will be used (unless it is null, in which case [theme]
  /// will be used.
  ///
  /// If set to [ThemeMode.light] the [theme] will always be used,
  /// regardless of the user's system preference.
  ///
  /// If set to [ThemeMode.dark] the [darkTheme] will be used
  /// regardless of the user's system preference. If [darkTheme] is null
  /// then it will fallback to using [theme].
  ///
  /// The default value is [ThemeMode.system].
  ///
  /// See also:
  ///
  ///  * [theme], which is used when a light mode is selected.
  ///  * [darkTheme], which is used when a dark mode is selected.
  ///  * [ThemeData.brightness], which indicates to various parts of the
  ///    system what kind of theme is being used.
  final ThemeMode? themeMode;

  /// {@macro flutter.widgets.widgetsApp.color}
  final Color? color;

  /// {@macro flutter.widgets.widgetsApp.locale}
  final Locale? locale;

  /// {@macro flutter.widgets.widgetsApp.localizationsDelegates}
  ///
  /// Internationalized apps that require translations for one of the locales
  /// listed in [GlobalMaterialLocalizations] should specify this parameter
  /// and list the [supportedLocales] that the application can handle.
  ///
  /// ```dart
  /// import 'package:flutter_localizations/flutter_localizations.dart';
  /// MaterialApp(
  ///   localizationsDelegates: [
  ///     // ... app-specific localization delegate[s] here
  ///     GlobalMaterialLocalizations.delegate,
  ///     GlobalWidgetsLocalizations.delegate,
  ///   ],
  ///   supportedLocales: [
  ///     const Locale('en', 'US'), // English
  ///     const Locale('he', 'IL'), // Hebrew
  ///     // ... other locales the app supports
  ///   ],
  ///   // ...
  /// )
  /// ```
  ///
  /// ## Adding localizations for a new locale
  ///
  /// The information that follows applies to the unusual case of an app
  /// adding translations for a language not already supported by
  /// [GlobalMaterialLocalizations].
  ///
  /// Delegates that produce [WidgetsLocalizations] and [MaterialLocalizations]
  /// are included automatically. Apps can provide their own versions of these
  /// localizations by creating implementations of
  /// [LocalizationsDelegate<WidgetsLocalizations>] or
  /// [LocalizationsDelegate<MaterialLocalizations>] whose load methods return
  /// custom versions of [WidgetsLocalizations] or [MaterialLocalizations].
  ///
  /// For example: to add support to [MaterialLocalizations] for a
  /// locale it doesn't already support, say `const Locale('foo', 'BR')`,
  /// one could just extend [DefaultMaterialLocalizations]:
  ///
  /// ```dart
  /// class FooLocalizations extends DefaultMaterialLocalizations {
  ///   FooLocalizations(Locale locale) : super(locale);
  ///   @override
  ///   String get okButtonLabel {
  ///     if (locale == const Locale('foo', 'BR'))
  ///       return 'foo';
  ///     return super.okButtonLabel;
  ///   }
  /// }
  ///
  /// ```
  ///
  /// A `FooLocalizationsDelegate` is essentially just a method that constructs
  /// a `FooLocalizations` object. We return a [SynchronousFuture] here because
  /// no asynchronous work takes place upon "loading" the localizations object.
  ///
  /// ```dart
  /// class FooLocalizationsDelegate extends LocalizationsDelegate<MaterialLocalizations> {
  ///   const FooLocalizationsDelegate();
  ///   @override
  ///   Future<FooLocalizations> load(Locale locale) {
  ///     return SynchronousFuture(FooLocalizations(locale));
  ///   }
  ///   @override
  ///   bool shouldReload(FooLocalizationsDelegate old) => false;
  /// }
  /// ```
  ///
  /// Constructing a [MaterialApp] with a `FooLocalizationsDelegate` overrides
  /// the automatically included delegate for [MaterialLocalizations] because
  /// only the first delegate of each [LocalizationsDelegate.type] is used and
  /// the automatically included delegates are added to the end of the app's
  /// [localizationsDelegates] list.
  ///
  /// ```dart
  /// MaterialApp(
  ///   localizationsDelegates: [
  ///     const FooLocalizationsDelegate(),
  ///   ],
  ///   // ...
  /// )
  /// ```
  /// See also:
  ///
  ///  * [supportedLocales], which must be specified along with
  ///    [localizationsDelegates].
  ///  * [GlobalMaterialLocalizations], a [localizationsDelegates] value
  ///    which provides material localizations for many languages.
  ///  * The Flutter Internationalization Tutorial,
  ///    <https://flutter.dev/tutorials/internationalization/>.
  final Iterable<LocalizationsDelegate<dynamic>>? localizationsDelegates;

  /// {@macro flutter.widgets.widgetsApp.localeListResolutionCallback}
  ///
  /// This callback is passed along to the [WidgetsApp] built by this widget.
  final LocaleListResolutionCallback? localeListResolutionCallback;

  /// {@macro flutter.widgets.LocaleResolutionCallback}
  ///
  /// This callback is passed along to the [WidgetsApp] built by this widget.
  final LocaleResolutionCallback? localeResolutionCallback;

  /// {@macro flutter.widgets.widgetsApp.supportedLocales}
  ///
  /// It is passed along unmodified to the [WidgetsApp] built by this widget.
  ///
  /// See also:
  ///
  ///  * [localizationsDelegates], which must be specified for localized
  ///    applications.
  ///  * [GlobalMaterialLocalizations], a [localizationsDelegates] value
  ///    which provides material localizations for many languages.
  ///  * The Flutter Internationalization Tutorial,
  ///    <https://flutter.dev/tutorials/internationalization/>.
  final Iterable<Locale> supportedLocales;

  /// Turns on a performance overlay.
  ///
  /// See also:
  ///
  ///  * <https://flutter.dev/debugging/#performanceoverlay>
  final bool showPerformanceOverlay;

  /// Turns on checkerboarding of raster cache images.
  final bool checkerboardRasterCacheImages;

  /// Turns on checkerboarding of layers rendered to offscreen bitmaps.
  final bool checkerboardOffscreenLayers;

  /// Turns on an overlay that shows the accessibility information
  /// reported by the framework.
  final bool showSemanticsDebugger;

  /// {@macro flutter.widgets.widgetsApp.debugShowCheckedModeBanner}
  final bool debugShowCheckedModeBanner;

  /// {@macro flutter.widgets.widgetsApp.shortcuts}
  /// {@tool snippet}
  /// This example shows how to add a single shortcut for
  /// [LogicalKeyboardKey.select] to the default shortcuts without needing to
  /// add your own [Shortcuts] widget.
  ///
  /// Alternatively, you could insert a [Shortcuts] widget with just the mapping
  /// you want to add between the [WidgetsApp] and its child and get the same
  /// effect.
  ///
  /// ```dart
  /// Widget build(BuildContext context) {
  ///   return WidgetsApp(
  ///     shortcuts: <LogicalKeySet, Intent>{
  ///       ... WidgetsApp.defaultShortcuts,
  ///       LogicalKeySet(LogicalKeyboardKey.select): const ActivateIntent(),
  ///     },
  ///     color: const Color(0xFFFF0000),
  ///     builder: (BuildContext context, Widget? child) {
  ///       return const Placeholder();
  ///     },
  ///   );
  /// }
  /// ```
  /// {@end-tool}
  /// {@macro flutter.widgets.widgetsApp.shortcuts.seeAlso}
  final Map<LogicalKeySet, Intent>? shortcuts;

  /// {@macro flutter.widgets.widgetsApp.actions}
  /// {@tool snippet}
  /// This example shows how to add a single action handling an
  /// [ActivateAction] to the default actions without needing to
  /// add your own [Actions] widget.
  ///
  /// Alternatively, you could insert a [Actions] widget with just the mapping
  /// you want to add between the [WidgetsApp] and its child and get the same
  /// effect.
  ///
  /// ```dart
  /// Widget build(BuildContext context) {
  ///   return WidgetsApp(
  ///     actions: <Type, Action<Intent>>{
  ///       ... WidgetsApp.defaultActions,
  ///       ActivateAction: CallbackAction(
  ///         onInvoke: (Intent intent) {
  ///           // Do something here...
  ///           return null;
  ///         },
  ///       ),
  ///     },
  ///     color: const Color(0xFFFF0000),
  ///     builder: (BuildContext context, Widget? child) {
  ///       return const Placeholder();
  ///     },
  ///   );
  /// }
  /// ```
  /// {@end-tool}
  /// {@macro flutter.widgets.widgetsApp.actions.seeAlso}
  final Map<Type, Action<Intent>>? actions;

  /// {@macro flutter.widgets.widgetsApp.restorationScopeId}
  final String? restorationScopeId;

  /// {@template flutter.material.materialApp.scrollBehavior}
  /// The default [ScrollBehavior] for the application.
  ///
  /// [ScrollBehavior]s describe how [Scrollable] widgets behave. Providing
  /// a [ScrollBehavior] can set the default [ScrollPhysics] across
  /// an application, and manage [Scrollable] decorations like [Scrollbar]s and
  /// [GlowingOverscrollIndicator]s.
  /// {@endtemplate}
  ///
  /// When null, defaults to [MaterialScrollBehavior].
  ///
  /// See also:
  ///
  ///  * [ScrollConfiguration], which controls how [Scrollable] widgets behave
  ///    in a subtree.
  final ScrollBehavior? scrollBehavior;

  /// Turns on a [GridPaper] overlay that paints a baseline grid
  /// Material apps.
  ///
  /// Only available in checked mode.
  ///
  /// See also:
  ///
  ///  * <https://material.io/design/layout/spacing-methods.html>
  final bool debugShowMaterialGrid;

  @override
  _MaterialAppState createState() => _MaterialAppState();

  /// The [HeroController] used for Material page transitions.
  ///
  /// Used by the [MaterialApp].
  static HeroController createMaterialHeroController() {
    return HeroController(
      createRectTween: (Rect? begin, Rect? end) {
        return MaterialRectArcTween(begin: begin, end: end);
      },
    );
  }
}

<<<<<<< HEAD
class _MaterialScrollBehavior extends ScrollBehavior {
  const _MaterialScrollBehavior() : super(useDecoration: true);

=======
/// Describes how [Scrollable] widgets behave for [MaterialApp]s.
///
/// {@macro flutter.widgets.scrollBehavior}
///
/// Setting a [MaterialScrollBehavior] will apply a
/// [GlowingOverscrollIndicator] to [Scrollable] descendants when executing on
/// [TargetPlatform.android] and [TargetPlatform.fuchsia].
///
/// See also:
///
///  * [ScrollBehavior], the default scrolling behavior extended by this class.
class MaterialScrollBehavior extends ScrollBehavior {
>>>>>>> 38fd5af5
  @override
  TargetPlatform getPlatform(BuildContext context) {
    return Theme.of(context).platform;
  }

  @Deprecated(
    'Migrate to buildViewportDecoration. '
    'This feature was deprecated after v2.1.0-11.0.pre.'
  )
  @override
  Widget buildViewportChrome(BuildContext context, Widget child, AxisDirection axisDirection) {
    // When modifying this function, consider modifying the implementation in
    // the base class as well.
    switch (getPlatform(context)) {
      case TargetPlatform.iOS:
      case TargetPlatform.linux:
      case TargetPlatform.macOS:
      case TargetPlatform.windows:
        return child;
      case TargetPlatform.android:
      case TargetPlatform.fuchsia:
        return GlowingOverscrollIndicator(
          child: child,
          axisDirection: axisDirection,
          color: Theme.of(context).colorScheme.secondary,
        );
    }
  }

  @override
  Widget buildViewportDecoration(
    BuildContext context,
    Widget child,
    ScrollableDetails details,
  ) {
    final ThemeData theme = Theme.of(context);
    // When modifying this function, consider modifying the implementation in
    // the base class as well.
    // On Android and Fuchsia, we add a GlowingOverscrollIndicator.
    // On Desktop platforms, when a ScrollController is provided, we add a
    // Scrollbar.
    switch (getPlatform(context)) {
      case TargetPlatform.iOS:
        break;
      case TargetPlatform.android:
      case TargetPlatform.fuchsia:
        child = GlowingOverscrollIndicator(
          child: child,
          axisDirection: details.direction,
          color: theme.accentColor,
        );
        break;
      case TargetPlatform.linux:
      case TargetPlatform.macOS:
      case TargetPlatform.windows:
        if (details.controller == null)
          break;
        child = Scrollbar(
          child: child,
          controller: details.controller,
        );
    }
    return child;
  }
}

class _MaterialAppState extends State<MaterialApp> {
  late HeroController _heroController;

  bool get _usesRouter => widget.routerDelegate != null;

  @override
  void initState() {
    super.initState();
    _heroController = MaterialApp.createMaterialHeroController();
  }

  // Combine the Localizations for Material with the ones contributed
  // by the localizationsDelegates parameter, if any. Only the first delegate
  // of a particular LocalizationsDelegate.type is loaded so the
  // localizationsDelegate parameter can be used to override
  // _MaterialLocalizationsDelegate.
  Iterable<LocalizationsDelegate<dynamic>> get _localizationsDelegates sync* {
    if (widget.localizationsDelegates != null)
      yield* widget.localizationsDelegates!;
    yield DefaultMaterialLocalizations.delegate;
    yield DefaultCupertinoLocalizations.delegate;
  }

  Widget _inspectorSelectButtonBuilder(BuildContext context, VoidCallback onPressed) {
    return FloatingActionButton(
      child: const Icon(Icons.search),
      onPressed: onPressed,
      mini: true,
    );
  }

  Widget _materialBuilder(BuildContext context, Widget? child) {
    // Resolve which theme to use based on brightness and high contrast.
    final ThemeMode mode = widget.themeMode ?? ThemeMode.system;
    final Brightness platformBrightness = MediaQuery.platformBrightnessOf(context);
    final bool useDarkTheme = mode == ThemeMode.dark
      || (mode == ThemeMode.system && platformBrightness == ui.Brightness.dark);
    final bool highContrast = MediaQuery.highContrastOf(context);
    ThemeData? theme;

    if (useDarkTheme && highContrast && widget.highContrastDarkTheme != null) {
      theme = widget.highContrastDarkTheme;
    } else if (useDarkTheme && widget.darkTheme != null) {
      theme = widget.darkTheme;
    } else if (highContrast && widget.highContrastTheme != null) {
      theme = widget.highContrastTheme;
    }
    theme ??= widget.theme ?? ThemeData.light();

    return ScaffoldMessenger(
      key: widget.scaffoldMessengerKey,
      child: AnimatedTheme(
        data: theme,
        child: widget.builder != null
          ? Builder(
              builder: (BuildContext context) {
                // Why are we surrounding a builder with a builder?
                //
                // The widget.builder may contain code that invokes
                // Theme.of(), which should return the theme we selected
                // above in AnimatedTheme. However, if we invoke
                // widget.builder() directly as the child of AnimatedTheme
                // then there is no Context separating them, and the
                // widget.builder() will not find the theme. Therefore, we
                // surround widget.builder with yet another builder so that
                // a context separates them and Theme.of() correctly
                // resolves to the theme we passed to AnimatedTheme.
                return widget.builder!(context, child);
              },
            )
          : child!,
      )
    );
  }

  Widget _buildWidgetApp(BuildContext context) {
    // The color property is always pulled from the light theme, even if dark
    // mode is activated. This was done to simplify the technical details
    // of switching themes and it was deemed acceptable because this color
    // property is only used on old Android OSes to color the app bar in
    // Android's switcher UI.
    //
    // blue is the primary color of the default theme.
    final Color materialColor = widget.color ?? widget.theme?.primaryColor ?? Colors.blue;
    if (_usesRouter) {
      return WidgetsApp.router(
        key: GlobalObjectKey(this),
        routeInformationProvider: widget.routeInformationProvider,
        routeInformationParser: widget.routeInformationParser!,
        routerDelegate: widget.routerDelegate!,
        backButtonDispatcher: widget.backButtonDispatcher,
        builder: _materialBuilder,
        title: widget.title,
        onGenerateTitle: widget.onGenerateTitle,
        textStyle: _errorTextStyle,
        color: materialColor,
        locale: widget.locale,
        localizationsDelegates: _localizationsDelegates,
        localeResolutionCallback: widget.localeResolutionCallback,
        localeListResolutionCallback: widget.localeListResolutionCallback,
        supportedLocales: widget.supportedLocales,
        showPerformanceOverlay: widget.showPerformanceOverlay,
        checkerboardRasterCacheImages: widget.checkerboardRasterCacheImages,
        checkerboardOffscreenLayers: widget.checkerboardOffscreenLayers,
        showSemanticsDebugger: widget.showSemanticsDebugger,
        debugShowCheckedModeBanner: widget.debugShowCheckedModeBanner,
        inspectorSelectButtonBuilder: _inspectorSelectButtonBuilder,
        shortcuts: widget.shortcuts,
        actions: widget.actions,
        restorationScopeId: widget.restorationScopeId,
      );
    }

    return WidgetsApp(
      key: GlobalObjectKey(this),
      navigatorKey: widget.navigatorKey,
      navigatorObservers: widget.navigatorObservers!,
      pageRouteBuilder: <T>(RouteSettings settings, WidgetBuilder builder) {
        return MaterialPageRoute<T>(settings: settings, builder: builder);
      },
      home: widget.home,
      routes: widget.routes!,
      initialRoute: widget.initialRoute,
      onGenerateRoute: widget.onGenerateRoute,
      onGenerateInitialRoutes: widget.onGenerateInitialRoutes,
      onUnknownRoute: widget.onUnknownRoute,
      builder: _materialBuilder,
      title: widget.title,
      onGenerateTitle: widget.onGenerateTitle,
      textStyle: _errorTextStyle,
      color: materialColor,
      locale: widget.locale,
      localizationsDelegates: _localizationsDelegates,
      localeResolutionCallback: widget.localeResolutionCallback,
      localeListResolutionCallback: widget.localeListResolutionCallback,
      supportedLocales: widget.supportedLocales,
      showPerformanceOverlay: widget.showPerformanceOverlay,
      checkerboardRasterCacheImages: widget.checkerboardRasterCacheImages,
      checkerboardOffscreenLayers: widget.checkerboardOffscreenLayers,
      showSemanticsDebugger: widget.showSemanticsDebugger,
      debugShowCheckedModeBanner: widget.debugShowCheckedModeBanner,
      inspectorSelectButtonBuilder: _inspectorSelectButtonBuilder,
      shortcuts: widget.shortcuts,
      actions: widget.actions,
      restorationScopeId: widget.restorationScopeId,
    );
  }

  @override
  Widget build(BuildContext context) {
    Widget result = _buildWidgetApp(context);

    assert(() {
      if (widget.debugShowMaterialGrid) {
        result = GridPaper(
          color: const Color(0xE0F9BBE0),
          interval: 8.0,
          divisions: 2,
          subdivisions: 1,
          child: result,
        );
      }
      return true;
    }());

    return ScrollConfiguration(
<<<<<<< HEAD
      behavior: const _MaterialScrollBehavior(),
=======
      behavior: widget.scrollBehavior ?? MaterialScrollBehavior(),
>>>>>>> 38fd5af5
      child: HeroControllerScope(
        controller: _heroController,
        child: result,
      )
    );
  }
}<|MERGE_RESOLUTION|>--- conflicted
+++ resolved
@@ -677,11 +677,6 @@
   }
 }
 
-<<<<<<< HEAD
-class _MaterialScrollBehavior extends ScrollBehavior {
-  const _MaterialScrollBehavior() : super(useDecoration: true);
-
-=======
 /// Describes how [Scrollable] widgets behave for [MaterialApp]s.
 ///
 /// {@macro flutter.widgets.scrollBehavior}
@@ -694,7 +689,9 @@
 ///
 ///  * [ScrollBehavior], the default scrolling behavior extended by this class.
 class MaterialScrollBehavior extends ScrollBehavior {
->>>>>>> 38fd5af5
+  /// Creates a MaterialScrollBehavior configured to use [ScrollBehavior.buildViewportDecoration].
+  const MaterialScrollBehavior() : super(useDecoration: true);
+
   @override
   TargetPlatform getPlatform(BuildContext context) {
     return Theme.of(context).platform;
@@ -927,11 +924,7 @@
     }());
 
     return ScrollConfiguration(
-<<<<<<< HEAD
-      behavior: const _MaterialScrollBehavior(),
-=======
       behavior: widget.scrollBehavior ?? MaterialScrollBehavior(),
->>>>>>> 38fd5af5
       child: HeroControllerScope(
         controller: _heroController,
         child: result,

// Copyright 2014 The Flutter Authors. All rights reserved.
// Use of this source code is governed by a BSD-style license that can be
// found in the LICENSE file.

import 'dart:async';

import 'package:flutter/gestures.dart';
import 'package:flutter/rendering.dart';
import 'package:flutter/services.dart';
import 'package:flutter/widgets.dart';

import 'colors.dart';
import 'feedback.dart';
import 'theme.dart';
import 'tooltip_theme.dart';

/// A material design tooltip.
///
/// Tooltips provide text labels which help explain the function of a button or
/// other user interface action. Wrap the button in a [Tooltip] widget and provide
/// a message which will be shown when the widget is long pressed.
///
/// Many widgets, such as [IconButton], [FloatingActionButton], and
/// [PopupMenuButton] have a `tooltip` property that, when non-null, causes the
/// widget to include a [Tooltip] in its build.
///
/// Tooltips improve the accessibility of visual widgets by proving a textual
/// representation of the widget, which, for example, can be vocalized by a
/// screen reader.
///
/// {@youtube 560 315 https://www.youtube.com/watch?v=EeEfD5fI-5Q}
///
/// {@tool dartpad --template=stateless_widget_scaffold_center}
/// This example show a basic [Tooltip] which has a [Text] as child.
/// [message] contains your label to be shown by the tooltip when
/// the child that Tooltip wraps is hovered over on web or desktop. On mobile,
/// the tooltip is shown when the widget is long pressed.
///
/// ** See code in examples/api/lib/material/tooltip/tooltip.0.dart **
/// {@end-tool}
///
/// {@tool dartpad --template=stateless_widget_scaffold_center}
/// This example covers most of the attributes available in Tooltip.
/// `decoration` has been used to give a gradient and borderRadius to Tooltip.
/// `height` has been used to set a specific height of the Tooltip.
/// `preferBelow` is false, the tooltip will prefer showing above [Tooltip]'s child widget.
/// However, it may show the tooltip below if there's not enough space
/// above the widget.
/// `textStyle` has been used to set the font size of the 'message'.
/// `showDuration` accepts a Duration to continue showing the message after the long
/// press has been released or the mouse pointer exits the child widget.
/// `waitDuration` accepts a Duration for which a mouse pointer has to hover over the child
/// widget before the tooltip is shown.
///
<<<<<<< HEAD
/// ```dart
/// Widget build(BuildContext context) {
///   return Tooltip(
///     message: 'I am a Tooltip',
///     child: const Text('Tap this text and hold down to show a tooltip.'),
///     decoration: BoxDecoration(
///       borderRadius: BorderRadius.circular(25),
///       gradient: const LinearGradient(colors: <Color>[Colors.amber, Colors.red]),
///     ),
///     height: 50,
///     padding: const EdgeInsets.all(8.0),
///     preferBelow: false,
///     textStyle: const TextStyle(
///       fontSize: 24,
///     ),
///     showDuration: const Duration(seconds: 2),
///     waitDuration: const Duration(seconds: 1),
///   );
/// }
/// ```
///
/// Here is another example using `richMessage` instead of `message`:
///
/// ```dart
/// Widget build(BuildContext context) {
///   return Tooltip(
///     richMessage: TextSpan(
///       text: 'I am a rich tooltip. ',
///       style: TextStyle(color: Colors.red),
///       children: [
///         TextSpan(
///           text: 'I am another span of this rich tooltip'
///           style: TextStyle(fontWeight: FontWeight.bold),
///         ),
///       ],
///     ),
///     child: const Text('Tap this text and hold down to show a tooltip.'),
///     decoration: BoxDecoration(
///       borderRadius: BorderRadius.circular(25),
///       gradient: const LinearGradient(colors: <Color>[Colors.amber, Colors.red]),
///     ),
///     height: 50,
///     padding: const EdgeInsets.all(8.0),
///     preferBelow: false,
///     textStyle: const TextStyle(
///       fontSize: 24,
///     ),
///     showDuration: const Duration(seconds: 2),
///     waitDuration: const Duration(seconds: 1),
///   );
/// }
/// ```
=======
/// ** See code in examples/api/lib/material/tooltip/tooltip.1.dart **
>>>>>>> a31bed78
/// {@end-tool}
///
/// See also:
///
///  * <https://material.io/design/components/tooltips.html>
///  * [TooltipTheme] or [ThemeData.tooltipTheme]
class Tooltip extends StatefulWidget {
  /// Creates a tooltip.
  ///
  /// By default, tooltips should adhere to the
  /// [Material specification](https://material.io/design/components/tooltips.html#spec).
  /// If the optional constructor parameters are not defined, the values
  /// provided by [TooltipTheme.of] will be used if a [TooltipTheme] is present
  /// or specified in [ThemeData].
  ///
  /// All parameters that are defined in the constructor will
  /// override the default values _and_ the values in [TooltipTheme.of].
  ///
  /// Only one of [message] and [richMessage] may be non-null.
  const Tooltip({
    Key? key,
    this.message,
    this.richMessage,
    this.height,
    this.padding,
    this.margin,
    this.verticalOffset,
    this.preferBelow,
    this.excludeFromSemantics,
    this.decoration,
    this.textStyle,
    this.waitDuration,
    this.showDuration,
    this.child,
    this.triggerMode,
    this.enableFeedback,
  }) :  assert((message == null) != (richMessage == null), 'Either `message` or `richMessage` must be specified'),
        super(key: key);

  /// The text to display in the tooltip.
  ///
  /// Only one of [message] and [richMessage] may be non-null.
  final String? message;

  /// The rich text to display in the tooltip.
  ///
  /// Only one of [message] and [richMessage] may be non-null.
  final InlineSpan? richMessage;

  /// The plain text message for this tooltip.
  ///
  /// This value will either come from [message] or [richMessage].
  String get tooltipMessage => message ?? richMessage!.toPlainText();

  /// The height of the tooltip's [child].
  ///
  /// If the [child] is null, then this is the tooltip's intrinsic height.
  final double? height;

  /// The amount of space by which to inset the tooltip's [child].
  ///
  /// Defaults to 16.0 logical pixels in each direction.
  final EdgeInsetsGeometry? padding;

  /// The empty space that surrounds the tooltip.
  ///
  /// Defines the tooltip's outer [Container.margin]. By default, a
  /// long tooltip will span the width of its window. If long enough,
  /// a tooltip might also span the window's height. This property allows
  /// one to define how much space the tooltip must be inset from the edges
  /// of their display window.
  ///
  /// If this property is null, then [TooltipThemeData.margin] is used.
  /// If [TooltipThemeData.margin] is also null, the default margin is
  /// 0.0 logical pixels on all sides.
  final EdgeInsetsGeometry? margin;

  /// The vertical gap between the widget and the displayed tooltip.
  ///
  /// When [preferBelow] is set to true and tooltips have sufficient space to
  /// display themselves, this property defines how much vertical space
  /// tooltips will position themselves under their corresponding widgets.
  /// Otherwise, tooltips will position themselves above their corresponding
  /// widgets with the given offset.
  final double? verticalOffset;

  /// Whether the tooltip defaults to being displayed below the widget.
  ///
  /// Defaults to true. If there is insufficient space to display the tooltip in
  /// the preferred direction, the tooltip will be displayed in the opposite
  /// direction.
  final bool? preferBelow;

  /// Whether the tooltip's [message] or [richMessage] should be excluded from
  /// the semantics tree.
  ///
  /// Defaults to false. A tooltip will add a [Semantics] label that is set to
  /// [Tooltip.message] if non-null, or the plain text value of
  /// [Tooltip.richMessage] otherwise. Set this property to true if the app is
  /// going to provide its own custom semantics label.
  final bool? excludeFromSemantics;

  /// The widget below this widget in the tree.
  ///
  /// {@macro flutter.widgets.ProxyWidget.child}
  final Widget? child;

  /// Specifies the tooltip's shape and background color.
  ///
  /// The tooltip shape defaults to a rounded rectangle with a border radius of
  /// 4.0. Tooltips will also default to an opacity of 90% and with the color
  /// [Colors.grey]\[700\] if [ThemeData.brightness] is [Brightness.dark], and
  /// [Colors.white] if it is [Brightness.light].
  final Decoration? decoration;

  /// The style to use for the message of the tooltip.
  ///
  /// If null, the message's [TextStyle] will be determined based on
  /// [ThemeData]. If [ThemeData.brightness] is set to [Brightness.dark],
  /// [TextTheme.bodyText2] of [ThemeData.textTheme] will be used with
  /// [Colors.white]. Otherwise, if [ThemeData.brightness] is set to
  /// [Brightness.light], [TextTheme.bodyText2] of [ThemeData.textTheme] will be
  /// used with [Colors.black].
  final TextStyle? textStyle;

  /// The length of time that a pointer must hover over a tooltip's widget
  /// before the tooltip will be shown.
  ///
  /// Defaults to 0 milliseconds (tooltips are shown immediately upon hover).
  final Duration? waitDuration;

  /// The length of time that the tooltip will be shown after a long press
  /// is released or mouse pointer exits the widget.
  ///
  /// Defaults to 1.5 seconds for long press released or 0.1 seconds for mouse
  /// pointer exits the widget.
  final Duration? showDuration;

  /// The [TooltipTriggerMode] that will show the tooltip.
  ///
  /// If this property is null, then [TooltipThemeData.triggerMode] is used.
  /// If [TooltipThemeData.triggerMode] is also null, the default mode is
  /// [TooltipTriggerMode.longPress].
  final TooltipTriggerMode? triggerMode;

  /// Whether the tooltip should provide acoustic and/or haptic feedback.
  ///
  /// For example, on Android a tap will produce a clicking sound and a
  /// long-press will produce a short vibration, when feedback is enabled.
  ///
  /// When null, the default value is true.
  ///
  /// See also:
  ///
  ///  * [Feedback], for providing platform-specific feedback to certain actions.
  final bool? enableFeedback;

  static final Set<_TooltipState> _openedToolTips = <_TooltipState>{};

  /// Dismiss all of the tooltips that are currently shown on the screen.
  ///
  /// This method returns true if it successfully dismisses the tooltips. It
  /// returns false if there is no tooltip shown on the screen.
  static bool dismissAllToolTips() {
    if (_openedToolTips.isNotEmpty) {
      // Avoid concurrent modification.
      final List<_TooltipState> openedToolTips = List<_TooltipState>.from(_openedToolTips);
      for (final _TooltipState state in openedToolTips) {
        state._hideTooltip(immediately: true);
      }
      return true;
    }
    return false;
  }

  @override
  State<Tooltip> createState() => _TooltipState();

  @override
  void debugFillProperties(DiagnosticPropertiesBuilder properties) {
    super.debugFillProperties(properties);
    if (message != null) {
      properties.add(StringProperty('message', message, showName: false));
      properties.add(StringProperty('richMessage', richMessage?.toPlainText(), defaultValue: null));
    }
    if (richMessage != null) {
      properties.add(StringProperty('message', message, defaultValue: null));
      properties.add(StringProperty('richMessage', richMessage?.toPlainText(), showName: false));
    }
    properties.add(DoubleProperty('height', height, defaultValue: null));
    properties.add(DiagnosticsProperty<EdgeInsetsGeometry>('padding', padding, defaultValue: null));
    properties.add(DiagnosticsProperty<EdgeInsetsGeometry>('margin', margin, defaultValue: null));
    properties.add(DoubleProperty('vertical offset', verticalOffset, defaultValue: null));
    properties.add(FlagProperty('position', value: preferBelow, ifTrue: 'below', ifFalse: 'above', showName: true, defaultValue: null));
    properties.add(FlagProperty('semantics', value: excludeFromSemantics, ifTrue: 'excluded', showName: true, defaultValue: null));
    properties.add(DiagnosticsProperty<Duration>('wait duration', waitDuration, defaultValue: null));
    properties.add(DiagnosticsProperty<Duration>('show duration', showDuration, defaultValue: null));
    properties.add(DiagnosticsProperty<TooltipTriggerMode>('triggerMode', triggerMode, defaultValue: null));
    properties.add(FlagProperty('enableFeedback', value: enableFeedback, ifTrue: 'true', showName: true, defaultValue: null));
  }
}

class _TooltipState extends State<Tooltip> with SingleTickerProviderStateMixin {
  static const double _defaultVerticalOffset = 24.0;
  static const bool _defaultPreferBelow = true;
  static const EdgeInsetsGeometry _defaultMargin = EdgeInsets.zero;
  static const Duration _fadeInDuration = Duration(milliseconds: 150);
  static const Duration _fadeOutDuration = Duration(milliseconds: 75);
  static const Duration _defaultShowDuration = Duration(milliseconds: 1500);
  static const Duration _defaultHoverShowDuration = Duration(milliseconds: 100);
  static const Duration _defaultWaitDuration = Duration.zero;
  static const bool _defaultExcludeFromSemantics = false;
  static const TooltipTriggerMode _defaultTriggerMode = TooltipTriggerMode.longPress;
  static const bool _defaultEnableFeedback = true;

  late double height;
  late EdgeInsetsGeometry padding;
  late EdgeInsetsGeometry margin;
  late Decoration decoration;
  late TextStyle textStyle;
  late double verticalOffset;
  late bool preferBelow;
  late bool excludeFromSemantics;
  late AnimationController _controller;
  OverlayEntry? _entry;
  Timer? _hideTimer;
  Timer? _showTimer;
  late Duration showDuration;
  late Duration hoverShowDuration;
  late Duration waitDuration;
  late bool _mouseIsConnected;
  bool _pressActivated = false;
  late TooltipTriggerMode triggerMode;
  late bool enableFeedback;

  @override
  void initState() {
    super.initState();
    _mouseIsConnected = RendererBinding.instance!.mouseTracker.mouseIsConnected;
    _controller = AnimationController(
      duration: _fadeInDuration,
      reverseDuration: _fadeOutDuration,
      vsync: this,
    )
      ..addStatusListener(_handleStatusChanged);
    // Listen to see when a mouse is added.
    RendererBinding.instance!.mouseTracker.addListener(_handleMouseTrackerChange);
    // Listen to global pointer events so that we can hide a tooltip immediately
    // if some other control is clicked on.
    GestureBinding.instance!.pointerRouter.addGlobalRoute(_handlePointerEvent);
  }

  // https://material.io/components/tooltips#specs
  double _getDefaultTooltipHeight() {
    final ThemeData theme = Theme.of(context);
    switch (theme.platform) {
      case TargetPlatform.macOS:
      case TargetPlatform.linux:
      case TargetPlatform.windows:
        return 24.0;
      default:
        return 32.0;
    }
  }

  EdgeInsets _getDefaultPadding() {
    final ThemeData theme = Theme.of(context);
    switch (theme.platform) {
      case TargetPlatform.macOS:
      case TargetPlatform.linux:
      case TargetPlatform.windows:
        return const EdgeInsets.symmetric(horizontal: 8.0);
      default:
        return const EdgeInsets.symmetric(horizontal: 16.0);
    }
  }

  double _getDefaultFontSize() {
    final ThemeData theme = Theme.of(context);
    switch (theme.platform) {
      case TargetPlatform.macOS:
      case TargetPlatform.linux:
      case TargetPlatform.windows:
        return 10.0;
      default:
        return 14.0;
    }
  }

  // Forces a rebuild if a mouse has been added or removed.
  void _handleMouseTrackerChange() {
    if (!mounted) {
      return;
    }
    final bool mouseIsConnected = RendererBinding.instance!.mouseTracker.mouseIsConnected;
    if (mouseIsConnected != _mouseIsConnected) {
      setState(() {
        _mouseIsConnected = mouseIsConnected;
      });
    }
  }

  void _handleStatusChanged(AnimationStatus status) {
    if (status == AnimationStatus.dismissed) {
      _hideTooltip(immediately: true);
    }
  }

  void _hideTooltip({ bool immediately = false }) {
    _showTimer?.cancel();
    _showTimer = null;
    if (immediately) {
      _removeEntry();
      return;
    }
    if (_pressActivated) {
      _hideTimer ??= Timer(showDuration, _controller.reverse);
    } else {
      _hideTimer ??= Timer(hoverShowDuration, _controller.reverse);
    }
    _pressActivated = false;
  }

  void _showTooltip({ bool immediately = false }) {
    _hideTimer?.cancel();
    _hideTimer = null;
    if (immediately) {
      ensureTooltipVisible();
      return;
    }
    _showTimer ??= Timer(waitDuration, ensureTooltipVisible);
  }

  /// Shows the tooltip if it is not already visible.
  ///
  /// Returns `false` when the tooltip was already visible or if the context has
  /// become null.
  bool ensureTooltipVisible() {
    _showTimer?.cancel();
    _showTimer = null;
    if (_entry != null) {
      // Stop trying to hide, if we were.
      _hideTimer?.cancel();
      _hideTimer = null;
      _controller.forward();
      return false; // Already visible.
    }
    _createNewEntry();
    _controller.forward();
    return true;
  }

  void _createNewEntry() {
    final OverlayState overlayState = Overlay.of(
      context,
      debugRequiredFor: widget,
    )!;

    final RenderBox box = context.findRenderObject()! as RenderBox;
    final Offset target = box.localToGlobal(
      box.size.center(Offset.zero),
      ancestor: overlayState.context.findRenderObject(),
    );

    // We create this widget outside of the overlay entry's builder to prevent
    // updated values from happening to leak into the overlay when the overlay
    // rebuilds.
    final Widget overlay = Directionality(
      textDirection: Directionality.of(context),
      child: _TooltipOverlay(
        message: widget.message,
        richMessage: widget.richMessage,
        height: height,
        padding: padding,
        margin: margin,
        onEnter: _mouseIsConnected ? (PointerEnterEvent event) => _showTooltip() : null,
        onExit: _mouseIsConnected ? (PointerExitEvent event) => _hideTooltip() : null,
        decoration: decoration,
        textStyle: textStyle,
        animation: CurvedAnimation(
          parent: _controller,
          curve: Curves.fastOutSlowIn,
        ),
        target: target,
        verticalOffset: verticalOffset,
        preferBelow: preferBelow,
      ),
    );
    _entry = OverlayEntry(builder: (BuildContext context) => overlay);
    overlayState.insert(_entry!);
    SemanticsService.tooltip(widget.tooltipMessage);
    Tooltip._openedToolTips.add(this);
  }

  void _removeEntry() {
    Tooltip._openedToolTips.remove(this);
    _hideTimer?.cancel();
    _hideTimer = null;
    _showTimer?.cancel();
    _showTimer = null;
    _entry?.remove();
    _entry = null;
  }

  void _handlePointerEvent(PointerEvent event) {
    if (_entry == null) {
      return;
    }
    if (event is PointerUpEvent || event is PointerCancelEvent) {
      _hideTooltip();
    } else if (event is PointerDownEvent) {
      _hideTooltip(immediately: true);
    }
  }

  @override
  void deactivate() {
    if (_entry != null) {
      _hideTooltip(immediately: true);
    }
    _showTimer?.cancel();
    super.deactivate();
  }

  @override
  void dispose() {
    GestureBinding.instance!.pointerRouter.removeGlobalRoute(_handlePointerEvent);
    RendererBinding.instance!.mouseTracker.removeListener(_handleMouseTrackerChange);
    _removeEntry();
    _controller.dispose();
    super.dispose();
  }

  void _handlePress() {
    _pressActivated = true;
    final bool tooltipCreated = ensureTooltipVisible();
    if (tooltipCreated && enableFeedback) {
      if (triggerMode == TooltipTriggerMode.longPress)
        Feedback.forLongPress(context);
      else
        Feedback.forTap(context);
    }
  }

  @override
  Widget build(BuildContext context) {
    // If message is empty then no need to create a tooltip overlay to show
    // the empty black container so just return the wrapped child as is or
    // empty container if child is not specified.
    if (widget.message.isEmpty) {
      return widget.child ?? const SizedBox();
    }
    assert(Overlay.of(context, debugRequiredFor: widget) != null);
    final ThemeData theme = Theme.of(context);
    final TooltipThemeData tooltipTheme = TooltipTheme.of(context);
    final TextStyle defaultTextStyle;
    final BoxDecoration defaultDecoration;
    if (theme.brightness == Brightness.dark) {
      defaultTextStyle = theme.textTheme.bodyText2!.copyWith(
        color: Colors.black,
        fontSize: _getDefaultFontSize(),
      );
      defaultDecoration = BoxDecoration(
        color: Colors.white.withOpacity(0.9),
        borderRadius: const BorderRadius.all(Radius.circular(4)),
      );
    } else {
      defaultTextStyle = theme.textTheme.bodyText2!.copyWith(
        color: Colors.white,
        fontSize: _getDefaultFontSize(),
      );
      defaultDecoration = BoxDecoration(
        color: Colors.grey[700]!.withOpacity(0.9),
        borderRadius: const BorderRadius.all(Radius.circular(4)),
      );
    }

    height = widget.height ?? tooltipTheme.height ?? _getDefaultTooltipHeight();
    padding = widget.padding ?? tooltipTheme.padding ?? _getDefaultPadding();
    margin = widget.margin ?? tooltipTheme.margin ?? _defaultMargin;
    verticalOffset = widget.verticalOffset ?? tooltipTheme.verticalOffset ?? _defaultVerticalOffset;
    preferBelow = widget.preferBelow ?? tooltipTheme.preferBelow ?? _defaultPreferBelow;
    excludeFromSemantics = widget.excludeFromSemantics ?? tooltipTheme.excludeFromSemantics ?? _defaultExcludeFromSemantics;
    decoration = widget.decoration ?? tooltipTheme.decoration ?? defaultDecoration;
    textStyle = widget.textStyle ?? tooltipTheme.textStyle ?? defaultTextStyle;
    waitDuration = widget.waitDuration ?? tooltipTheme.waitDuration ?? _defaultWaitDuration;
    showDuration = widget.showDuration ?? tooltipTheme.showDuration ?? _defaultShowDuration;
    hoverShowDuration = widget.showDuration ?? tooltipTheme.showDuration ?? _defaultHoverShowDuration;
    triggerMode = widget.triggerMode ?? tooltipTheme.triggerMode ?? _defaultTriggerMode;
    enableFeedback = widget.enableFeedback ?? tooltipTheme.enableFeedback ?? _defaultEnableFeedback;

    Widget result = GestureDetector(
      behavior: HitTestBehavior.opaque,
      onLongPress: (triggerMode == TooltipTriggerMode.longPress) ?
        _handlePress : null,
      onTap: (triggerMode == TooltipTriggerMode.tap) ? _handlePress : null,
      excludeFromSemantics: true,
      child: Semantics(
        label: excludeFromSemantics
            ? null
            : widget.tooltipMessage,
        child: widget.child,
      ),
    );

    // Only check for hovering if there is a mouse connected.
    if (_mouseIsConnected) {
      result = MouseRegion(
        onEnter: (PointerEnterEvent event) => _showTooltip(),
        onExit: (PointerExitEvent event) => _hideTooltip(),
        child: result,
      );
    }

    return result;
  }
}

/// A delegate for computing the layout of a tooltip to be displayed above or
/// bellow a target specified in the global coordinate system.
class _TooltipPositionDelegate extends SingleChildLayoutDelegate {
  /// Creates a delegate for computing the layout of a tooltip.
  ///
  /// The arguments must not be null.
  _TooltipPositionDelegate({
    required this.target,
    required this.verticalOffset,
    required this.preferBelow,
  }) : assert(target != null),
       assert(verticalOffset != null),
       assert(preferBelow != null);

  /// The offset of the target the tooltip is positioned near in the global
  /// coordinate system.
  final Offset target;

  /// The amount of vertical distance between the target and the displayed
  /// tooltip.
  final double verticalOffset;

  /// Whether the tooltip is displayed below its widget by default.
  ///
  /// If there is insufficient space to display the tooltip in the preferred
  /// direction, the tooltip will be displayed in the opposite direction.
  final bool preferBelow;

  @override
  BoxConstraints getConstraintsForChild(BoxConstraints constraints) => constraints.loosen();

  @override
  Offset getPositionForChild(Size size, Size childSize) {
    return positionDependentBox(
      size: size,
      childSize: childSize,
      target: target,
      verticalOffset: verticalOffset,
      preferBelow: preferBelow,
    );
  }

  @override
  bool shouldRelayout(_TooltipPositionDelegate oldDelegate) {
    return target != oldDelegate.target
        || verticalOffset != oldDelegate.verticalOffset
        || preferBelow != oldDelegate.preferBelow;
  }
}

class _TooltipOverlay extends StatelessWidget {
  const _TooltipOverlay({
    Key? key,
    required this.height,
    this.message,
    this.richMessage,
    this.padding,
    this.margin,
    this.decoration,
    this.textStyle,
    required this.animation,
    required this.target,
    required this.verticalOffset,
    required this.preferBelow,
    this.onEnter,
    this.onExit,
  }) : assert((message == null) != (richMessage == null), 'Either `message` or `richMessage` must be specified'),
       super(key: key);

  final String? message;
  final InlineSpan? richMessage;
  final double height;
  final EdgeInsetsGeometry? padding;
  final EdgeInsetsGeometry? margin;
  final Decoration? decoration;
  final TextStyle? textStyle;
  final Animation<double> animation;
  final Offset target;
  final double verticalOffset;
  final bool preferBelow;
  final PointerEnterEventListener? onEnter;
  final PointerExitEventListener? onExit;

  @override
  Widget build(BuildContext context) {
    Widget result = IgnorePointer(
      child: FadeTransition(
        opacity: animation,
        child: ConstrainedBox(
          constraints: BoxConstraints(minHeight: height),
          child: DefaultTextStyle(
            style: Theme.of(context).textTheme.bodyText2!,
            child: Container(
              decoration: decoration,
              padding: padding,
              margin: margin,
              child: Center(
                widthFactor: 1.0,
                heightFactor: 1.0,
                child: message != null
                    ? Text(
                        message!,
                        style: textStyle,
                      )
                    : RichText(
                        text: richMessage!,
                      ),
              ),
            ),
          ),
        ),
      )
    );
    if (onEnter != null || onExit != null) {
      result = MouseRegion(
        onEnter: onEnter,
        onExit: onExit,
        child: result,
      );
    }
    return Positioned.fill(
      child: CustomSingleChildLayout(
        delegate: _TooltipPositionDelegate(
          target: target,
          verticalOffset: verticalOffset,
          preferBelow: preferBelow,
        ),
        child: result,
      ),
    );
  }
}<|MERGE_RESOLUTION|>--- conflicted
+++ resolved
@@ -52,62 +52,16 @@
 /// `waitDuration` accepts a Duration for which a mouse pointer has to hover over the child
 /// widget before the tooltip is shown.
 ///
-<<<<<<< HEAD
-/// ```dart
-/// Widget build(BuildContext context) {
-///   return Tooltip(
-///     message: 'I am a Tooltip',
-///     child: const Text('Tap this text and hold down to show a tooltip.'),
-///     decoration: BoxDecoration(
-///       borderRadius: BorderRadius.circular(25),
-///       gradient: const LinearGradient(colors: <Color>[Colors.amber, Colors.red]),
-///     ),
-///     height: 50,
-///     padding: const EdgeInsets.all(8.0),
-///     preferBelow: false,
-///     textStyle: const TextStyle(
-///       fontSize: 24,
-///     ),
-///     showDuration: const Duration(seconds: 2),
-///     waitDuration: const Duration(seconds: 1),
-///   );
-/// }
-/// ```
-///
-/// Here is another example using `richMessage` instead of `message`:
-///
-/// ```dart
-/// Widget build(BuildContext context) {
-///   return Tooltip(
-///     richMessage: TextSpan(
-///       text: 'I am a rich tooltip. ',
-///       style: TextStyle(color: Colors.red),
-///       children: [
-///         TextSpan(
-///           text: 'I am another span of this rich tooltip'
-///           style: TextStyle(fontWeight: FontWeight.bold),
-///         ),
-///       ],
-///     ),
-///     child: const Text('Tap this text and hold down to show a tooltip.'),
-///     decoration: BoxDecoration(
-///       borderRadius: BorderRadius.circular(25),
-///       gradient: const LinearGradient(colors: <Color>[Colors.amber, Colors.red]),
-///     ),
-///     height: 50,
-///     padding: const EdgeInsets.all(8.0),
-///     preferBelow: false,
-///     textStyle: const TextStyle(
-///       fontSize: 24,
-///     ),
-///     showDuration: const Duration(seconds: 2),
-///     waitDuration: const Duration(seconds: 1),
-///   );
-/// }
-/// ```
-=======
 /// ** See code in examples/api/lib/material/tooltip/tooltip.1.dart **
->>>>>>> a31bed78
+/// {@end-tool}
+///
+/// {@tool dartpad --template=stateless_widget_scaffold_center}
+/// This example shows a rich [Tooltip] that specifies the [richMessage]
+/// parameter instead of the [message] parameter (only one of these may be
+/// non-null. Any [InlineSpan] can be specified for the [richMessage] attribute,
+/// including [WidgetSpan].
+///
+/// ** See code in examples/api/lib/material/tooltip/tooltip.2.dart **
 /// {@end-tool}
 ///
 /// See also:
@@ -557,7 +511,7 @@
     // If message is empty then no need to create a tooltip overlay to show
     // the empty black container so just return the wrapped child as is or
     // empty container if child is not specified.
-    if (widget.message.isEmpty) {
+    if (widget.tooltipMessage.isEmpty) {
       return widget.child ?? const SizedBox();
     }
     assert(Overlay.of(context, debugRequiredFor: widget) != null);

// Copyright 2015 The Chromium Authors. All rights reserved.
// Use of this source code is governed by a BSD-style license that can be
// found in the LICENSE file.

import 'dart:async';
import 'dart:collection';
import 'dart:math' as math;

import 'package:flutter/foundation.dart';
import 'package:flutter/rendering.dart';
import 'package:flutter/scheduler.dart';
import 'package:flutter/widgets.dart';
import 'package:flutter/gestures.dart' show DragStartBehavior;

import 'app_bar.dart';
import 'bottom_sheet.dart';
import 'button_bar.dart';
import 'button_theme.dart';
import 'divider.dart';
import 'drawer.dart';
import 'flexible_space_bar.dart';
import 'floating_action_button.dart';
import 'floating_action_button_location.dart';
import 'material.dart';
import 'snack_bar.dart';
import 'theme.dart';

// Examples can assume:
// TabController tabController
// void setState(VoidCallback fn) { }
// String appBarTitle
// int tabCount
// TickerProvider tickerProvider

const FloatingActionButtonLocation _kDefaultFloatingActionButtonLocation = FloatingActionButtonLocation.endFloat;
const FloatingActionButtonAnimator _kDefaultFloatingActionButtonAnimator = FloatingActionButtonAnimator.scaling;

enum _ScaffoldSlot {
  body,
  appBar,
  bottomSheet,
  snackBar,
  persistentFooter,
  bottomNavigationBar,
  floatingActionButton,
  drawer,
  endDrawer,
  statusBar,
}

/// The geometry of the [Scaffold] after all its contents have been laid out
/// except the [FloatingActionButton].
///
/// The [Scaffold] passes this prelayout geometry to its
/// [FloatingActionButtonLocation], which produces an [Offset] that the
/// [Scaffold] uses to position the [FloatingActionButton].
///
/// For a description of the [Scaffold]'s geometry after it has
/// finished laying out, see the [ScaffoldGeometry].
@immutable
class ScaffoldPrelayoutGeometry {
  /// Abstract const constructor. This constructor enables subclasses to provide
  /// const constructors so that they can be used in const expressions.
  const ScaffoldPrelayoutGeometry({
    @required this.bottomSheetSize,
    @required this.contentBottom,
    @required this.contentTop,
    @required this.floatingActionButtonSize,
    @required this.minInsets,
    @required this.scaffoldSize,
    @required this.snackBarSize,
    @required this.textDirection,
  });

  /// The [Size] of [Scaffold.floatingActionButton].
  ///
  /// If [Scaffold.floatingActionButton] is null, this will be [Size.zero].
  final Size floatingActionButtonSize;

  /// The [Size] of the [Scaffold]'s [BottomSheet].
  ///
  /// If the [Scaffold] is not currently showing a [BottomSheet],
  /// this will be [Size.zero].
  final Size bottomSheetSize;

  /// The vertical distance from the Scaffold's origin to the bottom of
  /// [Scaffold.body].
  ///
  /// This is useful in a [FloatingActionButtonLocation] designed to
  /// place the [FloatingActionButton] at the bottom of the screen, while
  /// keeping it above the [BottomSheet], the [Scaffold.bottomNavigationBar],
  /// or the keyboard.
  ///
  /// The [Scaffold.body] is laid out with respect to [minInsets] already. This
  /// means that a [FloatingActionButtonLocation] does not need to factor in
  /// [minInsets.bottom] when aligning a [FloatingActionButton] to
  /// [contentBottom].
  final double contentBottom;

  /// The vertical distance from the [Scaffold]'s origin to the top of
  /// [Scaffold.body].
  ///
  /// This is useful in a [FloatingActionButtonLocation] designed to
  /// place the [FloatingActionButton] at the top of the screen, while
  /// keeping it below the [Scaffold.appBar].
  ///
  /// The [Scaffold.body] is laid out with respect to [minInsets] already. This
  /// means that a [FloatingActionButtonLocation] does not need to factor in
  /// [minInsets.top] when aligning a [FloatingActionButton] to [contentTop].
  final double contentTop;

  /// The minimum padding to inset the [FloatingActionButton] by for it
  /// to remain visible.
  ///
  /// This value is the result of calling [MediaQuery.padding] in the
  /// [Scaffold]'s [BuildContext],
  /// and is useful for insetting the [FloatingActionButton] to avoid features like
  /// the system status bar or the keyboard.
  ///
  /// If [Scaffold.resizeToAvoidBottomInset] is set to false, [minInsets.bottom]
  /// will be 0.0.
  final EdgeInsets minInsets;

  /// The [Size] of the whole [Scaffold].
  ///
  /// If the [Size] of the [Scaffold]'s contents is modified by values such as
  /// [Scaffold.resizeToAvoidBottomInset] or the keyboard opening, then the
  /// [scaffoldSize] will not reflect those changes.
  ///
  /// This means that [FloatingActionButtonLocation]s designed to reposition
  /// the [FloatingActionButton] based on events such as the keyboard popping
  /// up should use [minInsets] to make sure that the [FloatingActionButton] is
  /// inset by enough to remain visible.
  ///
  /// See [minInsets] and [MediaQuery.padding] for more information on the appropriate
  /// insets to apply.
  final Size scaffoldSize;

  /// The [Size] of the [Scaffold]'s [SnackBar].
  ///
  /// If the [Scaffold] is not showing a [SnackBar], this will be [Size.zero].
  final Size snackBarSize;

  /// The [TextDirection] of the [Scaffold]'s [BuildContext].
  final TextDirection textDirection;
}

/// A snapshot of a transition between two [FloatingActionButtonLocation]s.
///
/// [ScaffoldState] uses this to seamlessly change transition animations
/// when a running [FloatingActionButtonLocation] transition is interrupted by a new transition.
@immutable
class _TransitionSnapshotFabLocation extends FloatingActionButtonLocation {

  const _TransitionSnapshotFabLocation(this.begin, this.end, this.animator, this.progress);

  final FloatingActionButtonLocation begin;
  final FloatingActionButtonLocation end;
  final FloatingActionButtonAnimator animator;
  final double progress;

  @override
  Offset getOffset(ScaffoldPrelayoutGeometry scaffoldGeometry) {
    return animator.getOffset(
      begin: begin.getOffset(scaffoldGeometry),
      end: end.getOffset(scaffoldGeometry),
      progress: progress,
    );
  }

  @override
  String toString() {
    return '$runtimeType(begin: $begin, end: $end, progress: $progress)';
  }
}

/// Geometry information for [Scaffold] components after layout is finished.
///
/// To get a [ValueNotifier] for the scaffold geometry of a given
/// [BuildContext], use [Scaffold.geometryOf].
///
/// The ScaffoldGeometry is only available during the paint phase, because
/// its value is computed during the animation and layout phases prior to painting.
///
/// For an example of using the [ScaffoldGeometry], see the [BottomAppBar],
/// which uses the [ScaffoldGeometry] to paint a notch around the
/// [FloatingActionButton].
///
/// For information about the [Scaffold]'s geometry that is used while laying
/// out the [FloatingActionButton], see [ScaffoldPrelayoutGeometry].
@immutable
class ScaffoldGeometry {
  /// Create an object that describes the geometry of a [Scaffold].
  const ScaffoldGeometry({
    this.bottomNavigationBarTop,
    this.floatingActionButtonArea,
  });

  /// The distance from the [Scaffold]'s top edge to the top edge of the
  /// rectangle in which the [Scaffold.bottomNavigationBar] bar is laid out.
  ///
  /// Null if [Scaffold.bottomNavigationBar] is null.
  final double bottomNavigationBarTop;

  /// The [Scaffold.floatingActionButton]'s bounding rectangle.
  ///
  /// This is null when there is no floating action button showing.
  final Rect floatingActionButtonArea;

  ScaffoldGeometry _scaleFloatingActionButton(double scaleFactor) {
    if (scaleFactor == 1.0)
      return this;

    if (scaleFactor == 0.0) {
      return ScaffoldGeometry(
        bottomNavigationBarTop: bottomNavigationBarTop,
      );
    }

    final Rect scaledButton = Rect.lerp(
      floatingActionButtonArea.center & Size.zero,
      floatingActionButtonArea,
      scaleFactor
    );
    return copyWith(floatingActionButtonArea: scaledButton);
  }

  /// Creates a copy of this [ScaffoldGeometry] but with the given fields replaced with
  /// the new values.
  ScaffoldGeometry copyWith({
    double bottomNavigationBarTop,
    Rect floatingActionButtonArea,
  }) {
    return ScaffoldGeometry(
      bottomNavigationBarTop: bottomNavigationBarTop ?? this.bottomNavigationBarTop,
      floatingActionButtonArea: floatingActionButtonArea ?? this.floatingActionButtonArea,
    );
  }
}

class _ScaffoldGeometryNotifier extends ChangeNotifier implements ValueListenable<ScaffoldGeometry> {
  _ScaffoldGeometryNotifier(this.geometry, this.context)
    : assert (context != null);

  final BuildContext context;
  double floatingActionButtonScale;
  ScaffoldGeometry geometry;

  @override
  ScaffoldGeometry get value {
    assert(() {
      final RenderObject renderObject = context.findRenderObject();
      if (renderObject == null || !renderObject.owner.debugDoingPaint)
        throw FlutterError(
            'Scaffold.geometryOf() must only be accessed during the paint phase.\n'
            'The ScaffoldGeometry is only available during the paint phase, because\n'
            'its value is computed during the animation and layout phases prior to painting.'
        );
      return true;
    }());
    return geometry._scaleFloatingActionButton(floatingActionButtonScale);
  }

  void _updateWith({
    double bottomNavigationBarTop,
    Rect floatingActionButtonArea,
    double floatingActionButtonScale,
  }) {
    this.floatingActionButtonScale = floatingActionButtonScale ?? this.floatingActionButtonScale;
    geometry = geometry.copyWith(
      bottomNavigationBarTop: bottomNavigationBarTop,
      floatingActionButtonArea: floatingActionButtonArea,
    );
    notifyListeners();
  }
}

class _ScaffoldLayout extends MultiChildLayoutDelegate {
  _ScaffoldLayout({
    @required this.minInsets,
    @required this.textDirection,
    @required this.geometryNotifier,
    // for floating action button
    @required this.previousFloatingActionButtonLocation,
    @required this.currentFloatingActionButtonLocation,
    @required this.floatingActionButtonMoveAnimationProgress,
    @required this.floatingActionButtonMotionAnimator,
<<<<<<< HEAD
    this.extendedBody = false,
  }) : assert(previousFloatingActionButtonLocation != null),
=======
  }) : assert(minInsets != null),
       assert(textDirection != null),
       assert(geometryNotifier != null),
       assert(previousFloatingActionButtonLocation != null),
>>>>>>> d7458e3d
       assert(currentFloatingActionButtonLocation != null);

  final bool extendedBody;
  final EdgeInsets minInsets;
  final TextDirection textDirection;
  final _ScaffoldGeometryNotifier geometryNotifier;

  final FloatingActionButtonLocation previousFloatingActionButtonLocation;
  final FloatingActionButtonLocation currentFloatingActionButtonLocation;
  final double floatingActionButtonMoveAnimationProgress;
  final FloatingActionButtonAnimator floatingActionButtonMotionAnimator;

  @override
  void performLayout(Size size) {
    final BoxConstraints looseConstraints = BoxConstraints.loose(size);

    // This part of the layout has the same effect as putting the app bar and
    // body in a column and making the body flexible. What's different is that
    // in this case the app bar appears _after_ the body in the stacking order,
    // so the app bar's shadow is drawn on top of the body.

    final BoxConstraints fullWidthConstraints = looseConstraints.tighten(width: size.width);
    final double bottom = size.height;
    double contentTop = 0.0;
    double bottomWidgetsHeight = 0.0;

    if (hasChild(_ScaffoldSlot.appBar)) {
      contentTop = layoutChild(_ScaffoldSlot.appBar, fullWidthConstraints).height;
      positionChild(_ScaffoldSlot.appBar, Offset.zero);
    }

    double bottomNavigationBarTop;
    if (hasChild(_ScaffoldSlot.bottomNavigationBar)) {
      final double bottomNavigationBarHeight = layoutChild(_ScaffoldSlot.bottomNavigationBar, fullWidthConstraints).height;
      bottomWidgetsHeight += bottomNavigationBarHeight;
      bottomNavigationBarTop = math.max(0.0, bottom - bottomWidgetsHeight);
      positionChild(_ScaffoldSlot.bottomNavigationBar, Offset(0.0, bottomNavigationBarTop));
    }

    if (hasChild(_ScaffoldSlot.persistentFooter)) {
      final BoxConstraints footerConstraints = BoxConstraints(
        maxWidth: fullWidthConstraints.maxWidth,
        maxHeight: math.max(0.0, bottom - bottomWidgetsHeight - contentTop),
      );
      final double persistentFooterHeight = layoutChild(_ScaffoldSlot.persistentFooter, footerConstraints).height;
      bottomWidgetsHeight += persistentFooterHeight;
      positionChild(_ScaffoldSlot.persistentFooter, Offset(0.0, math.max(0.0, bottom - bottomWidgetsHeight)));
    }

    // Set the content bottom to account for the greater of the height of any
    // bottom-anchored material widgets or of the keyboard or other
    // bottom-anchored system UI.
    final double contentBottom = math.max(0.0, bottom - math.max(minInsets.bottom, bottomWidgetsHeight));

    if (hasChild(_ScaffoldSlot.body)) {
      double bodyMaxHeight = math.max(0.0, contentBottom - contentTop);

      if (extendedBody) {
        bodyMaxHeight += bottomWidgetsHeight;
      }

      final BoxConstraints bodyConstraints = BoxConstraints(
        maxWidth: fullWidthConstraints.maxWidth,
        maxHeight: bodyMaxHeight,
      );
      layoutChild(_ScaffoldSlot.body, bodyConstraints);
      positionChild(_ScaffoldSlot.body, Offset(0.0, contentTop));
    }

    // The BottomSheet and the SnackBar are anchored to the bottom of the parent,
    // they're as wide as the parent and are given their intrinsic height. The
    // only difference is that SnackBar appears on the top side of the
    // BottomNavigationBar while the BottomSheet is stacked on top of it.
    //
    // If all three elements are present then either the center of the FAB straddles
    // the top edge of the BottomSheet or the bottom of the FAB is
    // kFloatingActionButtonMargin above the SnackBar, whichever puts the FAB
    // the farthest above the bottom of the parent. If only the FAB is has a
    // non-zero height then it's inset from the parent's right and bottom edges
    // by kFloatingActionButtonMargin.

    Size bottomSheetSize = Size.zero;
    Size snackBarSize = Size.zero;

    if (hasChild(_ScaffoldSlot.bottomSheet)) {
      final BoxConstraints bottomSheetConstraints = BoxConstraints(
        maxWidth: fullWidthConstraints.maxWidth,
        maxHeight: math.max(0.0, contentBottom - contentTop),
      );
      bottomSheetSize = layoutChild(_ScaffoldSlot.bottomSheet, bottomSheetConstraints);
      positionChild(_ScaffoldSlot.bottomSheet, Offset((size.width - bottomSheetSize.width) / 2.0, contentBottom - bottomSheetSize.height));
    }

    if (hasChild(_ScaffoldSlot.snackBar)) {
      snackBarSize = layoutChild(_ScaffoldSlot.snackBar, fullWidthConstraints);
      positionChild(_ScaffoldSlot.snackBar, Offset(0.0, contentBottom - snackBarSize.height));
    }

    Rect floatingActionButtonRect;
    if (hasChild(_ScaffoldSlot.floatingActionButton)) {
      final Size fabSize = layoutChild(_ScaffoldSlot.floatingActionButton, looseConstraints);

      // To account for the FAB position being changed, we'll animate between
      // the old and new positions.
      final ScaffoldPrelayoutGeometry currentGeometry = ScaffoldPrelayoutGeometry(
        bottomSheetSize: bottomSheetSize,
        contentBottom: contentBottom,
        contentTop: contentTop,
        floatingActionButtonSize: fabSize,
        minInsets: minInsets,
        scaffoldSize: size,
        snackBarSize: snackBarSize,
        textDirection: textDirection,
      );
      final Offset currentFabOffset = currentFloatingActionButtonLocation.getOffset(currentGeometry);
      final Offset previousFabOffset = previousFloatingActionButtonLocation.getOffset(currentGeometry);
      final Offset fabOffset = floatingActionButtonMotionAnimator.getOffset(
        begin: previousFabOffset,
        end: currentFabOffset,
        progress: floatingActionButtonMoveAnimationProgress,
      );
      positionChild(_ScaffoldSlot.floatingActionButton, fabOffset);
      floatingActionButtonRect = fabOffset & fabSize;
    }

    if (hasChild(_ScaffoldSlot.statusBar)) {
      layoutChild(_ScaffoldSlot.statusBar, fullWidthConstraints.tighten(height: minInsets.top));
      positionChild(_ScaffoldSlot.statusBar, Offset.zero);
    }

    if (hasChild(_ScaffoldSlot.drawer)) {
      layoutChild(_ScaffoldSlot.drawer, BoxConstraints.tight(size));
      positionChild(_ScaffoldSlot.drawer, Offset.zero);
    }

    if (hasChild(_ScaffoldSlot.endDrawer)) {
      layoutChild(_ScaffoldSlot.endDrawer, BoxConstraints.tight(size));
      positionChild(_ScaffoldSlot.endDrawer, Offset.zero);
    }

    geometryNotifier._updateWith(
      bottomNavigationBarTop: bottomNavigationBarTop,
      floatingActionButtonArea: floatingActionButtonRect,
    );
  }

  @override
  bool shouldRelayout(_ScaffoldLayout oldDelegate) {
    return oldDelegate.minInsets != minInsets
        || oldDelegate.textDirection != textDirection
        || oldDelegate.floatingActionButtonMoveAnimationProgress != floatingActionButtonMoveAnimationProgress
        || oldDelegate.previousFloatingActionButtonLocation != previousFloatingActionButtonLocation
        || oldDelegate.currentFloatingActionButtonLocation != currentFloatingActionButtonLocation;
  }
}

/// Handler for scale and rotation animations in the [FloatingActionButton].
///
/// Currently, there are two types of [FloatingActionButton] animations:
///
/// * Entrance/Exit animations, which this widget triggers
///   when the [FloatingActionButton] is added, updated, or removed.
/// * Motion animations, which are triggered by the [Scaffold]
///   when its [FloatingActionButtonLocation] is updated.
class _FloatingActionButtonTransition extends StatefulWidget {
  const _FloatingActionButtonTransition({
    Key key,
    @required this.child,
    @required this.fabMoveAnimation,
    @required this.fabMotionAnimator,
    @required this.geometryNotifier,
  }) : assert(fabMoveAnimation != null),
       assert(fabMotionAnimator != null),
       super(key: key);

  final Widget child;
  final Animation<double> fabMoveAnimation;
  final FloatingActionButtonAnimator fabMotionAnimator;
  final _ScaffoldGeometryNotifier geometryNotifier;

  @override
  _FloatingActionButtonTransitionState createState() => _FloatingActionButtonTransitionState();
}

class _FloatingActionButtonTransitionState extends State<_FloatingActionButtonTransition> with TickerProviderStateMixin {
  // The animations applied to the Floating Action Button when it is entering or exiting.
  // Controls the previous widget.child as it exits
  AnimationController _previousController;
  Animation<double> _previousScaleAnimation;
  Animation<double> _previousRotationAnimation;
  // Controls the current child widget.child as it exits
  AnimationController _currentController;
  // The animations to run, considering the widget's fabMoveAnimation and the current/previous entrance/exit animations.
  Animation<double> _currentScaleAnimation;
  Animation<double> _extendedCurrentScaleAnimation;
  Animation<double> _currentRotationAnimation;
  Widget _previousChild;

  @override
  void initState() {
    super.initState();

    _previousController = AnimationController(
      duration: kFloatingActionButtonSegue,
      vsync: this,
    )..addStatusListener(_handlePreviousAnimationStatusChanged);

    _currentController = AnimationController(
      duration: kFloatingActionButtonSegue,
      vsync: this,
    );

    _updateAnimations();

    if (widget.child != null) {
      // If we start out with a child, have the child appear fully visible instead
      // of animating in.
      _currentController.value = 1.0;
    }
    else {
      // If we start without a child we update the geometry object with a
      // floating action button scale of 0, as it is not showing on the screen.
      _updateGeometryScale(0.0);
    }
  }

  @override
  void dispose() {
    _previousController.dispose();
    _currentController.dispose();
    super.dispose();
  }

  @override
  void didUpdateWidget(_FloatingActionButtonTransition oldWidget) {
    super.didUpdateWidget(oldWidget);
    final bool oldChildIsNull = oldWidget.child == null;
    final bool newChildIsNull = widget.child == null;
    if (oldChildIsNull == newChildIsNull && oldWidget.child?.key == widget.child?.key)
      return;
    if (oldWidget.fabMotionAnimator != widget.fabMotionAnimator || oldWidget.fabMoveAnimation != oldWidget.fabMoveAnimation) {
      // Get the right scale and rotation animations to use for this widget.
      _updateAnimations();
    }
    if (_previousController.status == AnimationStatus.dismissed) {
      final double currentValue = _currentController.value;
      if (currentValue == 0.0 || oldWidget.child == null) {
        // The current child hasn't started its entrance animation yet. We can
        // just skip directly to the new child's entrance.
        _previousChild = null;
        if (widget.child != null)
          _currentController.forward();
      } else {
        // Otherwise, we need to copy the state from the current controller to
        // the previous controller and run an exit animation for the previous
        // widget before running the entrance animation for the new child.
        _previousChild = oldWidget.child;
        _previousController
          ..value = currentValue
          ..reverse();
        _currentController.value = 0.0;
      }
    }
  }

  static final Animatable<double> _entranceTurnTween = Tween<double>(
    begin: 1.0 - kFloatingActionButtonTurnInterval,
    end: 1.0,
  ).chain(CurveTween(curve: Curves.easeIn));

  void _updateAnimations() {
    // Get the animations for exit and entrance.
    final CurvedAnimation previousExitScaleAnimation = CurvedAnimation(
      parent: _previousController,
      curve: Curves.easeIn,
    );
    final Animation<double> previousExitRotationAnimation = Tween<double>(begin: 1.0, end: 1.0).animate(
      CurvedAnimation(
        parent: _previousController,
        curve: Curves.easeIn,
      ),
    );

    final CurvedAnimation currentEntranceScaleAnimation = CurvedAnimation(
      parent: _currentController,
      curve: Curves.easeIn,
    );
    final Animation<double> currentEntranceRotationAnimation = _currentController.drive(_entranceTurnTween);

    // Get the animations for when the FAB is moving.
    final Animation<double> moveScaleAnimation = widget.fabMotionAnimator.getScaleAnimation(parent: widget.fabMoveAnimation);
    final Animation<double> moveRotationAnimation = widget.fabMotionAnimator.getRotationAnimation(parent: widget.fabMoveAnimation);

    // Aggregate the animations.
    _previousScaleAnimation = AnimationMin<double>(moveScaleAnimation, previousExitScaleAnimation);
    _currentScaleAnimation = AnimationMin<double>(moveScaleAnimation, currentEntranceScaleAnimation);
    _extendedCurrentScaleAnimation = _currentScaleAnimation.drive(CurveTween(curve: const Interval(0.0, 0.1)));

    _previousRotationAnimation = TrainHoppingAnimation(previousExitRotationAnimation, moveRotationAnimation);
    _currentRotationAnimation = TrainHoppingAnimation(currentEntranceRotationAnimation, moveRotationAnimation);

    _currentScaleAnimation.addListener(_onProgressChanged);
    _previousScaleAnimation.addListener(_onProgressChanged);
  }

  void _handlePreviousAnimationStatusChanged(AnimationStatus status) {
    setState(() {
      if (status == AnimationStatus.dismissed) {
        assert(_currentController.status == AnimationStatus.dismissed);
        if (widget.child != null)
          _currentController.forward();
      }
    });
  }

  bool _isExtendedFloatingActionButton(Widget widget) {
    if (widget is! FloatingActionButton)
      return false;
    final FloatingActionButton fab = widget;
    return fab.isExtended;
  }

  @override
  Widget build(BuildContext context) {
    final List<Widget> children = <Widget>[];

    if (_previousController.status != AnimationStatus.dismissed) {
      if (_isExtendedFloatingActionButton(_previousChild)) {
        children.add(FadeTransition(
          opacity: _previousScaleAnimation,
          child: _previousChild,
        ));
      } else {
        children.add(ScaleTransition(
          scale: _previousScaleAnimation,
          child: RotationTransition(
            turns: _previousRotationAnimation,
            child: _previousChild,
          ),
        ));
      }
    }

    if (_isExtendedFloatingActionButton(widget.child)) {
      children.add(ScaleTransition(
        scale: _extendedCurrentScaleAnimation,
        child: FadeTransition(
          opacity: _currentScaleAnimation,
          child: widget.child,
        ),
      ));
    } else {
      children.add(ScaleTransition(
        scale: _currentScaleAnimation,
        child: RotationTransition(
          turns: _currentRotationAnimation,
          child: widget.child,
        ),
      ));
    }

    return Stack(
      alignment: Alignment.centerRight,
      children: children,
    );
  }

  void _onProgressChanged() {
    _updateGeometryScale(math.max(_previousScaleAnimation.value, _currentScaleAnimation.value));
  }

  void _updateGeometryScale(double scale) {
    widget.geometryNotifier._updateWith(
      floatingActionButtonScale: scale,
    );
  }
}

/// Implements the basic material design visual layout structure.
///
/// This class provides APIs for showing drawers, snack bars, and bottom sheets.
///
/// To display a snackbar or a persistent bottom sheet, obtain the
/// [ScaffoldState] for the current [BuildContext] via [Scaffold.of] and use the
/// [ScaffoldState.showSnackBar] and [ScaffoldState.showBottomSheet] functions.
///
/// {@tool snippet --template=stateful_widget}
///
/// This example shows a [Scaffold] with an [AppBar], a [BottomAppBar] and a
/// [FloatingActionButton]. The [body] is a [Text] placed in a [Center] in order
/// to center the text within the [Scaffold] and the [FloatingActionButton] is
/// centered and docked within the [BottomAppBar] using
/// [FloatingActionButtonLocation.centerDocked]. The [FloatingActionButton] is
/// connected to a callback that increments a counter.
///
/// ```dart
/// int _count = 0;
///
/// Widget build(BuildContext context) {
///   return Scaffold(
///     appBar: AppBar(
///       title: Text('Sample Code'),
///     ),
///     body: Center(
///       child: Text('You have pressed the button $_count times.'),
///     ),
///     bottomNavigationBar: BottomAppBar(
///       child: Container(height: 50.0,),
///     ),
///     floatingActionButton: FloatingActionButton(
///       onPressed: () => setState(() {
///         _count++;
///       }),
///       tooltip: 'Increment Counter',
///       child: Icon(Icons.add),
///     ),
///     floatingActionButtonLocation: FloatingActionButtonLocation.centerDocked,
///   );
/// }
/// ```
/// {@end-tool}
///
/// ## Scaffold layout, the keyboard, and display "notches"
///
/// The scaffold will expand to fill the available space. That usually
/// means that it will occupy its entire window or device screen. When
/// the device's keyboard appears the Scaffold's ancestor [MediaQuery]
/// widget's [MediaQueryData.viewInsets] changes and the Scaffold will
/// be rebuilt. By default the scaffold's [body] is resized to make
/// room for the keyboard. To prevent the resize set
/// [resizeToAvoidBottomInset] to false. In either case the focused
/// widget will be scrolled into view if it's within a scrollable
/// container.
///
/// The [MediaQueryData.padding] value defines areas that might
/// not be completely visible, like the display "notch" on the iPhone
/// X. The scaffold's [body] is not inset by this padding value
/// although an [appBar] or [bottomNavigationBar] will typically
/// cause the body to avoid the padding. The [SafeArea]
/// widget can be used within the scaffold's body to avoid areas
/// like display notches.
///
/// ## Troubleshooting
///
/// ### Nested Scaffolds
///
/// The Scaffold was designed to be the single top level container for
/// a [MaterialApp] and it's typically not necessary to nest
/// scaffolds. For example in a tabbed UI, where the
/// [bottomNavigationBar] is a [TabBar] and the body is a
/// [TabBarView], you might be tempted to make each tab bar view a
/// scaffold with a differently titled AppBar. It would be better to add a
/// listener to the [TabController] that updates the AppBar.
///
/// ## Sample Code
///
/// Add a listener to the app's tab controller so that the [AppBar] title of the
/// app's one and only scaffold is reset each time a new tab is selected.
///
/// ```dart
/// tabController = TabController(vsync: tickerProvider, length: tabCount)..addListener(() {
///   if (!tabController.indexIsChanging) {
///     setState(() {
///       // Rebuild the enclosing scaffold with a new AppBar title
///       appBarTitle = 'Tab ${tabController.index}';
///     });
///   }
/// });
/// ```
///
/// Although there are some use cases, like a presentation app that
/// shows embedded flutter content, where nested scaffolds are
/// appropriate, it's best to avoid nesting scaffolds.
///
/// See also:
///
///  * [AppBar], which is a horizontal bar typically shown at the top of an app
///    using the [appBar] property.
///  * [BottomAppBar], which is a horizontal bar typically shown at the bottom
///    of an app using the [bottomNavigationBar] property.
///  * [FloatingActionButton], which is a circular button typically shown in the
///    bottom right corner of the app using the [floatingActionButton] property.
///  * [Drawer], which is a vertical panel that is typically displayed to the
///    left of the body (and often hidden on phones) using the [drawer]
///    property.
///  * [BottomNavigationBar], which is a horizontal array of buttons typically
///    shown along the bottom of the app using the [bottomNavigationBar]
///    property.
///  * [SnackBar], which is a temporary notification typically shown near the
///    bottom of the app using the [ScaffoldState.showSnackBar] method.
///  * [BottomSheet], which is an overlay typically shown near the bottom of the
///    app. A bottom sheet can either be persistent, in which case it is shown
///    using the [ScaffoldState.showBottomSheet] method, or modal, in which case
///    it is shown using the [showModalBottomSheet] function.
///  * [ScaffoldState], which is the state associated with this widget.
///  * <https://material.io/design/layout/responsive-layout-grid.html>
class Scaffold extends StatefulWidget {
  /// Creates a visual scaffold for material design widgets.
  const Scaffold({
    Key key,
    this.appBar,
    this.body,
    this.floatingActionButton,
    this.floatingActionButtonLocation,
    this.floatingActionButtonAnimator,
    this.persistentFooterButtons,
    this.drawer,
    this.endDrawer,
    this.bottomNavigationBar,
    this.bottomSheet,
    this.backgroundColor,
    this.resizeToAvoidBottomPadding,
    this.resizeToAvoidBottomInset,
    this.primary = true,
<<<<<<< HEAD
    this.extendedBody = false,
  }) : assert(primary != null), super(key: key);
=======
    this.drawerDragStartBehavior = DragStartBehavior.start,
  }) : assert(primary != null),
       assert(drawerDragStartBehavior != null),
       super(key: key);
>>>>>>> d7458e3d

  /// When "true" - the body fills the entire height of Scaffold
  final bool extendedBody;

  /// An app bar to display at the top of the scaffold.
  final PreferredSizeWidget appBar;

  /// The primary content of the scaffold.
  ///
  /// Displayed below the [appBar], above the bottom of the ambient
  /// [MediaQuery]'s [MediaQueryData.viewInsets], and behind the
  /// [floatingActionButton] and [drawer]. If [resizeToAvoidBottomInset] is
  /// false then the body is not resized when the onscreen keyboard appears,
  /// i.e. it is not inset by `viewInsets.bottom`.
  ///
  /// The widget in the body of the scaffold is positioned at the top-left of
  /// the available space between the app bar and the bottom of the scaffold. To
  /// center this widget instead, consider putting it in a [Center] widget and
  /// having that be the body. To expand this widget instead, consider
  /// putting it in a [SizedBox.expand].
  ///
  /// If you have a column of widgets that should normally fit on the screen,
  /// but may overflow and would in such cases need to scroll, consider using a
  /// [ListView] as the body of the scaffold. This is also a good choice for
  /// the case where your body is a scrollable list.
  final Widget body;

  /// A button displayed floating above [body], in the bottom right corner.
  ///
  /// Typically a [FloatingActionButton].
  final Widget floatingActionButton;

  /// Responsible for determining where the [floatingActionButton] should go.
  ///
  /// If null, the [ScaffoldState] will use the default location, [FloatingActionButtonLocation.endFloat].
  final FloatingActionButtonLocation floatingActionButtonLocation;

  /// Animator to move the [floatingActionButton] to a new [floatingActionButtonLocation].
  ///
  /// If null, the [ScaffoldState] will use the default animator, [FloatingActionButtonAnimator.scaling].
  final FloatingActionButtonAnimator floatingActionButtonAnimator;

  /// A set of buttons that are displayed at the bottom of the scaffold.
  ///
  /// Typically this is a list of [FlatButton] widgets. These buttons are
  /// persistently visible, even if the [body] of the scaffold scrolls.
  ///
  /// These widgets will be wrapped in a [ButtonBar].
  ///
  /// The [persistentFooterButtons] are rendered above the
  /// [bottomNavigationBar] but below the [body].
  final List<Widget> persistentFooterButtons;

  /// A panel displayed to the side of the [body], often hidden on mobile
  /// devices. Swipes in from either left-to-right ([TextDirection.ltr]) or
  /// right-to-left ([TextDirection.rtl])
  ///
  /// In the uncommon case that you wish to open the drawer manually, use the
  /// [ScaffoldState.openDrawer] function.
  ///
  /// Typically a [Drawer].
  final Widget drawer;

  /// A panel displayed to the side of the [body], often hidden on mobile
  /// devices. Swipes in from right-to-left ([TextDirection.ltr]) or
  /// left-to-right ([TextDirection.rtl])
  ///
  /// In the uncommon case that you wish to open the drawer manually, use the
  /// [ScaffoldState.openEndDrawer] function.
  ///
  /// Typically a [Drawer].
  final Widget endDrawer;

  /// The color of the [Material] widget that underlies the entire Scaffold.
  ///
  /// The theme's [ThemeData.scaffoldBackgroundColor] by default.
  final Color backgroundColor;

  /// A bottom navigation bar to display at the bottom of the scaffold.
  ///
  /// Snack bars slide from underneath the bottom navigation bar while bottom
  /// sheets are stacked on top.
  ///
  /// The [bottomNavigationBar] is rendered below the [persistentFooterButtons]
  /// and the [body].
  final Widget bottomNavigationBar;

  /// The persistent bottom sheet to display.
  ///
  /// A persistent bottom sheet shows information that supplements the primary
  /// content of the app. A persistent bottom sheet remains visible even when
  /// the user interacts with other parts of the app.
  ///
  /// A closely related widget is a modal bottom sheet, which is an alternative
  /// to a menu or a dialog and prevents the user from interacting with the rest
  /// of the app. Modal bottom sheets can be created and displayed with the
  /// [showModalBottomSheet] function.
  ///
  /// Unlike the persistent bottom sheet displayed by [showBottomSheet]
  /// this bottom sheet is not a [LocalHistoryEntry] and cannot be dismissed
  /// with the scaffold appbar's back button.
  ///
  /// If a persistent bottom sheet created with [showBottomSheet] is already
  /// visible, it must be closed before building the Scaffold with a new
  /// [bottomSheet].
  ///
  /// The value of [bottomSheet] can be any widget at all. It's unlikely to
  /// actually be a [BottomSheet], which is used by the implementations of
  /// [showBottomSheet] and [showModalBottomSheet]. Typically it's a widget
  /// that includes [Material].
  ///
  /// See also:
  ///
  ///  * [showBottomSheet], which displays a bottom sheet as a route that can
  ///    be dismissed with the scaffold's back button.
  ///  * [showModalBottomSheet], which displays a modal bottom sheet.
  final Widget bottomSheet;

  /// This flag is deprecated, please use [resizeToAvoidBottomInset]
  /// instead.
  ///
  /// Originally the name referred [MediaQueryData.padding]. Now it refers
  /// [MediaQueryData.viewInsets], so using [resizeToAvoidBottomInset]
  /// should be clearer to readers.
  @Deprecated('Use resizeToAvoidBottomInset to specify if the body should resize when the keyboard appears')
  final bool resizeToAvoidBottomPadding;

  /// If true the [body] and the scaffold's floating widgets should size
  /// themselves to avoid the onscreen keyboard whose height is defined by the
  /// ambient [MediaQuery]'s [MediaQueryData.viewInsets] `bottom` property.
  ///
  /// For example, if there is an onscreen keyboard displayed above the
  /// scaffold, the body can be resized to avoid overlapping the keyboard, which
  /// prevents widgets inside the body from being obscured by the keyboard.
  ///
  /// Defaults to true.
  final bool resizeToAvoidBottomInset;

  /// Whether this scaffold is being displayed at the top of the screen.
  ///
  /// If true then the height of the [appBar] will be extended by the height
  /// of the screen's status bar, i.e. the top padding for [MediaQuery].
  ///
  /// The default value of this property, like the default value of
  /// [AppBar.primary], is true.
  final bool primary;

  /// {@macro flutter.material.drawer.dragStartBehavior}
  final DragStartBehavior drawerDragStartBehavior;

  /// The state from the closest instance of this class that encloses the given context.
  ///
  /// Typical usage is as follows:
  ///
  /// ```dart
  /// @override
  /// Widget build(BuildContext context) {
  ///   return RaisedButton(
  ///     child: Text('SHOW A SNACKBAR'),
  ///     onPressed: () {
  ///       Scaffold.of(context).showSnackBar(SnackBar(
  ///         content: Text('Hello!'),
  ///       ));
  ///     },
  ///   );
  /// }
  /// ```
  ///
  /// When the [Scaffold] is actually created in the same `build` function, the
  /// `context` argument to the `build` function can't be used to find the
  /// [Scaffold] (since it's "above" the widget being returned). In such cases,
  /// the following technique with a [Builder] can be used to provide a new
  /// scope with a [BuildContext] that is "under" the [Scaffold]:
  ///
  /// ```dart
  /// @override
  /// Widget build(BuildContext context) {
  ///   return Scaffold(
  ///     appBar: AppBar(
  ///       title: Text('Demo')
  ///     ),
  ///     body: Builder(
  ///       // Create an inner BuildContext so that the onPressed methods
  ///       // can refer to the Scaffold with Scaffold.of().
  ///       builder: (BuildContext context) {
  ///         return Center(
  ///           child: RaisedButton(
  ///             child: Text('SHOW A SNACKBAR'),
  ///             onPressed: () {
  ///               Scaffold.of(context).showSnackBar(SnackBar(
  ///                 content: Text('Hello!'),
  ///               ));
  ///             },
  ///           ),
  ///         );
  ///       },
  ///     ),
  ///   );
  /// }
  /// ```
  ///
  /// A more efficient solution is to split your build function into several
  /// widgets. This introduces a new context from which you can obtain the
  /// [Scaffold]. In this solution, you would have an outer widget that creates
  /// the [Scaffold] populated by instances of your new inner widgets, and then
  /// in these inner widgets you would use [Scaffold.of].
  ///
  /// A less elegant but more expedient solution is assign a [GlobalKey] to the
  /// [Scaffold], then use the `key.currentState` property to obtain the
  /// [ScaffoldState] rather than using the [Scaffold.of] function.
  ///
  /// If there is no [Scaffold] in scope, then this will throw an exception.
  /// To return null if there is no [Scaffold], then pass `nullOk: true`.
  static ScaffoldState of(BuildContext context, { bool nullOk = false }) {
    assert(nullOk != null);
    assert(context != null);
    final ScaffoldState result = context.ancestorStateOfType(const TypeMatcher<ScaffoldState>());
    if (nullOk || result != null)
      return result;
    throw FlutterError(
      'Scaffold.of() called with a context that does not contain a Scaffold.\n'
      'No Scaffold ancestor could be found starting from the context that was passed to Scaffold.of(). '
      'This usually happens when the context provided is from the same StatefulWidget as that '
      'whose build function actually creates the Scaffold widget being sought.\n'
      'There are several ways to avoid this problem. The simplest is to use a Builder to get a '
      'context that is "under" the Scaffold. For an example of this, please see the '
      'documentation for Scaffold.of():\n'
      '  https://docs.flutter.io/flutter/material/Scaffold/of.html\n'
      'A more efficient solution is to split your build function into several widgets. This '
      'introduces a new context from which you can obtain the Scaffold. In this solution, '
      'you would have an outer widget that creates the Scaffold populated by instances of '
      'your new inner widgets, and then in these inner widgets you would use Scaffold.of().\n'
      'A less elegant but more expedient solution is assign a GlobalKey to the Scaffold, '
      'then use the key.currentState property to obtain the ScaffoldState rather than '
      'using the Scaffold.of() function.\n'
      'The context used was:\n'
      '  $context'
    );
  }

  /// Returns a [ValueListenable] for the [ScaffoldGeometry] for the closest
  /// [Scaffold] ancestor of the given context.
  ///
  /// The [ValueListenable.value] is only available at paint time.
  ///
  /// Notifications are guaranteed to be sent before the first paint pass
  /// with the new geometry, but there is no guarantee whether a build or
  /// layout passes are going to happen between the notification and the next
  /// paint pass.
  ///
  /// The closest [Scaffold] ancestor for the context might change, e.g when
  /// an element is moved from one scaffold to another. For [StatefulWidget]s
  /// using this listenable, a change of the [Scaffold] ancestor will
  /// trigger a [State.didChangeDependencies].
  ///
  /// A typical pattern for listening to the scaffold geometry would be to
  /// call [Scaffold.geometryOf] in [State.didChangeDependencies], compare the
  /// return value with the previous listenable, if it has changed, unregister
  /// the listener, and register a listener to the new [ScaffoldGeometry]
  /// listenable.
  static ValueListenable<ScaffoldGeometry> geometryOf(BuildContext context) {
    final _ScaffoldScope scaffoldScope = context.inheritFromWidgetOfExactType(_ScaffoldScope);
    if (scaffoldScope == null)
      throw FlutterError(
        'Scaffold.geometryOf() called with a context that does not contain a Scaffold.\n'
        'This usually happens when the context provided is from the same StatefulWidget as that '
        'whose build function actually creates the Scaffold widget being sought.\n'
        'There are several ways to avoid this problem. The simplest is to use a Builder to get a '
        'context that is "under" the Scaffold. For an example of this, please see the '
        'documentation for Scaffold.of():\n'
        '  https://docs.flutter.io/flutter/material/Scaffold/of.html\n'
        'A more efficient solution is to split your build function into several widgets. This '
        'introduces a new context from which you can obtain the Scaffold. In this solution, '
        'you would have an outer widget that creates the Scaffold populated by instances of '
        'your new inner widgets, and then in these inner widgets you would use Scaffold.geometryOf().\n'
        'The context used was:\n'
        '  $context'
      );

    return scaffoldScope.geometryNotifier;
  }

  /// Whether the Scaffold that most tightly encloses the given context has a
  /// drawer.
  ///
  /// If this is being used during a build (for example to decide whether to
  /// show an "open drawer" button), set the `registerForUpdates` argument to
  /// true. This will then set up an [InheritedWidget] relationship with the
  /// [Scaffold] so that the client widget gets rebuilt whenever the [hasDrawer]
  /// value changes.
  ///
  /// See also:
  ///
  ///  * [Scaffold.of], which provides access to the [ScaffoldState] object as a
  ///    whole, from which you can show snackbars, bottom sheets, and so forth.
  static bool hasDrawer(BuildContext context, { bool registerForUpdates = true }) {
    assert(registerForUpdates != null);
    assert(context != null);
    if (registerForUpdates) {
      final _ScaffoldScope scaffold = context.inheritFromWidgetOfExactType(_ScaffoldScope);
      return scaffold?.hasDrawer ?? false;
    } else {
      final ScaffoldState scaffold = context.ancestorStateOfType(const TypeMatcher<ScaffoldState>());
      return scaffold?.hasDrawer ?? false;
    }
  }

  @override
  ScaffoldState createState() => ScaffoldState();
}

/// State for a [Scaffold].
///
/// Can display [SnackBar]s and [BottomSheet]s. Retrieve a [ScaffoldState] from
/// the current [BuildContext] using [Scaffold.of].
class ScaffoldState extends State<Scaffold> with TickerProviderStateMixin {

  // DRAWER API

  final GlobalKey<DrawerControllerState> _drawerKey = GlobalKey<DrawerControllerState>();
  final GlobalKey<DrawerControllerState> _endDrawerKey = GlobalKey<DrawerControllerState>();

  /// Whether this scaffold has a non-null [Scaffold.drawer].
  bool get hasDrawer => widget.drawer != null;
  /// Whether this scaffold has a non-null [Scaffold.endDrawer].
  bool get hasEndDrawer => widget.endDrawer != null;

  bool _drawerOpened = false;
  bool _endDrawerOpened = false;

  /// Whether the [Scaffold.drawer] is opened.
  ///
  /// See also:
  ///
  ///  * [ScaffoldState.openDrawer], which opens the [Scaffold.drawer] of a
  ///    [Scaffold].
  bool get isDrawerOpen => _drawerOpened;

  /// Whether the [Scaffold.endDrawer] is opened.
  ///
  /// See also:
  ///
  ///  * [ScaffoldState.openEndDrawer], which opens the [Scaffold.endDrawer] of
  ///    a [Scaffold].
  bool get isEndDrawerOpen => _endDrawerOpened;

  void _drawerOpenedCallback(bool isOpened) {
    setState(() {
      _drawerOpened = isOpened;
    });
  }

  void _endDrawerOpenedCallback(bool isOpened) {
    setState(() {
      _endDrawerOpened = isOpened;
    });
  }

  /// Opens the [Drawer] (if any).
  ///
  /// If the scaffold has a non-null [Scaffold.drawer], this function will cause
  /// the drawer to begin its entrance animation.
  ///
  /// Normally this is not needed since the [Scaffold] automatically shows an
  /// appropriate [IconButton], and handles the edge-swipe gesture, to show the
  /// drawer.
  ///
  /// To close the drawer once it is open, use [Navigator.pop].
  ///
  /// See [Scaffold.of] for information about how to obtain the [ScaffoldState].
  void openDrawer() {
    if (_endDrawerKey.currentState != null && _endDrawerOpened)
      _endDrawerKey.currentState.close();
    _drawerKey.currentState?.open();
  }

  /// Opens the end side [Drawer] (if any).
  ///
  /// If the scaffold has a non-null [Scaffold.endDrawer], this function will cause
  /// the end side drawer to begin its entrance animation.
  ///
  /// Normally this is not needed since the [Scaffold] automatically shows an
  /// appropriate [IconButton], and handles the edge-swipe gesture, to show the
  /// drawer.
  ///
  /// To close the end side drawer once it is open, use [Navigator.pop].
  ///
  /// See [Scaffold.of] for information about how to obtain the [ScaffoldState].
  void openEndDrawer() {
    if (_drawerKey.currentState != null && _drawerOpened)
      _drawerKey.currentState.close();
    _endDrawerKey.currentState?.open();
  }

  // SNACKBAR API

  final Queue<ScaffoldFeatureController<SnackBar, SnackBarClosedReason>> _snackBars = Queue<ScaffoldFeatureController<SnackBar, SnackBarClosedReason>>();
  AnimationController _snackBarController;
  Timer _snackBarTimer;
  bool _accessibleNavigation;

  /// Shows a [SnackBar] at the bottom of the scaffold.
  ///
  /// A scaffold can show at most one snack bar at a time. If this function is
  /// called while another snack bar is already visible, the given snack bar
  /// will be added to a queue and displayed after the earlier snack bars have
  /// closed.
  ///
  /// To control how long a [SnackBar] remains visible, use [SnackBar.duration].
  ///
  /// To remove the [SnackBar] with an exit animation, use [hideCurrentSnackBar]
  /// or call [ScaffoldFeatureController.close] on the returned
  /// [ScaffoldFeatureController]. To remove a [SnackBar] suddenly (without an
  /// animation), use [removeCurrentSnackBar].
  ///
  /// See [Scaffold.of] for information about how to obtain the [ScaffoldState].
  ScaffoldFeatureController<SnackBar, SnackBarClosedReason> showSnackBar(SnackBar snackbar) {
    _snackBarController ??= SnackBar.createAnimationController(vsync: this)
      ..addStatusListener(_handleSnackBarStatusChange);
    if (_snackBars.isEmpty) {
      assert(_snackBarController.isDismissed);
      _snackBarController.forward();
    }
    ScaffoldFeatureController<SnackBar, SnackBarClosedReason> controller;
    controller = ScaffoldFeatureController<SnackBar, SnackBarClosedReason>._(
      // We provide a fallback key so that if back-to-back snackbars happen to
      // match in structure, material ink splashes and highlights don't survive
      // from one to the next.
      snackbar.withAnimation(_snackBarController, fallbackKey: UniqueKey()),
      Completer<SnackBarClosedReason>(),
      () {
        assert(_snackBars.first == controller);
        hideCurrentSnackBar(reason: SnackBarClosedReason.hide);
      },
      null // SnackBar doesn't use a builder function so setState() wouldn't rebuild it
    );
    setState(() {
      _snackBars.addLast(controller);
    });
    return controller;
  }

  void _handleSnackBarStatusChange(AnimationStatus status) {
    switch (status) {
      case AnimationStatus.dismissed:
        assert(_snackBars.isNotEmpty);
        setState(() {
          _snackBars.removeFirst();
        });
        if (_snackBars.isNotEmpty)
          _snackBarController.forward();
        break;
      case AnimationStatus.completed:
        setState(() {
          assert(_snackBarTimer == null);
          // build will create a new timer if necessary to dismiss the snack bar
        });
        break;
      case AnimationStatus.forward:
      case AnimationStatus.reverse:
        break;
    }
  }

  /// Removes the current [SnackBar] (if any) immediately.
  ///
  /// The removed snack bar does not run its normal exit animation. If there are
  /// any queued snack bars, they begin their entrance animation immediately.
  void removeCurrentSnackBar({ SnackBarClosedReason reason = SnackBarClosedReason.remove }) {
    assert(reason != null);
    if (_snackBars.isEmpty)
      return;
    final Completer<SnackBarClosedReason> completer = _snackBars.first._completer;
    if (!completer.isCompleted)
      completer.complete(reason);
    _snackBarTimer?.cancel();
    _snackBarTimer = null;
    _snackBarController.value = 0.0;
  }

  /// Removes the current [SnackBar] by running its normal exit animation.
  ///
  /// The closed completer is called after the animation is complete.
  void hideCurrentSnackBar({ SnackBarClosedReason reason = SnackBarClosedReason.hide }) {
    assert(reason != null);
    if (_snackBars.isEmpty || _snackBarController.status == AnimationStatus.dismissed)
      return;
    final MediaQueryData mediaQuery = MediaQuery.of(context);
    final Completer<SnackBarClosedReason> completer = _snackBars.first._completer;
    if (mediaQuery.accessibleNavigation) {
      _snackBarController.value = 0.0;
      completer.complete(reason);
    } else {
      _snackBarController.reverse().then<void>((void value) {
        assert(mounted);
        if (!completer.isCompleted)
          completer.complete(reason);
      });
    }
    _snackBarTimer?.cancel();
    _snackBarTimer = null;
  }


  // PERSISTENT BOTTOM SHEET API

  final List<_PersistentBottomSheet> _dismissedBottomSheets = <_PersistentBottomSheet>[];
  PersistentBottomSheetController<dynamic> _currentBottomSheet;

  void _maybeBuildCurrentBottomSheet() {
    if (widget.bottomSheet != null) {
      // The new _currentBottomSheet is not a local history entry so a "back" button
      // will not be added to the Scaffold's appbar and the bottom sheet will not
      // support drag or swipe to dismiss.
      _currentBottomSheet = _buildBottomSheet<void>(
        (BuildContext context) => widget.bottomSheet,
        BottomSheet.createAnimationController(this) ..value = 1.0,
        false,
      );
    }
  }

  void _closeCurrentBottomSheet() {
    if (_currentBottomSheet != null) {
      _currentBottomSheet.close();
      assert(_currentBottomSheet == null);
    }
  }

  PersistentBottomSheetController<T> _buildBottomSheet<T>(WidgetBuilder builder, AnimationController controller, bool isLocalHistoryEntry) {
    final Completer<T> completer = Completer<T>();
    final GlobalKey<_PersistentBottomSheetState> bottomSheetKey = GlobalKey<_PersistentBottomSheetState>();
    _PersistentBottomSheet bottomSheet;

    void _removeCurrentBottomSheet() {
      assert(_currentBottomSheet._widget == bottomSheet);
      assert(bottomSheetKey.currentState != null);
      bottomSheetKey.currentState.close();
      if (controller.status != AnimationStatus.dismissed)
        _dismissedBottomSheets.add(bottomSheet);
      setState(() {
        _currentBottomSheet = null;
      });
      completer.complete();
    }

    final LocalHistoryEntry entry = isLocalHistoryEntry
      ? LocalHistoryEntry(onRemove: _removeCurrentBottomSheet)
      : null;

    bottomSheet = _PersistentBottomSheet(
      key: bottomSheetKey,
      animationController: controller,
      enableDrag: isLocalHistoryEntry,
      onClosing: () {
        assert(_currentBottomSheet._widget == bottomSheet);
        if (isLocalHistoryEntry)
          entry.remove();
        else
          _removeCurrentBottomSheet();
      },
      onDismissed: () {
        if (_dismissedBottomSheets.contains(bottomSheet)) {
          bottomSheet.animationController.dispose();
          setState(() {
            _dismissedBottomSheets.remove(bottomSheet);
          });
        }
      },
      builder: builder
    );

    if (isLocalHistoryEntry)
      ModalRoute.of(context).addLocalHistoryEntry(entry);

    return PersistentBottomSheetController<T>._(
      bottomSheet,
      completer,
      isLocalHistoryEntry ? entry.remove : _removeCurrentBottomSheet,
      (VoidCallback fn) { bottomSheetKey.currentState?.setState(fn); },
      isLocalHistoryEntry,
    );
  }

  /// Shows a persistent material design bottom sheet in the nearest [Scaffold].
  ///
  /// Returns a controller that can be used to close and otherwise manipulate the
  /// bottom sheet.
  ///
  /// To rebuild the bottom sheet (e.g. if it is stateful), call
  /// [PersistentBottomSheetController.setState] on the controller returned by
  /// this method.
  ///
  /// The new bottom sheet becomes a [LocalHistoryEntry] for the enclosing
  /// [ModalRoute] and a back button is added to the appbar of the [Scaffold]
  /// that closes the bottom sheet.
  ///
  /// To create a persistent bottom sheet that is not a [LocalHistoryEntry] and
  /// does not add a back button to the enclosing Scaffold's appbar, use the
  /// [Scaffold.bottomSheet] constructor parameter.
  ///
  /// A persistent bottom sheet shows information that supplements the primary
  /// content of the app. A persistent bottom sheet remains visible even when
  /// the user interacts with other parts of the app.
  ///
  /// A closely related widget is a modal bottom sheet, which is an alternative
  /// to a menu or a dialog and prevents the user from interacting with the rest
  /// of the app. Modal bottom sheets can be created and displayed with the
  /// [showModalBottomSheet] function.
  ///
  /// See also:
  ///
  ///  * [BottomSheet], which is the widget typically returned by the `builder`.
  ///  * [showBottomSheet], which calls this method given a [BuildContext].
  ///  * [showModalBottomSheet], which can be used to display a modal bottom
  ///    sheet.
  ///  * [Scaffold.of], for information about how to obtain the [ScaffoldState].
  ///  * <https://material.io/design/components/sheets-bottom.html#standard-bottom-sheet>
  PersistentBottomSheetController<T> showBottomSheet<T>(WidgetBuilder builder) {
    _closeCurrentBottomSheet();
    final AnimationController controller = BottomSheet.createAnimationController(this)
      ..forward();
    setState(() {
      _currentBottomSheet = _buildBottomSheet<T>(builder, controller, true);
    });
    return _currentBottomSheet;
  }

  // Floating Action Button API
  AnimationController _floatingActionButtonMoveController;
  FloatingActionButtonAnimator _floatingActionButtonAnimator;
  FloatingActionButtonLocation _previousFloatingActionButtonLocation;
  FloatingActionButtonLocation _floatingActionButtonLocation;

  // Moves the Floating Action Button to the new Floating Action Button Location.
  void _moveFloatingActionButton(final FloatingActionButtonLocation newLocation) {
    FloatingActionButtonLocation previousLocation = _floatingActionButtonLocation;
    double restartAnimationFrom = 0.0;
    // If the Floating Action Button is moving right now, we need to start from a snapshot of the current transition.
    if (_floatingActionButtonMoveController.isAnimating) {
      previousLocation = _TransitionSnapshotFabLocation(_previousFloatingActionButtonLocation, _floatingActionButtonLocation, _floatingActionButtonAnimator, _floatingActionButtonMoveController.value);
      restartAnimationFrom = _floatingActionButtonAnimator.getAnimationRestart(_floatingActionButtonMoveController.value);
    }

    setState(() {
      _previousFloatingActionButtonLocation = previousLocation;
      _floatingActionButtonLocation = newLocation;
    });

    // Animate the motion even when the fab is null so that if the exit animation is running,
    // the old fab will start the motion transition while it exits instead of jumping to the
    // new position.
    _floatingActionButtonMoveController.forward(from: restartAnimationFrom);
  }

  // iOS FEATURES - status bar tap, back gesture

  // On iOS, tapping the status bar scrolls the app's primary scrollable to the
  // top. We implement this by providing a primary scroll controller and
  // scrolling it to the top when tapped.

  final ScrollController _primaryScrollController = ScrollController();

  void _handleStatusBarTap() {
    if (_primaryScrollController.hasClients) {
      _primaryScrollController.animateTo(
        0.0,
        duration: const Duration(milliseconds: 300),
        curve: Curves.linear, // TODO(ianh): Use a more appropriate curve.
      );
    }
  }

  // INTERNALS

  _ScaffoldGeometryNotifier _geometryNotifier;

  // Backwards compatibility for deprecated resizeToAvoidBottomPadding property
  bool get _resizeToAvoidBottomInset {
    // ignore: deprecated_member_use
    return widget.resizeToAvoidBottomInset ?? widget.resizeToAvoidBottomPadding ?? true;
  }

  @override
  void initState() {
    super.initState();
    _geometryNotifier = _ScaffoldGeometryNotifier(const ScaffoldGeometry(), context);
    _floatingActionButtonLocation = widget.floatingActionButtonLocation ?? _kDefaultFloatingActionButtonLocation;
    _floatingActionButtonAnimator = widget.floatingActionButtonAnimator ?? _kDefaultFloatingActionButtonAnimator;
    _previousFloatingActionButtonLocation = _floatingActionButtonLocation;
    _floatingActionButtonMoveController = AnimationController(
      vsync: this,
      lowerBound: 0.0,
      upperBound: 1.0,
      value: 1.0,
      duration: kFloatingActionButtonSegue * 2,
    );
    _maybeBuildCurrentBottomSheet();
  }

  @override
  void didUpdateWidget(Scaffold oldWidget) {
    // Update the Floating Action Button Animator, and then schedule the Floating Action Button for repositioning.
    if (widget.floatingActionButtonAnimator != oldWidget.floatingActionButtonAnimator) {
      _floatingActionButtonAnimator = widget.floatingActionButtonAnimator ?? _kDefaultFloatingActionButtonAnimator;
    }
    if (widget.floatingActionButtonLocation != oldWidget.floatingActionButtonLocation) {
      _moveFloatingActionButton(widget.floatingActionButtonLocation ?? _kDefaultFloatingActionButtonLocation);
    }
    if (widget.bottomSheet != oldWidget.bottomSheet) {
      assert(() {
        if (widget.bottomSheet != null && _currentBottomSheet?._isLocalHistoryEntry == true) {
          throw FlutterError(
            'Scaffold.bottomSheet cannot be specified while a bottom sheet displayed '
            'with showBottomSheet() is still visible.\n Use the PersistentBottomSheetController '
            'returned by showBottomSheet() to close the old bottom sheet before creating '
            'a Scaffold with a (non null) bottomSheet.'
          );
        }
        return true;
      }());
      _closeCurrentBottomSheet();
      _maybeBuildCurrentBottomSheet();
    }
    super.didUpdateWidget(oldWidget);
  }

  @override
  void didChangeDependencies() {
    final MediaQueryData mediaQuery = MediaQuery.of(context);
    // If we transition from accessible navigation to non-accessible navigation
    // and there is a SnackBar that would have timed out that has already
    // completed its timer, dismiss that SnackBar. If the timer hasn't finished
    // yet, let it timeout as normal.
    if (_accessibleNavigation == true
      && !mediaQuery.accessibleNavigation
      && _snackBarTimer != null
      && !_snackBarTimer.isActive) {
      hideCurrentSnackBar(reason: SnackBarClosedReason.timeout);
    }
    _accessibleNavigation = mediaQuery.accessibleNavigation;
    super.didChangeDependencies();
  }

  @override
  void dispose() {
    _snackBarController?.dispose();
    _snackBarTimer?.cancel();
    _snackBarTimer = null;
    _geometryNotifier.dispose();
    for (_PersistentBottomSheet bottomSheet in _dismissedBottomSheets)
      bottomSheet.animationController.dispose();
    if (_currentBottomSheet != null)
      _currentBottomSheet._widget.animationController.dispose();
    _floatingActionButtonMoveController.dispose();
    super.dispose();
  }

  void _addIfNonNull(List<LayoutId> children, Widget child, Object childId, {
    @required bool removeLeftPadding,
    @required bool removeTopPadding,
    @required bool removeRightPadding,
    @required bool removeBottomPadding,
    bool removeBottomInset = false,
  }) {
    MediaQueryData data = MediaQuery.of(context).removePadding(
      removeLeft: removeLeftPadding,
      removeTop: removeTopPadding,
      removeRight: removeRightPadding,
      removeBottom: removeBottomPadding,
    );
    if (removeBottomInset)
      data = data.removeViewInsets(removeBottom: true);

    if (child != null) {
      children.add(
        LayoutId(
          id: childId,
          child: MediaQuery(data: data, child: child),
        ),
      );
    }
  }

  void _buildEndDrawer(List<LayoutId> children, TextDirection textDirection) {
    if (widget.endDrawer != null) {
      assert(hasEndDrawer);
      _addIfNonNull(
        children,
        DrawerController(
          key: _endDrawerKey,
          alignment: DrawerAlignment.end,
          child: widget.endDrawer,
          drawerCallback: _endDrawerOpenedCallback,
          dragStartBehavior: widget.drawerDragStartBehavior,
        ),
        _ScaffoldSlot.endDrawer,
        // remove the side padding from the side we're not touching
        removeLeftPadding: textDirection == TextDirection.ltr,
        removeTopPadding: false,
        removeRightPadding: textDirection == TextDirection.rtl,
        removeBottomPadding: false,
      );
    }
  }

  void _buildDrawer(List<LayoutId> children, TextDirection textDirection) {
    if (widget.drawer != null) {
      assert(hasDrawer);
      _addIfNonNull(
        children,
        DrawerController(
          key: _drawerKey,
          alignment: DrawerAlignment.start,
          child: widget.drawer,
          drawerCallback: _drawerOpenedCallback,
          dragStartBehavior: widget.drawerDragStartBehavior,
        ),
        _ScaffoldSlot.drawer,
        // remove the side padding from the side we're not touching
        removeLeftPadding: textDirection == TextDirection.rtl,
        removeTopPadding: false,
        removeRightPadding: textDirection == TextDirection.ltr,
        removeBottomPadding: false,
      );
    }
  }

  @override
  Widget build(BuildContext context) {
    assert(debugCheckHasMediaQuery(context));
    assert(debugCheckHasDirectionality(context));
    final MediaQueryData mediaQuery = MediaQuery.of(context);
    final ThemeData themeData = Theme.of(context);
    final TextDirection textDirection = Directionality.of(context);
    _accessibleNavigation = mediaQuery.accessibleNavigation;

    if (_snackBars.isNotEmpty) {
      final ModalRoute<dynamic> route = ModalRoute.of(context);
      if (route == null || route.isCurrent) {
        if (_snackBarController.isCompleted && _snackBarTimer == null) {
          final SnackBar snackBar = _snackBars.first._widget;
          _snackBarTimer = Timer(snackBar.duration, () {
            assert(_snackBarController.status == AnimationStatus.forward ||
                   _snackBarController.status == AnimationStatus.completed);
            // Look up MediaQuery again in case the setting changed.
            final MediaQueryData mediaQuery = MediaQuery.of(context);
            if (mediaQuery.accessibleNavigation && snackBar.action != null)
              return;
            hideCurrentSnackBar(reason: SnackBarClosedReason.timeout);
          });
        }
      } else {
        _snackBarTimer?.cancel();
        _snackBarTimer = null;
      }
    }

    final List<LayoutId> children = <LayoutId>[];

    _addIfNonNull(
      children,
      widget.body,
      _ScaffoldSlot.body,
      removeLeftPadding: false,
      removeTopPadding: widget.appBar != null,
      removeRightPadding: false,
      removeBottomPadding: widget.bottomNavigationBar != null || widget.persistentFooterButtons != null,
      removeBottomInset: _resizeToAvoidBottomInset,
    );

    if (widget.appBar != null) {
      final double topPadding = widget.primary ? mediaQuery.padding.top : 0.0;
      final double extent = widget.appBar.preferredSize.height + topPadding;
      assert(extent >= 0.0 && extent.isFinite);
      _addIfNonNull(
        children,
        ConstrainedBox(
          constraints: BoxConstraints(maxHeight: extent),
          child: FlexibleSpaceBar.createSettings(
            currentExtent: extent,
            child: widget.appBar,
          ),
        ),
        _ScaffoldSlot.appBar,
        removeLeftPadding: false,
        removeTopPadding: false,
        removeRightPadding: false,
        removeBottomPadding: true,
      );
    }

    if (_snackBars.isNotEmpty) {
      _addIfNonNull(
        children,
        _snackBars.first._widget,
        _ScaffoldSlot.snackBar,
        removeLeftPadding: false,
        removeTopPadding: true,
        removeRightPadding: false,
        removeBottomPadding: widget.bottomNavigationBar != null || widget.persistentFooterButtons != null,
      );
    }

    if (widget.persistentFooterButtons != null) {
      _addIfNonNull(
        children,
        Container(
          decoration: BoxDecoration(
            border: Border(
              top: Divider.createBorderSide(context, width: 1.0),
            ),
          ),
          child: SafeArea(
            child: ButtonTheme.bar(
              child: SafeArea(
                top: false,
                child: ButtonBar(
                  children: widget.persistentFooterButtons
                ),
              ),
            ),
          ),
        ),
        _ScaffoldSlot.persistentFooter,
        removeLeftPadding: false,
        removeTopPadding: true,
        removeRightPadding: false,
        removeBottomPadding: false,
      );
    }

    if (widget.bottomNavigationBar != null) {
      _addIfNonNull(
        children,
        widget.bottomNavigationBar,
        _ScaffoldSlot.bottomNavigationBar,
        removeLeftPadding: false,
        removeTopPadding: true,
        removeRightPadding: false,
        removeBottomPadding: false,
      );
    }

    if (_currentBottomSheet != null || _dismissedBottomSheets.isNotEmpty) {
      final List<Widget> bottomSheets = <Widget>[];
      if (_dismissedBottomSheets.isNotEmpty)
        bottomSheets.addAll(_dismissedBottomSheets);
      if (_currentBottomSheet != null)
        bottomSheets.add(_currentBottomSheet._widget);
      final Widget stack = Stack(
        children: bottomSheets,
        alignment: Alignment.bottomCenter,
      );
      _addIfNonNull(
        children,
        stack,
        _ScaffoldSlot.bottomSheet,
        removeLeftPadding: false,
        removeTopPadding: true,
        removeRightPadding: false,
        removeBottomPadding: _resizeToAvoidBottomInset,
      );
    }

    _addIfNonNull(
      children,
      _FloatingActionButtonTransition(
        child: widget.floatingActionButton,
        fabMoveAnimation: _floatingActionButtonMoveController,
        fabMotionAnimator: _floatingActionButtonAnimator,
        geometryNotifier: _geometryNotifier,
      ),
      _ScaffoldSlot.floatingActionButton,
      removeLeftPadding: true,
      removeTopPadding: true,
      removeRightPadding: true,
      removeBottomPadding: true,
    );

    if (themeData.platform == TargetPlatform.iOS) {
      _addIfNonNull(
        children,
        GestureDetector(
          behavior: HitTestBehavior.opaque,
          onTap: _handleStatusBarTap,
          // iOS accessibility automatically adds scroll-to-top to the clock in the status bar
          excludeFromSemantics: true,
        ),
        _ScaffoldSlot.statusBar,
        removeLeftPadding: false,
        removeTopPadding: true,
        removeRightPadding: false,
        removeBottomPadding: true,
      );
    }

    if (_endDrawerOpened) {
      _buildDrawer(children, textDirection);
      _buildEndDrawer(children, textDirection);
    } else {
      _buildEndDrawer(children, textDirection);
      _buildDrawer(children, textDirection);
    }

    // The minimum insets for contents of the Scaffold to keep visible.
    final EdgeInsets minInsets = mediaQuery.padding.copyWith(
      bottom: _resizeToAvoidBottomInset ? mediaQuery.viewInsets.bottom : 0.0,
    );

    return _ScaffoldScope(
      hasDrawer: hasDrawer,
      geometryNotifier: _geometryNotifier,
      child: PrimaryScrollController(
        controller: _primaryScrollController,
        child: Material(
          color: widget.backgroundColor ?? themeData.scaffoldBackgroundColor,
          child: AnimatedBuilder(animation: _floatingActionButtonMoveController, builder: (BuildContext context, Widget child) {
            return CustomMultiChildLayout(
              children: children,
              delegate: _ScaffoldLayout(
                extendedBody: widget.extendedBody,
                minInsets: minInsets,
                currentFloatingActionButtonLocation: _floatingActionButtonLocation,
                floatingActionButtonMoveAnimationProgress: _floatingActionButtonMoveController.value,
                floatingActionButtonMotionAnimator: _floatingActionButtonAnimator,
                geometryNotifier: _geometryNotifier,
                previousFloatingActionButtonLocation: _previousFloatingActionButtonLocation,
                textDirection: textDirection,
              ),
            );
          }),
        ),
      ),
    );
  }
}

/// An interface for controlling a feature of a [Scaffold].
///
/// Commonly obtained from [ScaffoldState.showSnackBar] or [ScaffoldState.showBottomSheet].
class ScaffoldFeatureController<T extends Widget, U> {
  const ScaffoldFeatureController._(this._widget, this._completer, this.close, this.setState);
  final T _widget;
  final Completer<U> _completer;

  /// Completes when the feature controlled by this object is no longer visible.
  Future<U> get closed => _completer.future;

  /// Remove the feature (e.g., bottom sheet or snack bar) from the scaffold.
  final VoidCallback close;

  /// Mark the feature (e.g., bottom sheet or snack bar) as needing to rebuild.
  final StateSetter setState;
}

class _PersistentBottomSheet extends StatefulWidget {
  const _PersistentBottomSheet({
    Key key,
    this.animationController,
    this.enableDrag = true,
    this.onClosing,
    this.onDismissed,
    this.builder
  }) : super(key: key);

  final AnimationController animationController; // we control it, but it must be disposed by whoever created it
  final bool enableDrag;
  final VoidCallback onClosing;
  final VoidCallback onDismissed;
  final WidgetBuilder builder;

  @override
  _PersistentBottomSheetState createState() => _PersistentBottomSheetState();
}

class _PersistentBottomSheetState extends State<_PersistentBottomSheet> {
  @override
  void initState() {
    super.initState();
    assert(widget.animationController.status == AnimationStatus.forward
        || widget.animationController.status == AnimationStatus.completed);
    widget.animationController.addStatusListener(_handleStatusChange);
  }

  @override
  void didUpdateWidget(_PersistentBottomSheet oldWidget) {
    super.didUpdateWidget(oldWidget);
    assert(widget.animationController == oldWidget.animationController);
  }

  void close() {
    widget.animationController.reverse();
  }

  void _handleStatusChange(AnimationStatus status) {
    if (status == AnimationStatus.dismissed && widget.onDismissed != null)
      widget.onDismissed();
  }

  @override
  Widget build(BuildContext context) {
    return AnimatedBuilder(
      animation: widget.animationController,
      builder: (BuildContext context, Widget child) {
        return Align(
          alignment: AlignmentDirectional.topStart,
          heightFactor: widget.animationController.value,
          child: child
        );
      },
      child: Semantics(
        container: true,
        onDismiss: () {
          close();
          widget.onClosing();
        },
        child: BottomSheet(
          animationController: widget.animationController,
          enableDrag: widget.enableDrag,
          onClosing: widget.onClosing,
          builder: widget.builder
        )
      )
    );
  }

}

/// A [ScaffoldFeatureController] for persistent bottom sheets.
///
/// This is the type of objects returned by [ScaffoldState.showBottomSheet].
class PersistentBottomSheetController<T> extends ScaffoldFeatureController<_PersistentBottomSheet, T> {
  const PersistentBottomSheetController._(
    _PersistentBottomSheet widget,
    Completer<T> completer,
    VoidCallback close,
    StateSetter setState,
    this._isLocalHistoryEntry,
  ) : super._(widget, completer, close, setState);

  final bool _isLocalHistoryEntry;
}

class _ScaffoldScope extends InheritedWidget {
  const _ScaffoldScope({
    @required this.hasDrawer,
    @required this.geometryNotifier,
    @required Widget child,
  }) : assert(hasDrawer != null),
       super(child: child);

  final bool hasDrawer;
  final _ScaffoldGeometryNotifier geometryNotifier;

  @override
  bool updateShouldNotify(_ScaffoldScope oldWidget) {
    return hasDrawer != oldWidget.hasDrawer;
  }
}<|MERGE_RESOLUTION|>--- conflicted
+++ resolved
@@ -285,15 +285,11 @@
     @required this.currentFloatingActionButtonLocation,
     @required this.floatingActionButtonMoveAnimationProgress,
     @required this.floatingActionButtonMotionAnimator,
-<<<<<<< HEAD
     this.extendedBody = false,
-  }) : assert(previousFloatingActionButtonLocation != null),
-=======
   }) : assert(minInsets != null),
        assert(textDirection != null),
        assert(geometryNotifier != null),
        assert(previousFloatingActionButtonLocation != null),
->>>>>>> d7458e3d
        assert(currentFloatingActionButtonLocation != null);
 
   final bool extendedBody;
@@ -808,15 +804,11 @@
     this.resizeToAvoidBottomPadding,
     this.resizeToAvoidBottomInset,
     this.primary = true,
-<<<<<<< HEAD
     this.extendedBody = false,
-  }) : assert(primary != null), super(key: key);
-=======
     this.drawerDragStartBehavior = DragStartBehavior.start,
   }) : assert(primary != null),
        assert(drawerDragStartBehavior != null),
        super(key: key);
->>>>>>> d7458e3d
 
   /// When "true" - the body fills the entire height of Scaffold
   final bool extendedBody;

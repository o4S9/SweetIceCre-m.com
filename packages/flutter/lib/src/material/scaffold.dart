// Copyright 2015 The Chromium Authors. All rights reserved.
// Use of this source code is governed by a BSD-style license that can be
// found in the LICENSE file.

import 'dart:async';
import 'dart:collection';
import 'dart:math' as math;

import 'package:flutter/foundation.dart';
import 'package:flutter/rendering.dart';
import 'package:flutter/scheduler.dart';
import 'package:flutter/widgets.dart';

import 'app_bar.dart';
import 'bottom_sheet.dart';
import 'button_bar.dart';
import 'button_theme.dart';
import 'drawer.dart';
import 'flexible_space_bar.dart';
import 'material.dart';
import 'snack_bar.dart';
import 'theme.dart';

const double _kFloatingActionButtonMargin = 16.0; // TODO(hmuller): should be device dependent
const Duration _kFloatingActionButtonSegue = const Duration(milliseconds: 200);
// The fraction of a circle the FAB should turn when it enters.
const double _kFloatingActionButtonTurnInterval = 0.125;
const FabPositioner _kDefaultFabPositioner = FabPositioner.endFloat;

enum _ScaffoldSlot {
  body,
  appBar,
  bottomSheet,
  snackBar,
  persistentFooter,
  bottomNavigationBar,
  floatingActionButton,
  drawer,
  endDrawer,
  statusBar,
}

<<<<<<< HEAD
/// Responsible for placing the [FloatingActionButton] in the [Scaffold].
/// 
/// Flutter provides [FabPositioner]s for the common FAB placements in
/// Material Design apps, whose implementations are available as static
/// members of this class.
abstract class FabPositioner {
  const FabPositioner();

  /// End-aligned [FloatingActionButton], floating at the bottom of the screen.
  /// 
  /// This is the default alignment of FABs in Material apps.
  static const FabPositioner endFloat = const _EndFloatFab();

  /// Centered [FloatingActionButton], floating at the bottom of the screen.
  static const FabPositioner centerFloat = const _CenterFloatFab();

  /// Places the [FloatingActionButton] based on the [Scaffold]'s layout.
  Offset getOffset(ScaffoldPrelayoutGeometry scaffoldGeometry);

  @override
  String toString() => '$runtimeType()';
}

/// Provider of [FloatingActionButton] animations.
abstract class FabMotionAnimator {
  const FabMotionAnimator();

  /// Moves the [FloatingActionButton] by scaling out and in at a new location.
  /// 
  /// This is the default fab motion animation.
  static const FabMotionAnimator scaling = const _ScalingFabMotionAnimator();

  /// Animates the [FloatingActionButton]'s [Offset].
  Animation<Offset> getOffsetAnimation({@required Offset begin, @required Offset end, @required Animation<double> parent});

  /// Animates the scale of the [FloatingActionButton].
  /// 
  /// The animation should both start and end with a value of 1.0.
  Animation<double> getScaleAnimation({@required Animation<double> parent});

  /// Animates the rotation of the [FloatingActionButton].
  /// 
  /// The animation should both start and end with a value of 0.0 or 1.0.
  /// 
  /// The animation values are a fraction of a full circle, with 0.0 and 1.0
  /// corresponding to 0 and 360 degrees, while 0.5 corresponds to 180 degrees.
  Animation<double> getRotationAnimation({@required Animation<double> parent});

  @override
  String toString() => '$runtimeType';
}

class _ScalingFabMotionAnimator extends FabMotionAnimator {
  const _ScalingFabMotionAnimator();

  @override
  Animation<Offset> getOffsetAnimation({Offset begin, Offset end, Animation<double> parent}) {
    return new Tween<Offset>(begin: begin, end: end).chain(new CurveTween(curve: const Threshold(0.5))).animate(parent);
  }

  @override
  Animation<double> getScaleAnimation({Animation<double> parent}) {
    final Curve curve = const Interval(0.5, 1.0, curve: Curves.ease);
    return new _MaxAnimation<double>(
      new ReverseAnimation(new CurveTween(curve: curve.flipped).animate(parent)),
      new CurveTween(curve: curve).animate(parent),
    );
  }

  @override
  Animation<double> getRotationAnimation({Animation<double> parent}) {
    // Because we only see the last half of the rotation tween, 
    // it needs to go twice as far.
    final Tween<double> rotationTween = new Tween<double>(
      begin: 1.0 - _kFloatingActionButtonTurnInterval * 2, 
      end: 1.0,
    );
    // This rotation will turn on the way in, but not on the way out.
    return new _MaxAnimation<double>(
      rotationTween.animate(parent),
      new ReverseAnimation(new CurveTween(curve: const Threshold(0.5)).animate(parent)),
    );
  }
}

class _MaxAnimation<T> extends CompoundAnimation<T> {
  _MaxAnimation(Animation<T> first, Animation<T> next): super(first: first, next: next);

  @override
  T get value => math.max(first.value, next.value);
}

/// The geometry of the [Scaffold] before it finishes laying out.
/// 
/// The Scaffold passes this prelayout geometry to its [FabPositioner].
/// 
/// For a description of the Scaffold's geometry after it has
/// finished laying out, see the [ScaffoldGeometry].
@immutable
class ScaffoldPrelayoutGeometry {
  const ScaffoldPrelayoutGeometry({this.bottomSheetSize, this.contentBottom, this.contentTop, this.fabSize, this.horizontalFabPadding, this.scaffoldSize, this.snackBarSize, this.textDirection});

  /// The [Size] of the [Scaffold]'s [FloatingActionButton] (if available).
  /// 
  /// The Scaffold will determine the fabSize if 
  /// `Scaffold.floatingActionButton` is not null.
  final Size fabSize;

  /// The [Size] of the [Scaffold]'s [BottomSheet] (if available).
  /// 
  /// The Scaffold will determine the bottomSheetSize if the Scaffold
  /// is currently showing a [BottomSheet].
  final Size bottomSheetSize;

  /// The height from the [Scaffold]'s top where its body ends.
  final double contentBottom;

  /// The height from the [Scaffold]'s top where its body starts.
  final double contentTop;

  /// The minimum horizontal padding the [FloatingActionButton] should observe.
  final double horizontalFabPadding;

  /// The [Size] of the whole [Scaffold].
  final Size scaffoldSize;

  /// The [Size] of the [Scaffold]'s [SnackBar] (if available).
  /// 
  /// The Scaffold will determine the snackBarSize if the Scaffold
  /// is currently showing a [SnackBar].
  final Size snackBarSize;

  /// The [Scaffold]'s [TextDirection].
  final TextDirection textDirection;
}

class _CenterFloatFab extends FabPositioner {
  const _CenterFloatFab();

  @override
  Offset getOffset(ScaffoldPrelayoutGeometry scaffoldGeometry) {
    // Compute the x-axis offset.
    final double fabX = (scaffoldGeometry.scaffoldSize.width - scaffoldGeometry.fabSize.width) / 2;

    // Compute the y-axis offset.
    final double contentBottom = scaffoldGeometry.contentBottom;
    final double bottomSheetHeight = scaffoldGeometry.bottomSheetSize.height;
    final double fabHeight = scaffoldGeometry.fabSize.height;
    final double snackBarHeight = scaffoldGeometry.snackBarSize.height;
    double fabY = contentBottom - fabHeight - _kFloatingActionButtonMargin;
    if (snackBarHeight > 0.0)
      fabY = math.min(fabY, contentBottom - snackBarHeight - fabHeight - _kFloatingActionButtonMargin);
    if (bottomSheetHeight > 0.0)
      fabY = math.min(fabY, contentBottom - bottomSheetHeight - fabHeight / 2.0);

    return new Offset(fabX, fabY);
  }
}

class _EndFloatFab extends FabPositioner {

  const _EndFloatFab();

  @override
  Offset getOffset(ScaffoldPrelayoutGeometry scaffoldGeometry) {
    // Compute the x-axis offset.
    double fabX;
    assert(scaffoldGeometry.textDirection != null);
    switch (scaffoldGeometry.textDirection) {
      case TextDirection.rtl:
        fabX = _kFloatingActionButtonMargin + scaffoldGeometry.horizontalFabPadding;
        break;
      case TextDirection.ltr:
        fabX = scaffoldGeometry.scaffoldSize.width - scaffoldGeometry.fabSize.width - _kFloatingActionButtonMargin - scaffoldGeometry.horizontalFabPadding;
      break;
    }

    // Compute the y-axis offset.
    final double contentBottom = scaffoldGeometry.contentBottom;
    final double bottomSheetHeight = scaffoldGeometry.bottomSheetSize.height;
    final double fabHeight = scaffoldGeometry.fabSize.height;
    final double snackBarHeight = scaffoldGeometry.snackBarSize.height;

    double fabY = contentBottom - fabHeight - _kFloatingActionButtonMargin;
    if (snackBarHeight > 0.0)
      fabY = math.min(fabY, contentBottom - snackBarHeight - fabHeight - _kFloatingActionButtonMargin);
    if (bottomSheetHeight > 0.0)
      fabY = math.min(fabY, contentBottom - bottomSheetHeight - fabHeight / 2.0);

    return new Offset(fabX, fabY);
  }
}
// Examples can assume:
// ScaffoldGeometry scaffoldGeometry;

/// Geometry information for [Scaffold] components after layout is finished.
=======
/// Geometry information for scaffold components.
>>>>>>> 83b42816
///
/// To get a [ValueNotifier] for the scaffold geometry call
/// [Scaffold.geometryOf].
/// 
/// For information about the Scaffold's geometry that is used as part of
/// the layout process, see [ScaffoldPrelayoutGeometry].
@immutable
class ScaffoldGeometry {
  const ScaffoldGeometry({
    this.bottomNavigationBarTop,
    this.floatingActionButtonArea,
  });

  /// The distance from the scaffold's top edge to the top edge of the
  /// rectangle in which the [Scaffold.bottomNavigationBar] bar is being laid
  /// out.
  ///
  /// When there is no [Scaffold.bottomNavigationBar] set, this will be null.
  final double bottomNavigationBarTop;

  /// The rectangle in which the scaffold is laying out
  /// [Scaffold.floatingActionButton].
  ///
  /// This is null when there is no floating action button showing.
  final Rect floatingActionButtonArea;

  ScaffoldGeometry _scaleFab(double scaleFactor) {
    if (scaleFactor == 1.0)
      return this;

    if (scaleFactor == 0.0)
      return new ScaffoldGeometry(bottomNavigationBarTop: bottomNavigationBarTop);

    final Rect scaledFab = Rect.lerp(
      floatingActionButtonArea.center & Size.zero,
      floatingActionButtonArea,
      scaleFactor
    );
    return new ScaffoldGeometry(
      bottomNavigationBarTop: bottomNavigationBarTop,
      floatingActionButtonArea: scaledFab,
    );
  }
}

class _ScaffoldGeometryNotifier extends ChangeNotifier implements ValueListenable<ScaffoldGeometry> {
  _ScaffoldGeometryNotifier(this.geometry, this.context)
    : assert (context != null);

  final BuildContext context;
  double fabScale;
  ScaffoldGeometry geometry;

  @override
  ScaffoldGeometry get value {
    assert(() {
      final RenderObject renderObject = context.findRenderObject();
      if (renderObject == null || !renderObject.owner.debugDoingPaint)
        throw new FlutterError(
            'Scaffold.geometryOf() must only be accessed during the paint phase.\n'
            'The ScaffoldGeometry is only available during the paint phase, because\n'
            'its value is computed during the animation and layout phases prior to painting.'
        );
      return true;
    }());
    return geometry._scaleFab(fabScale);
  }

  void _updateWith({
    double bottomNavigationBarTop,
    Rect floatingActionButtonArea,
    double floatingActionButtonScale,
  }) {
    fabScale = floatingActionButtonScale ?? fabScale;
    geometry = new ScaffoldGeometry(
      bottomNavigationBarTop: bottomNavigationBarTop ?? geometry?.bottomNavigationBarTop,
      floatingActionButtonArea: floatingActionButtonArea ?? geometry?.floatingActionButtonArea,
    );
    notifyListeners();
  }
}

class _ScaffoldLayout extends MultiChildLayoutDelegate {
  _ScaffoldLayout({
    @required this.statusBarHeight,
    @required this.bottomViewInset,
    @required this.textDirection,
    @required this.geometryNotifier,
    // for floating action button
    @required this.horizontalPadding, 
    @required this.previousFabPosition,
    @required this.currentFabPosition,
    @required this.fabMoveAnimation,
    @required this.fabMotionAnimator,
  }) : assert(previousFabPosition != null), assert(currentFabPosition != null);

  final double statusBarHeight;
  final double bottomViewInset;
  final double horizontalPadding;
  final TextDirection textDirection;
  final _ScaffoldGeometryNotifier geometryNotifier;

  final FabPositioner previousFabPosition;
  final FabPositioner currentFabPosition;
  final Animation<double> fabMoveAnimation;
  final FabMotionAnimator fabMotionAnimator;

  @override
  void performLayout(Size size) {
    final BoxConstraints looseConstraints = new BoxConstraints.loose(size);

    // This part of the layout has the same effect as putting the app bar and
    // body in a column and making the body flexible. What's different is that
    // in this case the app bar appears _after_ the body in the stacking order,
    // so the app bar's shadow is drawn on top of the body.

    final BoxConstraints fullWidthConstraints = looseConstraints.tighten(width: size.width);
    final double bottom = size.height;
    double contentTop = 0.0;
    double bottomWidgetsHeight = 0.0;

    if (hasChild(_ScaffoldSlot.appBar)) {
      contentTop = layoutChild(_ScaffoldSlot.appBar, fullWidthConstraints).height;
      positionChild(_ScaffoldSlot.appBar, Offset.zero);
    }

    double bottomNavigationBarTop;
    if (hasChild(_ScaffoldSlot.bottomNavigationBar)) {
      final double bottomNavigationBarHeight = layoutChild(_ScaffoldSlot.bottomNavigationBar, fullWidthConstraints).height;
      bottomWidgetsHeight += bottomNavigationBarHeight;
      bottomNavigationBarTop = math.max(0.0, bottom - bottomWidgetsHeight);
      positionChild(_ScaffoldSlot.bottomNavigationBar, new Offset(0.0, bottomNavigationBarTop));
    }

    if (hasChild(_ScaffoldSlot.persistentFooter)) {
      final BoxConstraints footerConstraints = new BoxConstraints(
        maxWidth: fullWidthConstraints.maxWidth,
        maxHeight: math.max(0.0, bottom - bottomWidgetsHeight - contentTop),
      );
      final double persistentFooterHeight = layoutChild(_ScaffoldSlot.persistentFooter, footerConstraints).height;
      bottomWidgetsHeight += persistentFooterHeight;
      positionChild(_ScaffoldSlot.persistentFooter, new Offset(0.0, math.max(0.0, bottom - bottomWidgetsHeight)));
    }

    // Set the content bottom to account for the greater of the height of any
    // bottom-anchored material widgets or of the keyboard or other
    // bottom-anchored system UI.
    final double contentBottom = math.max(0.0, bottom - math.max(bottomViewInset, bottomWidgetsHeight));

    if (hasChild(_ScaffoldSlot.body)) {
      final BoxConstraints bodyConstraints = new BoxConstraints(
        maxWidth: fullWidthConstraints.maxWidth,
        maxHeight: math.max(0.0, contentBottom - contentTop),
      );
      layoutChild(_ScaffoldSlot.body, bodyConstraints);
      positionChild(_ScaffoldSlot.body, new Offset(0.0, contentTop));
    }

    // The BottomSheet and the SnackBar are anchored to the bottom of the parent,
    // they're as wide as the parent and are given their intrinsic height. The
    // only difference is that SnackBar appears on the top side of the
    // BottomNavigationBar while the BottomSheet is stacked on top of it.
    //
    // If all three elements are present then either the center of the FAB straddles
    // the top edge of the BottomSheet or the bottom of the FAB is
    // _kFloatingActionButtonMargin above the SnackBar, whichever puts the FAB
    // the farthest above the bottom of the parent. If only the FAB is has a
    // non-zero height then it's inset from the parent's right and bottom edges
    // by _kFloatingActionButtonMargin.

    Size bottomSheetSize = Size.zero;
    Size snackBarSize = Size.zero;

    if (hasChild(_ScaffoldSlot.bottomSheet)) {
      final BoxConstraints bottomSheetConstraints = new BoxConstraints(
        maxWidth: fullWidthConstraints.maxWidth,
        maxHeight: math.max(0.0, contentBottom - contentTop),
      );
      bottomSheetSize = layoutChild(_ScaffoldSlot.bottomSheet, bottomSheetConstraints);
      positionChild(_ScaffoldSlot.bottomSheet, new Offset((size.width - bottomSheetSize.width) / 2.0, contentBottom - bottomSheetSize.height));
    }

    if (hasChild(_ScaffoldSlot.snackBar)) {
      snackBarSize = layoutChild(_ScaffoldSlot.snackBar, fullWidthConstraints);
      positionChild(_ScaffoldSlot.snackBar, new Offset(0.0, contentBottom - snackBarSize.height));
    }

    Rect floatingActionButtonRect;
    if (hasChild(_ScaffoldSlot.floatingActionButton)) {
      final Size fabSize = layoutChild(_ScaffoldSlot.floatingActionButton, looseConstraints);
      
      // To account for the FAB position being changed, we'll lerp between its old and new position.
      final ScaffoldPrelayoutGeometry currentGeometry = new ScaffoldPrelayoutGeometry(
        bottomSheetSize: bottomSheetSize,
        contentBottom: contentBottom,
        contentTop: contentTop,
        fabSize: fabSize,
        horizontalFabPadding: horizontalPadding,
        scaffoldSize: size,
        snackBarSize: snackBarSize,
        textDirection: textDirection,
      );
      final Offset currentFabOffset = currentFabPosition.getOffset(currentGeometry);
      final Offset previousFabOffset = previousFabPosition.getOffset(currentGeometry);
      final Offset fabOffset = fabMotionAnimator.getOffsetAnimation(begin: previousFabOffset, end: currentFabOffset, parent: fabMoveAnimation).value;
      positionChild(_ScaffoldSlot.floatingActionButton, fabOffset);
      floatingActionButtonRect = fabOffset & fabSize;
    }

    if (hasChild(_ScaffoldSlot.statusBar)) {
      layoutChild(_ScaffoldSlot.statusBar, fullWidthConstraints.tighten(height: statusBarHeight));
      positionChild(_ScaffoldSlot.statusBar, Offset.zero);
    }

    if (hasChild(_ScaffoldSlot.drawer)) {
      layoutChild(_ScaffoldSlot.drawer, new BoxConstraints.tight(size));
      positionChild(_ScaffoldSlot.drawer, Offset.zero);
    }

    if (hasChild(_ScaffoldSlot.endDrawer)) {
      layoutChild(_ScaffoldSlot.endDrawer, new BoxConstraints.tight(size));
      positionChild(_ScaffoldSlot.endDrawer, Offset.zero);
    }

    geometryNotifier._updateWith(
      bottomNavigationBarTop: bottomNavigationBarTop,
      floatingActionButtonArea: floatingActionButtonRect,
    );
  }

  @override
  bool shouldRelayout(_ScaffoldLayout oldDelegate) {
    return oldDelegate.statusBarHeight != statusBarHeight
        || oldDelegate.bottomViewInset != bottomViewInset
        || oldDelegate.horizontalPadding != horizontalPadding
        || oldDelegate.textDirection != textDirection
        || !(fabMoveAnimation.isCompleted || fabMoveAnimation.isDismissed)
        || oldDelegate.previousFabPosition != previousFabPosition
        || oldDelegate.currentFabPosition != currentFabPosition;
  }
}

/// Handler for scale and rotation animations in the [FloatingActionButton].
///
/// Currently, there are two types of FAB animations:
/// 
/// * Entrance/Exit animations, which this widget triggers
///   when the FAB is added, updated, or removed.
/// * Motion animations, which are triggered by the [Scaffold]
///   when its `fabPositioner` is updated.
class _FloatingActionButtonTransition extends StatefulWidget {
  const _FloatingActionButtonTransition({
    Key key,
    @required this.child,
    @required this.fabMoveAnimation,
    @required this.fabMotionAnimator,
    @required this.geometryNotifier,
  }) : assert(fabMoveAnimation != null), 
       assert(fabMotionAnimator != null),
       super(key: key);

  final Widget child;
  final Animation<double> fabMoveAnimation;
  final FabMotionAnimator fabMotionAnimator;
  final _ScaffoldGeometryNotifier geometryNotifier;

  @override
  _FloatingActionButtonTransitionState createState() => new _FloatingActionButtonTransitionState();
}

class _FloatingActionButtonTransitionState extends State<_FloatingActionButtonTransition> with TickerProviderStateMixin {
  AnimationController _previousController;
  AnimationController _currentController;
  CurvedAnimation _previousAnimation;
  CurvedAnimation _currentAnimation;
  Widget _previousChild;

  @override
  void initState() {
    super.initState();

    _previousController = new AnimationController(
      duration: _kFloatingActionButtonSegue,
      vsync: this,
    )..addStatusListener(_handleAnimationStatusChanged);
    _previousAnimation = new CurvedAnimation(
      parent: _previousController,
      curve: Curves.easeIn
    );
    _previousAnimation.addListener(_onProgressChanged);

    _currentController = new AnimationController(
    duration: _kFloatingActionButtonSegue,
      vsync: this,
    );
    _currentAnimation = new CurvedAnimation(
      parent: _currentController,
      curve: Curves.easeIn
    );
    _currentAnimation.addListener(_onProgressChanged);

    if (widget.child != null) {
      // If we start out with a child, have the child appear fully visible instead
      // of animating in.
      _currentController.value = 1.0;
    }
    else {
      // If we start without a child we update the geometry object with a
      // floating action button scale of 0, as it is not showing on the screen.
      _updateGeometryScale(0.0);
    }
  }

  @override
  void dispose() {
    _previousController.dispose();
    _currentController.dispose();
    super.dispose();
  }

  @override
  void didUpdateWidget(_FloatingActionButtonTransition oldWidget) {
    super.didUpdateWidget(oldWidget);
    final bool oldChildIsNull = oldWidget.child == null;
    final bool newChildIsNull = widget.child == null;
    if (oldChildIsNull == newChildIsNull && oldWidget.child?.key == widget.child?.key)
      return;
    if (_previousController.status == AnimationStatus.dismissed) {
      final double currentValue = _currentController.value;
      if (currentValue == 0.0 || oldWidget.child == null) {
        // The current child hasn't started its entrance animation yet. We can
        // just skip directly to the new child's entrance.
        _previousChild = null;
        if (widget.child != null)
          _currentController.forward();
      } else {
        // Otherwise, we need to copy the state from the current controller to
        // the previous controller and run an exit animation for the previous
        // widget before running the entrance animation for the new child.
        _previousChild = oldWidget.child;
        _previousController
          ..value = currentValue
          ..reverse();
        _currentController.value = 0.0;
      }
    }
  }

  void _handleAnimationStatusChanged(AnimationStatus status) {
    setState(() {
      if (status == AnimationStatus.dismissed) {
        assert(_currentController.status == AnimationStatus.dismissed);
        if (widget.child != null)
          _currentController.forward();
      }
    });
  }

  @override
  Widget build(BuildContext context) {
    final List<Widget> children = <Widget>[];
    if (_currentAnimation.status == AnimationStatus.completed && widget.child != null) { 
      return new ScaleTransition(
        scale: widget.fabMotionAnimator.getScaleAnimation(parent: widget.fabMoveAnimation),
        child: new RotationTransition(
          turns: widget.fabMotionAnimator.getRotationAnimation(parent: widget.fabMoveAnimation),
          child: widget.child,
        ),
        
      );
    }
    if (_previousAnimation.status != AnimationStatus.dismissed) {
      children.add(new ScaleTransition(
        scale: _previousAnimation,
        child: _previousChild,
      ));
    }
    if (_currentAnimation.status != AnimationStatus.dismissed) {
      children.add(new ScaleTransition(
        scale: _currentAnimation,
        child: new RotationTransition(
          turns: new Tween<double>(begin: 1.0 - _kFloatingActionButtonTurnInterval, end: 1.0).animate(_currentAnimation),
          child: widget.child,
        )
      ));
    }
    return new Stack(children: children);
  }

  void _onProgressChanged() {
    if (_previousAnimation.status != AnimationStatus.dismissed) {
      _updateGeometryScale(_previousAnimation.value);
      return;
    }
    if (_currentAnimation.status != AnimationStatus.dismissed) {
      _updateGeometryScale(_currentAnimation.value);
      return;
    }
  }

  void _updateGeometryScale(double scale) {
    widget.geometryNotifier._updateWith(
      floatingActionButtonScale: scale,
    );
  }
}

/// Implements the basic material design visual layout structure.
///
/// This class provides APIs for showing drawers, snack bars, and bottom sheets.
///
/// To display a snackbar or a persistent bottom sheet, obtain the
/// [ScaffoldState] for the current [BuildContext] via [Scaffold.of] and use the
/// [ScaffoldState.showSnackBar] and [ScaffoldState.showBottomSheet] functions.
///
/// See also:
///
///  * [AppBar], which is a horizontal bar typically shown at the top of an app
///    using the [appBar] property.
///  * [FloatingActionButton], which is a circular button typically shown in the
///    bottom right corner of the app using the [floatingActionButton] property.
///  * [Drawer], which is a vertical panel that is typically displayed to the
///    left of the body (and often hidden on phones) using the [drawer]
///    property.
///  * [BottomNavigationBar], which is a horizontal array of buttons typically
///    shown along the bottom of the app using the [bottomNavigationBar]
///    property.
///  * [SnackBar], which is a temporary notification typically shown near the
///    bottom of the app using the [ScaffoldState.showSnackBar] method.
///  * [BottomSheet], which is an overlay typically shown near the bottom of the
///    app. A bottom sheet can either be persistent, in which case it is shown
///    using the [ScaffoldState.showBottomSheet] method, or modal, in which case
///    it is shown using the [showModalBottomSheet] function.
///  * [ScaffoldState], which is the state associated with this widget.
///  * <https://material.google.com/layout/structure.html>
class Scaffold extends StatefulWidget {
  /// Creates a visual scaffold for material design widgets.
  const Scaffold({
    Key key,
    this.appBar,
    this.body,
    this.floatingActionButton,
    this.fabPositioner,
    this.fabMotionAnimator,
    this.persistentFooterButtons,
    this.drawer,
    this.endDrawer,
    this.bottomNavigationBar,
    this.backgroundColor,
    this.resizeToAvoidBottomPadding: true,
    this.primary: true,
  }) : assert(primary != null), super(key: key);

  /// An app bar to display at the top of the scaffold.
  final PreferredSizeWidget appBar;

  /// The primary content of the scaffold.
  ///
  /// Displayed below the app bar and behind the [floatingActionButton] and
  /// [drawer]. To avoid the body being resized to avoid the window padding
  /// (e.g., from the onscreen keyboard), see [resizeToAvoidBottomPadding].
  ///
  /// The widget in the body of the scaffold is positioned at the top-left of
  /// the available space between the app bar and the bottom of the scaffold. To
  /// center this widget instead, consider putting it in a [Center] widget and
  /// having that be the body. To expand this widget instead, consider
  /// putting it in a [SizedBox.expand].
  ///
  /// If you have a column of widgets that should normally fit on the screen,
  /// but may overflow and would in such cases need to scroll, consider using a
  /// [ListView] as the body of the scaffold. This is also a good choice for
  /// the case where your body is a scrollable list.
  final Widget body;

  /// A button displayed floating above [body], in the bottom right corner.
  ///
  /// Typically a [FloatingActionButton].
  final Widget floatingActionButton;

  /// Responsible for determining where the `floatingActionButton` should go.
  final FabPositioner fabPositioner;

  /// Animator to move the `floatingActionButton` between `fabPositioner`s.
  final FabMotionAnimator fabMotionAnimator;

  /// A set of buttons that are displayed at the bottom of the scaffold.
  ///
  /// Typically this is a list of [FlatButton] widgets. These buttons are
  /// persistently visible, even if the [body] of the scaffold scrolls.
  ///
  /// These widgets will be wrapped in a [ButtonBar].
  ///
  /// The [persistentFooterButtons] are rendered above the
  /// [bottomNavigationBar] but below the [body].
  ///
  /// See also:
  ///
  ///  * <https://material.google.com/components/buttons.html#buttons-persistent-footer-buttons>
  final List<Widget> persistentFooterButtons;

  /// A panel displayed to the side of the [body], often hidden on mobile
  /// devices. Swipes in from either left-to-right ([TextDirection.ltr]) or
  /// right-to-left ([TextDirection.rtl])
  ///
  /// In the uncommon case that you wish to open the drawer manually, use the
  /// [ScaffoldState.openDrawer] function.
  ///
  /// Typically a [Drawer].
  final Widget drawer;

  /// A panel displayed to the side of the [body], often hidden on mobile
  /// devices. Swipes in from right-to-left ([TextDirection.ltr]) or
  /// left-to-right ([TextDirection.rtl])
  ///
  /// In the uncommon case that you wish to open the drawer manually, use the
  /// [ScaffoldState.openDrawer] function.
  ///
  /// Typically a [Drawer].
  final Widget endDrawer;

  /// The color of the [Material] widget that underlies the entire Scaffold.
  ///
  /// The theme's [ThemeData.scaffoldBackgroundColor] by default.
  final Color backgroundColor;

  /// A bottom navigation bar to display at the bottom of the scaffold.
  ///
  /// Snack bars slide from underneath the bottom navigation bar while bottom
  /// sheets are stacked on top.
  ///
  /// The [bottomNavigationBar] is rendered below the [persistentFooterButtons]
  /// and the [body].
  final Widget bottomNavigationBar;

  /// Whether the [body] (and other floating widgets) should size themselves to
  /// avoid the window's bottom padding.
  ///
  /// For example, if there is an onscreen keyboard displayed above the
  /// scaffold, the body can be resized to avoid overlapping the keyboard, which
  /// prevents widgets inside the body from being obscured by the keyboard.
  ///
  /// Defaults to true.
  final bool resizeToAvoidBottomPadding;

  /// Whether this scaffold is being displayed at the top of the screen.
  ///
  /// If true then the height of the [appBar] will be extended by the height
  /// of the screen's status bar, i.e. the top padding for [MediaQuery].
  ///
  /// The default value of this property, like the default value of
  /// [AppBar.primary], is true.
  final bool primary;

  /// The state from the closest instance of this class that encloses the given context.
  ///
  /// Typical usage is as follows:
  ///
  /// ```dart
  /// @override
  /// Widget build(BuildContext context) {
  ///   return new RaisedButton(
  ///     child: new Text('SHOW A SNACKBAR'),
  ///     onPressed: () {
  ///       Scaffold.of(context).showSnackBar(new SnackBar(
  ///         content: new Text('Hello!'),
  ///       ));
  ///     },
  ///   );
  /// }
  /// ```
  ///
  /// When the [Scaffold] is actually created in the same `build` function, the
  /// `context` argument to the `build` function can't be used to find the
  /// [Scaffold] (since it's "above" the widget being returned). In such cases,
  /// the following technique with a [Builder] can be used to provide a new
  /// scope with a [BuildContext] that is "under" the [Scaffold]:
  ///
  /// ```dart
  /// @override
  /// Widget build(BuildContext context) {
  ///   return new Scaffold(
  ///     appBar: new AppBar(
  ///       title: new Text('Demo')
  ///     ),
  ///     body: new Builder(
  ///       // Create an inner BuildContext so that the onPressed methods
  ///       // can refer to the Scaffold with Scaffold.of().
  ///       builder: (BuildContext context) {
  ///         return new Center(
  ///           child: new RaisedButton(
  ///             child: new Text('SHOW A SNACKBAR'),
  ///             onPressed: () {
  ///               Scaffold.of(context).showSnackBar(new SnackBar(
  ///                 content: new Text('Hello!'),
  ///               ));
  ///             },
  ///           ),
  ///         );
  ///       },
  ///     ),
  ///   );
  /// }
  /// ```
  ///
  /// A more efficient solution is to split your build function into several
  /// widgets. This introduces a new context from which you can obtain the
  /// [Scaffold]. In this solution, you would have an outer widget that creates
  /// the [Scaffold] populated by instances of your new inner widgets, and then
  /// in these inner widgets you would use [Scaffold.of].
  ///
  /// A less elegant but more expedient solution is assign a [GlobalKey] to the
  /// [Scaffold], then use the `key.currentState` property to obtain the
  /// [ScaffoldState] rather than using the [Scaffold.of] function.
  ///
  /// If there is no [Scaffold] in scope, then this will throw an exception.
  /// To return null if there is no [Scaffold], then pass `nullOk: true`.
  static ScaffoldState of(BuildContext context, { bool nullOk: false }) {
    assert(nullOk != null);
    assert(context != null);
    final ScaffoldState result = context.ancestorStateOfType(const TypeMatcher<ScaffoldState>());
    if (nullOk || result != null)
      return result;
    throw new FlutterError(
      'Scaffold.of() called with a context that does not contain a Scaffold.\n'
      'No Scaffold ancestor could be found starting from the context that was passed to Scaffold.of(). '
      'This usually happens when the context provided is from the same StatefulWidget as that '
      'whose build function actually creates the Scaffold widget being sought.\n'
      'There are several ways to avoid this problem. The simplest is to use a Builder to get a '
      'context that is "under" the Scaffold. For an example of this, please see the '
      'documentation for Scaffold.of():\n'
      '  https://docs.flutter.io/flutter/material/Scaffold/of.html\n'
      'A more efficient solution is to split your build function into several widgets. This '
      'introduces a new context from which you can obtain the Scaffold. In this solution, '
      'you would have an outer widget that creates the Scaffold populated by instances of '
      'your new inner widgets, and then in these inner widgets you would use Scaffold.of().\n'
      'A less elegant but more expedient solution is assign a GlobalKey to the Scaffold, '
      'then use the key.currentState property to obtain the ScaffoldState rather than '
      'using the Scaffold.of() function.\n'
      'The context used was:\n'
      '  $context'
    );
  }

  /// Returns a [ValueListenable] for the [ScaffoldGeometry] for the closest
  /// [Scaffold] ancestor of the given context.
  ///
  /// The [ValueListenable.value] is only available at paint time.
  ///
  /// Notifications are guaranteed to be sent before the first paint pass
  /// with the new geometry, but there is no guarantee whether a build or
  /// layout passes are going to happen between the notification and the next
  /// paint pass.
  ///
  /// The closest [Scaffold] ancestor for the context might change, e.g when
  /// an element is moved from one scaffold to another. For [StatefulWidget]s
  /// using this listenable, a change of the [Scaffold] ancestor will
  /// trigger a [State.didChangeDependencies].
  ///
  /// A typical pattern for listening to the scaffold geometry would be to
  /// call [Scaffold.geometryOf] in [State.didChangeDependencies], compare the
  /// return value with the previous listenable, if it has changed, unregister
  /// the listener, and register a listener to the new [ScaffoldGeometry]
  /// listenable.
  static ValueListenable<ScaffoldGeometry> geometryOf(BuildContext context) {
    final _ScaffoldScope scaffoldScope = context.inheritFromWidgetOfExactType(_ScaffoldScope);
    if (scaffoldScope == null)
      throw new FlutterError(
        'Scaffold.geometryOf() called with a context that does not contain a Scaffold.\n'
        'This usually happens when the context provided is from the same StatefulWidget as that '
        'whose build function actually creates the Scaffold widget being sought.\n'
        'There are several ways to avoid this problem. The simplest is to use a Builder to get a '
        'context that is "under" the Scaffold. For an example of this, please see the '
        'documentation for Scaffold.of():\n'
        '  https://docs.flutter.io/flutter/material/Scaffold/of.html\n'
        'A more efficient solution is to split your build function into several widgets. This '
        'introduces a new context from which you can obtain the Scaffold. In this solution, '
        'you would have an outer widget that creates the Scaffold populated by instances of '
        'your new inner widgets, and then in these inner widgets you would use Scaffold.geometryOf().\n'
        'The context used was:\n'
        '  $context'
      );

    return scaffoldScope.geometryNotifier;
  }

  /// Whether the Scaffold that most tightly encloses the given context has a
  /// drawer.
  ///
  /// If this is being used during a build (for example to decide whether to
  /// show an "open drawer" button), set the `registerForUpdates` argument to
  /// true. This will then set up an [InheritedWidget] relationship with the
  /// [Scaffold] so that the client widget gets rebuilt whenever the [hasDrawer]
  /// value changes.
  ///
  /// See also:
  ///  * [Scaffold.of], which provides access to the [ScaffoldState] object as a
  ///    whole, from which you can show snackbars, bottom sheets, and so forth.
  static bool hasDrawer(BuildContext context, { bool registerForUpdates: true }) {
    assert(registerForUpdates != null);
    assert(context != null);
    if (registerForUpdates) {
      final _ScaffoldScope scaffold = context.inheritFromWidgetOfExactType(_ScaffoldScope);
      return scaffold?.hasDrawer ?? false;
    } else {
      final ScaffoldState scaffold = context.ancestorStateOfType(const TypeMatcher<ScaffoldState>());
      return scaffold?.hasDrawer ?? false;
    }
  }

  @override
  ScaffoldState createState() => new ScaffoldState();
}

/// State for a [Scaffold].
///
/// Can display [SnackBar]s and [BottomSheet]s. Retrieve a [ScaffoldState] from
/// the current [BuildContext] using [Scaffold.of].
class ScaffoldState extends State<Scaffold> with TickerProviderStateMixin {

  // DRAWER API

  final GlobalKey<DrawerControllerState> _drawerKey = new GlobalKey<DrawerControllerState>();
  final GlobalKey<DrawerControllerState> _endDrawerKey = new GlobalKey<DrawerControllerState>();

  /// Whether this scaffold has a non-null [Scaffold.drawer].
  bool get hasDrawer => widget.drawer != null;
  /// Whether this scaffold has a non-null [Scaffold.endDrawer].
  bool get hasEndDrawer => widget.endDrawer != null;

  /// Opens the [Drawer] (if any).
  ///
  /// If the scaffold has a non-null [Scaffold.drawer], this function will cause
  /// the drawer to begin its entrance animation.
  ///
  /// Normally this is not needed since the [Scaffold] automatically shows an
  /// appropriate [IconButton], and handles the edge-swipe gesture, to show the
  /// drawer.
  ///
  /// To close the drawer once it is open, use [Navigator.pop].
  ///
  /// See [Scaffold.of] for information about how to obtain the [ScaffoldState].
  void openDrawer() {
    _drawerKey.currentState?.open();
  }

  /// Opens the end side [Drawer] (if any).
  ///
  /// If the scaffold has a non-null [Scaffold.endDrawer], this function will cause
  /// the end side drawer to begin its entrance animation.
  ///
  /// Normally this is not needed since the [Scaffold] automatically shows an
  /// appropriate [IconButton], and handles the edge-swipe gesture, to show the
  /// drawer.
  ///
  /// To close the end side drawer once it is open, use [Navigator.pop].
  ///
  /// See [Scaffold.of] for information about how to obtain the [ScaffoldState].
  void openEndDrawer() {
    _endDrawerKey.currentState?.open();
  }

  // SNACKBAR API

  final Queue<ScaffoldFeatureController<SnackBar, SnackBarClosedReason>> _snackBars = new Queue<ScaffoldFeatureController<SnackBar, SnackBarClosedReason>>();
  AnimationController _snackBarController;
  Timer _snackBarTimer;

  /// Shows a [SnackBar] at the bottom of the scaffold.
  ///
  /// A scaffold can show at most one snack bar at a time. If this function is
  /// called while another snack bar is already visible, the given snack bar
  /// will be added to a queue and displayed after the earlier snack bars have
  /// closed.
  ///
  /// To control how long a [SnackBar] remains visible, use [SnackBar.duration].
  ///
  /// To remove the [SnackBar] with an exit animation, use [hideCurrentSnackBar]
  /// or call [ScaffoldFeatureController.close] on the returned
  /// [ScaffoldFeatureController]. To remove a [SnackBar] suddenly (without an
  /// animation), use [removeCurrentSnackBar].
  ///
  /// See [Scaffold.of] for information about how to obtain the [ScaffoldState].
  ScaffoldFeatureController<SnackBar, SnackBarClosedReason> showSnackBar(SnackBar snackbar) {
    _snackBarController ??= SnackBar.createAnimationController(vsync: this)
      ..addStatusListener(_handleSnackBarStatusChange);
    if (_snackBars.isEmpty) {
      assert(_snackBarController.isDismissed);
      _snackBarController.forward();
    }
    ScaffoldFeatureController<SnackBar, SnackBarClosedReason> controller;
    controller = new ScaffoldFeatureController<SnackBar, SnackBarClosedReason>._(
      // We provide a fallback key so that if back-to-back snackbars happen to
      // match in structure, material ink splashes and highlights don't survive
      // from one to the next.
      snackbar.withAnimation(_snackBarController, fallbackKey: new UniqueKey()),
      new Completer<SnackBarClosedReason>(),
      () {
        assert(_snackBars.first == controller);
        hideCurrentSnackBar(reason: SnackBarClosedReason.hide);
      },
      null // SnackBar doesn't use a builder function so setState() wouldn't rebuild it
    );
    setState(() {
      _snackBars.addLast(controller);
    });
    return controller;
  }

  void _handleSnackBarStatusChange(AnimationStatus status) {
    switch (status) {
      case AnimationStatus.dismissed:
        assert(_snackBars.isNotEmpty);
        setState(() {
          _snackBars.removeFirst();
        });
        if (_snackBars.isNotEmpty)
          _snackBarController.forward();
        break;
      case AnimationStatus.completed:
        setState(() {
          assert(_snackBarTimer == null);
          // build will create a new timer if necessary to dismiss the snack bar
        });
        break;
      case AnimationStatus.forward:
      case AnimationStatus.reverse:
        break;
    }
  }

  /// Removes the current [SnackBar] (if any) immediately.
  ///
  /// The removed snack bar does not run its normal exit animation. If there are
  /// any queued snack bars, they begin their entrance animation immediately.
  void removeCurrentSnackBar({ SnackBarClosedReason reason: SnackBarClosedReason.remove }) {
    assert(reason != null);
    if (_snackBars.isEmpty)
      return;
    final Completer<SnackBarClosedReason> completer = _snackBars.first._completer;
    if (!completer.isCompleted)
      completer.complete(reason);
    _snackBarTimer?.cancel();
    _snackBarTimer = null;
    _snackBarController.value = 0.0;
  }

  /// Removes the current [SnackBar] by running its normal exit animation.
  ///
  /// The closed completer is called after the animation is complete.
  void hideCurrentSnackBar({ SnackBarClosedReason reason: SnackBarClosedReason.hide }) {
    assert(reason != null);
    if (_snackBars.isEmpty || _snackBarController.status == AnimationStatus.dismissed)
      return;
    final Completer<SnackBarClosedReason> completer = _snackBars.first._completer;
    _snackBarController.reverse().then<void>((Null _) {
      assert(mounted);
      if (!completer.isCompleted)
        completer.complete(reason);
    });
    _snackBarTimer?.cancel();
    _snackBarTimer = null;
  }


  // PERSISTENT BOTTOM SHEET API

  final List<_PersistentBottomSheet> _dismissedBottomSheets = <_PersistentBottomSheet>[];
  PersistentBottomSheetController<dynamic> _currentBottomSheet;

  /// Shows a persistent material design bottom sheet.
  ///
  /// A persistent bottom sheet shows information that supplements the primary
  /// content of the app. A persistent bottom sheet remains visible even when
  /// the user interacts with other parts of the app.
  ///
  /// A closely related widget is a modal bottom sheet, which is an alternative
  /// to a menu or a dialog and prevents the user from interacting with the rest
  /// of the app. Modal bottom sheets can be created and displayed with the
  /// [showModalBottomSheet] function.
  ///
  /// Returns a controller that can be used to close and otherwise manipulate the
  /// bottom sheet.
  ///
  /// To rebuild the bottom sheet (e.g. if it is stateful), call
  /// [PersistentBottomSheetController.setState] on the value returned from this
  /// method.
  ///
  /// See also:
  ///
  ///  * [BottomSheet], which is the widget typically returned by the `builder`.
  ///  * [showBottomSheet], which calls this method given a [BuildContext].
  ///  * [showModalBottomSheet], which can be used to display a modal bottom
  ///    sheet.
  ///  * [Scaffold.of], for information about how to obtain the [ScaffoldState].
  ///  * <https://material.google.com/components/bottom-sheets.html#bottom-sheets-persistent-bottom-sheets>
  PersistentBottomSheetController<T> showBottomSheet<T>(WidgetBuilder builder) {
    if (_currentBottomSheet != null) {
      _currentBottomSheet.close();
      assert(_currentBottomSheet == null);
    }
    final Completer<T> completer = new Completer<T>();
    final GlobalKey<_PersistentBottomSheetState> bottomSheetKey = new GlobalKey<_PersistentBottomSheetState>();
    final AnimationController controller = BottomSheet.createAnimationController(this)
      ..forward();
    _PersistentBottomSheet bottomSheet;
    final LocalHistoryEntry entry = new LocalHistoryEntry(
      onRemove: () {
        assert(_currentBottomSheet._widget == bottomSheet);
        assert(bottomSheetKey.currentState != null);
        bottomSheetKey.currentState.close();
        if (controller.status != AnimationStatus.dismissed)
          _dismissedBottomSheets.add(bottomSheet);
        setState(() {
          _currentBottomSheet = null;
        });
        completer.complete();
      }
    );
    bottomSheet = new _PersistentBottomSheet(
      key: bottomSheetKey,
      animationController: controller,
      onClosing: () {
        assert(_currentBottomSheet._widget == bottomSheet);
        entry.remove();
      },
      onDismissed: () {
        if (_dismissedBottomSheets.contains(bottomSheet)) {
          bottomSheet.animationController.dispose();
          setState(() {
            _dismissedBottomSheets.remove(bottomSheet);
          });
        }
      },
      builder: builder
    );
    ModalRoute.of(context).addLocalHistoryEntry(entry);
    setState(() {
      _currentBottomSheet = new PersistentBottomSheetController<T>._(
        bottomSheet,
        completer,
        entry.remove,
        (VoidCallback fn) { bottomSheetKey.currentState?.setState(fn); }
      );
    });
    return _currentBottomSheet;
  }

  // FAB API
  AnimationController _fabMoveController;
  FabMotionAnimator _fabMotionAnimator;
  FabPositioner _previousFabPositioner;
  FabPositioner _fabPositioner;
  FabPositioner _nextFabPositioner;

  // Moves the FAB to the _nextFabPositioner if the _nextFabPositioner is valid.
  void _animateFabToNextPositioner() {
    // If there is no next position to move to, don't animate.
    if (_nextFabPositioner == null)
      return;
    // If the FAB is moving right now, we don't need to start an animation.
    if (_fabMoveController.isAnimating)
      return;
    setState(() {
      _previousFabPositioner = _fabPositioner;
      _fabPositioner = _nextFabPositioner;
      _nextFabPositioner = null;
    });

    // Only animate if there is a Floating Action Button to animate with.
    // Otherwise, simply make sure the fab's position is fully updated in 
    // case it is added.
    if (widget.floatingActionButton != null) {
      _fabMoveController.forward(from: 0.0);
    } else {
      _fabMoveController.value = _fabMoveController.upperBound;
    }
  }

  // Listens to the _fabMoveController and schedules new fab animations if necessary
  // when the animation completes.
  void _onFabMoveStatus(AnimationStatus status) {
    if (status == AnimationStatus.completed) {
      _animateFabToNextPositioner();
    }
  }

  void _moveFab(final FabPositioner newPositioner) {
    setState(() {
      _nextFabPositioner = newPositioner;
    });
    _animateFabToNextPositioner();
  }

  // iOS FEATURES - status bar tap, back gesture

  // On iOS, tapping the status bar scrolls the app's primary scrollable to the
  // top. We implement this by providing a primary scroll controller and
  // scrolling it to the top when tapped.

  final ScrollController _primaryScrollController = new ScrollController();

  void _handleStatusBarTap() {
    if (_primaryScrollController.hasClients) {
      _primaryScrollController.animateTo(
        0.0,
        duration: const Duration(milliseconds: 300),
        curve: Curves.linear, // TODO(ianh): Use a more appropriate curve.
      );
    }
  }


  // INTERNALS

  _ScaffoldGeometryNotifier _geometryNotifier;

  @override
  void initState() {
    super.initState();
    _geometryNotifier = new _ScaffoldGeometryNotifier(null, context);
    _fabPositioner = widget.fabPositioner ?? _kDefaultFabPositioner;
    _fabMotionAnimator = widget.fabMotionAnimator ?? FabMotionAnimator.scaling;
    _previousFabPositioner = _fabPositioner;
    _fabMoveController = new AnimationController(vsync: this, lowerBound: 0.0, upperBound: 1.0, value: 1.0, duration: _kFloatingActionButtonSegue * 2);
    _fabMoveController.addStatusListener(_onFabMoveStatus);
  }

  @override
  void didUpdateWidget(Scaffold oldWidget) {
    // Update the fab animator, and then schedule the fab for repositioning.
    if (widget.fabMotionAnimator != oldWidget.fabMotionAnimator) {
      setState(() {
        _fabMotionAnimator = widget.fabMotionAnimator ?? FabMotionAnimator.scaling;
      });
    }
    if (widget.fabPositioner != oldWidget.fabPositioner) {
      _moveFab(widget.fabPositioner ?? _kDefaultFabPositioner);
    }
    super.didUpdateWidget(oldWidget);
  }


  @override
  void dispose() {
    _snackBarController?.dispose();
    _snackBarController = null;
    _snackBarTimer?.cancel();
    _snackBarTimer = null;
    _geometryNotifier.dispose();
    for (_PersistentBottomSheet bottomSheet in _dismissedBottomSheets)
      bottomSheet.animationController.dispose();
    if (_currentBottomSheet != null)
      _currentBottomSheet._widget.animationController.dispose();
    _fabMoveController.removeStatusListener(_onFabMoveStatus);
    _fabMoveController.dispose();
    _fabMoveController = null;
    super.dispose();
  }

  void _addIfNonNull(List<LayoutId> children, Widget child, Object childId, {
    @required bool removeLeftPadding,
    @required bool removeTopPadding,
    @required bool removeRightPadding,
    @required bool removeBottomPadding,
  }) {
    if (child != null) {
      children.add(
        new LayoutId(
          id: childId,
          child: new MediaQuery.removePadding(
            context: context,
            removeLeft: removeLeftPadding,
            removeTop: removeTopPadding,
            removeRight: removeRightPadding,
            removeBottom: removeBottomPadding,
            child: child,
          ),
        ),
      );
    }
  }

  @override
  Widget build(BuildContext context) {
    assert(debugCheckHasMediaQuery(context));
    assert(debugCheckHasDirectionality(context));
    final MediaQueryData mediaQuery = MediaQuery.of(context);
    final ThemeData themeData = Theme.of(context);
    final TextDirection textDirection = Directionality.of(context);

    if (_snackBars.isNotEmpty) {
      final ModalRoute<dynamic> route = ModalRoute.of(context);
      if (route == null || route.isCurrent) {
        if (_snackBarController.isCompleted && _snackBarTimer == null)
          _snackBarTimer = new Timer(_snackBars.first._widget.duration, () {
            assert(_snackBarController.status == AnimationStatus.forward ||
                   _snackBarController.status == AnimationStatus.completed);
            hideCurrentSnackBar(reason: SnackBarClosedReason.timeout);
          });
      } else {
        _snackBarTimer?.cancel();
        _snackBarTimer = null;
      }
    }

    final List<LayoutId> children = <LayoutId>[];

    _addIfNonNull(
      children,
      widget.body,
      _ScaffoldSlot.body,
      removeLeftPadding: false,
      removeTopPadding: widget.appBar != null,
      removeRightPadding: false,
      removeBottomPadding: widget.bottomNavigationBar != null || widget.persistentFooterButtons != null,
    );

    if (widget.appBar != null) {
      final double topPadding = widget.primary ? mediaQuery.padding.top : 0.0;
      final double extent = widget.appBar.preferredSize.height + topPadding;
      assert(extent >= 0.0 && extent.isFinite);
      _addIfNonNull(
        children,
        new ConstrainedBox(
          constraints: new BoxConstraints(maxHeight: extent),
          child: FlexibleSpaceBar.createSettings(
            currentExtent: extent,
            child: widget.appBar,
          ),
        ),
        _ScaffoldSlot.appBar,
        removeLeftPadding: false,
        removeTopPadding: false,
        removeRightPadding: false,
        removeBottomPadding: true,
      );
    }

    if (_snackBars.isNotEmpty) {
      final bool removeBottomPadding = widget.persistentFooterButtons != null || widget.bottomNavigationBar != null;
      _addIfNonNull(
        children,
        _snackBars.first._widget,
        _ScaffoldSlot.snackBar,
        removeLeftPadding: false,
        removeTopPadding: true,
        removeRightPadding: false,
        removeBottomPadding: removeBottomPadding,
      );
    }

    if (widget.persistentFooterButtons != null) {
      _addIfNonNull(
        children,
        new Container(
          decoration: new BoxDecoration(
            border: new Border(
              top: new BorderSide(
                color: themeData.dividerColor
              ),
            ),
          ),
          child: new SafeArea(
            child: new ButtonTheme.bar(
              child: new SafeArea(
                top: false,
                child: new ButtonBar(
                  children: widget.persistentFooterButtons
                ),
              ),
            ),
          ),
        ),
        _ScaffoldSlot.persistentFooter,
        removeLeftPadding: false,
        removeTopPadding: true,
        removeRightPadding: false,
        removeBottomPadding: false,
      );
    }

    if (widget.bottomNavigationBar != null) {
      _addIfNonNull(
        children,
        widget.bottomNavigationBar,
        _ScaffoldSlot.bottomNavigationBar,
        removeLeftPadding: false,
        removeTopPadding: true,
        removeRightPadding: false,
        removeBottomPadding: false,
      );
    }

    if (_currentBottomSheet != null || _dismissedBottomSheets.isNotEmpty) {
      final List<Widget> bottomSheets = <Widget>[];
      if (_dismissedBottomSheets.isNotEmpty)
        bottomSheets.addAll(_dismissedBottomSheets);
      if (_currentBottomSheet != null)
        bottomSheets.add(_currentBottomSheet._widget);
      final Widget stack = new Stack(
        children: bottomSheets,
        alignment: Alignment.bottomCenter,
      );
      _addIfNonNull(
        children,
        stack,
        _ScaffoldSlot.bottomSheet,
        removeLeftPadding: false,
        removeTopPadding: true,
        removeRightPadding: false,
        removeBottomPadding: widget.resizeToAvoidBottomPadding,
      );
    }

    _addIfNonNull(
      children,
      new _FloatingActionButtonTransition(
        child: widget.floatingActionButton,
        fabMoveAnimation: _fabMoveController,
        fabMotionAnimator: _fabMotionAnimator,
        geometryNotifier: _geometryNotifier,
      ),
      _ScaffoldSlot.floatingActionButton,
      removeLeftPadding: true,
      removeTopPadding: true,
      removeRightPadding: true,
      removeBottomPadding: true,
    );

    if (themeData.platform == TargetPlatform.iOS) {
      _addIfNonNull(
        children,
        new GestureDetector(
          behavior: HitTestBehavior.opaque,
          onTap: _handleStatusBarTap,
          // iOS accessibility automatically adds scroll-to-top to the clock in the status bar
          excludeFromSemantics: true,
        ),
        _ScaffoldSlot.statusBar,
        removeLeftPadding: false,
        removeTopPadding: true,
        removeRightPadding: false,
        removeBottomPadding: true,
      );
    }

    if (widget.drawer != null) {
      assert(hasDrawer);
      _addIfNonNull(
        children,
        new DrawerController(
          key: _drawerKey,
          alignment: DrawerAlignment.start,
          child: widget.drawer,
        ),
        _ScaffoldSlot.drawer,
        // remove the side padding from the side we're not touching
        removeLeftPadding: textDirection == TextDirection.rtl,
        removeTopPadding: false,
        removeRightPadding: textDirection == TextDirection.ltr,
        removeBottomPadding: false,
      );
    }

    if (widget.endDrawer != null) {
      assert(hasEndDrawer);
      _addIfNonNull(
        children,
        new DrawerController(
          key: _endDrawerKey,
          alignment: DrawerAlignment.end,
          child: widget.endDrawer,
        ),
        _ScaffoldSlot.endDrawer,
        // remove the side padding from the side we're not touching
        removeLeftPadding: textDirection == TextDirection.ltr,
        removeTopPadding: false,
        removeRightPadding: textDirection == TextDirection.rtl,
        removeBottomPadding: false,
      );
    }

    double endPadding;
    switch (textDirection) {
      case TextDirection.rtl:
        endPadding = mediaQuery.padding.left;
        break;
      case TextDirection.ltr:
        endPadding = mediaQuery.padding.right;
        break;
    }
    assert(endPadding != null);

    return new _ScaffoldScope(
      hasDrawer: hasDrawer,
      geometryNotifier: _geometryNotifier,
      child: new PrimaryScrollController(
        controller: _primaryScrollController,
        child: new Material(
          color: widget.backgroundColor ?? themeData.scaffoldBackgroundColor,
          child: new AnimatedBuilder(animation: _fabMoveController, builder: (BuildContext context, _) {
            return new CustomMultiChildLayout(
              children: children,
              delegate: new _ScaffoldLayout(
                bottomViewInset: widget.resizeToAvoidBottomPadding ? mediaQuery.viewInsets.bottom : 0.0,
                currentFabPosition: _fabPositioner,
                fabMoveAnimation: _fabMoveController.view,
                fabMotionAnimator: _fabMotionAnimator,
                geometryNotifier: _geometryNotifier,
                horizontalPadding: endPadding,
                previousFabPosition: _previousFabPositioner,
                statusBarHeight: mediaQuery.padding.top,
                textDirection: textDirection,
              ),
            );
          }),
        ),
      ),
    );
  }
}

/// An interface for controlling a feature of a [Scaffold].
///
/// Commonly obtained from [ScaffoldState.showSnackBar] or [ScaffoldState.showBottomSheet].
class ScaffoldFeatureController<T extends Widget, U> {
  const ScaffoldFeatureController._(this._widget, this._completer, this.close, this.setState);
  final T _widget;
  final Completer<U> _completer;

  /// Completes when the feature controlled by this object is no longer visible.
  Future<U> get closed => _completer.future;

  /// Remove the feature (e.g., bottom sheet or snack bar) from the scaffold.
  final VoidCallback close;

  /// Mark the feature (e.g., bottom sheet or snack bar) as needing to rebuild.
  final StateSetter setState;
}

class _PersistentBottomSheet extends StatefulWidget {
  const _PersistentBottomSheet({
    Key key,
    this.animationController,
    this.onClosing,
    this.onDismissed,
    this.builder
  }) : super(key: key);

  final AnimationController animationController; // we control it, but it must be disposed by whoever created it
  final VoidCallback onClosing;
  final VoidCallback onDismissed;
  final WidgetBuilder builder;

  @override
  _PersistentBottomSheetState createState() => new _PersistentBottomSheetState();
}

class _PersistentBottomSheetState extends State<_PersistentBottomSheet> {
  @override
  void initState() {
    super.initState();
    assert(widget.animationController.status == AnimationStatus.forward);
    widget.animationController.addStatusListener(_handleStatusChange);
  }

  @override
  void didUpdateWidget(_PersistentBottomSheet oldWidget) {
    super.didUpdateWidget(oldWidget);
    assert(widget.animationController == oldWidget.animationController);
  }

  void close() {
    widget.animationController.reverse();
  }

  void _handleStatusChange(AnimationStatus status) {
    if (status == AnimationStatus.dismissed && widget.onDismissed != null)
      widget.onDismissed();
  }

  @override
  Widget build(BuildContext context) {
    return new AnimatedBuilder(
      animation: widget.animationController,
      builder: (BuildContext context, Widget child) {
        return new Align(
          alignment: AlignmentDirectional.topStart,
          heightFactor: widget.animationController.value,
          child: child
        );
      },
      child: new Semantics(
        container: true,
        child: new BottomSheet(
          animationController: widget.animationController,
          onClosing: widget.onClosing,
          builder: widget.builder
        )
      )
    );
  }

}

/// A [ScaffoldFeatureController] for persistent bottom sheets.
///
/// This is the type of objects returned by [ScaffoldState.showBottomSheet].
class PersistentBottomSheetController<T> extends ScaffoldFeatureController<_PersistentBottomSheet, T> {
  const PersistentBottomSheetController._(
    _PersistentBottomSheet widget,
    Completer<T> completer,
    VoidCallback close,
    StateSetter setState
  ) : super._(widget, completer, close, setState);
}

class _ScaffoldScope extends InheritedWidget {
  const _ScaffoldScope({
    @required this.hasDrawer,
    @required this.geometryNotifier,
    @required Widget child,
  }) : assert(hasDrawer != null),
       super(child: child);

  final bool hasDrawer;
  final _ScaffoldGeometryNotifier geometryNotifier;

  @override
  bool updateShouldNotify(_ScaffoldScope oldWidget) {
    return hasDrawer != oldWidget.hasDrawer;
  }
}<|MERGE_RESOLUTION|>--- conflicted
+++ resolved
@@ -40,7 +40,6 @@
   statusBar,
 }
 
-<<<<<<< HEAD
 /// Responsible for placing the [FloatingActionButton] in the [Scaffold].
 /// 
 /// Flutter provides [FabPositioner]s for the common FAB placements in
@@ -237,9 +236,6 @@
 // ScaffoldGeometry scaffoldGeometry;
 
 /// Geometry information for [Scaffold] components after layout is finished.
-=======
-/// Geometry information for scaffold components.
->>>>>>> 83b42816
 ///
 /// To get a [ValueNotifier] for the scaffold geometry call
 /// [Scaffold.geometryOf].

--- conflicted
+++ resolved
@@ -876,12 +876,8 @@
     this.resizeToAvoidBottomPadding,
     this.resizeToAvoidBottomInset,
     this.primary = true,
-<<<<<<< HEAD
     this.drawerDragStartBehavior = DragStartBehavior.start,
-=======
     this.extendBody = false,
-    this.drawerDragStartBehavior = DragStartBehavior.down,
->>>>>>> 19f79ac8
   }) : assert(primary != null),
        assert(extendBody != null),
        assert(drawerDragStartBehavior != null),

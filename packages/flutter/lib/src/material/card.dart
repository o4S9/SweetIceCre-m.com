// Copyright 2014 The Flutter Authors. All rights reserved.
// Use of this source code is governed by a BSD-style license that can be
// found in the LICENSE file.

import 'package:flutter/widgets.dart';

import 'card_theme.dart';
import 'colors.dart';
import 'material.dart';
import 'theme.dart';

/// A Material Design card: a panel with slightly rounded corners and an
/// elevation shadow.
///
/// A card is a sheet of [Material] used to represent some related information,
/// for example an album, a geographical location, a meal, contact details, etc.
///
/// This is what it looks like when run:
///
/// ![A card with a slight shadow, consisting of two rows, one with an icon and
/// some text describing a musical, and the other with buttons for buying
/// tickets or listening to the show.](https://flutter.github.io/assets-for-api-docs/assets/material/card.png)
///
/// {@tool dartpad}
/// This sample shows creation of a [Card] widget that shows album information
/// and two actions.
///
/// ** See code in examples/api/lib/material/card/card.0.dart **
/// {@end-tool}
///
/// Sometimes the primary action area of a card is the card itself. Cards can be
/// one large touch target that shows a detail screen when tapped.
///
/// {@tool dartpad}
/// This sample shows creation of a [Card] widget that can be tapped. When
/// tapped this [Card]'s [InkWell] displays an "ink splash" that fills the
/// entire card.
///
/// ** See code in examples/api/lib/material/card/card.1.dart **
/// {@end-tool}
///
/// Material Design 3 introduced new types of cards. These can
/// be produced by configuring the [Card] widget's properties.
/// [Card] widget.
/// {@tool dartpad}
/// This sample shows creation of [Card] widgets for elevated, filled and
/// outlined types, as described in: https://m3.material.io/components/cards/overview
///
/// ** See code in examples/api/lib/material/card/card.2.dart **
/// {@end-tool}
///
/// See also:
///
///  * [ListTile], to display icons and text in a card.
///  * [showDialog], to display a modal card.
///  * <https://material.io/design/components/cards.html>
///  * <https://m3.material.io/components/cards>
class Card extends StatelessWidget {
  /// Creates a Material Design card.
  ///
  /// The [elevation] must be null or non-negative. The [borderOnForeground]
  /// must not be null.
  const Card({
    super.key,
    this.color,
    this.shadowColor,
    this.surfaceTintColor,
    this.elevation,
    this.shape,
    this.borderOnForeground = true,
    this.margin,
    this.clipBehavior,
    this.child,
    this.semanticContainer = true,
  }) : assert(elevation == null || elevation >= 0.0),
       assert(borderOnForeground != null);

  /// The card's background color.
  ///
  /// Defines the card's [Material.color].
  ///
<<<<<<< HEAD
  /// If this property is null then [CardTheme.color] of [ThemeData.cardTheme]
  /// is used. If that's null and [ThemeData.useMaterial3] is true, then\
  /// [ColorScheme.surface] is used, otherwise an M2 default is used.
=======
  /// If this property is null then the ambient [CardTheme.color] is used. If that is null,
  /// and [ThemeData.useMaterial3] is true, then [ColorScheme.surface] of
  /// [ThemeData.colorScheme] is used. Otherwise, [ThemeData.cardColor] is used.
>>>>>>> 1220245b
  final Color? color;

  /// The color to paint the shadow below the card.
  ///
  /// If null then the ambient [CardTheme]'s shadowColor is used.
  /// If that's null too, then the overall theme's [ThemeData.shadowColor]
  /// (default black) is used.
  final Color? shadowColor;

  /// The color used as an overlay on [color] to indicate elevation.
  ///
  /// If this is null, no overlay will be applied. Otherwise this color
  /// will be composited on top of [color] with an opacity related
  /// to [elevation] and used to paint the background of the card.
  ///
  /// The default is null.
  ///
  /// See [Material.surfaceTintColor] for more details on how this
  /// overlay is applied.
  final Color? surfaceTintColor;

  /// The z-coordinate at which to place this card. This controls the size of
  /// the shadow below the card.
  ///
  /// Defines the card's [Material.elevation].
  ///
  /// If this property is null then [CardTheme.elevation] of
  /// [ThemeData.cardTheme] is used. If that's null, the default value is 1.0.
  final double? elevation;

  /// The shape of the card's [Material].
  ///
  /// Defines the card's [Material.shape].
  ///
  /// If this property is null then [CardTheme.shape] of [ThemeData.cardTheme]
  /// is used. If that's null then the shape will be a [RoundedRectangleBorder]
  /// with a circular corner radius of 4.0.
  final ShapeBorder? shape;

  /// Whether to paint the [shape] border in front of the [child].
  ///
  /// The default value is true.
  /// If false, the border will be painted behind the [child].
  final bool borderOnForeground;

  /// {@macro flutter.material.Material.clipBehavior}
  ///
  /// If this property is null then [CardTheme.clipBehavior] of
  /// [ThemeData.cardTheme] is used. If that's null then the behavior will be [Clip.none].
  final Clip? clipBehavior;

  /// The empty space that surrounds the card.
  ///
  /// Defines the card's outer [Container.margin].
  ///
  /// If this property is null then [CardTheme.margin] of
  /// [ThemeData.cardTheme] is used. If that's null, the default margin is 4.0
  /// logical pixels on all sides: `EdgeInsets.all(4.0)`.
  final EdgeInsetsGeometry? margin;

  /// Whether this widget represents a single semantic container, or if false
  /// a collection of individual semantic nodes.
  ///
  /// Defaults to true.
  ///
  /// Setting this flag to true will attempt to merge all child semantics into
  /// this node. Setting this flag to false will force all child semantic nodes
  /// to be explicit.
  ///
  /// This flag should be false if the card contains multiple different types
  /// of content.
  final bool semanticContainer;

  /// The widget below this widget in the tree.
  ///
  /// {@macro flutter.widgets.ProxyWidget.child}
  final Widget? child;

  @override
  Widget build(BuildContext context) {
    final CardTheme cardTheme = CardTheme.of(context);
    final CardTheme defaults = Theme.of(context).useMaterial3 ? _CardDefaultsM3(context) : _CardDefaultsM2(context);

    return Semantics(
      container: semanticContainer,
      child: Container(
        margin: margin ?? cardTheme.margin ?? defaults.margin!,
        child: Material(
          type: MaterialType.card,
          color: color ?? cardTheme.color ?? defaults.color,
          shadowColor: shadowColor ?? cardTheme.shadowColor ?? defaults.shadowColor,
          surfaceTintColor: surfaceTintColor ?? cardTheme.surfaceTintColor ?? defaults.surfaceTintColor,
          elevation: elevation ?? cardTheme.elevation ?? defaults.elevation!,
          shape: shape ?? cardTheme.shape ?? defaults.shape,
          borderOnForeground: borderOnForeground,
          clipBehavior: clipBehavior ?? cardTheme.clipBehavior ?? defaults.clipBehavior!,
          child: Semantics(
            explicitChildNodes: !semanticContainer,
            child: child,
          ),
        ),
      ),
    );
  }
}

// Hand coded defaults based on Material Design 2.
class _CardDefaultsM2 extends CardTheme {
  const _CardDefaultsM2(this.context)
    : super(
        clipBehavior: Clip.none,
        elevation: 1.0,
        margin: const EdgeInsets.all(4.0),
        shape: const RoundedRectangleBorder(
          borderRadius: BorderRadius.all(Radius.circular(4.0)),
        )
    );

  final BuildContext context;

  @override
  Color? get color => Theme.of(context).brightness == Brightness.dark ? Colors.grey[800]! : Colors.white;

  @override
  Color? get shadowColor => Theme.of(context).shadowColor;
}

// BEGIN GENERATED TOKEN PROPERTIES - Card

// Do not edit by hand. The code between the "BEGIN GENERATED" and
// "END GENERATED" comments are generated from data in the Material
// Design token database by the script:
//   dev/tools/gen_defaults/bin/gen_defaults.dart.

// Token database version: v0_150

class _CardDefaultsM3 extends CardTheme {
  const _CardDefaultsM3(this.context)
    : super(
        clipBehavior: Clip.none,
        elevation: 1.0,
        margin: const EdgeInsets.all(4.0),
        shape: const RoundedRectangleBorder(borderRadius: BorderRadius.all(Radius.circular(12.0))),
      );

  final BuildContext context;

  @override
  Color? get color => Theme.of(context).colorScheme.surface;

  @override
  Color? get shadowColor => Theme.of(context).colorScheme.shadow;

  @override
  Color? get surfaceTintColor => Theme.of(context).colorScheme.surfaceTint;
}

// END GENERATED TOKEN PROPERTIES - Card<|MERGE_RESOLUTION|>--- conflicted
+++ resolved
@@ -72,22 +72,16 @@
     this.clipBehavior,
     this.child,
     this.semanticContainer = true,
-  }) : assert(elevation == null || elevation >= 0.0),
-       assert(borderOnForeground != null);
+  })  : assert(elevation == null || elevation >= 0.0),
+        assert(borderOnForeground != null);
 
   /// The card's background color.
   ///
   /// Defines the card's [Material.color].
   ///
-<<<<<<< HEAD
-  /// If this property is null then [CardTheme.color] of [ThemeData.cardTheme]
-  /// is used. If that's null and [ThemeData.useMaterial3] is true, then\
-  /// [ColorScheme.surface] is used, otherwise an M2 default is used.
-=======
   /// If this property is null then the ambient [CardTheme.color] is used. If that is null,
   /// and [ThemeData.useMaterial3] is true, then [ColorScheme.surface] of
-  /// [ThemeData.colorScheme] is used. Otherwise, [ThemeData.cardColor] is used.
->>>>>>> 1220245b
+  /// [ThemeData.colorScheme] is used. Otherwise, an M2 default is used.
   final Color? color;
 
   /// The color to paint the shadow below the card.
@@ -169,7 +163,9 @@
   @override
   Widget build(BuildContext context) {
     final CardTheme cardTheme = CardTheme.of(context);
-    final CardTheme defaults = Theme.of(context).useMaterial3 ? _CardDefaultsM3(context) : _CardDefaultsM2(context);
+    final CardTheme defaults = Theme.of(context).useMaterial3
+        ? _CardDefaultsM3(context)
+        : _CardDefaultsM2(context);
 
     return Semantics(
       container: semanticContainer,
@@ -178,12 +174,16 @@
         child: Material(
           type: MaterialType.card,
           color: color ?? cardTheme.color ?? defaults.color,
-          shadowColor: shadowColor ?? cardTheme.shadowColor ?? defaults.shadowColor,
-          surfaceTintColor: surfaceTintColor ?? cardTheme.surfaceTintColor ?? defaults.surfaceTintColor,
+          shadowColor:
+              shadowColor ?? cardTheme.shadowColor ?? defaults.shadowColor,
+          surfaceTintColor: surfaceTintColor ??
+              cardTheme.surfaceTintColor ??
+              defaults.surfaceTintColor,
           elevation: elevation ?? cardTheme.elevation ?? defaults.elevation!,
           shape: shape ?? cardTheme.shape ?? defaults.shape,
           borderOnForeground: borderOnForeground,
-          clipBehavior: clipBehavior ?? cardTheme.clipBehavior ?? defaults.clipBehavior!,
+          clipBehavior:
+              clipBehavior ?? cardTheme.clipBehavior ?? defaults.clipBehavior!,
           child: Semantics(
             explicitChildNodes: !semanticContainer,
             child: child,
@@ -197,19 +197,20 @@
 // Hand coded defaults based on Material Design 2.
 class _CardDefaultsM2 extends CardTheme {
   const _CardDefaultsM2(this.context)
-    : super(
-        clipBehavior: Clip.none,
-        elevation: 1.0,
-        margin: const EdgeInsets.all(4.0),
-        shape: const RoundedRectangleBorder(
-          borderRadius: BorderRadius.all(Radius.circular(4.0)),
-        )
-    );
+      : super(
+            clipBehavior: Clip.none,
+            elevation: 1.0,
+            margin: const EdgeInsets.all(4.0),
+            shape: const RoundedRectangleBorder(
+              borderRadius: BorderRadius.all(Radius.circular(4.0)),
+            ));
 
   final BuildContext context;
 
   @override
-  Color? get color => Theme.of(context).brightness == Brightness.dark ? Colors.grey[800]! : Colors.white;
+  Color? get color => Theme.of(context).brightness == Brightness.dark
+      ? Colors.grey[800]!
+      : Colors.white;
 
   @override
   Color? get shadowColor => Theme.of(context).shadowColor;
@@ -226,12 +227,13 @@
 
 class _CardDefaultsM3 extends CardTheme {
   const _CardDefaultsM3(this.context)
-    : super(
-        clipBehavior: Clip.none,
-        elevation: 1.0,
-        margin: const EdgeInsets.all(4.0),
-        shape: const RoundedRectangleBorder(borderRadius: BorderRadius.all(Radius.circular(12.0))),
-      );
+      : super(
+          clipBehavior: Clip.none,
+          elevation: 1.0,
+          margin: const EdgeInsets.all(4.0),
+          shape: const RoundedRectangleBorder(
+              borderRadius: BorderRadius.all(Radius.circular(12.0))),
+        );
 
   final BuildContext context;
 

// Copyright 2014 The Flutter Authors. All rights reserved.
// Use of this source code is governed by a BSD-style license that can be
// found in the LICENSE file.

import 'dart:math' as math;
import 'dart:ui' show lerpDouble;

import 'package:flutter/foundation.dart';
import 'package:flutter/rendering.dart';
import 'package:flutter/widgets.dart';

import 'color_scheme.dart';
import 'colors.dart';
import 'constants.dart';
import 'icon_button.dart';
import 'icon_button_theme.dart';
import 'input_border.dart';
import 'material.dart';
import 'material_state.dart';
import 'text_theme.dart';
import 'theme.dart';
import 'theme_data.dart';

// Examples can assume:
// late Widget _myIcon;

// The duration value extracted from:
// https://github.com/material-components/material-components-android/blob/master/lib/java/com/google/android/material/textfield/TextInputLayout.java
const Duration _kTransitionDuration = Duration(milliseconds: 167);
const Curve _kTransitionCurve = Curves.fastOutSlowIn;
const double _kFinalLabelScale = 0.75;

<<<<<<< HEAD
typedef _SubtextSize = ({ double ascent, double descent });
=======
typedef _SubtextSize = ({ double ascent, double bottomHeight, double subtextHeight });
>>>>>>> 98d23f70
typedef _ChildBaselineGetter = double Function(RenderBox child, BoxConstraints constraints);

// The default duration for hint fade in/out transitions.
//
// Animating hint is not mentioned in the Material specification.
// The animation is kept for backward compatibility and a short duration
// is used to mitigate the UX impact.
const Duration _kHintFadeTransitionDuration = Duration(milliseconds: 20);

// Defines the gap in the InputDecorator's outline border where the
// floating label will appear.
class _InputBorderGap extends ChangeNotifier {
  double? _start;
  double? get start => _start;
  set start(double? value) {
    if (value != _start) {
      _start = value;
      notifyListeners();
    }
  }

  double _extent = 0.0;
  double get extent => _extent;
  set extent(double value) {
    if (value != _extent) {
      _extent = value;
      notifyListeners();
    }
  }

  @override
  // ignore: avoid_equals_and_hash_code_on_mutable_classes, this class is not used in collection
  bool operator ==(Object other) {
    if (identical(this, other)) {
      return true;
    }
    if (other.runtimeType != runtimeType) {
      return false;
    }
    return other is _InputBorderGap
        && other.start == start
        && other.extent == extent;
  }

  @override
  // ignore: avoid_equals_and_hash_code_on_mutable_classes, this class is not used in collection
  int get hashCode => Object.hash(start, extent);

  @override
  String toString() => describeIdentity(this);
}

// Used to interpolate between two InputBorders.
class _InputBorderTween extends Tween<InputBorder> {
  _InputBorderTween({super.begin, super.end});

  @override
  InputBorder lerp(double t) => ShapeBorder.lerp(begin, end, t)! as InputBorder;
}

// Passes the _InputBorderGap parameters along to an InputBorder's paint method.
class _InputBorderPainter extends CustomPainter {
  _InputBorderPainter({
    required Listenable repaint,
    required this.borderAnimation,
    required this.border,
    required this.gapAnimation,
    required this.gap,
    required this.textDirection,
    required this.fillColor,
    required this.hoverAnimation,
    required this.hoverColorTween,
  }) : super(repaint: repaint);

  final Animation<double> borderAnimation;
  final _InputBorderTween border;
  final Animation<double> gapAnimation;
  final _InputBorderGap gap;
  final TextDirection textDirection;
  final Color fillColor;
  final ColorTween hoverColorTween;
  final Animation<double> hoverAnimation;

  Color get blendedColor => Color.alphaBlend(hoverColorTween.evaluate(hoverAnimation)!, fillColor);

  @override
  void paint(Canvas canvas, Size size) {
    final InputBorder borderValue = border.evaluate(borderAnimation);
    final Rect canvasRect = Offset.zero & size;
    final Color blendedFillColor = blendedColor;
    if (blendedFillColor.alpha > 0) {
      canvas.drawPath(
        borderValue.getOuterPath(canvasRect, textDirection: textDirection),
        Paint()
          ..color = blendedFillColor
          ..style = PaintingStyle.fill,
      );
    }

    borderValue.paint(
      canvas,
      canvasRect,
      gapStart: gap.start,
      gapExtent: gap.extent,
      gapPercentage: gapAnimation.value,
      textDirection: textDirection,
    );
  }

  @override
  bool shouldRepaint(_InputBorderPainter oldPainter) {
    return borderAnimation != oldPainter.borderAnimation
        || hoverAnimation != oldPainter.hoverAnimation
        || gapAnimation != oldPainter.gapAnimation
        || border != oldPainter.border
        || gap != oldPainter.gap
        || textDirection != oldPainter.textDirection;
  }

  @override
  String toString() => describeIdentity(this);
}

// An analog of AnimatedContainer, which can animate its shaped border, for
// _InputBorder. This specialized animated container is needed because the
// _InputBorderGap, which is computed at layout time, is required by the
// _InputBorder's paint method.
class _BorderContainer extends StatefulWidget {
  const _BorderContainer({
    required this.border,
    required this.gap,
    required this.gapAnimation,
    required this.fillColor,
    required this.hoverColor,
    required this.isHovering,
  });

  final InputBorder border;
  final _InputBorderGap gap;
  final Animation<double> gapAnimation;
  final Color fillColor;
  final Color hoverColor;
  final bool isHovering;

  @override
  _BorderContainerState createState() => _BorderContainerState();
}

class _BorderContainerState extends State<_BorderContainer> with TickerProviderStateMixin {
  static const Duration _kHoverDuration = Duration(milliseconds: 15);

  late AnimationController _controller;
  late AnimationController _hoverColorController;
  late CurvedAnimation _borderAnimation;
  late _InputBorderTween _border;
  late CurvedAnimation _hoverAnimation;
  late ColorTween _hoverColorTween;

  @override
  void initState() {
    super.initState();
    _hoverColorController = AnimationController(
      duration: _kHoverDuration,
      value: widget.isHovering ? 1.0 : 0.0,
      vsync: this,
    );
    _controller = AnimationController(
      duration: _kTransitionDuration,
      vsync: this,
    );
    _borderAnimation = CurvedAnimation(
      parent: _controller,
      curve: _kTransitionCurve,
      reverseCurve: _kTransitionCurve.flipped,
    );
    _border = _InputBorderTween(
      begin: widget.border,
      end: widget.border,
    );
    _hoverAnimation = CurvedAnimation(
      parent: _hoverColorController,
      curve: Curves.linear,
    );
    _hoverColorTween = ColorTween(begin: Colors.transparent, end: widget.hoverColor);
  }

  @override
  void dispose() {
    _controller.dispose();
    _hoverColorController.dispose();
    _borderAnimation.dispose();
    _hoverAnimation.dispose();
    super.dispose();
  }

  @override
  void didUpdateWidget(_BorderContainer oldWidget) {
    super.didUpdateWidget(oldWidget);
    if (widget.border != oldWidget.border) {
      _border = _InputBorderTween(
        begin: oldWidget.border,
        end: widget.border,
      );
      _controller
        ..value = 0.0
        ..forward();
    }
    if (widget.hoverColor != oldWidget.hoverColor) {
      _hoverColorTween = ColorTween(begin: Colors.transparent, end: widget.hoverColor);
    }
    if (widget.isHovering != oldWidget.isHovering) {
      if (widget.isHovering) {
        _hoverColorController.forward();
      } else {
        _hoverColorController.reverse();
      }
    }
  }

  @override
  Widget build(BuildContext context) {
    return CustomPaint(
      foregroundPainter: _InputBorderPainter(
        repaint: Listenable.merge(<Listenable>[
          _borderAnimation,
          widget.gap,
          _hoverColorController,
        ]),
        borderAnimation: _borderAnimation,
        border: _border,
        gapAnimation: widget.gapAnimation,
        gap: widget.gap,
        textDirection: Directionality.of(context),
        fillColor: widget.fillColor,
        hoverColorTween: _hoverColorTween,
        hoverAnimation: _hoverAnimation,
      ),
    );
  }
}

// Used to "shake" the floating label to the left and right
// when the errorText first appears.
class _Shaker extends AnimatedWidget {
  const _Shaker({
    required Animation<double> animation,
    this.child,
  }) : super(listenable: animation);

  final Widget? child;

  Animation<double> get animation => listenable as Animation<double>;

  double get translateX {
    const double shakeDelta = 4.0;
    final double t = animation.value;
    if (t <= 0.25) {
      return -t * shakeDelta;
    } else if (t < 0.75) {
      return (t - 0.5) * shakeDelta;
    } else {
      return (1.0 - t) * 4.0 * shakeDelta;
    }
  }

  @override
  Widget build(BuildContext context) {
    return Transform(
      transform: Matrix4.translationValues(translateX, 0.0, 0.0),
      child: child,
    );
  }
}

// Display the helper and error text. When the error text appears
// it fades and the helper text fades out. The error text also
// slides upwards a little when it first appears.
class _HelperError extends StatefulWidget {
  const _HelperError({
    this.textAlign,
    this.helper,
    this.helperText,
    this.helperStyle,
    this.helperMaxLines,
    this.error,
    this.errorText,
    this.errorStyle,
    this.errorMaxLines,
  });

  final TextAlign? textAlign;
  final Widget? helper;
  final String? helperText;
  final TextStyle? helperStyle;
  final int? helperMaxLines;
  final Widget? error;
  final String? errorText;
  final TextStyle? errorStyle;
  final int? errorMaxLines;

  @override
  _HelperErrorState createState() => _HelperErrorState();
}

class _HelperErrorState extends State<_HelperError> with SingleTickerProviderStateMixin {
  // If the height of this widget and the counter are zero ("empty") at
  // layout time, no space is allocated for the subtext.
  static const Widget empty = SizedBox.shrink();

  late AnimationController _controller;
  Widget? _helper;
  Widget? _error;

  bool get _hasHelper => widget.helperText != null || widget.helper != null;
  bool get _hasError => widget.errorText != null || widget.error != null;

  @override
  void initState() {
    super.initState();
    _controller = AnimationController(
      duration: _kTransitionDuration,
      vsync: this,
    );
    if (_hasError) {
      _error = _buildError();
      _controller.value = 1.0;
    } else if (_hasHelper) {
      _helper = _buildHelper();
    }
    _controller.addListener(_handleChange);
  }

  @override
  void dispose() {
    _controller.dispose();
    super.dispose();
  }

  void _handleChange() {
    setState(() {
      // The _controller's value has changed.
    });
  }

  @override
  void didUpdateWidget(_HelperError old) {
    super.didUpdateWidget(old);

    final Widget? newError = widget.error;
    final String? newErrorText = widget.errorText;
    final Widget? newHelper = widget.helper;
    final String? newHelperText = widget.helperText;
    final Widget? oldError = old.error;
    final String? oldErrorText = old.errorText;
    final Widget? oldHelper = old.helper;
    final String? oldHelperText = old.helperText;

    final bool errorStateChanged = (newError != null) != (oldError != null);
    final bool errorTextStateChanged = (newErrorText != null) != (oldErrorText != null);
    final bool helperStateChanged = (newHelper != null) != (oldHelper != null);
    final bool helperTextStateChanged = newErrorText == null && (newHelperText != null) != (oldHelperText != null);

    if (errorStateChanged || errorTextStateChanged || helperStateChanged || helperTextStateChanged) {
      if (newError != null || newErrorText != null) {
        _error = _buildError();
        _controller.forward();
      } else if (newHelper != null || newHelperText != null) {
        _helper = _buildHelper();
        _controller.reverse();
      } else {
        _controller.reverse();
      }
    }
  }

  Widget _buildHelper() {
    assert(widget.helper != null || widget.helperText != null);
    return Semantics(
      container: true,
      child: FadeTransition(
        opacity: Tween<double>(begin: 1.0, end: 0.0).animate(_controller),
        child: widget.helper ?? Text(
          widget.helperText!,
          style: widget.helperStyle,
          textAlign: widget.textAlign,
          overflow: TextOverflow.ellipsis,
          maxLines: widget.helperMaxLines,
        ),
      ),
    );
  }

  Widget _buildError() {
    assert(widget.error != null || widget.errorText != null);
    return Semantics(
      container: true,
      child: FadeTransition(
        opacity: _controller,
        child: FractionalTranslation(
          translation: Tween<Offset>(
            begin: const Offset(0.0, -0.25),
            end: Offset.zero,
          ).evaluate(_controller.view),
          child: widget.error ?? Text(
            widget.errorText!,
            style: widget.errorStyle,
            textAlign: widget.textAlign,
            overflow: TextOverflow.ellipsis,
            maxLines: widget.errorMaxLines,
          ),
        ),
      ),
    );
  }

  @override
  Widget build(BuildContext context) {
    if (_controller.isDismissed) {
      _error = null;
      if (_hasHelper) {
        return _helper = _buildHelper();
      } else {
        _helper = null;
        return empty;
      }
    }

    if (_controller.isCompleted) {
      _helper = null;
      if (_hasError) {
        return _error = _buildError();
      } else {
        _error = null;
        return empty;
      }
    }

    if (_helper == null && _hasError) {
      return _buildError();
    }

    if (_error == null && _hasHelper) {
      return _buildHelper();
    }

    if (_hasError) {
      return Stack(
        children: <Widget>[
          FadeTransition(
            opacity: Tween<double>(begin: 1.0, end: 0.0).animate(_controller),
            child: _helper,
          ),
          _buildError(),
        ],
      );
    }

    if (_hasHelper) {
      return Stack(
        children: <Widget>[
          _buildHelper(),
          FadeTransition(
            opacity: _controller,
            child: _error,
          ),
        ],
      );
    }

    return empty;
  }
}

/// Defines **how** the floating label should behave.
///
/// See also:
///
///  * [InputDecoration.floatingLabelBehavior] which defines the behavior for
///    [InputDecoration.label] or [InputDecoration.labelText].
///  * [FloatingLabelAlignment] which defines **where** the floating label
///    should displayed.
enum FloatingLabelBehavior {
  /// The label will always be positioned within the content, or hidden.
  never,
  /// The label will float when the input is focused, or has content.
  auto,
  /// The label will always float above the content.
  always,
}

/// Defines **where** the floating label should be displayed within an
/// [InputDecorator].
///
/// See also:
///
///  * [InputDecoration.floatingLabelAlignment] which defines the alignment for
///    [InputDecoration.label] or [InputDecoration.labelText].
///  * [FloatingLabelBehavior] which defines **how** the floating label should
///    behave.
@immutable
class FloatingLabelAlignment {
  const FloatingLabelAlignment._(this._x) : assert(_x >= -1.0 && _x <= 1.0);

  // -1 denotes start, 0 denotes center, and 1 denotes end.
  final double _x;

  /// Align the floating label on the leading edge of the [InputDecorator].
  ///
  /// For left-to-right text ([TextDirection.ltr]), this is the left edge.
  ///
  /// For right-to-left text ([TextDirection.rtl]), this is the right edge.
  static const FloatingLabelAlignment start = FloatingLabelAlignment._(-1.0);
  /// Aligns the floating label to the center of an [InputDecorator].
  static const FloatingLabelAlignment center = FloatingLabelAlignment._(0.0);

  @override
  int get hashCode => _x.hashCode;

  @override
  bool operator ==(Object other) {
    if (identical(this, other)) {
      return true;
    }
    if (other.runtimeType != runtimeType) {
      return false;
    }
    return other is FloatingLabelAlignment
            && _x == other._x;
  }

  static String _stringify(double x) {
    if (x == -1.0) {
      return 'FloatingLabelAlignment.start';
    }
    if (x == 0.0) {
      return 'FloatingLabelAlignment.center';
    }
    return 'FloatingLabelAlignment(x: ${x.toStringAsFixed(1)})';
  }

  @override
  String toString() => _stringify(_x);
}

// Identifies the children of a _RenderDecorationElement.
enum _DecorationSlot {
  icon,
  input,
  label,
  hint,
  prefix,
  suffix,
  prefixIcon,
  suffixIcon,
  helperError,
  counter,
  container,
}

// An analog of InputDecoration for the _Decorator widget.
@immutable
class _Decoration {
  const _Decoration({
    required this.contentPadding,
    required this.isCollapsed,
    required this.floatingLabelHeight,
    required this.floatingLabelProgress,
    required this.floatingLabelAlignment,
    required this.border,
    required this.borderGap,
    required this.alignLabelWithHint,
    required this.isDense,
    required this.visualDensity,
    this.icon,
    this.input,
    this.label,
    this.hint,
    this.prefix,
    this.suffix,
    this.prefixIcon,
    this.suffixIcon,
    this.helperError,
    this.counter,
    this.container,
  });

  final EdgeInsetsDirectional contentPadding;
  final bool isCollapsed;
  final double floatingLabelHeight;
  final double floatingLabelProgress;
  final FloatingLabelAlignment floatingLabelAlignment;
  final InputBorder border;
  final _InputBorderGap borderGap;
  final bool alignLabelWithHint;
  final bool? isDense;
  final VisualDensity visualDensity;
  final Widget? icon;
  final Widget? input;
  final Widget? label;
  final Widget? hint;
  final Widget? prefix;
  final Widget? suffix;
  final Widget? prefixIcon;
  final Widget? suffixIcon;
  final Widget? helperError;
  final Widget? counter;
  final Widget? container;

  @override
  bool operator ==(Object other) {
    if (identical(this, other)) {
      return true;
    }
    if (other.runtimeType != runtimeType) {
      return false;
    }
    return other is _Decoration
        && other.contentPadding == contentPadding
        && other.isCollapsed == isCollapsed
        && other.floatingLabelHeight == floatingLabelHeight
        && other.floatingLabelProgress == floatingLabelProgress
        && other.floatingLabelAlignment == floatingLabelAlignment
        && other.border == border
        && other.borderGap == borderGap
        && other.alignLabelWithHint == alignLabelWithHint
        && other.isDense == isDense
        && other.visualDensity == visualDensity
        && other.icon == icon
        && other.input == input
        && other.label == label
        && other.hint == hint
        && other.prefix == prefix
        && other.suffix == suffix
        && other.prefixIcon == prefixIcon
        && other.suffixIcon == suffixIcon
        && other.helperError == helperError
        && other.counter == counter
        && other.container == container;
  }

  @override
  int get hashCode => Object.hash(
    contentPadding,
    floatingLabelHeight,
    floatingLabelProgress,
    floatingLabelAlignment,
    border,
    borderGap,
    alignLabelWithHint,
    isDense,
    visualDensity,
    icon,
    input,
    label,
    hint,
    prefix,
    suffix,
    prefixIcon,
    suffixIcon,
    helperError,
    counter,
    container,
  );
}

// A container for the layout values computed by _RenderDecoration._layout.
// These values are used by _RenderDecoration.performLayout to position
// all of the renderer children of a _RenderDecoration.
class _RenderDecorationLayout {
  const _RenderDecorationLayout({
<<<<<<< HEAD
    required this.inputConstraints,
=======
>>>>>>> 98d23f70
    required this.baseline,
    required this.containerHeight,
    required this.subtextSize,
    required this.size,
  });

<<<<<<< HEAD
  final BoxConstraints inputConstraints;
  final double baseline;
  final double containerHeight;
  final _SubtextSize subtextSize;
=======
  final double baseline;
  final double containerHeight;
  final _SubtextSize? subtextSize;
>>>>>>> 98d23f70
  final Size size;
}

// The workhorse: layout and paint a _Decorator widget's _Decoration.
class _RenderDecoration extends RenderBox with SlottedContainerRenderObjectMixin<_DecorationSlot, RenderBox> {
  _RenderDecoration({
    required _Decoration decoration,
    required TextDirection textDirection,
    required TextBaseline textBaseline,
    required bool isFocused,
    required bool expands,
    required bool material3,
    TextAlignVertical? textAlignVertical,
  }) : _decoration = decoration,
       _textDirection = textDirection,
       _textBaseline = textBaseline,
       _textAlignVertical = textAlignVertical,
       _isFocused = isFocused,
       _expands = expands,
       _material3 = material3;

  static const double subtextGap = 8.0;

  RenderBox? get icon => childForSlot(_DecorationSlot.icon);
  RenderBox? get input => childForSlot(_DecorationSlot.input);
  RenderBox? get label => childForSlot(_DecorationSlot.label);
  RenderBox? get hint => childForSlot(_DecorationSlot.hint);
  RenderBox? get prefix => childForSlot(_DecorationSlot.prefix);
  RenderBox? get suffix => childForSlot(_DecorationSlot.suffix);
  RenderBox? get prefixIcon => childForSlot(_DecorationSlot.prefixIcon);
  RenderBox? get suffixIcon => childForSlot(_DecorationSlot.suffixIcon);
  RenderBox get helperError => childForSlot(_DecorationSlot.helperError)!;
  RenderBox? get counter => childForSlot(_DecorationSlot.counter);
  RenderBox? get container => childForSlot(_DecorationSlot.container);

  // The returned list is ordered for hit testing.
  @override
  Iterable<RenderBox> get children {
    final RenderBox? helperError = childForSlot(_DecorationSlot.helperError);
    return <RenderBox>[
      if (icon != null)
        icon!,
      if (input != null)
        input!,
      if (prefixIcon != null)
        prefixIcon!,
      if (suffixIcon != null)
        suffixIcon!,
      if (prefix != null)
        prefix!,
      if (suffix != null)
        suffix!,
      if (label != null)
        label!,
      if (hint != null)
        hint!,
      if (helperError != null)
        helperError,
      if (counter != null)
        counter!,
      if (container != null)
        container!,
    ];
  }

  _Decoration get decoration => _decoration;
  _Decoration _decoration;
  set decoration(_Decoration value) {
    if (_decoration == value) {
      return;
    }
    _decoration = value;
    markNeedsLayout();
  }

  TextDirection get textDirection => _textDirection;
  TextDirection _textDirection;
  set textDirection(TextDirection value) {
    if (_textDirection == value) {
      return;
    }
    _textDirection = value;
    markNeedsLayout();
  }

  TextBaseline get textBaseline => _textBaseline;
  TextBaseline _textBaseline;
  set textBaseline(TextBaseline value) {
    if (_textBaseline == value) {
      return;
    }
    _textBaseline = value;
    markNeedsLayout();
  }

  TextAlignVertical get _defaultTextAlignVertical => _isOutlineAligned
      ? TextAlignVertical.center
      : TextAlignVertical.top;
  TextAlignVertical get textAlignVertical => _textAlignVertical ?? _defaultTextAlignVertical;
  TextAlignVertical? _textAlignVertical;
  set textAlignVertical(TextAlignVertical? value) {
    if (_textAlignVertical == value) {
      return;
    }
    // No need to relayout if the effective value is still the same.
    if (textAlignVertical.y == (value?.y ?? _defaultTextAlignVertical.y)) {
      _textAlignVertical = value;
      return;
    }
    _textAlignVertical = value;
    markNeedsLayout();
  }

  bool get isFocused => _isFocused;
  bool _isFocused;
  set isFocused(bool value) {
    if (_isFocused == value) {
      return;
    }
    _isFocused = value;
    markNeedsSemanticsUpdate();
  }

  bool get expands => _expands;
  bool _expands = false;
  set expands(bool value) {
    if (_expands == value) {
      return;
    }
    _expands = value;
    markNeedsLayout();
  }

  bool get material3 => _material3;
  bool _material3 = false;
  set material3(bool value) {
    if (_material3 == value) {
      return;
    }
    _material3 = value;
    markNeedsLayout();
  }

  // Indicates that the decoration should be aligned to accommodate an outline
  // border.
  bool get _isOutlineAligned {
    return !decoration.isCollapsed && decoration.border.isOutline;
  }

  @override
  void visitChildrenForSemantics(RenderObjectVisitor visitor) {
    if (icon != null) {
      visitor(icon!);
    }
    if (prefix != null) {
      visitor(prefix!);
    }
    if (prefixIcon != null) {
      visitor(prefixIcon!);
    }

    if (label != null) {
      visitor(label!);
    }
    if (hint != null) {
      if (isFocused) {
        visitor(hint!);
      } else if (label == null) {
        visitor(hint!);
      }
    }

    if (input != null) {
      visitor(input!);
    }
    if (suffixIcon != null) {
      visitor(suffixIcon!);
    }
    if (suffix != null) {
      visitor(suffix!);
    }
    if (container != null) {
      visitor(container!);
    }
    visitor(helperError);
    if (counter != null) {
      visitor(counter!);
    }
  }

  static double _minWidth(RenderBox? box, double height) => box?.getMinIntrinsicWidth(height) ?? 0.0;
  static double _maxWidth(RenderBox? box, double height) => box?.getMaxIntrinsicWidth(height) ?? 0.0 ;
  static double _minHeight(RenderBox? box, double width) => box?.getMinIntrinsicHeight(width) ?? 0.0;
  static Size _boxSize(RenderBox? box) => box?.size ?? Size.zero;
  static double _getBaseline(RenderBox box, BoxConstraints boxConstraints) {
    return ChildLayoutHelper.getBaseline(box, boxConstraints, TextBaseline.alphabetic) ?? box.size.height;
<<<<<<< HEAD
  }
  static double _getDryBaseline(RenderBox box, BoxConstraints boxConstraints) {
    return ChildLayoutHelper.getDryBaseline(box, boxConstraints, TextBaseline.alphabetic)
        ?? ChildLayoutHelper.dryLayoutChild(box, boxConstraints).height;
=======
>>>>>>> 98d23f70
  }

  static BoxParentData _boxParentData(RenderBox box) => box.parentData! as BoxParentData;

  EdgeInsetsDirectional get contentPadding => decoration.contentPadding;

<<<<<<< HEAD
  _SubtextSize _computeSubtextSizes({
=======
  _SubtextSize? _computeSubtextSizes({
>>>>>>> 98d23f70
    required BoxConstraints constraints,
    required ChildLayouter layoutChild,
    required _ChildBaselineGetter getBaseline,
  }) {
<<<<<<< HEAD
    double ascent = 0.0;
    double descent = 0.0;
    final RenderBox? counter = this.counter;
    Size counterSize;
    if (counter != null) {
      counterSize = layoutChild(counter, constraints);
      final double counterAscent = getBaseline(counter, constraints);
      ascent = counterAscent;
      descent = counterSize.height - counterAscent;
    } else {
      counterSize = Size.zero;
=======
    final RenderBox? counter = this.counter;
    Size counterSize;
    final double counterAscent;
    if (counter != null) {
      counterSize = layoutChild(counter, constraints);
      counterAscent = getBaseline(counter, constraints);
    } else {
      counterSize = Size.zero;
      counterAscent = 0.0;
>>>>>>> 98d23f70
    }

    final BoxConstraints helperErrorConstraints = constraints.deflate(EdgeInsets.only(left: counterSize.width));
    final double helperErrorHeight = layoutChild(helperError, helperErrorConstraints).height;
<<<<<<< HEAD
    final double heplerErrorAscent = getBaseline(helperError, helperErrorConstraints);

    ascent = math.max(ascent, heplerErrorAscent);

    // TODO(LongCatIsLooong): use the real descent and make sure the subtext line
    // box is tall enough for both children.
    // See https://github.com/flutter/flutter/issues/13715
    descent = math.max(helperErrorHeight, counterSize.height) - ascent;

    if (ascent + descent > 0.0) {
      ascent += subtextGap;
    }
    return (ascent: ascent, descent: descent);
=======

    if (helperErrorHeight == 0.0 && counterSize.height == 0.0) {
      return null;
    }

    // TODO(LongCatIsLooong): the bottomHeight expression doesn't make much sense.
    // Use the real descent and make sure the subtext line box is tall enough for both children.
    // See https://github.com/flutter/flutter/issues/13715
    final double ascent = math.max(counterAscent, getBaseline(helperError, helperErrorConstraints)) + subtextGap;
    final double bottomHeight = math.max(counterAscent, helperErrorHeight) + subtextGap;
    final double subtextHeight = math.max(counterSize.height, helperErrorHeight) + subtextGap;
    return (ascent: ascent, bottomHeight: bottomHeight, subtextHeight: subtextHeight);
>>>>>>> 98d23f70
  }

  // Returns a value used by performLayout to position all of the renderers.
  // This method applies layout to all of the renderers except the container.
  // For convenience, the container is laid out in performLayout().
<<<<<<< HEAD
  _RenderDecorationLayout _layout(
    BoxConstraints constraints, {
    required ChildLayouter layoutChild,
    required _ChildBaselineGetter getBaseline,
  }) {
=======
  _RenderDecorationLayout _layout(BoxConstraints constraints) {
>>>>>>> 98d23f70
    assert(
      constraints.maxWidth < double.infinity,
      'An InputDecorator, which is typically created by a TextField, cannot '
      'have an unbounded width.\n'
      'This happens when the parent widget does not provide a finite width '
      'constraint. For example, if the InputDecorator is contained by a Row, '
      'then its width must be constrained. An Expanded widget or a SizedBox '
      'can be used to constrain the width of the InputDecorator or the '
      'TextField that contains it.',
    );

    final BoxConstraints boxConstraints = constraints.loosen();

    // Layout all the widgets used by InputDecorator
<<<<<<< HEAD
    final RenderBox? icon = this.icon;
    final double iconWidth = icon == null ? 0.0 : layoutChild(icon, boxConstraints).width;
    final BoxConstraints containerConstraints = boxConstraints.deflate(EdgeInsets.only(left: iconWidth));
    final BoxConstraints contentConstraints = containerConstraints.deflate(contentPadding);

    // The helper or error text can occupy the full width less the space
    // occupied by the icon and counter.
    final _SubtextSize subtextSize = _computeSubtextSizes(
      constraints: contentConstraints,
      layoutChild: layoutChild,
      getBaseline: getBaseline,
=======
    final double iconWidth = (icon?..layout(boxConstraints, parentUsesSize: true))?.size.width ?? 0.0;
    final BoxConstraints containerConstraints = boxConstraints.deflate(EdgeInsets.only(left: iconWidth));
    final BoxConstraints contentConstraints = containerConstraints.deflate(EdgeInsets.only(left: contentPadding.horizontal));

    // The helper or error text can occupy the full width less the space
    // occupied by the icon and counter.
    final _SubtextSize? subtextSize = _computeSubtextSizes(
      constraints: contentConstraints,
      layoutChild: ChildLayoutHelper.layoutChild,
      getBaseline: _getBaseline,
>>>>>>> 98d23f70
    );

    final RenderBox? prefixIcon = this.prefixIcon;
    final RenderBox? suffixIcon = this.suffixIcon;
<<<<<<< HEAD
    final Size prefixIconSize = prefixIcon == null ? Size.zero : layoutChild(prefixIcon, containerConstraints);
    final Size suffixIconSize = suffixIcon == null ? Size.zero : layoutChild(suffixIcon, containerConstraints);
    final RenderBox? prefix = this.prefix;
    final RenderBox? suffix = this.suffix;
    final Size prefixSize = prefix == null ? Size.zero : layoutChild(prefix, contentConstraints);
    final Size suffixSize = suffix == null ? Size.zero : layoutChild(suffix, contentConstraints);

    final EdgeInsetsDirectional accessoryHorizontalInsets = EdgeInsetsDirectional.only(
      start: iconWidth + prefixSize.width + (prefixIcon == null ? contentPadding.start : prefixIconSize.width),
      end: suffixSize.width + (suffixIcon == null ? contentPadding.end : suffixIconSize.width),
    );

    final double inputWidth = math.max(0.0, constraints.maxWidth - accessoryHorizontalInsets.horizontal);
    // Increase the available width for the label when it is scaled down.
    final double invertedLabelScale = lerpDouble(1.00, 1 / _kFinalLabelScale, decoration.floatingLabelProgress)!;
    final RenderBox? label = this.label;
    final double topHeight;
    if (label != null) {
      final double suffixIconSpace = decoration.border.isOutline
        ? lerpDouble(suffixIconSize.width, 0.0, decoration.floatingLabelProgress)!
        : suffixIconSize.width;
      final double labelWidth = math.max(
        0.0,
        constraints.maxWidth - (iconWidth + contentPadding.horizontal + prefixIconSize.width + suffixIconSpace),
      );
      final BoxConstraints labelConstraints = boxConstraints.copyWith(maxWidth: labelWidth * invertedLabelScale);
      layoutChild(label, labelConstraints);

      final double labelHeight = decoration.floatingLabelHeight;
      topHeight = decoration.border.isOutline
        ? math.max(labelHeight - getBaseline(label, labelConstraints), 0.0)
        : labelHeight;
    } else {
      topHeight = 0.0;
=======
    final Size prefixIconSize = (prefixIcon?..layout(containerConstraints, parentUsesSize: true))?.size ?? Size.zero;
    final Size suffixIconSize = (suffixIcon?..layout(containerConstraints, parentUsesSize: true))?.size ?? Size.zero;
    final RenderBox? prefix = this.prefix;
    final RenderBox? suffix = this.suffix;
    final Size prefixSize = (prefix?..layout(contentConstraints, parentUsesSize: true))?.size ?? Size.zero;
    final Size suffixSize = (suffix?..layout(contentConstraints, parentUsesSize: true))?.size ?? Size.zero;

    final EdgeInsetsDirectional accessoryHorizontalInsets = EdgeInsetsDirectional.only(
      start: iconWidth + prefixSize.width + (prefixIcon == null ? contentPadding.start : prefixIcon.size.width),
      end: suffixSize.width + (suffixIcon == null ? contentPadding.end : suffixIcon.size.width),
    );

    final double inputWidth = math.max(0.0, constraints.maxWidth - accessoryHorizontalInsets.horizontal);
    final RenderBox? label = this.label;
    if (label != null) {
      final double suffixIconSpace = decoration.border.isOutline
        ? lerpDouble(suffixIconSize.width, 0.0, decoration.floatingLabelProgress)!
        : suffixIconSize.width;
      final double labelWidth = math.max(
        0.0,
        constraints.maxWidth - (iconWidth + contentPadding.horizontal + prefixIconSize.width + suffixIconSpace),
      );

    // Increase the available width for the label when it is scaled down.
    final double invertedLabelScale = lerpDouble(1.00, 1 / _kFinalLabelScale, decoration.floatingLabelProgress)!;
      final BoxConstraints labelConstraints = boxConstraints.copyWith(maxWidth: labelWidth * invertedLabelScale);
      label.layout(labelConstraints, parentUsesSize: true);
>>>>>>> 98d23f70
    }

    // The height of the input needs to accommodate label above and counter and
    // helperError below, when they exist.
<<<<<<< HEAD
    final double bottomHeight = subtextSize.ascent + subtextSize.descent;
=======
    final double labelHeight = label == null ? 0 : decoration.floatingLabelHeight;
    final double topHeight = decoration.border.isOutline
      ? math.max(labelHeight - (label?.getDistanceToBaseline(TextBaseline.alphabetic) ?? 0.0), 0.0)
      : labelHeight;
    final double bottomHeight = subtextSize?.bottomHeight ?? 0.0;
>>>>>>> 98d23f70
    final Offset densityOffset = decoration.visualDensity.baseSizeAdjustment;
    final BoxConstraints inputConstraints = boxConstraints
      .deflate(EdgeInsets.only(top: contentPadding.vertical + topHeight + bottomHeight + densityOffset.dy))
      .tighten(width: inputWidth);

    final RenderBox? input = this.input;
    final RenderBox? hint = this.hint;
<<<<<<< HEAD
    final Size inputSize = input == null ? Size.zero : layoutChild(input, inputConstraints);
    final Size hintSize = hint == null ? Size.zero : layoutChild(hint, boxConstraints.tighten(width: inputWidth));
    final double inputBaseline = input == null ? 0.0 : getBaseline(input, inputConstraints);
    final double hintBaseline = hint == null ? 0.0 : getBaseline(hint, boxConstraints.tighten(width: inputWidth));
=======
    final Size inputSize = (input?..layout(inputConstraints, parentUsesSize: true))?.size ?? Size.zero;
    final Size hintSize = (hint?..layout(boxConstraints.tighten(width: inputWidth), parentUsesSize: true))?.size ?? Size.zero;
    final double inputBaseline = input == null ? 0.0 : _getBaseline(input, inputConstraints);
    final double hintBaseline = hint == null ? 0.0 : _getBaseline(hint, boxConstraints.tighten(width: inputWidth));
>>>>>>> 98d23f70

    // The field can be occupied by a hint or by the input itself
    final double inputHeight = math.max(hintSize.height, inputSize.height);
    final double inputInternalBaseline = math.max(inputBaseline, hintBaseline);

<<<<<<< HEAD
    final double prefixBaseline = prefix == null ? 0.0 : getBaseline(prefix, contentConstraints);
    final double suffixBaseline = suffix == null ? 0.0 : getBaseline(suffix, contentConstraints);
=======
    final double prefixBaseline = prefix == null ? 0.0 : _getBaseline(prefix, contentConstraints);
    final double suffixBaseline = suffix == null ? 0.0 : _getBaseline(suffix, contentConstraints);
>>>>>>> 98d23f70
    // Calculate the amount that prefix/suffix affects height above and below
    // the input.
    final double fixHeight = math.max(prefixBaseline, suffixBaseline);
    final double fixAboveInput = math.max(0, fixHeight - inputInternalBaseline);
    final double fixBelowBaseline = math.max(prefixSize.height - prefixBaseline, suffixSize.height - suffixBaseline);
    // TODO(justinmc): fixBelowInput should have no effect when there is no
    // prefix/suffix below the input.
    // https://github.com/flutter/flutter/issues/66050
    final double fixBelowInput = math.max(
      0,
      fixBelowBaseline - (inputHeight - inputInternalBaseline),
    );

    // Calculate the height of the input text container.
    final double fixIconHeight = math.max(prefixIconSize.height, suffixIconSize.height);
    final double contentHeight = math.max(
      fixIconHeight,
      topHeight
      + contentPadding.top
      + fixAboveInput
      + inputHeight
      + fixBelowInput
      + contentPadding.bottom
      + densityOffset.dy,
    );
    final double minContainerHeight = decoration.isDense! || decoration.isCollapsed || expands
      ? 0.0
      : kMinInteractiveDimension;
    final double maxContainerHeight = math.max(0.0, boxConstraints.maxHeight - bottomHeight);
    final double containerHeight = expands
      ? maxContainerHeight
      : math.min(math.max(contentHeight, minContainerHeight), maxContainerHeight);

    // Ensure the text is vertically centered in cases where the content is
    // shorter than kMinInteractiveDimension.
    final double interactiveAdjustment = minContainerHeight > contentHeight
      ? (minContainerHeight - contentHeight) / 2.0
      : 0.0;

    // Try to consider the prefix/suffix as part of the text when aligning it.
    // If the prefix/suffix overflows however, allow it to extend outside of the
    // input and align the remaining part of the text and prefix/suffix.
    final double overflow = math.max(0, contentHeight - maxContainerHeight);
    // Map textAlignVertical from -1:1 to 0:1 so that it can be used to scale
    // the baseline from its minimum to maximum values.
    final double textAlignVerticalFactor = (textAlignVertical.y + 1.0) / 2.0;
    // Adjust to try to fit top overflow inside the input on an inverse scale of
    // textAlignVertical, so that top aligned text adjusts the most and bottom
    // aligned text doesn't adjust at all.
    final double baselineAdjustment = fixAboveInput - overflow * (1 - textAlignVerticalFactor);

    // The baselines that will be used to draw the actual input text content.
    final double topInputBaseline = contentPadding.top
      + topHeight
      + inputInternalBaseline
      + baselineAdjustment
      + interactiveAdjustment
      + densityOffset.dy / 2.0;
    final double maxContentHeight = containerHeight - contentPadding.vertical - topHeight - densityOffset.dy;
    final double alignableHeight = fixAboveInput + inputHeight + fixBelowInput;
    final double maxVerticalOffset = maxContentHeight - alignableHeight;

    final double baseline;
    if (_isOutlineAligned) {
      // The three main alignments for the baseline when an outline is present are
      //
      //  * top (-1.0): topmost point considering padding.
      //  * center (0.0): the absolute center of the input ignoring padding but
      //      accommodating the border and floating label.
      //  * bottom (1.0): bottommost point considering padding.
      //
      // That means that if the padding is uneven, center is not the exact
      // midpoint of top and bottom. To account for this, the above center and
      // below center alignments are interpolated independently.
      final double outlineCenterBaseline = inputInternalBaseline
        + baselineAdjustment / 2.0
        + (containerHeight - inputHeight) / 2.0;
      final double outlineTopBaseline = topInputBaseline;
      final double outlineBottomBaseline = topInputBaseline + maxVerticalOffset;
      baseline = _interpolateThree(
        outlineTopBaseline,
        outlineCenterBaseline,
        outlineBottomBaseline,
        textAlignVertical,
      );
    } else {
      final double textAlignVerticalOffset = maxVerticalOffset * textAlignVerticalFactor;
      baseline = topInputBaseline + textAlignVerticalOffset;
    }

    return _RenderDecorationLayout(
<<<<<<< HEAD
      inputConstraints: inputConstraints,
      containerHeight: containerHeight,
      baseline: baseline,
      subtextSize: subtextSize,
      size: Size(constraints.maxWidth, containerHeight + bottomHeight),
=======
      containerHeight: containerHeight,
      baseline: baseline,
      subtextSize: subtextSize,
      size: Size(constraints.maxWidth, containerHeight + (subtextSize?.subtextHeight ?? 0.0)),
>>>>>>> 98d23f70
    );
  }

  // Interpolate between three stops using textAlignVertical. This is used to
  // calculate the outline baseline, which ignores padding when the alignment is
  // middle. When the alignment is less than zero, it interpolates between the
  // centered text box's top and the top of the content padding. When the
  // alignment is greater than zero, it interpolates between the centered box's
  // top and the position that would align the bottom of the box with the bottom
  // padding.
  static double _interpolateThree(double begin, double middle, double end, TextAlignVertical textAlignVertical) {
    // It's possible for begin, middle, and end to not be in order because of
    // excessive padding. Those cases are handled by using middle.
    final double basis = textAlignVertical.y <= 0
      ? math.max(middle - begin, 0)
      : math.max(end - middle, 0);
    return middle + basis * textAlignVertical.y;
  }

  @override
  double computeMinIntrinsicWidth(double height) {
    return _minWidth(icon, height)
      + (prefixIcon != null ? 0.0 : contentPadding.start)
      + _minWidth(prefixIcon, height)
      + _minWidth(prefix, height)
      + math.max(_minWidth(input, height), _minWidth(hint, height))
      + _minWidth(suffix, height)
      + _minWidth(suffixIcon, height)
      + (suffixIcon != null ? 0.0 : contentPadding.end);
  }

  @override
  double computeMaxIntrinsicWidth(double height) {
    return _maxWidth(icon, height)
      + (prefixIcon != null ? 0.0 : contentPadding.start)
      + _maxWidth(prefixIcon, height)
      + _maxWidth(prefix, height)
      + math.max(_maxWidth(input, height), _maxWidth(hint, height))
      + _maxWidth(suffix, height)
      + _maxWidth(suffixIcon, height)
      + (suffixIcon != null ? 0.0 : contentPadding.end);
  }

  double _lineHeight(double width, List<RenderBox?> boxes) {
    double height = 0.0;
    for (final RenderBox? box in boxes) {
      if (box == null) {
        continue;
      }
      height = math.max(_minHeight(box, width), height);
    }
    return height;
    // TODO(hansmuller): this should compute the overall line height for the
    // boxes when they've been baseline-aligned.
    // See https://github.com/flutter/flutter/issues/13715
  }

  @override
  double computeMinIntrinsicHeight(double width) {
    final double iconHeight = _minHeight(icon, width);
    final double iconWidth = _minWidth(icon, iconHeight);

    width = math.max(width - iconWidth, 0.0);

    final double prefixIconHeight = _minHeight(prefixIcon, width);
    final double prefixIconWidth = _minWidth(prefixIcon, prefixIconHeight);

    final double suffixIconHeight = _minHeight(suffixIcon, width);
    final double suffixIconWidth = _minWidth(suffixIcon, suffixIconHeight);

    width = math.max(width - contentPadding.horizontal, 0.0);

    // TODO(LongCatIsLooong): use _computeSubtextSizes for subtext intrinsic sizes.
    // See https://github.com/flutter/flutter/issues/13715.
    final double counterHeight = _minHeight(counter, width);
    final double counterWidth = _minWidth(counter, counterHeight);

    final double helperErrorAvailableWidth = math.max(width - counterWidth, 0.0);
    final double helperErrorHeight = _minHeight(helperError, helperErrorAvailableWidth);
    double subtextHeight = math.max(counterHeight, helperErrorHeight);
    if (subtextHeight > 0.0) {
      subtextHeight += subtextGap;
    }

    final double prefixHeight = _minHeight(prefix, width);
    final double prefixWidth = _minWidth(prefix, prefixHeight);

    final double suffixHeight = _minHeight(suffix, width);
    final double suffixWidth = _minWidth(suffix, suffixHeight);

    final double availableInputWidth = math.max(width - prefixWidth - suffixWidth - prefixIconWidth - suffixIconWidth, 0.0);
    final double inputHeight = _lineHeight(availableInputWidth, <RenderBox?>[input, hint]);
    final double inputMaxHeight = <double>[inputHeight, prefixHeight, suffixHeight].reduce(math.max);

    final Offset densityOffset = decoration.visualDensity.baseSizeAdjustment;
    final double contentHeight = contentPadding.top
      + (label == null ? 0.0 : decoration.floatingLabelHeight)
      + inputMaxHeight
      + contentPadding.bottom
      + densityOffset.dy;
    final double containerHeight = <double>[iconHeight, contentHeight, prefixIconHeight, suffixIconHeight].reduce(math.max);
    final double minContainerHeight = decoration.isDense! || expands
      ? 0.0
      : kMinInteractiveDimension;

    return math.max(containerHeight, minContainerHeight) + subtextHeight;
  }

  @override
  double computeMaxIntrinsicHeight(double width) {
    return getMinIntrinsicHeight(width);
  }

  @override
  double computeDistanceToActualBaseline(TextBaseline baseline) {
    final RenderBox? input = this.input;
    if (input == null) {
      return 0.0;
    }
    return _boxParentData(input).offset.dy + (input.getDistanceToActualBaseline(baseline) ?? input.size.height);
  }

  // Records where the label was painted.
  Matrix4? _labelTransform;

  @override
<<<<<<< HEAD
  double? computeDryBaseline(covariant BoxConstraints constraints, TextBaseline baseline) {
    final RenderBox? input = this.input;
    if (input == null) {
      return 0.0;
    }
    final _RenderDecorationLayout layout = _layout(
      constraints,
      layoutChild: ChildLayoutHelper.dryLayoutChild,
      getBaseline: _getDryBaseline,
    );
    return switch (baseline) {
      TextBaseline.alphabetic => 0.0,
      TextBaseline.ideographic => (input.getDryBaseline(layout.inputConstraints, TextBaseline.ideographic) ?? input.getDryLayout(layout.inputConstraints).height) - (input.getDryBaseline(layout.inputConstraints, TextBaseline.alphabetic) ?? input.getDryLayout(layout.inputConstraints).height),
    } + layout.baseline;
  }

  @override
  Size computeDryLayout(BoxConstraints constraints) {
    final _RenderDecorationLayout layout = _layout(
      constraints,
      layoutChild: ChildLayoutHelper.dryLayoutChild,
      getBaseline: _getDryBaseline,
    );
    return constraints.constrain(layout.size);
=======
  Size computeDryLayout(BoxConstraints constraints) {
    assert(debugCannotComputeDryLayout(
      reason: 'Layout requires baseline metrics, which are only available after a full layout.',
    ));
    return Size.zero;
>>>>>>> 98d23f70
  }

  @override
  void performLayout() {
    final BoxConstraints constraints = this.constraints;
    _labelTransform = null;
<<<<<<< HEAD
    final _RenderDecorationLayout layout = _layout(
      constraints,
      layoutChild: ChildLayoutHelper.layoutChild,
      getBaseline: _getBaseline,
    );
=======
    final _RenderDecorationLayout layout = _layout(constraints);
>>>>>>> 98d23f70
    size = constraints.constrain(layout.size);
    assert(size.width == constraints.constrainWidth(layout.size.width));
    assert(size.height == constraints.constrainHeight(layout.size.height));

    final double overallWidth = layout.size.width;

    final RenderBox? container = this.container;
    if (container != null) {
      final BoxConstraints containerConstraints = BoxConstraints.tightFor(
        height: layout.containerHeight,
        width: overallWidth - _boxSize(icon).width,
      );
      container.layout(containerConstraints, parentUsesSize: true);
      final double x = switch (textDirection) {
        TextDirection.rtl => 0.0,
        TextDirection.ltr => _boxSize(icon).width,
      };
      _boxParentData(container).offset = Offset(x, 0.0);
    }

    final double height = layout.containerHeight;
    double centerLayout(RenderBox box, double x) {
      _boxParentData(box).offset = Offset(x, (height - box.size.height) / 2.0);
      return box.size.width;
    }

    if (icon != null) {
      final double x = switch (textDirection) {
        TextDirection.rtl => overallWidth - icon!.size.width,
        TextDirection.ltr => 0.0,
      };
      centerLayout(icon!, x);
    }

<<<<<<< HEAD
    final double subtextBaseline = layout.subtextSize.ascent + layout.containerHeight;
=======
    final double subtextBaseline = (layout.subtextSize?.ascent ?? 0.0) + layout.containerHeight;
>>>>>>> 98d23f70
    final RenderBox? counter = this.counter;
    final double helperErrorBaseline = helperError.getDistanceToBaseline(TextBaseline.alphabetic)!;
    final double counterBaseline = counter?.getDistanceToBaseline(TextBaseline.alphabetic)! ?? 0.0;

    double start, end;
    switch (textDirection) {
      case TextDirection.ltr:
        start = contentPadding.start + _boxSize(icon).width;
        end = overallWidth - contentPadding.end;
        _boxParentData(helperError).offset = Offset(start, subtextBaseline - helperErrorBaseline);
        if (counter != null) {
          _boxParentData(counter).offset = Offset(end - counter.size.width, subtextBaseline - counterBaseline);
        }
      case TextDirection.rtl:
        start = overallWidth - contentPadding.start - _boxSize(icon).width;
        end = contentPadding.end;
        _boxParentData(helperError).offset = Offset(start - helperError.size.width, subtextBaseline - helperErrorBaseline);
        if (counter != null) {
          _boxParentData(counter).offset = Offset(end, subtextBaseline - counterBaseline);
        }
    }

    final double baseline = layout.baseline;
    double baselineLayout(RenderBox box, double x) {
      _boxParentData(box).offset = Offset(x, baseline - box.getDistanceToBaseline(TextBaseline.alphabetic)!);
      return box.size.width;
    }

    switch (textDirection) {
      case TextDirection.rtl: {
        if (prefixIcon != null) {
          start += contentPadding.start;
          start -= centerLayout(prefixIcon!, start - prefixIcon!.size.width);
        }
        if (label != null) {
          if (decoration.alignLabelWithHint) {
            baselineLayout(label!, start - label!.size.width);
          } else {
            centerLayout(label!, start - label!.size.width);
          }
        }
        if (prefix != null) {
          start -= baselineLayout(prefix!, start - prefix!.size.width);
        }
        if (input != null) {
          baselineLayout(input!, start - input!.size.width);
        }
        if (hint != null) {
          baselineLayout(hint!, start - hint!.size.width);
        }
        if (suffixIcon != null) {
          end -= contentPadding.end;
          end += centerLayout(suffixIcon!, end);
        }
        if (suffix != null) {
          end += baselineLayout(suffix!, end);
        }
        break;
      }
      case TextDirection.ltr: {
        if (prefixIcon != null) {
          start -= contentPadding.start;
          start += centerLayout(prefixIcon!, start);
        }
        if (label != null) {
          if (decoration.alignLabelWithHint) {
            baselineLayout(label!, start);
          } else {
            centerLayout(label!, start);
          }
        }
        if (prefix != null) {
          start += baselineLayout(prefix!, start);
        }
        if (input != null) {
          baselineLayout(input!, start);
        }
        if (hint != null) {
          baselineLayout(hint!, start);
        }
        if (suffixIcon != null) {
          end += contentPadding.end;
          end -= centerLayout(suffixIcon!, end - suffixIcon!.size.width);
        }
        if (suffix != null) {
          end -= baselineLayout(suffix!, end - suffix!.size.width);
        }
        break;
      }
    }

    if (label != null) {
      final double labelX = _boxParentData(label!).offset.dx;
      // +1 shifts the range of x from (-1.0, 1.0) to (0.0, 2.0).
      final double floatAlign = decoration.floatingLabelAlignment._x + 1;
      final double floatWidth = _boxSize(label).width * _kFinalLabelScale;
      // When floating label is centered, its x is relative to
      // _BorderContainer's x and is independent of label's x.
      switch (textDirection) {
        case TextDirection.rtl:
          double offsetToPrefixIcon = 0.0;
          if (prefixIcon != null && !decoration.alignLabelWithHint) {
            offsetToPrefixIcon = material3 ? _boxSize(prefixIcon).width - contentPadding.end : 0;
          }
          decoration.borderGap.start = lerpDouble(labelX + _boxSize(label).width + offsetToPrefixIcon,
            _boxSize(container).width / 2.0 + floatWidth / 2.0,
            floatAlign);

        case TextDirection.ltr:
          // The value of _InputBorderGap.start is relative to the origin of the
          // _BorderContainer which is inset by the icon's width. Although, when
          // floating label is centered, it's already relative to _BorderContainer.
          double offsetToPrefixIcon = 0.0;
          if (prefixIcon != null && !decoration.alignLabelWithHint) {
            offsetToPrefixIcon = material3 ? (-_boxSize(prefixIcon).width + contentPadding.start) : 0;
          }
          decoration.borderGap.start = lerpDouble(labelX - _boxSize(icon).width + offsetToPrefixIcon,
            _boxSize(container).width / 2.0 - floatWidth / 2.0,
            floatAlign);
      }
      decoration.borderGap.extent = label!.size.width * _kFinalLabelScale;
    } else {
      decoration.borderGap.start = null;
      decoration.borderGap.extent = 0.0;
    }
  }

  void _paintLabel(PaintingContext context, Offset offset) {
    context.paintChild(label!, offset);
  }

  @override
  void paint(PaintingContext context, Offset offset) {
    void doPaint(RenderBox? child) {
      if (child != null) {
        context.paintChild(child, _boxParentData(child).offset + offset);
      }
    }
    doPaint(container);

    if (label != null) {
      final Offset labelOffset = _boxParentData(label!).offset;
      final double labelHeight = _boxSize(label).height;
      final double labelWidth = _boxSize(label).width;
      // +1 shifts the range of x from (-1.0, 1.0) to (0.0, 2.0).
      final double floatAlign = decoration.floatingLabelAlignment._x + 1;
      final double floatWidth = labelWidth * _kFinalLabelScale;
      final double borderWeight = decoration.border.borderSide.width;
      final double t = decoration.floatingLabelProgress;
      // The center of the outline border label ends up a little below the
      // center of the top border line.
      final bool isOutlineBorder = decoration.border.isOutline;
      // Temporary opt-in fix for https://github.com/flutter/flutter/issues/54028
      // Center the scaled label relative to the border.
      final double floatingY = isOutlineBorder ? (-labelHeight * _kFinalLabelScale) / 2.0 + borderWeight / 2.0 : contentPadding.top;
      final double scale = lerpDouble(1.0, _kFinalLabelScale, t)!;
      final double centeredFloatX = _boxParentData(container!).offset.dx +
          _boxSize(container).width / 2.0 - floatWidth / 2.0;
      final double startX;
      double floatStartX;
      switch (textDirection) {
        case TextDirection.rtl: // origin is on the right
          startX = labelOffset.dx + labelWidth * (1.0 - scale);
          floatStartX = startX;
          if (prefixIcon != null && !decoration.alignLabelWithHint && isOutlineBorder) {
            floatStartX += material3 ? _boxSize(prefixIcon).width - contentPadding.end : 0.0;
          }
        case TextDirection.ltr: // origin on the left
          startX = labelOffset.dx;
          floatStartX = startX;
          if (prefixIcon != null && !decoration.alignLabelWithHint && isOutlineBorder) {
            floatStartX += material3 ? -_boxSize(prefixIcon).width + contentPadding.start : 0.0;
          }
      }
      final double floatEndX = lerpDouble(floatStartX, centeredFloatX, floatAlign)!;
      final double dx = lerpDouble(startX, floatEndX, t)!;
      final double dy = lerpDouble(0.0, floatingY - labelOffset.dy, t)!;
      _labelTransform = Matrix4.identity()
        ..translate(dx, labelOffset.dy + dy)
        ..scale(scale);
      layer = context.pushTransform(
        needsCompositing,
        offset,
        _labelTransform!,
        _paintLabel,
        oldLayer: layer as TransformLayer?,
      );
    } else {
      layer = null;
    }

    doPaint(icon);
    doPaint(prefix);
    doPaint(suffix);
    doPaint(prefixIcon);
    doPaint(suffixIcon);
    doPaint(hint);
    doPaint(input);
    doPaint(helperError);
    doPaint(counter);
  }

  @override
  void applyPaintTransform(RenderObject child, Matrix4 transform) {
    if (child == label && _labelTransform != null) {
      final Offset labelOffset = _boxParentData(label!).offset;
      transform
        ..multiply(_labelTransform!)
        ..translate(-labelOffset.dx, -labelOffset.dy);
    }
    super.applyPaintTransform(child, transform);
  }

  @override
  bool hitTestSelf(Offset position) => true;

  @override
  bool hitTestChildren(BoxHitTestResult result, { required Offset position }) {
    for (final RenderBox child in children) {
      // The label must be handled specially since we've transformed it.
      final Offset offset = _boxParentData(child).offset;
      final bool isHit = result.addWithPaintOffset(
        offset: offset,
        position: position,
        hitTest: (BoxHitTestResult result, Offset transformed) {
          assert(transformed == position - offset);
          return child.hitTest(result, position: transformed);
        },
      );
      if (isHit) {
        return true;
      }
    }
    return false;
  }

  ChildSemanticsConfigurationsResult _childSemanticsConfigurationDelegate(List<SemanticsConfiguration> childConfigs) {
    final ChildSemanticsConfigurationsResultBuilder builder = ChildSemanticsConfigurationsResultBuilder();
    List<SemanticsConfiguration>? prefixMergeGroup;
    List<SemanticsConfiguration>? suffixMergeGroup;
    for (final SemanticsConfiguration childConfig in childConfigs) {
      if (childConfig.tagsChildrenWith(_InputDecoratorState._kPrefixSemanticsTag)) {
        prefixMergeGroup ??= <SemanticsConfiguration>[];
        prefixMergeGroup.add(childConfig);
      } else if (childConfig.tagsChildrenWith(_InputDecoratorState._kSuffixSemanticsTag)) {
        suffixMergeGroup ??= <SemanticsConfiguration>[];
        suffixMergeGroup.add(childConfig);
      } else {
        builder.markAsMergeUp(childConfig);
      }
    }
    if (prefixMergeGroup != null) {
      builder.markAsSiblingMergeGroup(prefixMergeGroup);
    }
    if (suffixMergeGroup != null) {
      builder.markAsSiblingMergeGroup(suffixMergeGroup);
    }
    return builder.build();
  }

  @override
  void describeSemanticsConfiguration(SemanticsConfiguration config) {
    config.childConfigurationsDelegate = _childSemanticsConfigurationDelegate;
  }
}

class _Decorator extends SlottedMultiChildRenderObjectWidget<_DecorationSlot, RenderBox> {
  const _Decorator({
    required this.textAlignVertical,
    required this.decoration,
    required this.textDirection,
    required this.textBaseline,
    required this.isFocused,
    required this.expands,
  });

  final _Decoration decoration;
  final TextDirection textDirection;
  final TextBaseline textBaseline;
  final TextAlignVertical? textAlignVertical;
  final bool isFocused;
  final bool expands;

  @override
  Iterable<_DecorationSlot> get slots => _DecorationSlot.values;

  @override
  Widget? childForSlot(_DecorationSlot slot) {
    return switch (slot) {
      _DecorationSlot.icon        => decoration.icon,
      _DecorationSlot.input       => decoration.input,
      _DecorationSlot.label       => decoration.label,
      _DecorationSlot.hint        => decoration.hint,
      _DecorationSlot.prefix      => decoration.prefix,
      _DecorationSlot.suffix      => decoration.suffix,
      _DecorationSlot.prefixIcon  => decoration.prefixIcon,
      _DecorationSlot.suffixIcon  => decoration.suffixIcon,
      _DecorationSlot.helperError => decoration.helperError,
      _DecorationSlot.counter     => decoration.counter,
      _DecorationSlot.container   => decoration.container,
    };
  }

  @override
  _RenderDecoration createRenderObject(BuildContext context) {
    return _RenderDecoration(
      decoration: decoration,
      textDirection: textDirection,
      textBaseline: textBaseline,
      textAlignVertical: textAlignVertical,
      isFocused: isFocused,
      expands: expands,
      material3: Theme.of(context).useMaterial3,
    );
  }

  @override
  void updateRenderObject(BuildContext context, _RenderDecoration renderObject) {
    renderObject
     ..decoration = decoration
     ..expands = expands
     ..isFocused = isFocused
     ..textAlignVertical = textAlignVertical
     ..textBaseline = textBaseline
     ..textDirection = textDirection;
  }
}

class _AffixText extends StatelessWidget {
  const _AffixText({
    required this.labelIsFloating,
    this.text,
    this.style,
    this.child,
    this.semanticsSortKey,
    required this.semanticsTag,
  });

  final bool labelIsFloating;
  final String? text;
  final TextStyle? style;
  final Widget? child;
  final SemanticsSortKey? semanticsSortKey;
  final SemanticsTag semanticsTag;

  @override
  Widget build(BuildContext context) {
    return DefaultTextStyle.merge(
      style: style,
      child: IgnorePointer(
        ignoring: !labelIsFloating,
        child: AnimatedOpacity(
          duration: _kTransitionDuration,
          curve: _kTransitionCurve,
          opacity: labelIsFloating ? 1.0 : 0.0,
          child: Semantics(
            sortKey: semanticsSortKey,
            tagForChildren: semanticsTag,
            child: child ?? (text == null ? null : Text(text!, style: style)),
          ),
        ),
      ),
    );
  }
}

/// Defines the appearance of a Material Design text field.
///
/// [InputDecorator] displays the visual elements of a Material Design text
/// field around its input [child]. The visual elements themselves are defined
/// by an [InputDecoration] object and their layout and appearance depend
/// on the `baseStyle`, `textAlign`, `isFocused`, and `isEmpty` parameters.
///
/// [TextField] uses this widget to decorate its [EditableText] child.
///
/// [InputDecorator] can be used to create widgets that look and behave like a
/// [TextField] but support other kinds of input.
///
/// Requires one of its ancestors to be a [Material] widget. The [child] widget,
/// as well as the decorative widgets specified in [decoration], must have
/// non-negative baselines.
///
/// See also:
///
///  * [TextField], which uses an [InputDecorator] to display a border,
///    labels, and icons, around its [EditableText] child.
///  * [Decoration] and [DecoratedBox], for drawing arbitrary decorations
///    around other widgets.
class InputDecorator extends StatefulWidget {
  /// Creates a widget that displays a border, labels, and icons,
  /// for a [TextField].
  ///
  /// The [isFocused], [isHovering], [expands], and [isEmpty] arguments must not
  /// be null.
  const InputDecorator({
    super.key,
    required this.decoration,
    this.baseStyle,
    this.textAlign,
    this.textAlignVertical,
    this.isFocused = false,
    this.isHovering = false,
    this.expands = false,
    this.isEmpty = false,
    this.child,
  });

  /// The text and styles to use when decorating the child.
  ///
  /// Null [InputDecoration] properties are initialized with the corresponding
  /// values from [ThemeData.inputDecorationTheme].
  final InputDecoration decoration;

  /// The style on which to base the label, hint, counter, and error styles
  /// if the [decoration] does not provide explicit styles.
  ///
  /// If null, [baseStyle] defaults to the `titleMedium` style from the
  /// current [Theme], see [ThemeData.textTheme].
  ///
  /// The [TextStyle.textBaseline] of the [baseStyle] is used to determine
  /// the baseline used for text alignment.
  final TextStyle? baseStyle;

  /// How the text in the decoration should be aligned horizontally.
  final TextAlign? textAlign;

  /// {@template flutter.material.InputDecorator.textAlignVertical}
  /// How the text should be aligned vertically.
  ///
  /// Determines the alignment of the baseline within the available space of
  /// the input (typically a TextField). For example, TextAlignVertical.top will
  /// place the baseline such that the text, and any attached decoration like
  /// prefix and suffix, is as close to the top of the input as possible without
  /// overflowing. The heights of the prefix and suffix are similarly included
  /// for other alignment values. If the height is greater than the height
  /// available, then the prefix and suffix will be allowed to overflow first
  /// before the text scrolls.
  /// {@endtemplate}
  final TextAlignVertical? textAlignVertical;

  /// Whether the input field has focus.
  ///
  /// Determines the position of the label text and the color and weight of the
  /// border.
  ///
  /// Defaults to false.
  ///
  /// See also:
  ///
  ///  * [InputDecoration.hoverColor], which is also blended into the focus
  ///    color and fill color when the [isHovering] is true to produce the final
  ///    color.
  final bool isFocused;

  /// Whether the input field is being hovered over by a mouse pointer.
  ///
  /// Determines the container fill color, which is a blend of
  /// [InputDecoration.hoverColor] with [InputDecoration.fillColor] when
  /// true, and [InputDecoration.fillColor] when not.
  ///
  /// Defaults to false.
  final bool isHovering;

  /// If true, the height of the input field will be as large as possible.
  ///
  /// If wrapped in a widget that constrains its child's height, like Expanded
  /// or SizedBox, the input field will only be affected if [expands] is set to
  /// true.
  ///
  /// See [TextField.minLines] and [TextField.maxLines] for related ways to
  /// affect the height of an input. When [expands] is true, both must be null
  /// in order to avoid ambiguity in determining the height.
  ///
  /// Defaults to false.
  final bool expands;

  /// Whether the input field is empty.
  ///
  /// Determines the position of the label text and whether to display the hint
  /// text.
  ///
  /// Defaults to false.
  final bool isEmpty;

  /// The widget below this widget in the tree.
  ///
  /// Typically an [EditableText], [DropdownButton], or [InkWell].
  final Widget? child;

  /// Whether the label needs to get out of the way of the input, either by
  /// floating or disappearing.
  ///
  /// Will withdraw when not empty, or when focused while enabled.
  bool get _labelShouldWithdraw => !isEmpty || (isFocused && decoration.enabled);

  @override
  State<InputDecorator> createState() => _InputDecoratorState();

  /// The RenderBox that defines this decorator's "container". That's the
  /// area which is filled if [InputDecoration.filled] is true. It's the area
  /// adjacent to [InputDecoration.icon] and above the widgets that contain
  /// [InputDecoration.helperText], [InputDecoration.errorText], and
  /// [InputDecoration.counterText].
  ///
  /// [TextField] renders ink splashes within the container.
  static RenderBox? containerOf(BuildContext context) {
    final _RenderDecoration? result = context.findAncestorRenderObjectOfType<_RenderDecoration>();
    return result?.container;
  }

  @override
  void debugFillProperties(DiagnosticPropertiesBuilder properties) {
    super.debugFillProperties(properties);
    properties.add(DiagnosticsProperty<InputDecoration>('decoration', decoration));
    properties.add(DiagnosticsProperty<TextStyle>('baseStyle', baseStyle, defaultValue: null));
    properties.add(DiagnosticsProperty<bool>('isFocused', isFocused));
    properties.add(DiagnosticsProperty<bool>('expands', expands, defaultValue: false));
    properties.add(DiagnosticsProperty<bool>('isEmpty', isEmpty));
  }
}

class _InputDecoratorState extends State<InputDecorator> with TickerProviderStateMixin {
  late final AnimationController _floatingLabelController;
  late final CurvedAnimation _floatingLabelAnimation;
  late final AnimationController _shakingLabelController;
  final _InputBorderGap _borderGap = _InputBorderGap();
  static const OrdinalSortKey _kPrefixSemanticsSortOrder = OrdinalSortKey(0);
  static const OrdinalSortKey _kInputSemanticsSortOrder = OrdinalSortKey(1);
  static const OrdinalSortKey _kSuffixSemanticsSortOrder = OrdinalSortKey(2);
  static const SemanticsTag _kPrefixSemanticsTag = SemanticsTag('_InputDecoratorState.prefix');
  static const SemanticsTag _kSuffixSemanticsTag = SemanticsTag('_InputDecoratorState.suffix');

  @override
  void initState() {
    super.initState();

    final bool labelIsInitiallyFloating = widget.decoration.floatingLabelBehavior == FloatingLabelBehavior.always
        || (widget.decoration.floatingLabelBehavior != FloatingLabelBehavior.never &&
            widget._labelShouldWithdraw);

    _floatingLabelController = AnimationController(
      duration: _kTransitionDuration,
      vsync: this,
      value: labelIsInitiallyFloating ? 1.0 : 0.0,
    );
    _floatingLabelController.addListener(_handleChange);
    _floatingLabelAnimation = CurvedAnimation(
      parent: _floatingLabelController,
      curve: _kTransitionCurve,
      reverseCurve: _kTransitionCurve.flipped,
    );

    _shakingLabelController = AnimationController(
      duration: _kTransitionDuration,
      vsync: this,
    );
  }

  @override
  void didChangeDependencies() {
    super.didChangeDependencies();
    _effectiveDecoration = null;
  }

  @override
  void dispose() {
    _floatingLabelController.dispose();
    _floatingLabelAnimation.dispose();
    _shakingLabelController.dispose();
    _borderGap.dispose();
    super.dispose();
  }

  void _handleChange() {
    setState(() {
      // The _floatingLabelController's value has changed.
    });
  }

  InputDecoration? _effectiveDecoration;
  InputDecoration get decoration => _effectiveDecoration ??= widget.decoration.applyDefaults(Theme.of(context).inputDecorationTheme);

  TextAlign? get textAlign => widget.textAlign;
  bool get isFocused => widget.isFocused;
  bool get _hasError => decoration.errorText != null || decoration.error != null;
  bool get isHovering => widget.isHovering && decoration.enabled;
  bool get isEmpty => widget.isEmpty;
  bool get _floatingLabelEnabled {
    return decoration.floatingLabelBehavior != FloatingLabelBehavior.never;
  }

  @override
  void didUpdateWidget(InputDecorator old) {
    super.didUpdateWidget(old);
    if (widget.decoration != old.decoration) {
      _effectiveDecoration = null;
    }

    final bool floatBehaviorChanged = widget.decoration.floatingLabelBehavior != old.decoration.floatingLabelBehavior;

    if (widget._labelShouldWithdraw != old._labelShouldWithdraw || floatBehaviorChanged) {
      if (_floatingLabelEnabled
          && (widget._labelShouldWithdraw || widget.decoration.floatingLabelBehavior == FloatingLabelBehavior.always)) {
        _floatingLabelController.forward();
      } else {
        _floatingLabelController.reverse();
      }
    }

    final String? errorText = decoration.errorText;
    final String? oldErrorText = old.decoration.errorText;

    if (_floatingLabelController.isCompleted && errorText != null && errorText != oldErrorText) {
      _shakingLabelController
        ..value = 0.0
        ..forward();
    }
  }

  Color _getDefaultM2BorderColor(ThemeData themeData) {
    if (!decoration.enabled && !isFocused) {
      return ((decoration.filled ?? false) && !(decoration.border?.isOutline ?? false))
          ? Colors.transparent
          : themeData.disabledColor;
    }
    if (_hasError) {
      return themeData.colorScheme.error;
    }
    if (isFocused) {
      return themeData.colorScheme.primary;
    }
    if (decoration.filled!) {
      return themeData.hintColor;
    }
    final Color enabledColor = themeData.colorScheme.onSurface.withOpacity(0.38);
    if (isHovering) {
      final Color hoverColor = decoration.hoverColor ?? themeData.inputDecorationTheme.hoverColor ?? themeData.hoverColor;
      return Color.alphaBlend(hoverColor.withOpacity(0.12), enabledColor);
    }
    return enabledColor;
  }

  Color _getFillColor(ThemeData themeData, InputDecorationTheme defaults) {
    if (decoration.filled != true) { // filled == null same as filled == false
      return Colors.transparent;
    }
    if (decoration.fillColor != null) {
      return MaterialStateProperty.resolveAs(decoration.fillColor!, materialState);
    }
    return MaterialStateProperty.resolveAs(defaults.fillColor!, materialState);
  }

  Color _getHoverColor(ThemeData themeData) {
    if (decoration.filled == null || !decoration.filled! || isFocused || !decoration.enabled) {
      return Colors.transparent;
    }
    return decoration.hoverColor ?? themeData.inputDecorationTheme.hoverColor ?? themeData.hoverColor;
  }

  Color _getIconColor(ThemeData themeData, InputDecorationTheme defaults) {
    return  MaterialStateProperty.resolveAs(decoration.iconColor, materialState)
      ?? MaterialStateProperty.resolveAs(themeData.inputDecorationTheme.iconColor, materialState)
      ?? MaterialStateProperty.resolveAs(defaults.iconColor!, materialState);
  }

  Color _getPrefixIconColor(
    InputDecorationTheme inputDecorationTheme,
    IconButtonThemeData iconButtonTheme,
    InputDecorationTheme defaults) {
    return MaterialStateProperty.resolveAs(decoration.prefixIconColor, materialState)
      ?? MaterialStateProperty.resolveAs(inputDecorationTheme.prefixIconColor, materialState)
      ?? iconButtonTheme.style?.foregroundColor?.resolve(materialState)
      ?? MaterialStateProperty.resolveAs(defaults.prefixIconColor!, materialState);
  }

  Color _getSuffixIconColor(
    InputDecorationTheme inputDecorationTheme,
    IconButtonThemeData iconButtonTheme,
    InputDecorationTheme defaults,
  ) {
    return MaterialStateProperty.resolveAs(decoration.suffixIconColor, materialState)
      ?? MaterialStateProperty.resolveAs(inputDecorationTheme.suffixIconColor, materialState)
      ?? iconButtonTheme.style?.foregroundColor?.resolve(materialState)
      ?? MaterialStateProperty.resolveAs(defaults.suffixIconColor!, materialState);
  }

  // True if the label will be shown and the hint will not.
  // If we're not focused, there's no value, labelText was provided, and
  // floatingLabelBehavior isn't set to always, then the label appears where the
  // hint would.
  bool get _hasInlineLabel {
    return !widget._labelShouldWithdraw
        && (decoration.labelText != null || decoration.label != null)
        && decoration.floatingLabelBehavior != FloatingLabelBehavior.always;
  }

  // If the label is a floating placeholder, it's always shown.
  bool get _shouldShowLabel => _hasInlineLabel || _floatingLabelEnabled;

  // The base style for the inline label when they're displayed "inline",
  // i.e. when they appear in place of the empty text field.
  TextStyle _getInlineLabelStyle(ThemeData themeData, InputDecorationTheme defaults) {
    final TextStyle defaultStyle = MaterialStateProperty.resolveAs(defaults.labelStyle!, materialState);

    final TextStyle? style = MaterialStateProperty.resolveAs(decoration.labelStyle, materialState)
      ?? MaterialStateProperty.resolveAs(themeData.inputDecorationTheme.labelStyle, materialState);

    return themeData.textTheme.titleMedium!
      .merge(widget.baseStyle)
      .merge(defaultStyle)
      .merge(style)
      .copyWith(height: 1);
  }

  // The base style for the inline hint when they're displayed "inline",
  // i.e. when they appear in place of the empty text field.
  TextStyle _getInlineHintStyle(ThemeData themeData, InputDecorationTheme defaults) {
    final TextStyle defaultStyle = MaterialStateProperty.resolveAs(defaults.hintStyle!, materialState);

    final TextStyle? style = MaterialStateProperty.resolveAs(decoration.hintStyle, materialState)
      ?? MaterialStateProperty.resolveAs(themeData.inputDecorationTheme.hintStyle, materialState);

    return themeData.textTheme.titleMedium!
      .merge(widget.baseStyle)
      .merge(defaultStyle)
      .merge(style);
  }

  TextStyle _getFloatingLabelStyle(ThemeData themeData, InputDecorationTheme defaults) {
    TextStyle defaultTextStyle = MaterialStateProperty.resolveAs(defaults.floatingLabelStyle!, materialState);
    if (_hasError && decoration.errorStyle?.color != null) {
      defaultTextStyle = defaultTextStyle.copyWith(color: decoration.errorStyle?.color);
    }
    defaultTextStyle = defaultTextStyle.merge(decoration.floatingLabelStyle ?? decoration.labelStyle);

    final TextStyle? style = MaterialStateProperty.resolveAs(decoration.floatingLabelStyle, materialState)
      ?? MaterialStateProperty.resolveAs(themeData.inputDecorationTheme.floatingLabelStyle, materialState);

    return themeData.textTheme.titleMedium!
      .merge(widget.baseStyle)
      .merge(defaultTextStyle)
      .merge(style)
      .copyWith(height: 1);
  }

  TextStyle _getHelperStyle(ThemeData themeData, InputDecorationTheme defaults) {
    return MaterialStateProperty.resolveAs(defaults.helperStyle!, materialState)
      .merge(MaterialStateProperty.resolveAs(decoration.helperStyle, materialState));
  }

  TextStyle _getErrorStyle(ThemeData themeData, InputDecorationTheme defaults) {
    return MaterialStateProperty.resolveAs(defaults.errorStyle!, materialState)
      .merge(decoration.errorStyle);
  }

  Set<MaterialState> get materialState {
    return <MaterialState>{
      if (!decoration.enabled) MaterialState.disabled,
      if (isFocused) MaterialState.focused,
      if (isHovering) MaterialState.hovered,
      if (_hasError) MaterialState.error,
    };
  }


  InputBorder _getDefaultBorder(ThemeData themeData, InputDecorationTheme defaults) {
    final InputBorder border =  MaterialStateProperty.resolveAs(decoration.border, materialState)
      ?? const UnderlineInputBorder();

    if (decoration.border is MaterialStateProperty<InputBorder>) {
      return border;
    }

    if (border.borderSide == BorderSide.none) {
      return border;
    }

    if (themeData.useMaterial3) {
      if (decoration.filled!) {
        return border.copyWith(
          borderSide: MaterialStateProperty.resolveAs(defaults.activeIndicatorBorder, materialState),
        );
      } else {
        return border.copyWith(
          borderSide: MaterialStateProperty.resolveAs(defaults.outlineBorder, materialState),
        );
      }
    }
    else{
      return border.copyWith(
        borderSide: BorderSide(
          color: _getDefaultM2BorderColor(themeData),
          width: (
              (decoration.isCollapsed ?? themeData.inputDecorationTheme.isCollapsed)
                  || decoration.border == InputBorder.none
                  || !decoration.enabled)
            ? 0.0
            : isFocused ? 2.0 : 1.0,
        ),
      );
    }
  }

  @override
  Widget build(BuildContext context) {
    final ThemeData themeData = Theme.of(context);
    final InputDecorationTheme defaults =
      Theme.of(context).useMaterial3 ? _InputDecoratorDefaultsM3(context) :  _InputDecoratorDefaultsM2(context);
    final InputDecorationTheme inputDecorationTheme = themeData.inputDecorationTheme;
    final IconButtonThemeData iconButtonTheme = IconButtonTheme.of(context);

    final TextStyle labelStyle = _getInlineLabelStyle(themeData, defaults);
    final TextBaseline textBaseline = labelStyle.textBaseline!;

    final TextStyle hintStyle = _getInlineHintStyle(themeData, defaults);
    final String? hintText = decoration.hintText;
    final Widget? hint = hintText == null ? null : AnimatedOpacity(
      opacity: (isEmpty && !_hasInlineLabel) ? 1.0 : 0.0,
      duration: decoration.hintFadeDuration ?? _kHintFadeTransitionDuration,
      curve: _kTransitionCurve,
      child: Text(
        hintText,
        style: hintStyle,
        textDirection: decoration.hintTextDirection,
        overflow: hintStyle.overflow ?? TextOverflow.ellipsis,
        textAlign: textAlign,
        maxLines: decoration.hintMaxLines,
      ),
    );

    InputBorder? border;
    if (!decoration.enabled) {
      border = _hasError ? decoration.errorBorder : decoration.disabledBorder;
    } else if (isFocused) {
      border = _hasError ? decoration.focusedErrorBorder : decoration.focusedBorder;
    } else {
      border = _hasError ? decoration.errorBorder : decoration.enabledBorder;
    }
    border ??= _getDefaultBorder(themeData, defaults);

    final Widget container = _BorderContainer(
      border: border,
      gap: _borderGap,
      gapAnimation: _floatingLabelAnimation,
      fillColor: _getFillColor(themeData, defaults),
      hoverColor: _getHoverColor(themeData),
      isHovering: isHovering,
    );

    final Widget? label = decoration.labelText == null && decoration.label == null ? null : _Shaker(
      animation: _shakingLabelController.view,
      child: AnimatedOpacity(
        duration: _kTransitionDuration,
        curve: _kTransitionCurve,
        opacity: _shouldShowLabel ? 1.0 : 0.0,
        child: AnimatedDefaultTextStyle(
          duration:_kTransitionDuration,
          curve: _kTransitionCurve,
          style: widget._labelShouldWithdraw
            ? _getFloatingLabelStyle(themeData, defaults)
            : labelStyle,
          child: decoration.label ?? Text(
            decoration.labelText!,
            overflow: TextOverflow.ellipsis,
            textAlign: textAlign,
          ),
        ),
      ),
    );

    final bool hasPrefix = decoration.prefix != null || decoration.prefixText != null;
    final bool hasSuffix = decoration.suffix != null || decoration.suffixText != null;

    Widget? input = widget.child;
    // If at least two out of the three are visible, it needs semantics sort
    // order.
    final bool needsSemanticsSortOrder = widget._labelShouldWithdraw && (input != null ? (hasPrefix || hasSuffix) : (hasPrefix && hasSuffix));

    final Widget? prefix = hasPrefix
      ? _AffixText(
          labelIsFloating: widget._labelShouldWithdraw,
          text: decoration.prefixText,
          style: MaterialStateProperty.resolveAs(decoration.prefixStyle, materialState) ?? hintStyle,
          semanticsSortKey: needsSemanticsSortOrder ? _kPrefixSemanticsSortOrder : null,
          semanticsTag: _kPrefixSemanticsTag,
          child: decoration.prefix,
        )
      : null;

    final Widget? suffix = hasSuffix
      ? _AffixText(
          labelIsFloating: widget._labelShouldWithdraw,
          text: decoration.suffixText,
          style: MaterialStateProperty.resolveAs(decoration.suffixStyle, materialState) ?? hintStyle,
          semanticsSortKey: needsSemanticsSortOrder ? _kSuffixSemanticsSortOrder : null,
          semanticsTag: _kSuffixSemanticsTag,
          child: decoration.suffix,
        )
      : null;

    if (input != null && needsSemanticsSortOrder) {
      input = Semantics(
        sortKey: _kInputSemanticsSortOrder,
        child: input,
      );
    }

    final bool decorationIsDense = decoration.isDense ?? false;
    final double iconSize = decorationIsDense ? 18.0 : 24.0;

    final Widget? icon = decoration.icon == null ? null :
      MouseRegion(
        cursor: SystemMouseCursors.basic,
        child: Padding(
          padding: const EdgeInsetsDirectional.only(end: 16.0),
          child: IconTheme.merge(
            data: IconThemeData(
              color: _getIconColor(themeData, defaults),
              size: iconSize,
            ),
            child: decoration.icon!,
          ),
        ),
      );

    final Widget? prefixIcon = decoration.prefixIcon == null ? null :
      Center(
        widthFactor: 1.0,
        heightFactor: 1.0,
        child: MouseRegion(
          cursor: SystemMouseCursors.basic,
          child: ConstrainedBox(
            constraints: decoration.prefixIconConstraints ??
              themeData.visualDensity.effectiveConstraints(
                const BoxConstraints(
                  minWidth: kMinInteractiveDimension,
                  minHeight: kMinInteractiveDimension,
                ),
              ),
            child: IconTheme.merge(
              data: IconThemeData(
                color: _getPrefixIconColor(inputDecorationTheme, iconButtonTheme, defaults),
                size: iconSize,
              ),
              child: IconButtonTheme(
                data: IconButtonThemeData(
                  style: IconButton.styleFrom(
                    foregroundColor: _getPrefixIconColor(inputDecorationTheme, iconButtonTheme, defaults),
                    iconSize: iconSize,
                  ).merge(iconButtonTheme.style),
                ),
                child: Semantics(
                  child: decoration.prefixIcon,
                ),
              ),
            ),
          ),
        ),
      );

    final Widget? suffixIcon = decoration.suffixIcon == null ? null :
      Center(
        widthFactor: 1.0,
        heightFactor: 1.0,
        child: MouseRegion(
          cursor: SystemMouseCursors.basic,
          child: ConstrainedBox(
            constraints: decoration.suffixIconConstraints ??
              themeData.visualDensity.effectiveConstraints(
                const BoxConstraints(
                  minWidth: kMinInteractiveDimension,
                  minHeight: kMinInteractiveDimension,
                ),
              ),
              child: IconTheme.merge(
                data: IconThemeData(
                  color: _getSuffixIconColor(inputDecorationTheme, iconButtonTheme, defaults),
                  size: iconSize,
                ),
                child: IconButtonTheme(
                  data: IconButtonThemeData(
                    style: IconButton.styleFrom(
                      foregroundColor: _getSuffixIconColor(inputDecorationTheme, iconButtonTheme, defaults),
                      iconSize: iconSize,
                    ).merge(iconButtonTheme.style),
                  ),
                  child: Semantics(
                    child: decoration.suffixIcon,
                  ),
                ),
              ),
            ),
          ),
        );

    final Widget helperError = _HelperError(
      textAlign: textAlign,
      helper: decoration.helper,
      helperText: decoration.helperText,
      helperStyle: _getHelperStyle(themeData, defaults),
      helperMaxLines: decoration.helperMaxLines,
      error: decoration.error,
      errorText: decoration.errorText,
      errorStyle: _getErrorStyle(themeData, defaults),
      errorMaxLines: decoration.errorMaxLines,
    );

    Widget? counter;
    if (decoration.counter != null) {
      counter = decoration.counter;
    } else if (decoration.counterText != null && decoration.counterText != '') {
      counter = Semantics(
        container: true,
        liveRegion: isFocused,
        child: Text(
          decoration.counterText!,
          style: _getHelperStyle(themeData, defaults).merge(MaterialStateProperty.resolveAs(decoration.counterStyle, materialState)),
          overflow: TextOverflow.ellipsis,
          semanticsLabel: decoration.semanticCounterText,
        ),
      );
    }

    // The _Decoration widget and _RenderDecoration assume that contentPadding
    // has been resolved to EdgeInsets.
    final TextDirection textDirection = Directionality.of(context);
    final bool flipHorizontal = switch (textDirection) {
      TextDirection.ltr => false,
      TextDirection.rtl => true,
    };
    final EdgeInsets? resolvedPadding = decoration.contentPadding?.resolve(textDirection);
    final EdgeInsetsDirectional? decorationContentPadding = resolvedPadding == null
      ? null
      : EdgeInsetsDirectional.fromSTEB(
          flipHorizontal ? resolvedPadding.right : resolvedPadding.left,
          resolvedPadding.top,
          flipHorizontal ? resolvedPadding.left : resolvedPadding.right,
          resolvedPadding.bottom,
        );

    final EdgeInsetsDirectional contentPadding;
    final double floatingLabelHeight;

    if (decoration.isCollapsed ?? themeData.inputDecorationTheme.isCollapsed) {
      floatingLabelHeight = 0.0;
      contentPadding = decorationContentPadding ?? EdgeInsetsDirectional.zero;
    } else if (!border.isOutline) {
      // 4.0: the vertical gap between the inline elements and the floating label.
      floatingLabelHeight = MediaQuery.textScalerOf(context).scale(4.0 + 0.75 * labelStyle.fontSize!);
      if (decoration.filled ?? false) {
        contentPadding = decorationContentPadding ?? (Theme.of(context).useMaterial3
          ? decorationIsDense
            ? const EdgeInsetsDirectional.fromSTEB(12.0, 4.0, 12.0, 4.0)
            : const EdgeInsetsDirectional.fromSTEB(12.0, 8.0, 12.0, 8.0)
          : decorationIsDense
            ? const EdgeInsetsDirectional.fromSTEB(12.0, 8.0, 12.0, 8.0)
            : const EdgeInsetsDirectional.fromSTEB(12.0, 12.0, 12.0, 12.0));
      } else {
        // No left or right padding for underline borders that aren't filled
        // is a small concession to backwards compatibility. This eliminates
        // the most noticeable layout change introduced by #13734.
        contentPadding = decorationContentPadding ?? (Theme.of(context).useMaterial3
          ? decorationIsDense
            ? const EdgeInsetsDirectional.fromSTEB(0.0, 4.0, 0.0, 4.0)
            : const EdgeInsetsDirectional.fromSTEB(0.0, 8.0, 0.0, 8.0)
          : decorationIsDense
            ? const EdgeInsetsDirectional.fromSTEB(0.0, 8.0, 0.0, 8.0)
            : const EdgeInsetsDirectional.fromSTEB(0.0, 12.0, 0.0, 12.0));
      }
    } else {
      floatingLabelHeight = 0.0;
      contentPadding = decorationContentPadding ?? (Theme.of(context).useMaterial3
        ? decorationIsDense
          ? const EdgeInsetsDirectional.fromSTEB(12.0, 16.0, 12.0, 8.0)
          : const EdgeInsetsDirectional.fromSTEB(12.0, 20.0, 12.0, 12.0)
        : decorationIsDense
          ? const EdgeInsetsDirectional.fromSTEB(12.0, 20.0, 12.0, 12.0)
          : const EdgeInsetsDirectional.fromSTEB(12.0, 24.0, 12.0, 16.0));
    }

    final _Decorator decorator = _Decorator(
      decoration: _Decoration(
        contentPadding: contentPadding,
        isCollapsed: decoration.isCollapsed ?? themeData.inputDecorationTheme.isCollapsed,
        floatingLabelHeight: floatingLabelHeight,
        floatingLabelAlignment: decoration.floatingLabelAlignment!,
        floatingLabelProgress: _floatingLabelAnimation.value,
        border: border,
        borderGap: _borderGap,
        alignLabelWithHint: decoration.alignLabelWithHint ?? false,
        isDense: decoration.isDense,
        visualDensity: themeData.visualDensity,
        icon: icon,
        input: input,
        label: label,
        hint: hint,
        prefix: prefix,
        suffix: suffix,
        prefixIcon: prefixIcon,
        suffixIcon: suffixIcon,
        helperError: helperError,
        counter: counter,
        container: container
      ),
      textDirection: textDirection,
      textBaseline: textBaseline,
      textAlignVertical: widget.textAlignVertical,
      isFocused: isFocused,
      expands: widget.expands,
    );

    final BoxConstraints? constraints = decoration.constraints ?? themeData.inputDecorationTheme.constraints;
    if (constraints != null) {
      return ConstrainedBox(
        constraints: constraints,
        child: decorator,
      );
    }
    return decorator;
  }
}

/// The border, labels, icons, and styles used to decorate a Material
/// Design text field.
///
/// The [TextField] and [InputDecorator] classes use [InputDecoration] objects
/// to describe their decoration. (In fact, this class is merely the
/// configuration of an [InputDecorator], which does all the heavy lifting.)
///
/// {@tool dartpad}
/// This sample shows how to style a `TextField` using an `InputDecorator`. The
/// TextField displays a "send message" icon to the left of the input area,
/// which is surrounded by a border an all sides. It displays the `hintText`
/// inside the input area to help the user understand what input is required. It
/// displays the `helperText` and `counterText` below the input area.
///
/// ![](https://flutter.github.io/assets-for-api-docs/assets/material/input_decoration.png)
///
/// ** See code in examples/api/lib/material/input_decorator/input_decoration.0.dart **
/// {@end-tool}
///
/// {@tool dartpad}
/// This sample shows how to style a "collapsed" `TextField` using an
/// `InputDecorator`. The collapsed `TextField` surrounds the hint text and
/// input area with a border, but does not add padding around them.
///
/// ![](https://flutter.github.io/assets-for-api-docs/assets/material/input_decoration_collapsed.png)
///
/// ** See code in examples/api/lib/material/input_decorator/input_decoration.1.dart **
/// {@end-tool}
///
/// {@tool dartpad}
/// This sample shows how to create a `TextField` with hint text, a red border
/// on all sides, and an error message. To display a red border and error
/// message, provide `errorText` to the [InputDecoration] constructor.
///
/// ![](https://flutter.github.io/assets-for-api-docs/assets/material/input_decoration_error.png)
///
/// ** See code in examples/api/lib/material/input_decorator/input_decoration.2.dart **
/// {@end-tool}
///
/// {@tool dartpad}
/// This sample shows how to style a `TextField` with a round border and
/// additional text before and after the input area. It displays "Prefix" before
/// the input area, and "Suffix" after the input area.
///
/// ![](https://flutter.github.io/assets-for-api-docs/assets/material/input_decoration_prefix_suffix.png)
///
/// ** See code in examples/api/lib/material/input_decorator/input_decoration.3.dart **
/// {@end-tool}
///
/// {@tool dartpad}
/// This sample shows how to style a `TextField` with a prefixIcon that changes color
/// based on the `MaterialState`. The color defaults to gray, be blue while focused
/// and red if in an error state.
///
/// ** See code in examples/api/lib/material/input_decorator/input_decoration.material_state.0.dart **
/// {@end-tool}
///
/// {@tool dartpad}
/// This sample shows how to style a `TextField` with a prefixIcon that changes color
/// based on the `MaterialState` through the use of `ThemeData`. The color defaults
/// to gray, be blue while focused and red if in an error state.
///
/// ** See code in examples/api/lib/material/input_decorator/input_decoration.material_state.1.dart **
/// {@end-tool}
///
/// See also:
///
///  * [TextField], which is a text input widget that uses an
///    [InputDecoration].
///  * [InputDecorator], which is a widget that draws an [InputDecoration]
///    around an input child widget.
///  * [Decoration] and [DecoratedBox], for drawing borders and backgrounds
///    around a child widget.
@immutable
class InputDecoration {
  /// Creates a bundle of the border, labels, icons, and styles used to
  /// decorate a Material Design text field.
  ///
  /// Unless specified by [ThemeData.inputDecorationTheme], [InputDecorator]
  /// defaults [isDense] to false and [filled] to false. The default border is
  /// an instance of [UnderlineInputBorder]. If [border] is [InputBorder.none]
  /// then no border is drawn.
  ///
  /// Only one of [prefix] and [prefixText] can be specified.
  ///
  /// Similarly, only one of [suffix] and [suffixText] can be specified.
  const InputDecoration({
    this.icon,
    this.iconColor,
    this.label,
    this.labelText,
    this.labelStyle,
    this.floatingLabelStyle,
    this.helper,
    this.helperText,
    this.helperStyle,
    this.helperMaxLines,
    this.hintText,
    this.hintStyle,
    this.hintTextDirection,
    this.hintMaxLines,
    this.hintFadeDuration,
    this.error,
    this.errorText,
    this.errorStyle,
    this.errorMaxLines,
    this.floatingLabelBehavior,
    this.floatingLabelAlignment,
    this.isCollapsed,
    this.isDense,
    this.contentPadding,
    this.prefixIcon,
    this.prefixIconConstraints,
    this.prefix,
    this.prefixText,
    this.prefixStyle,
    this.prefixIconColor,
    this.suffixIcon,
    this.suffix,
    this.suffixText,
    this.suffixStyle,
    this.suffixIconColor,
    this.suffixIconConstraints,
    this.counter,
    this.counterText,
    this.counterStyle,
    this.filled,
    this.fillColor,
    this.focusColor,
    this.hoverColor,
    this.errorBorder,
    this.focusedBorder,
    this.focusedErrorBorder,
    this.disabledBorder,
    this.enabledBorder,
    this.border,
    this.enabled = true,
    this.semanticCounterText,
    this.alignLabelWithHint,
    this.constraints,
  }) : assert(!(label != null && labelText != null), 'Declaring both label and labelText is not supported.'),
       assert(!(helper != null && helperText != null), 'Declaring both helper and helperText is not supported.'),
       assert(!(prefix != null && prefixText != null), 'Declaring both prefix and prefixText is not supported.'),
       assert(!(suffix != null && suffixText != null), 'Declaring both suffix and suffixText is not supported.'),
       assert(!(error != null && errorText != null), 'Declaring both error and errorText is not supported.');

  /// Defines an [InputDecorator] that is the same size as the input field.
  ///
  /// This type of input decoration does not include a border by default.
  ///
  /// Sets the [isCollapsed] property to true.
  const InputDecoration.collapsed({
    required this.hintText,
    this.floatingLabelBehavior,
    this.floatingLabelAlignment,
    this.hintStyle,
    this.hintTextDirection,
    this.filled = false,
    this.fillColor,
    this.focusColor,
    this.hoverColor,
    this.border = InputBorder.none,
    this.enabled = true,
  }) : icon = null,
       iconColor = null,
       label = null,
       labelText = null,
       labelStyle = null,
       floatingLabelStyle = null,
       helper = null,
       helperText = null,
       helperStyle = null,
       helperMaxLines = null,
       hintMaxLines = null,
       hintFadeDuration = null,
       error = null,
       errorText = null,
       errorStyle = null,
       errorMaxLines = null,
       isDense = false,
       contentPadding = EdgeInsets.zero,
       isCollapsed = true,
       prefixIcon = null,
       prefix = null,
       prefixText = null,
       prefixStyle = null,
       prefixIconColor = null,
       prefixIconConstraints = null,
       suffix = null,
       suffixIcon = null,
       suffixText = null,
       suffixStyle = null,
       suffixIconColor = null,
       suffixIconConstraints = null,
       counter = null,
       counterText = null,
       counterStyle = null,
       errorBorder = null,
       focusedBorder = null,
       focusedErrorBorder = null,
       disabledBorder = null,
       enabledBorder = null,
       semanticCounterText = null,
       alignLabelWithHint = false,
       constraints = null;

  /// An icon to show before the input field and outside of the decoration's
  /// container.
  ///
  /// The size and color of the icon is configured automatically using an
  /// [IconTheme] and therefore does not need to be explicitly given in the
  /// icon widget.
  ///
  /// The trailing edge of the icon is padded by 16dps.
  ///
  /// The decoration's container is the area which is filled if [filled] is
  /// true and bordered per the [border]. It's the area adjacent to
  /// [icon] and above the widgets that contain [helperText],
  /// [errorText], and [counterText].
  ///
  /// See [Icon], [ImageIcon].
  final Widget? icon;

  /// The color of the [icon].
  ///
  /// If [iconColor] is a [MaterialStateColor], then the effective
  /// color can depend on the [MaterialState.focused] state, i.e.
  /// if the [TextField] is focused or not.
  final Color? iconColor;

  /// Optional widget that describes the input field.
  ///
  /// {@template flutter.material.inputDecoration.label}
  /// When the input field is empty and unfocused, the label is displayed on
  /// top of the input field (i.e., at the same location on the screen where
  /// text may be entered in the input field). When the input field receives
  /// focus (or if the field is non-empty), depending on [floatingLabelAlignment],
  /// the label moves above, either vertically adjacent to, or to the center of
  /// the input field.
  /// {@endtemplate}
  ///
  /// This can be used, for example, to add multiple [TextStyle]'s to a label that would
  /// otherwise be specified using [labelText], which only takes one [TextStyle].
  ///
  /// {@tool dartpad}
  /// This example shows a `TextField` with a [Text.rich] widget as the [label].
  /// The widget contains multiple [Text] widgets with different [TextStyle]'s.
  ///
  /// ** See code in examples/api/lib/material/input_decorator/input_decoration.label.0.dart **
  /// {@end-tool}
  ///
  /// Only one of [label] and [labelText] can be specified.
  final Widget? label;

  /// Optional text that describes the input field.
  ///
  /// {@macro flutter.material.inputDecoration.label}
  ///
  /// If a more elaborate label is required, consider using [label] instead.
  /// Only one of [label] and [labelText] can be specified.
  final String? labelText;

  /// {@template flutter.material.inputDecoration.labelStyle}
  /// The style to use for [InputDecoration.labelText] when the label is on top
  /// of the input field.
  ///
  /// If [labelStyle] is a [MaterialStateTextStyle], then the effective
  /// text style can depend on the [MaterialState.focused] state, i.e.
  /// if the [TextField] is focused or not.
  ///
  /// When the [InputDecoration.labelText] is above (i.e., vertically adjacent to)
  /// the input field, the text uses the [floatingLabelStyle] instead.
  ///
  /// If null, defaults to a value derived from the base [TextStyle] for the
  /// input field and the current [Theme].
  ///
  /// Specifying this style will override the default behavior
  /// of [InputDecoration] that changes the color of the label to the
  /// [InputDecoration.errorStyle] color or [ColorScheme.error].
  ///
  /// {@tool dartpad}
  /// It's possible to override the label style for just the error state, or
  /// just the default state, or both.
  ///
  /// In this example the [labelStyle] is specified with a [MaterialStateProperty]
  /// which resolves to a text style whose color depends on the decorator's
  /// error state.
  ///
  /// ** See code in examples/api/lib/material/input_decorator/input_decoration.label_style_error.0.dart **
  /// {@end-tool}
  /// {@endtemplate}
  final TextStyle? labelStyle;

  /// {@template flutter.material.inputDecoration.floatingLabelStyle}
  /// The style to use for [InputDecoration.labelText] when the label is
  /// above (i.e., vertically adjacent to) the input field.
  ///
  /// When the [InputDecoration.labelText] is on top of the input field, the
  /// text uses the [labelStyle] instead.
  ///
  /// If [floatingLabelStyle] is a [MaterialStateTextStyle], then the effective
  /// text style can depend on the [MaterialState.focused] state, i.e.
  /// if the [TextField] is focused or not.
  ///
  /// If null, defaults to [labelStyle].
  ///
  /// Specifying this style will override the default behavior
  /// of [InputDecoration] that changes the color of the label to the
  /// [InputDecoration.errorStyle] color or [ColorScheme.error].
  ///
  /// {@tool dartpad}
  /// It's possible to override the label style for just the error state, or
  /// just the default state, or both.
  ///
  /// In this example the [floatingLabelStyle] is specified with a
  /// [MaterialStateProperty] which resolves to a text style whose color depends
  /// on the decorator's error state.
  ///
  /// ** See code in examples/api/lib/material/input_decorator/input_decoration.floating_label_style_error.0.dart **
  /// {@end-tool}
  /// {@endtemplate}
  final TextStyle? floatingLabelStyle;

  /// Optional widget that appears below the [InputDecorator.child].
  ///
  /// If non-null, the [helper] is displayed below the [InputDecorator.child], in
  /// the same location as [error]. If a non-null [error] or [errorText] value is
  /// specified then the [helper] is not shown.
  ///
  /// {@tool dartpad}
  /// This example shows a `TextField` with a [Text.rich] widget as the [helper].
  /// The widget contains [Text] and [Icon] widgets with different styles.
  ///
  /// ** See code in examples/api/lib/material/input_decorator/input_decoration.helper.0.dart **
  /// {@end-tool}
  ///
  /// Only one of [helper] and [helperText] can be specified.
  final Widget? helper;

  /// Text that provides context about the [InputDecorator.child]'s value, such
  /// as how the value will be used.
  ///
  /// If non-null, the text is displayed below the [InputDecorator.child], in
  /// the same location as [errorText]. If a non-null [errorText] value is
  /// specified then the helper text is not shown.
  ///
  /// If a more elaborate helper text is required, consider using [helper] instead.
  ///
  /// Only one of [helper] and [helperText] can be specified.
  final String? helperText;

  /// The style to use for the [helperText].
  ///
  /// If [helperStyle] is a [MaterialStateTextStyle], then the effective
  /// text style can depend on the [MaterialState.focused] state, i.e.
  /// if the [TextField] is focused or not.
  final TextStyle? helperStyle;

  /// The maximum number of lines the [helperText] can occupy.
  ///
  /// Defaults to null, which means that the [helperText] will be limited
  /// to a single line with [TextOverflow.ellipsis].
  ///
  /// This value is passed along to the [Text.maxLines] attribute
  /// of the [Text] widget used to display the helper.
  ///
  /// See also:
  ///
  ///  * [errorMaxLines], the equivalent but for the [errorText].
  final int? helperMaxLines;

  /// Text that suggests what sort of input the field accepts.
  ///
  /// Displayed on top of the [InputDecorator.child] (i.e., at the same location
  /// on the screen where text may be entered in the [InputDecorator.child])
  /// when the input [isEmpty] and either (a) [labelText] is null or (b) the
  /// input has the focus.
  final String? hintText;

  /// The style to use for the [hintText].
  ///
  /// If [hintStyle] is a [MaterialStateTextStyle], then the effective
  /// text style can depend on the [MaterialState.focused] state, i.e.
  /// if the [TextField] is focused or not.
  ///
  /// Also used for the [labelText] when the [labelText] is displayed on
  /// top of the input field (i.e., at the same location on the screen where
  /// text may be entered in the [InputDecorator.child]).
  ///
  /// If null, defaults to a value derived from the base [TextStyle] for the
  /// input field and the current [Theme].
  final TextStyle? hintStyle;

  /// The direction to use for the [hintText].
  ///
  /// If null, defaults to a value derived from [Directionality] for the
  /// input field and the current context.
  final TextDirection? hintTextDirection;

  /// The maximum number of lines the [hintText] can occupy.
  ///
  /// Defaults to the value of [TextField.maxLines] attribute.
  ///
  /// This value is passed along to the [Text.maxLines] attribute
  /// of the [Text] widget used to display the hint text. [TextOverflow.ellipsis] is
  /// used to handle the overflow when it is limited to single line.
  final int? hintMaxLines;

  /// The duration of the [hintText] fade in and fade out animations.
  ///
  /// If null, defaults to [InputDecorationTheme.hintFadeDuration].
  /// If [InputDecorationTheme.hintFadeDuration] is null defaults to 20ms.
  final Duration? hintFadeDuration;

  /// Optional widget that appears below the [InputDecorator.child] and the border.
  ///
  /// If non-null, the border's color animates to red and the [helperText] is not shown.
  ///
  /// Only one of [error] and [errorText] can be specified.
  final Widget? error;

  /// Text that appears below the [InputDecorator.child] and the border.
  ///
  /// If non-null, the border's color animates to red and the [helperText] is
  /// not shown.
  ///
  /// In a [TextFormField], this is overridden by the value returned from
  /// [TextFormField.validator], if that is not null.
  ///
  /// If a more elaborate error is required, consider using [error] instead.
  ///
  /// Only one of [error] and [errorText] can be specified.
  final String? errorText;

  /// {@template flutter.material.inputDecoration.errorStyle}
  /// The style to use for the [InputDecoration.errorText].
  ///
  /// If null, defaults of a value derived from the base [TextStyle] for the
  /// input field and the current [Theme].
  ///
  /// By default the color of style will be used by the label of
  /// [InputDecoration] if [InputDecoration.errorText] is not null. See
  /// [InputDecoration.labelStyle] or [InputDecoration.floatingLabelStyle] for
  /// an example of how to replicate this behavior when specifying those
  /// styles.
  /// {@endtemplate}
  final TextStyle? errorStyle;

  /// The maximum number of lines the [errorText] can occupy.
  ///
  /// Defaults to null, which means that the [errorText] will be limited
  /// to a single line with [TextOverflow.ellipsis].
  ///
  /// This value is passed along to the [Text.maxLines] attribute
  /// of the [Text] widget used to display the error.
  ///
  /// See also:
  ///
  ///  * [helperMaxLines], the equivalent but for the [helperText].
  final int? errorMaxLines;

  /// {@template flutter.material.inputDecoration.floatingLabelBehavior}
  /// Defines **how** the floating label should behave.
  ///
  /// When [FloatingLabelBehavior.auto] the label will float to the top only when
  /// the field is focused or has some text content, otherwise it will appear
  /// in the field in place of the content.
  ///
  /// When [FloatingLabelBehavior.always] the label will always float at the top
  /// of the field above the content.
  ///
  /// When [FloatingLabelBehavior.never] the label will always appear in an empty
  /// field in place of the content.
  /// {@endtemplate}
  ///
  /// If null, [InputDecorationTheme.floatingLabelBehavior] will be used.
  ///
  /// See also:
  ///
  ///  * [floatingLabelAlignment] which defines **where** the floating label
  ///    should be displayed.
  final FloatingLabelBehavior? floatingLabelBehavior;

  /// {@template flutter.material.inputDecoration.floatingLabelAlignment}
  /// Defines **where** the floating label should be displayed.
  ///
  /// [FloatingLabelAlignment.start] aligns the floating label to the leftmost
  /// (when [TextDirection.ltr]) or rightmost (when [TextDirection.rtl]),
  /// possible position, which is vertically adjacent to the label, on top of
  /// the field.
  ///
  /// [FloatingLabelAlignment.center] aligns the floating label to the center on
  /// top of the field.
  /// {@endtemplate}
  ///
  /// If null, [InputDecorationTheme.floatingLabelAlignment] will be used.
  ///
  /// See also:
  ///
  ///  * [floatingLabelBehavior] which defines **how** the floating label should
  ///    behave.
  final FloatingLabelAlignment? floatingLabelAlignment;

  /// Whether the [InputDecorator.child] is part of a dense form (i.e., uses less vertical
  /// space).
  ///
  /// Defaults to false.
  final bool? isDense;

  /// The padding for the input decoration's container.
  ///
  /// {@macro flutter.material.input_decorator.container_description}
  ///
  /// By default the [contentPadding] reflects [isDense] and the type of the
  /// [border].
  ///
  /// If [isCollapsed] is true then [contentPadding] is [EdgeInsets.zero].
  ///
  /// ### Material 3 default content padding
  ///
  /// If `isOutline` property of [border] is false and if [filled] is true then
  /// [contentPadding] is `EdgeInsets.fromLTRB(12, 4, 12, 4)` when [isDense]
  /// is true and `EdgeInsets.fromLTRB(12, 8, 12, 8)` when [isDense] is false.
  ///
  /// If `isOutline` property of [border] is false and if [filled] is false then
  /// [contentPadding] is `EdgeInsets.fromLTRB(0, 4, 0, 4)` when [isDense] is
  /// true and `EdgeInsets.fromLTRB(0, 8, 0, 8)` when [isDense] is false.
  ///
  /// If `isOutline` property of [border] is true then [contentPadding] is
  /// `EdgeInsets.fromLTRB(12, 16, 12, 8)` when [isDense] is true
  /// and `EdgeInsets.fromLTRB(12, 20, 12, 12)` when [isDense] is false.
  ///
  /// ### Material 2 default content padding
  ///
  /// If `isOutline` property of [border] is false and if [filled] is true then
  /// [contentPadding] is `EdgeInsets.fromLTRB(12, 8, 12, 8)` when [isDense]
  /// is true and `EdgeInsets.fromLTRB(12, 12, 12, 12)` when [isDense] is false.
  ///
  /// If `isOutline` property of [border] is false and if [filled] is false then
  /// [contentPadding] is `EdgeInsets.fromLTRB(0, 8, 0, 8)` when [isDense] is
  /// true and `EdgeInsets.fromLTRB(0, 12, 0, 12)` when [isDense] is false.
  ///
  /// If `isOutline` property of [border] is true then [contentPadding] is
  /// `EdgeInsets.fromLTRB(12, 20, 12, 12)` when [isDense] is true
  /// and `EdgeInsets.fromLTRB(12, 24, 12, 16)` when [isDense] is false.
  final EdgeInsetsGeometry? contentPadding;

  /// Whether the decoration is the same size as the input field.
  ///
  /// A collapsed decoration cannot have [labelText], [errorText], an [icon].
  ///
  /// To create a collapsed input decoration, use [InputDecoration.collapsed].
  final bool? isCollapsed;

  /// An icon that appears before the [prefix] or [prefixText] and before
  /// the editable part of the text field, within the decoration's container.
  ///
  /// The size and color of the prefix icon is configured automatically using an
  /// [IconTheme] and therefore does not need to be explicitly given in the
  /// icon widget.
  ///
  /// The prefix icon is constrained with a minimum size of 48px by 48px, but
  /// can be expanded beyond that. Anything larger than 24px will require
  /// additional padding to ensure it matches the Material Design spec of 12px
  /// padding between the left edge of the input and leading edge of the prefix
  /// icon. The following snippet shows how to pad the leading edge of the
  /// prefix icon:
  ///
  /// ```dart
  /// prefixIcon: Padding(
  ///   padding: const EdgeInsetsDirectional.only(start: 12.0),
  ///   child: _myIcon, // _myIcon is a 48px-wide widget.
  /// )
  /// ```
  ///
  /// {@macro flutter.material.input_decorator.container_description}
  ///
  /// The prefix icon alignment can be changed using [Align] with a fixed `widthFactor` and
  /// `heightFactor`.
  ///
  /// {@tool dartpad}
  /// This example shows how the prefix icon alignment can be changed using [Align] with
  /// a fixed `widthFactor` and `heightFactor`.
  ///
  /// ** See code in examples/api/lib/material/input_decorator/input_decoration.prefix_icon.0.dart **
  /// {@end-tool}
  ///
  /// See also:
  ///
  ///  * [Icon] and [ImageIcon], which are typically used to show icons.
  ///  * [prefix] and [prefixText], which are other ways to show content
  ///    before the text field (but after the icon).
  ///  * [suffixIcon], which is the same but on the trailing edge.
  ///  * [Align] A widget that aligns its child within itself and optionally
  ///    sizes itself based on the child's size.
  final Widget? prefixIcon;

  /// The constraints for the prefix icon.
  ///
  /// This can be used to modify the [BoxConstraints] surrounding [prefixIcon].
  ///
  /// This property is particularly useful for getting the decoration's height
  /// less than 48px. This can be achieved by setting [isDense] to true and
  /// setting the constraints' minimum height and width to a value lower than
  /// 48px.
  ///
  /// {@tool dartpad}
  /// This example shows the differences between two `TextField` widgets when
  /// [prefixIconConstraints] is set to the default value and when one is not.
  ///
  /// The [isDense] property must be set to true to be able to
  /// set the constraints smaller than 48px.
  ///
  /// If null, [BoxConstraints] with a minimum width and height of 48px is
  /// used.
  ///
  /// ** See code in examples/api/lib/material/input_decorator/input_decoration.prefix_icon_constraints.0.dart **
  /// {@end-tool}
  final BoxConstraints? prefixIconConstraints;

  /// Optional widget to place on the line before the input.
  ///
  /// This can be used, for example, to add some padding to text that would
  /// otherwise be specified using [prefixText], or to add a custom widget in
  /// front of the input. The widget's baseline is lined up with the input
  /// baseline.
  ///
  /// Only one of [prefix] and [prefixText] can be specified.
  ///
  /// The [prefix] appears after the [prefixIcon], if both are specified.
  ///
  /// See also:
  ///
  ///  * [suffix], the equivalent but on the trailing edge.
  final Widget? prefix;

  /// Optional text prefix to place on the line before the input.
  ///
  /// Uses the [prefixStyle]. Uses [hintStyle] if [prefixStyle] isn't specified.
  /// The prefix text is not returned as part of the user's input.
  ///
  /// If a more elaborate prefix is required, consider using [prefix] instead.
  /// Only one of [prefix] and [prefixText] can be specified.
  ///
  /// The [prefixText] appears after the [prefixIcon], if both are specified.
  ///
  /// See also:
  ///
  ///  * [suffixText], the equivalent but on the trailing edge.
  final String? prefixText;

  /// The style to use for the [prefixText].
  ///
  /// If [prefixStyle] is a [MaterialStateTextStyle], then the effective
  /// text style can depend on the [MaterialState.focused] state, i.e.
  /// if the [TextField] is focused or not.
  ///
  /// If null, defaults to the [hintStyle].
  ///
  /// See also:
  ///
  ///  * [suffixStyle], the equivalent but on the trailing edge.
  final TextStyle? prefixStyle;

  /// Optional color of the prefixIcon
  ///
  /// Defaults to [iconColor]
  ///
  /// If [prefixIconColor] is a [MaterialStateColor], then the effective
  /// color can depend on the [MaterialState.focused] state, i.e.
  /// if the [TextField] is focused or not.
  final Color? prefixIconColor;

  /// An icon that appears after the editable part of the text field and
  /// after the [suffix] or [suffixText], within the decoration's container.
  ///
  /// The size and color of the suffix icon is configured automatically using an
  /// [IconTheme] and therefore does not need to be explicitly given in the
  /// icon widget.
  ///
  /// The suffix icon is constrained with a minimum size of 48px by 48px, but
  /// can be expanded beyond that. Anything larger than 24px will require
  /// additional padding to ensure it matches the Material Design spec of 12px
  /// padding between the right edge of the input and trailing edge of the
  /// prefix icon. The following snippet shows how to pad the trailing edge of
  /// the suffix icon:
  ///
  /// ```dart
  /// suffixIcon: Padding(
  ///   padding: const EdgeInsetsDirectional.only(end: 12.0),
  ///   child: _myIcon, // myIcon is a 48px-wide widget.
  /// )
  /// ```
  ///
  /// The decoration's container is the area which is filled if [filled] is
  /// true and bordered per the [border]. It's the area adjacent to
  /// [icon] and above the widgets that contain [helperText],
  /// [errorText], and [counterText].
  ///
  /// The suffix icon alignment can be changed using [Align] with a fixed `widthFactor` and
  /// `heightFactor`.
  ///
  /// {@tool dartpad}
  /// This example shows how the suffix icon alignment can be changed using [Align] with
  /// a fixed `widthFactor` and `heightFactor`.
  ///
  /// ** See code in examples/api/lib/material/input_decorator/input_decoration.suffix_icon.0.dart **
  /// {@end-tool}
  ///
  /// See also:
  ///
  ///  * [Icon] and [ImageIcon], which are typically used to show icons.
  ///  * [suffix] and [suffixText], which are other ways to show content
  ///    after the text field (but before the icon).
  ///  * [prefixIcon], which is the same but on the leading edge.
  ///  * [Align] A widget that aligns its child within itself and optionally
  ///    sizes itself based on the child's size.
  final Widget? suffixIcon;

  /// Optional widget to place on the line after the input.
  ///
  /// This can be used, for example, to add some padding to the text that would
  /// otherwise be specified using [suffixText], or to add a custom widget after
  /// the input. The widget's baseline is lined up with the input baseline.
  ///
  /// Only one of [suffix] and [suffixText] can be specified.
  ///
  /// The [suffix] appears before the [suffixIcon], if both are specified.
  ///
  /// See also:
  ///
  ///  * [prefix], the equivalent but on the leading edge.
  final Widget? suffix;

  /// Optional text suffix to place on the line after the input.
  ///
  /// Uses the [suffixStyle]. Uses [hintStyle] if [suffixStyle] isn't specified.
  /// The suffix text is not returned as part of the user's input.
  ///
  /// If a more elaborate suffix is required, consider using [suffix] instead.
  /// Only one of [suffix] and [suffixText] can be specified.
  ///
  /// The [suffixText] appears before the [suffixIcon], if both are specified.
  ///
  /// See also:
  ///
  ///  * [prefixText], the equivalent but on the leading edge.
  final String? suffixText;

  /// The style to use for the [suffixText].
  ///
  /// If [suffixStyle] is a [MaterialStateTextStyle], then the effective text
  /// style can depend on the [MaterialState.focused] state, i.e. if the
  /// [TextField] is focused or not.
  ///
  /// If null, defaults to the [hintStyle].
  ///
  /// See also:
  ///
  ///  * [prefixStyle], the equivalent but on the leading edge.
  final TextStyle? suffixStyle;

  /// Optional color of the [suffixIcon].
  ///
  /// Defaults to [iconColor]
  ///
  /// If [suffixIconColor] is a [MaterialStateColor], then the effective
  /// color can depend on the [MaterialState.focused] state, i.e.
  /// if the [TextField] is focused or not.
  final Color? suffixIconColor;

  /// The constraints for the suffix icon.
  ///
  /// This can be used to modify the [BoxConstraints] surrounding [suffixIcon].
  ///
  /// This property is particularly useful for getting the decoration's height
  /// less than 48px. This can be achieved by setting [isDense] to true and
  /// setting the constraints' minimum height and width to a value lower than
  /// 48px.
  ///
  /// If null, a [BoxConstraints] with a minimum width and height of 48px is
  /// used.
  ///
  /// {@tool dartpad}
  /// This example shows the differences between two `TextField` widgets when
  /// [suffixIconConstraints] is set to the default value and when one is not.
  ///
  /// The [isDense] property must be set to true to be able to
  /// set the constraints smaller than 48px.
  ///
  /// If null, [BoxConstraints] with a minimum width and height of 48px is
  /// used.
  ///
  /// ** See code in examples/api/lib/material/input_decorator/input_decoration.suffix_icon_constraints.0.dart **
  /// {@end-tool}
  final BoxConstraints? suffixIconConstraints;

  /// Optional text to place below the line as a character count.
  ///
  /// Rendered using [counterStyle]. Uses [helperStyle] if [counterStyle] is
  /// null.
  ///
  /// The semantic label can be replaced by providing a [semanticCounterText].
  ///
  /// If null or an empty string and [counter] isn't specified, then nothing
  /// will appear in the counter's location.
  final String? counterText;

  /// Optional custom counter widget to go in the place otherwise occupied by
  /// [counterText]. If this property is non null, then [counterText] is
  /// ignored.
  final Widget? counter;

  /// The style to use for the [counterText].
  ///
  /// If [counterStyle] is a [MaterialStateTextStyle], then the effective
  /// text style can depend on the [MaterialState.focused] state, i.e.
  /// if the [TextField] is focused or not.
  ///
  /// If null, defaults to the [helperStyle].
  final TextStyle? counterStyle;

  /// If true the decoration's container is filled with [fillColor].
  ///
  /// When [InputDecorator.isHovering] is true, the [hoverColor] is also blended
  /// into the final fill color.
  ///
  /// Typically this field set to true if [border] is an [UnderlineInputBorder].
  ///
  /// {@template flutter.material.input_decorator.container_description}
  /// The decoration's container is the area which is filled if [filled] is true
  /// and bordered per the [border]. It's the area adjacent to [icon] and above
  /// the widgets that contain [helperText], [errorText], and [counterText].
  /// {@endtemplate}
  ///
  /// This property is false by default.
  final bool? filled;

  /// The base fill color of the decoration's container color.
  ///
  /// When [InputDecorator.isHovering] is true, the [hoverColor] is also blended
  /// into the final fill color.
  ///
  /// By default the [fillColor] is based on the current
  /// [InputDecorationTheme.fillColor].
  ///
  /// {@macro flutter.material.input_decorator.container_description}
  final Color? fillColor;

  /// The fill color of the decoration's container when it has the input focus.
  ///
  /// By default the [focusColor] is based on the current
  /// [InputDecorationTheme.focusColor].
  ///
  /// This [focusColor] is ignored by [TextField] and [TextFormField] because
  /// they don't respond to focus changes by changing their decorator's
  /// container color, they respond by changing their border to the
  /// [focusedBorder], which you can change the color of.
  ///
  /// {@macro flutter.material.input_decorator.container_description}
  final Color? focusColor;

  /// The color of the highlight for the decoration shown if the container
  /// is being hovered over by a mouse.
  ///
  /// If [filled] is true, the [hoverColor] is blended with [fillColor] and
  /// fills the decoration's container.
  ///
  /// If [filled] is false, and [InputDecorator.isFocused] is false, the color
  /// is blended over the [enabledBorder]'s color.
  ///
  /// By default the [hoverColor] is based on the current [Theme].
  ///
  /// {@macro flutter.material.input_decorator.container_description}
  final Color? hoverColor;

  /// The border to display when the [InputDecorator] does not have the focus and
  /// is showing an error.
  ///
  /// See also:
  ///
  ///  * [InputDecorator.isFocused], which is true if the [InputDecorator]'s child
  ///    has the focus.
  ///  * [InputDecoration.errorText], the error shown by the [InputDecorator], if non-null.
  ///  * [border], for a description of where the [InputDecorator] border appears.
  ///  * [UnderlineInputBorder], an [InputDecorator] border which draws a horizontal
  ///    line at the bottom of the input decorator's container.
  ///  * [OutlineInputBorder], an [InputDecorator] border which draws a
  ///    rounded rectangle around the input decorator's container.
  ///  * [InputBorder.none], which doesn't draw a border.
  ///  * [focusedBorder], displayed when [InputDecorator.isFocused] is true
  ///    and [InputDecoration.errorText] is null.
  ///  * [focusedErrorBorder], displayed when [InputDecorator.isFocused] is true
  ///    and [InputDecoration.errorText] is non-null.
  ///  * [disabledBorder], displayed when [InputDecoration.enabled] is false
  ///    and [InputDecoration.errorText] is null.
  ///  * [enabledBorder], displayed when [InputDecoration.enabled] is true
  ///    and [InputDecoration.errorText] is null.
  final InputBorder? errorBorder;

  /// The border to display when the [InputDecorator] has the focus and is not
  /// showing an error.
  ///
  /// See also:
  ///
  ///  * [InputDecorator.isFocused], which is true if the [InputDecorator]'s child
  ///    has the focus.
  ///  * [InputDecoration.errorText], the error shown by the [InputDecorator], if non-null.
  ///  * [border], for a description of where the [InputDecorator] border appears.
  ///  * [UnderlineInputBorder], an [InputDecorator] border which draws a horizontal
  ///    line at the bottom of the input decorator's container.
  ///  * [OutlineInputBorder], an [InputDecorator] border which draws a
  ///    rounded rectangle around the input decorator's container.
  ///  * [InputBorder.none], which doesn't draw a border.
  ///  * [errorBorder], displayed when [InputDecorator.isFocused] is false
  ///    and [InputDecoration.errorText] is non-null.
  ///  * [focusedErrorBorder], displayed when [InputDecorator.isFocused] is true
  ///    and [InputDecoration.errorText] is non-null.
  ///  * [disabledBorder], displayed when [InputDecoration.enabled] is false
  ///    and [InputDecoration.errorText] is null.
  ///  * [enabledBorder], displayed when [InputDecoration.enabled] is true
  ///    and [InputDecoration.errorText] is null.
  final InputBorder? focusedBorder;

  /// The border to display when the [InputDecorator] has the focus and is
  /// showing an error.
  ///
  /// See also:
  ///
  ///  * [InputDecorator.isFocused], which is true if the [InputDecorator]'s child
  ///    has the focus.
  ///  * [InputDecoration.errorText], the error shown by the [InputDecorator], if non-null.
  ///  * [border], for a description of where the [InputDecorator] border appears.
  ///  * [UnderlineInputBorder], an [InputDecorator] border which draws a horizontal
  ///    line at the bottom of the input decorator's container.
  ///  * [OutlineInputBorder], an [InputDecorator] border which draws a
  ///    rounded rectangle around the input decorator's container.
  ///  * [InputBorder.none], which doesn't draw a border.
  ///  * [errorBorder], displayed when [InputDecorator.isFocused] is false
  ///    and [InputDecoration.errorText] is non-null.
  ///  * [focusedBorder], displayed when [InputDecorator.isFocused] is true
  ///    and [InputDecoration.errorText] is null.
  ///  * [disabledBorder], displayed when [InputDecoration.enabled] is false
  ///    and [InputDecoration.errorText] is null.
  ///  * [enabledBorder], displayed when [InputDecoration.enabled] is true
  ///    and [InputDecoration.errorText] is null.
  final InputBorder? focusedErrorBorder;

  /// The border to display when the [InputDecorator] is disabled and is not
  /// showing an error.
  ///
  /// See also:
  ///
  ///  * [InputDecoration.enabled], which is false if the [InputDecorator] is disabled.
  ///  * [InputDecoration.errorText], the error shown by the [InputDecorator], if non-null.
  ///  * [border], for a description of where the [InputDecorator] border appears.
  ///  * [UnderlineInputBorder], an [InputDecorator] border which draws a horizontal
  ///    line at the bottom of the input decorator's container.
  ///  * [OutlineInputBorder], an [InputDecorator] border which draws a
  ///    rounded rectangle around the input decorator's container.
  ///  * [InputBorder.none], which doesn't draw a border.
  ///  * [errorBorder], displayed when [InputDecorator.isFocused] is false
  ///    and [InputDecoration.errorText] is non-null.
  ///  * [focusedBorder], displayed when [InputDecorator.isFocused] is true
  ///    and [InputDecoration.errorText] is null.
  ///  * [focusedErrorBorder], displayed when [InputDecorator.isFocused] is true
  ///    and [InputDecoration.errorText] is non-null.
  ///  * [enabledBorder], displayed when [InputDecoration.enabled] is true
  ///    and [InputDecoration.errorText] is null.
  final InputBorder? disabledBorder;

  /// The border to display when the [InputDecorator] is enabled and is not
  /// showing an error.
  ///
  /// See also:
  ///
  ///  * [InputDecoration.enabled], which is false if the [InputDecorator] is disabled.
  ///  * [InputDecoration.errorText], the error shown by the [InputDecorator], if non-null.
  ///  * [border], for a description of where the [InputDecorator] border appears.
  ///  * [UnderlineInputBorder], an [InputDecorator] border which draws a horizontal
  ///    line at the bottom of the input decorator's container.
  ///  * [OutlineInputBorder], an [InputDecorator] border which draws a
  ///    rounded rectangle around the input decorator's container.
  ///  * [InputBorder.none], which doesn't draw a border.
  ///  * [errorBorder], displayed when [InputDecorator.isFocused] is false
  ///    and [InputDecoration.errorText] is non-null.
  ///  * [focusedBorder], displayed when [InputDecorator.isFocused] is true
  ///    and [InputDecoration.errorText] is null.
  ///  * [focusedErrorBorder], displayed when [InputDecorator.isFocused] is true
  ///    and [InputDecoration.errorText] is non-null.
  ///  * [disabledBorder], displayed when [InputDecoration.enabled] is false
  ///    and [InputDecoration.errorText] is null.
  final InputBorder? enabledBorder;

  /// The shape of the border to draw around the decoration's container.
  ///
  /// If [border] is a [MaterialStateUnderlineInputBorder]
  /// or [MaterialStateOutlineInputBorder], then the effective border can depend on
  /// the [MaterialState.focused] state, i.e. if the [TextField] is focused or not.
  ///
  /// If [border] derives from [InputBorder] the border's [InputBorder.borderSide],
  /// i.e. the border's color and width, will be overridden to reflect the input
  /// decorator's state. Only the border's shape is used. If custom  [BorderSide]
  /// values are desired for a given state, all four borders – [errorBorder],
  /// [focusedBorder], [enabledBorder], [disabledBorder] – must be set.
  ///
  /// The decoration's container is the area which is filled if [filled] is
  /// true and bordered per the [border]. It's the area adjacent to
  /// [InputDecoration.icon] and above the widgets that contain
  /// [InputDecoration.helperText], [InputDecoration.errorText], and
  /// [InputDecoration.counterText].
  ///
  /// The border's bounds, i.e. the value of `border.getOuterPath()`, define
  /// the area to be filled.
  ///
  /// This property is only used when the appropriate one of [errorBorder],
  /// [focusedBorder], [focusedErrorBorder], [disabledBorder], or [enabledBorder]
  /// is not specified. This border's [InputBorder.borderSide] property is
  /// configured by the InputDecorator, depending on the values of
  /// [InputDecoration.errorText], [InputDecoration.enabled],
  /// [InputDecorator.isFocused] and the current [Theme].
  ///
  /// Typically one of [UnderlineInputBorder] or [OutlineInputBorder].
  /// If null, InputDecorator's default is `const UnderlineInputBorder()`.
  ///
  /// See also:
  ///
  ///  * [InputBorder.none], which doesn't draw a border.
  ///  * [UnderlineInputBorder], which draws a horizontal line at the
  ///    bottom of the input decorator's container.
  ///  * [OutlineInputBorder], an [InputDecorator] border which draws a
  ///    rounded rectangle around the input decorator's container.
  final InputBorder? border;

  /// If false [helperText],[errorText], and [counterText] are not displayed,
  /// and the opacity of the remaining visual elements is reduced.
  ///
  /// This property is true by default.
  final bool enabled;

  /// A semantic label for the [counterText].
  ///
  /// Defaults to null.
  ///
  /// If provided, this replaces the semantic label of the [counterText].
  final String? semanticCounterText;

  /// Typically set to true when the [InputDecorator] contains a multiline
  /// [TextField] ([TextField.maxLines] is null or > 1) to override the default
  /// behavior of aligning the label with the center of the [TextField].
  ///
  /// Defaults to false.
  final bool? alignLabelWithHint;

  /// Defines minimum and maximum sizes for the [InputDecorator].
  ///
  /// Typically the decorator will fill the horizontal space it is given. For
  /// larger screens, it may be useful to have the maximum width clamped to
  /// a given value so it doesn't fill the whole screen. This property
  /// allows you to control how big the decorator will be in its available
  /// space.
  ///
  /// If null, then the ambient [ThemeData.inputDecorationTheme]'s
  /// [InputDecorationTheme.constraints] will be used. If that
  /// is null then the decorator will fill the available width with
  /// a default height based on text size.
  final BoxConstraints? constraints;

  /// Creates a copy of this input decoration with the given fields replaced
  /// by the new values.
  InputDecoration copyWith({
    Widget? icon,
    Color? iconColor,
    Widget? label,
    String? labelText,
    TextStyle? labelStyle,
    TextStyle? floatingLabelStyle,
    Widget? helper,
    String? helperText,
    TextStyle? helperStyle,
    int? helperMaxLines,
    String? hintText,
    TextStyle? hintStyle,
    TextDirection? hintTextDirection,
    Duration? hintFadeDuration,
    int? hintMaxLines,
    Widget? error,
    String? errorText,
    TextStyle? errorStyle,
    int? errorMaxLines,
    FloatingLabelBehavior? floatingLabelBehavior,
    FloatingLabelAlignment? floatingLabelAlignment,
    bool? isCollapsed,
    bool? isDense,
    EdgeInsetsGeometry? contentPadding,
    Widget? prefixIcon,
    Widget? prefix,
    String? prefixText,
    BoxConstraints? prefixIconConstraints,
    TextStyle? prefixStyle,
    Color? prefixIconColor,
    Widget? suffixIcon,
    Widget? suffix,
    String? suffixText,
    TextStyle? suffixStyle,
    Color? suffixIconColor,
    BoxConstraints? suffixIconConstraints,
    Widget? counter,
    String? counterText,
    TextStyle? counterStyle,
    bool? filled,
    Color? fillColor,
    Color? focusColor,
    Color? hoverColor,
    InputBorder? errorBorder,
    InputBorder? focusedBorder,
    InputBorder? focusedErrorBorder,
    InputBorder? disabledBorder,
    InputBorder? enabledBorder,
    InputBorder? border,
    bool? enabled,
    String? semanticCounterText,
    bool? alignLabelWithHint,
    BoxConstraints? constraints,
  }) {
    return InputDecoration(
      icon: icon ?? this.icon,
      iconColor: iconColor ?? this.iconColor,
      label: label ?? this.label,
      labelText: labelText ?? this.labelText,
      labelStyle: labelStyle ?? this.labelStyle,
      floatingLabelStyle: floatingLabelStyle ?? this.floatingLabelStyle,
      helper: helper ?? this.helper,
      helperText: helperText ?? this.helperText,
      helperStyle: helperStyle ?? this.helperStyle,
      helperMaxLines : helperMaxLines ?? this.helperMaxLines,
      hintText: hintText ?? this.hintText,
      hintStyle: hintStyle ?? this.hintStyle,
      hintTextDirection: hintTextDirection ?? this.hintTextDirection,
      hintMaxLines: hintMaxLines ?? this.hintMaxLines,
      hintFadeDuration: hintFadeDuration ?? this.hintFadeDuration,
      error: error ?? this.error,
      errorText: errorText ?? this.errorText,
      errorStyle: errorStyle ?? this.errorStyle,
      errorMaxLines: errorMaxLines ?? this.errorMaxLines,
      floatingLabelBehavior: floatingLabelBehavior ?? this.floatingLabelBehavior,
      floatingLabelAlignment: floatingLabelAlignment ?? this.floatingLabelAlignment,
      isCollapsed: isCollapsed ?? this.isCollapsed,
      isDense: isDense ?? this.isDense,
      contentPadding: contentPadding ?? this.contentPadding,
      prefixIcon: prefixIcon ?? this.prefixIcon,
      prefix: prefix ?? this.prefix,
      prefixText: prefixText ?? this.prefixText,
      prefixStyle: prefixStyle ?? this.prefixStyle,
      prefixIconColor: prefixIconColor ?? this.prefixIconColor,
      prefixIconConstraints: prefixIconConstraints ?? this.prefixIconConstraints,
      suffixIcon: suffixIcon ?? this.suffixIcon,
      suffix: suffix ?? this.suffix,
      suffixText: suffixText ?? this.suffixText,
      suffixStyle: suffixStyle ?? this.suffixStyle,
      suffixIconColor: suffixIconColor ?? this.suffixIconColor,
      suffixIconConstraints: suffixIconConstraints ?? this.suffixIconConstraints,
      counter: counter ?? this.counter,
      counterText: counterText ?? this.counterText,
      counterStyle: counterStyle ?? this.counterStyle,
      filled: filled ?? this.filled,
      fillColor: fillColor ?? this.fillColor,
      focusColor: focusColor ?? this.focusColor,
      hoverColor: hoverColor ?? this.hoverColor,
      errorBorder: errorBorder ?? this.errorBorder,
      focusedBorder: focusedBorder ?? this.focusedBorder,
      focusedErrorBorder: focusedErrorBorder ?? this.focusedErrorBorder,
      disabledBorder: disabledBorder ?? this.disabledBorder,
      enabledBorder: enabledBorder ?? this.enabledBorder,
      border: border ?? this.border,
      enabled: enabled ?? this.enabled,
      semanticCounterText: semanticCounterText ?? this.semanticCounterText,
      alignLabelWithHint: alignLabelWithHint ?? this.alignLabelWithHint,
      constraints: constraints ?? this.constraints,
    );
  }

  /// Used by widgets like [TextField] and [InputDecorator] to create a new
  /// [InputDecoration] with default values taken from the [theme].
  ///
  /// Only null valued properties from this [InputDecoration] are replaced
  /// by the corresponding values from [theme].
  InputDecoration applyDefaults(InputDecorationTheme theme) {
    return copyWith(
      labelStyle: labelStyle ?? theme.labelStyle,
      floatingLabelStyle: floatingLabelStyle ?? theme.floatingLabelStyle,
      helperStyle: helperStyle ?? theme.helperStyle,
      helperMaxLines : helperMaxLines ?? theme.helperMaxLines,
      hintStyle: hintStyle ?? theme.hintStyle,
      hintFadeDuration: hintFadeDuration ?? theme.hintFadeDuration,
      errorStyle: errorStyle ?? theme.errorStyle,
      errorMaxLines: errorMaxLines ?? theme.errorMaxLines,
      floatingLabelBehavior: floatingLabelBehavior ?? theme.floatingLabelBehavior,
      floatingLabelAlignment: floatingLabelAlignment ?? theme.floatingLabelAlignment,
      isDense: isDense ?? theme.isDense,
      contentPadding: contentPadding ?? theme.contentPadding,
      isCollapsed: isCollapsed ?? theme.isCollapsed,
      iconColor: iconColor ?? theme.iconColor,
      prefixStyle: prefixStyle ?? theme.prefixStyle,
      prefixIconColor: prefixIconColor ?? theme.prefixIconColor,
      suffixStyle: suffixStyle ?? theme.suffixStyle,
      suffixIconColor: suffixIconColor ?? theme.suffixIconColor,
      counterStyle: counterStyle ?? theme.counterStyle,
      filled: filled ?? theme.filled,
      fillColor: fillColor ?? theme.fillColor,
      focusColor: focusColor ?? theme.focusColor,
      hoverColor: hoverColor ?? theme.hoverColor,
      errorBorder: errorBorder ?? theme.errorBorder,
      focusedBorder: focusedBorder ?? theme.focusedBorder,
      focusedErrorBorder: focusedErrorBorder ?? theme.focusedErrorBorder,
      disabledBorder: disabledBorder ?? theme.disabledBorder,
      enabledBorder: enabledBorder ?? theme.enabledBorder,
      border: border ?? theme.border,
      alignLabelWithHint: alignLabelWithHint ?? theme.alignLabelWithHint,
      constraints: constraints ?? theme.constraints,
    );
  }

  @override
  bool operator ==(Object other) {
    if (identical(this, other)) {
      return true;
    }
    if (other.runtimeType != runtimeType) {
      return false;
    }
    return other is InputDecoration
        && other.icon == icon
        && other.iconColor == iconColor
        && other.label == label
        && other.labelText == labelText
        && other.labelStyle == labelStyle
        && other.floatingLabelStyle == floatingLabelStyle
        && other.helper == helper
        && other.helperText == helperText
        && other.helperStyle == helperStyle
        && other.helperMaxLines == helperMaxLines
        && other.hintText == hintText
        && other.hintStyle == hintStyle
        && other.hintTextDirection == hintTextDirection
        && other.hintMaxLines == hintMaxLines
        && other.hintFadeDuration == hintFadeDuration
        && other.error == error
        && other.errorText == errorText
        && other.errorStyle == errorStyle
        && other.errorMaxLines == errorMaxLines
        && other.floatingLabelBehavior == floatingLabelBehavior
        && other.floatingLabelAlignment == floatingLabelAlignment
        && other.isDense == isDense
        && other.contentPadding == contentPadding
        && other.isCollapsed == isCollapsed
        && other.prefixIcon == prefixIcon
        && other.prefixIconColor == prefixIconColor
        && other.prefix == prefix
        && other.prefixText == prefixText
        && other.prefixStyle == prefixStyle
        && other.prefixIconConstraints == prefixIconConstraints
        && other.suffixIcon == suffixIcon
        && other.suffixIconColor == suffixIconColor
        && other.suffix == suffix
        && other.suffixText == suffixText
        && other.suffixStyle == suffixStyle
        && other.suffixIconConstraints == suffixIconConstraints
        && other.counter == counter
        && other.counterText == counterText
        && other.counterStyle == counterStyle
        && other.filled == filled
        && other.fillColor == fillColor
        && other.focusColor == focusColor
        && other.hoverColor == hoverColor
        && other.errorBorder == errorBorder
        && other.focusedBorder == focusedBorder
        && other.focusedErrorBorder == focusedErrorBorder
        && other.disabledBorder == disabledBorder
        && other.enabledBorder == enabledBorder
        && other.border == border
        && other.enabled == enabled
        && other.semanticCounterText == semanticCounterText
        && other.alignLabelWithHint == alignLabelWithHint
        && other.constraints == constraints;
  }

  @override
  int get hashCode {
    final List<Object?> values = <Object?>[
      icon,
      iconColor,
      label,
      labelText,
      floatingLabelStyle,
      labelStyle,
      helper,
      helperText,
      helperStyle,
      helperMaxLines,
      hintText,
      hintStyle,
      hintTextDirection,
      hintMaxLines,
      hintFadeDuration,
      error,
      errorText,
      errorStyle,
      errorMaxLines,
      floatingLabelBehavior,
      floatingLabelAlignment,
      isDense,
      contentPadding,
      isCollapsed,
      filled,
      fillColor,
      focusColor,
      hoverColor,
      prefixIcon,
      prefixIconColor,
      prefix,
      prefixText,
      prefixStyle,
      prefixIconConstraints,
      suffixIcon,
      suffixIconColor,
      suffix,
      suffixText,
      suffixStyle,
      suffixIconConstraints,
      counter,
      counterText,
      counterStyle,
      errorBorder,
      focusedBorder,
      focusedErrorBorder,
      disabledBorder,
      enabledBorder,
      border,
      enabled,
      semanticCounterText,
      alignLabelWithHint,
      constraints,
    ];
    return Object.hashAll(values);
  }

  @override
  String toString() {
    final List<String> description = <String>[
      if (icon != null) 'icon: $icon',
      if (iconColor != null) 'iconColor: $iconColor',
      if (label != null) 'label: $label',
      if (labelText != null) 'labelText: "$labelText"',
      if (floatingLabelStyle != null) 'floatingLabelStyle: "$floatingLabelStyle"',
      if (helper != null) 'helper: "$helper"',
      if (helperText != null) 'helperText: "$helperText"',
      if (helperMaxLines != null) 'helperMaxLines: "$helperMaxLines"',
      if (hintText != null) 'hintText: "$hintText"',
      if (hintMaxLines != null) 'hintMaxLines: "$hintMaxLines"',
      if (hintFadeDuration != null) 'hintFadeDuration: "$hintFadeDuration"',
      if (error != null) 'error: "$error"',
      if (errorText != null) 'errorText: "$errorText"',
      if (errorStyle != null) 'errorStyle: "$errorStyle"',
      if (errorMaxLines != null) 'errorMaxLines: "$errorMaxLines"',
      if (floatingLabelBehavior != null) 'floatingLabelBehavior: $floatingLabelBehavior',
      if (floatingLabelAlignment != null) 'floatingLabelAlignment: $floatingLabelAlignment',
      if (isDense ?? false) 'isDense: $isDense',
      if (contentPadding != null) 'contentPadding: $contentPadding',
      if (isCollapsed ?? false) 'isCollapsed: $isCollapsed',
      if (prefixIcon != null) 'prefixIcon: $prefixIcon',
      if (prefixIconColor != null) 'prefixIconColor: $prefixIconColor',
      if (prefix != null) 'prefix: $prefix',
      if (prefixText != null) 'prefixText: $prefixText',
      if (prefixStyle != null) 'prefixStyle: $prefixStyle',
      if (prefixIconConstraints != null) 'prefixIconConstraints: $prefixIconConstraints',
      if (suffixIcon != null) 'suffixIcon: $suffixIcon',
      if (suffixIconColor != null) 'suffixIconColor: $suffixIconColor',
      if (suffix != null) 'suffix: $suffix',
      if (suffixText != null) 'suffixText: $suffixText',
      if (suffixStyle != null) 'suffixStyle: $suffixStyle',
      if (suffixIconConstraints != null) 'suffixIconConstraints: $suffixIconConstraints',
      if (counter != null) 'counter: $counter',
      if (counterText != null) 'counterText: $counterText',
      if (counterStyle != null) 'counterStyle: $counterStyle',
      if (filled ?? false) 'filled: true',
      if (fillColor != null) 'fillColor: $fillColor',
      if (focusColor != null) 'focusColor: $focusColor',
      if (hoverColor != null) 'hoverColor: $hoverColor',
      if (errorBorder != null) 'errorBorder: $errorBorder',
      if (focusedBorder != null) 'focusedBorder: $focusedBorder',
      if (focusedErrorBorder != null) 'focusedErrorBorder: $focusedErrorBorder',
      if (disabledBorder != null) 'disabledBorder: $disabledBorder',
      if (enabledBorder != null) 'enabledBorder: $enabledBorder',
      if (border != null) 'border: $border',
      if (!enabled) 'enabled: false',
      if (semanticCounterText != null) 'semanticCounterText: $semanticCounterText',
      if (alignLabelWithHint != null) 'alignLabelWithHint: $alignLabelWithHint',
      if (constraints != null) 'constraints: $constraints',
    ];
    return 'InputDecoration(${description.join(', ')})';
  }
}

/// Defines the default appearance of [InputDecorator]s.
///
/// This class is used to define the value of [ThemeData.inputDecorationTheme].
/// The [InputDecorator], [TextField], and [TextFormField] widgets use
/// the current input decoration theme to initialize null [InputDecoration]
/// properties.
///
/// The [InputDecoration.applyDefaults] method is used to combine a input
/// decoration theme with an [InputDecoration] object.
@immutable
class InputDecorationTheme with Diagnosticable {
  /// Creates a value for [ThemeData.inputDecorationTheme] that
  /// defines default values for [InputDecorator].
  const InputDecorationTheme({
    this.labelStyle,
    this.floatingLabelStyle,
    this.helperStyle,
    this.helperMaxLines,
    this.hintStyle,
    this.hintFadeDuration,
    this.errorStyle,
    this.errorMaxLines,
    this.floatingLabelBehavior = FloatingLabelBehavior.auto,
    this.floatingLabelAlignment = FloatingLabelAlignment.start,
    this.isDense = false,
    this.contentPadding,
    this.isCollapsed = false,
    this.iconColor,
    this.prefixStyle,
    this.prefixIconColor,
    this.suffixStyle,
    this.suffixIconColor,
    this.counterStyle,
    this.filled = false,
    this.fillColor,
    this.activeIndicatorBorder,
    this.outlineBorder,
    this.focusColor,
    this.hoverColor,
    this.errorBorder,
    this.focusedBorder,
    this.focusedErrorBorder,
    this.disabledBorder,
    this.enabledBorder,
    this.border,
    this.alignLabelWithHint = false,
    this.constraints,
  });

  /// {@macro flutter.material.inputDecoration.labelStyle}
  final TextStyle? labelStyle;

  /// {@macro flutter.material.inputDecoration.floatingLabelStyle}
  final TextStyle? floatingLabelStyle;

  /// The style to use for [InputDecoration.helperText].
  ///
  /// If [helperStyle] is a [MaterialStateTextStyle], then the effective
  /// text style can depend on the [MaterialState.focused] state, i.e.
  /// if the [TextField] is focused or not.
  final TextStyle? helperStyle;

  /// The maximum number of lines the [InputDecoration.helperText] can occupy.
  ///
  /// Defaults to null, which means that the [InputDecoration.helperText] will
  /// be limited to a single line with [TextOverflow.ellipsis].
  ///
  /// This value is passed along to the [Text.maxLines] attribute
  /// of the [Text] widget used to display the helper.
  ///
  /// See also:
  ///
  ///  * [errorMaxLines], the equivalent but for the [InputDecoration.errorText].
  final int? helperMaxLines;

  /// The style to use for the [InputDecoration.hintText].
  ///
  /// If [hintStyle] is a [MaterialStateTextStyle], then the effective
  /// text style can depend on the [MaterialState.focused] state, i.e.
  /// if the [TextField] is focused or not.
  ///
  /// Also used for the [InputDecoration.labelText] when the
  /// [InputDecoration.labelText] is displayed on top of the input field (i.e.,
  /// at the same location on the screen where text may be entered in the input
  /// field).
  ///
  /// If null, defaults to a value derived from the base [TextStyle] for the
  /// input field and the current [Theme].
  final TextStyle? hintStyle;

  /// The duration of the [InputDecoration.hintText] fade in and fade out animations.
  final Duration? hintFadeDuration;

  /// {@macro flutter.material.inputDecoration.errorStyle}
  final TextStyle? errorStyle;

  /// The maximum number of lines the [InputDecoration.errorText] can occupy.
  ///
  /// Defaults to null, which means that the [InputDecoration.errorText] will be
  /// limited to a single line with [TextOverflow.ellipsis].
  ///
  /// This value is passed along to the [Text.maxLines] attribute
  /// of the [Text] widget used to display the error.
  ///
  /// See also:
  ///
  ///  * [helperMaxLines], the equivalent but for the [InputDecoration.helperText].
  final int? errorMaxLines;

  /// {@macro flutter.material.inputDecoration.floatingLabelBehavior}
  ///
  /// Defaults to [FloatingLabelBehavior.auto].
  final FloatingLabelBehavior floatingLabelBehavior;

  /// {@macro flutter.material.inputDecoration.floatingLabelAlignment}
  ///
  /// Defaults to [FloatingLabelAlignment.start].
  final FloatingLabelAlignment floatingLabelAlignment;

  /// Whether the input decorator's child is part of a dense form (i.e., uses
  /// less vertical space).
  ///
  /// Defaults to false.
  final bool isDense;

  /// The padding for the input decoration's container.
  ///
  /// The decoration's container is the area which is filled if
  /// [InputDecoration.filled] is true and bordered per the [border].
  /// It's the area adjacent to [InputDecoration.icon] and above the
  /// [InputDecoration.icon] and above the widgets that contain
  /// [InputDecoration.helperText], [InputDecoration.errorText], and
  /// [InputDecoration.counterText].
  ///
  /// By default the [contentPadding] reflects [isDense] and the type of the
  /// [border]. If [isCollapsed] is true then [contentPadding] is
  /// [EdgeInsets.zero].
  final EdgeInsetsGeometry? contentPadding;

  /// Whether the decoration is the same size as the input field.
  ///
  /// A collapsed decoration cannot have [InputDecoration.labelText],
  /// [InputDecoration.errorText], or an [InputDecoration.icon].
  final bool isCollapsed;

  /// The Color to use for the [InputDecoration.icon].
  ///
  /// If [iconColor] is a [MaterialStateColor], then the effective
  /// color can depend on the [MaterialState.focused] state, i.e.
  /// if the [TextField] is focused or not.
  ///
  /// If null, defaults to the [ColorScheme.primary].
  final Color? iconColor;

  /// The style to use for the [InputDecoration.prefixText].
  ///
  /// If [prefixStyle] is a [MaterialStateTextStyle], then the effective
  /// text style can depend on the [MaterialState.focused] state, i.e.
  /// if the [TextField] is focused or not.
  ///
  /// If null, defaults to the [hintStyle].
  final TextStyle? prefixStyle;

  /// The Color to use for the [InputDecoration.prefixIcon].
  ///
  /// If [prefixIconColor] is a [MaterialStateColor], then the effective
  /// color can depend on the [MaterialState.focused] state, i.e.
  /// if the [TextField] is focused or not.
  ///
  /// If null, defaults to the [ColorScheme.primary].
  final Color? prefixIconColor;

  /// The style to use for the [InputDecoration.suffixText].
  ///
  /// If [suffixStyle] is a [MaterialStateTextStyle], then the effective
  /// color can depend on the [MaterialState.focused] state, i.e.
  /// if the [TextField] is focused or not.
  ///
  /// If null, defaults to the [hintStyle].
  final TextStyle? suffixStyle;

  /// The Color to use for the [InputDecoration.suffixIcon].
  ///
  /// If [suffixIconColor] is a [MaterialStateColor], then the effective
  /// color can depend on the [MaterialState.focused] state, i.e.
  /// if the [TextField] is focused or not.
  ///
  /// If null, defaults to the [ColorScheme.primary].
  final Color? suffixIconColor;

  /// The style to use for the [InputDecoration.counterText].
  ///
  /// If [counterStyle] is a [MaterialStateTextStyle], then the effective
  /// text style can depend on the [MaterialState.focused] state, i.e.
  /// if the [TextField] is focused or not.
  ///
  /// If null, defaults to the [helperStyle].
  final TextStyle? counterStyle;

  /// If true the decoration's container is filled with [fillColor].
  ///
  /// Typically this field set to true if [border] is an
  /// [UnderlineInputBorder].
  ///
  /// The decoration's container is the area, defined by the border's
  /// [InputBorder.getOuterPath], which is filled if [filled] is
  /// true and bordered per the [border].
  ///
  /// This property is false by default.
  final bool filled;

  /// The color to fill the decoration's container with, if [filled] is true.
  ///
  /// By default the fillColor is based on the current [Theme].
  ///
  /// The decoration's container is the area, defined by the border's
  /// [InputBorder.getOuterPath], which is filled if [filled] is
  /// true and bordered per the [border].
  final Color? fillColor;

  /// The borderSide of the OutlineInputBorder with `color` and `weight`.
  final BorderSide? outlineBorder;

  /// The borderSide of the UnderlineInputBorder with `color` and `weight`.
  final BorderSide? activeIndicatorBorder;

  /// The color to blend with the decoration's [fillColor] with, if [filled] is
  /// true and the container has the input focus.
  ///
  /// By default the [focusColor] is based on the current [Theme].
  ///
  /// The decoration's container is the area, defined by the border's
  /// [InputBorder.getOuterPath], which is filled if [filled] is
  /// true and bordered per the [border].
  final Color? focusColor;

  /// The color to blend with the decoration's [fillColor] with, if the
  /// decoration is being hovered over by a mouse pointer.
  ///
  /// By default the [hoverColor] is based on the current [Theme].
  ///
  /// The decoration's container is the area, defined by the border's
  /// [InputBorder.getOuterPath], which is filled if [filled] is
  /// true and bordered per the [border].
  ///
  /// The container will be filled when hovered over even if [filled] is false.
  final Color? hoverColor;

  /// The border to display when the [InputDecorator] does not have the focus and
  /// is showing an error.
  ///
  /// See also:
  ///
  ///  * [InputDecorator.isFocused], which is true if the [InputDecorator]'s child
  ///    has the focus.
  ///  * [InputDecoration.errorText], the error shown by the [InputDecorator], if non-null.
  ///  * [border], for a description of where the [InputDecorator] border appears.
  ///  * [UnderlineInputBorder], an [InputDecorator] border which draws a horizontal
  ///    line at the bottom of the input decorator's container.
  ///  * [OutlineInputBorder], an [InputDecorator] border which draws a
  ///    rounded rectangle around the input decorator's container.
  ///  * [InputBorder.none], which doesn't draw a border.
  ///  * [focusedBorder], displayed when [InputDecorator.isFocused] is true
  ///    and [InputDecoration.errorText] is null.
  ///  * [focusedErrorBorder], displayed when [InputDecorator.isFocused] is true
  ///    and [InputDecoration.errorText] is non-null.
  ///  * [disabledBorder], displayed when [InputDecoration.enabled] is false
  ///    and [InputDecoration.errorText] is null.
  ///  * [enabledBorder], displayed when [InputDecoration.enabled] is true
  ///    and [InputDecoration.errorText] is null.
  final InputBorder? errorBorder;

  /// The border to display when the [InputDecorator] has the focus and is not
  /// showing an error.
  ///
  /// See also:
  ///
  ///  * [InputDecorator.isFocused], which is true if the [InputDecorator]'s child
  ///    has the focus.
  ///  * [InputDecoration.errorText], the error shown by the [InputDecorator], if non-null.
  ///  * [border], for a description of where the [InputDecorator] border appears.
  ///  * [UnderlineInputBorder], an [InputDecorator] border which draws a horizontal
  ///    line at the bottom of the input decorator's container.
  ///  * [OutlineInputBorder], an [InputDecorator] border which draws a
  ///    rounded rectangle around the input decorator's container.
  ///  * [InputBorder.none], which doesn't draw a border.
  ///  * [errorBorder], displayed when [InputDecorator.isFocused] is false
  ///    and [InputDecoration.errorText] is non-null.
  ///  * [focusedErrorBorder], displayed when [InputDecorator.isFocused] is true
  ///    and [InputDecoration.errorText] is non-null.
  ///  * [disabledBorder], displayed when [InputDecoration.enabled] is false
  ///    and [InputDecoration.errorText] is null.
  ///  * [enabledBorder], displayed when [InputDecoration.enabled] is true
  ///    and [InputDecoration.errorText] is null.
  final InputBorder? focusedBorder;

  /// The border to display when the [InputDecorator] has the focus and is
  /// showing an error.
  ///
  /// See also:
  ///
  ///  * [InputDecorator.isFocused], which is true if the [InputDecorator]'s child
  ///    has the focus.
  ///  * [InputDecoration.errorText], the error shown by the [InputDecorator], if non-null.
  ///  * [border], for a description of where the [InputDecorator] border appears.
  ///  * [UnderlineInputBorder], an [InputDecorator] border which draws a horizontal
  ///    line at the bottom of the input decorator's container.
  ///  * [OutlineInputBorder], an [InputDecorator] border which draws a
  ///    rounded rectangle around the input decorator's container.
  ///  * [InputBorder.none], which doesn't draw a border.
  ///  * [errorBorder], displayed when [InputDecorator.isFocused] is false
  ///    and [InputDecoration.errorText] is non-null.
  ///  * [focusedBorder], displayed when [InputDecorator.isFocused] is true
  ///    and [InputDecoration.errorText] is null.
  ///  * [disabledBorder], displayed when [InputDecoration.enabled] is false
  ///    and [InputDecoration.errorText] is null.
  ///  * [enabledBorder], displayed when [InputDecoration.enabled] is true
  ///    and [InputDecoration.errorText] is null.
  final InputBorder? focusedErrorBorder;

  /// The border to display when the [InputDecorator] is disabled and is not
  /// showing an error.
  ///
  /// See also:
  ///
  ///  * [InputDecoration.enabled], which is false if the [InputDecorator] is disabled.
  ///  * [InputDecoration.errorText], the error shown by the [InputDecorator], if non-null.
  ///  * [border], for a description of where the [InputDecorator] border appears.
  ///  * [UnderlineInputBorder], an [InputDecorator] border which draws a horizontal
  ///    line at the bottom of the input decorator's container.
  ///  * [OutlineInputBorder], an [InputDecorator] border which draws a
  ///    rounded rectangle around the input decorator's container.
  ///  * [InputBorder.none], which doesn't draw a border.
  ///  * [errorBorder], displayed when [InputDecorator.isFocused] is false
  ///    and [InputDecoration.errorText] is non-null.
  ///  * [focusedBorder], displayed when [InputDecorator.isFocused] is true
  ///    and [InputDecoration.errorText] is null.
  ///  * [focusedErrorBorder], displayed when [InputDecorator.isFocused] is true
  ///    and [InputDecoration.errorText] is non-null.
  ///  * [enabledBorder], displayed when [InputDecoration.enabled] is true
  ///    and [InputDecoration.errorText] is null.
  final InputBorder? disabledBorder;

  /// The border to display when the [InputDecorator] is enabled and is not
  /// showing an error.
  ///
  /// See also:
  ///
  ///  * [InputDecoration.enabled], which is false if the [InputDecorator] is disabled.
  ///  * [InputDecoration.errorText], the error shown by the [InputDecorator], if non-null.
  ///  * [border], for a description of where the [InputDecorator] border appears.
  ///  * [UnderlineInputBorder], an [InputDecorator] border which draws a horizontal
  ///    line at the bottom of the input decorator's container.
  ///  * [OutlineInputBorder], an [InputDecorator] border which draws a
  ///    rounded rectangle around the input decorator's container.
  ///  * [InputBorder.none], which doesn't draw a border.
  ///  * [errorBorder], displayed when [InputDecorator.isFocused] is false
  ///    and [InputDecoration.errorText] is non-null.
  ///  * [focusedBorder], displayed when [InputDecorator.isFocused] is true
  ///    and [InputDecoration.errorText] is null.
  ///  * [focusedErrorBorder], displayed when [InputDecorator.isFocused] is true
  ///    and [InputDecoration.errorText] is non-null.
  ///  * [disabledBorder], displayed when [InputDecoration.enabled] is false
  ///    and [InputDecoration.errorText] is null.
  final InputBorder? enabledBorder;

  /// The shape of the border to draw around the decoration's container.
  ///
  /// If [border] is a [MaterialStateUnderlineInputBorder]
  /// or [MaterialStateOutlineInputBorder], then the effective border can depend on
  /// the [MaterialState.focused] state, i.e. if the [TextField] is focused or not.
  ///
  /// The decoration's container is the area which is filled if [filled] is
  /// true and bordered per the [border]. It's the area adjacent to
  /// [InputDecoration.icon] and above the widgets that contain
  /// [InputDecoration.helperText], [InputDecoration.errorText], and
  /// [InputDecoration.counterText].
  ///
  /// The border's bounds, i.e. the value of `border.getOuterPath()`, define
  /// the area to be filled.
  ///
  /// This property is only used when the appropriate one of [errorBorder],
  /// [focusedBorder], [focusedErrorBorder], [disabledBorder], or [enabledBorder]
  /// is not specified. This border's [InputBorder.borderSide] property is
  /// configured by the InputDecorator, depending on the values of
  /// [InputDecoration.errorText], [InputDecoration.enabled],
  /// [InputDecorator.isFocused] and the current [Theme].
  ///
  /// Typically one of [UnderlineInputBorder] or [OutlineInputBorder].
  /// If null, InputDecorator's default is `const UnderlineInputBorder()`.
  ///
  /// See also:
  ///
  ///  * [InputBorder.none], which doesn't draw a border.
  ///  * [UnderlineInputBorder], which draws a horizontal line at the
  ///    bottom of the input decorator's container.
  ///  * [OutlineInputBorder], an [InputDecorator] border which draws a
  ///    rounded rectangle around the input decorator's container.
  final InputBorder? border;

  /// Typically set to true when the [InputDecorator] contains a multiline
  /// [TextField] ([TextField.maxLines] is null or > 1) to override the default
  /// behavior of aligning the label with the center of the [TextField].
  final bool alignLabelWithHint;

  /// Defines minimum and maximum sizes for the [InputDecorator].
  ///
  /// Typically the decorator will fill the horizontal space it is given. For
  /// larger screens, it may be useful to have the maximum width clamped to
  /// a given value so it doesn't fill the whole screen. This property
  /// allows you to control how big the decorator will be in its available
  /// space.
  ///
  /// If null, then the decorator will fill the available width with
  /// a default height based on text size.
  ///
  /// See also:
  ///
  ///  * [InputDecoration.constraints], which can override this setting for a
  ///    given decorator.
  final BoxConstraints? constraints;

  /// Creates a copy of this object but with the given fields replaced with the
  /// new values.
  InputDecorationTheme copyWith({
    TextStyle? labelStyle,
    TextStyle? floatingLabelStyle,
    TextStyle? helperStyle,
    int? helperMaxLines,
    TextStyle? hintStyle,
    Duration? hintFadeDuration,
    TextStyle? errorStyle,
    int? errorMaxLines,
    FloatingLabelBehavior? floatingLabelBehavior,
    FloatingLabelAlignment? floatingLabelAlignment,
    bool? isDense,
    EdgeInsetsGeometry? contentPadding,
    bool? isCollapsed,
    Color? iconColor,
    TextStyle? prefixStyle,
    Color? prefixIconColor,
    TextStyle? suffixStyle,
    Color? suffixIconColor,
    TextStyle? counterStyle,
    bool? filled,
    Color? fillColor,
    BorderSide? activeIndicatorBorder,
    BorderSide? outlineBorder,
    Color? focusColor,
    Color? hoverColor,
    InputBorder? errorBorder,
    InputBorder? focusedBorder,
    InputBorder? focusedErrorBorder,
    InputBorder? disabledBorder,
    InputBorder? enabledBorder,
    InputBorder? border,
    bool? alignLabelWithHint,
    BoxConstraints? constraints,
  }) {
    return InputDecorationTheme(
      labelStyle: labelStyle ?? this.labelStyle,
      floatingLabelStyle: floatingLabelStyle ?? this.floatingLabelStyle,
      helperStyle: helperStyle ?? this.helperStyle,
      helperMaxLines: helperMaxLines ?? this.helperMaxLines,
      hintStyle: hintStyle ?? this.hintStyle,
      hintFadeDuration: hintFadeDuration ?? this.hintFadeDuration,
      errorStyle: errorStyle ?? this.errorStyle,
      errorMaxLines: errorMaxLines ?? this.errorMaxLines,
      floatingLabelBehavior: floatingLabelBehavior ?? this.floatingLabelBehavior,
      floatingLabelAlignment: floatingLabelAlignment ?? this.floatingLabelAlignment,
      isDense: isDense ?? this.isDense,
      contentPadding: contentPadding ?? this.contentPadding,
      iconColor: iconColor ?? this.iconColor,
      isCollapsed: isCollapsed ?? this.isCollapsed,
      prefixStyle: prefixStyle ?? this.prefixStyle,
      prefixIconColor: prefixIconColor ?? this.prefixIconColor,
      suffixStyle: suffixStyle ?? this.suffixStyle,
      suffixIconColor: suffixIconColor ?? this.suffixIconColor,
      counterStyle: counterStyle ?? this.counterStyle,
      filled: filled ?? this.filled,
      fillColor: fillColor ?? this.fillColor,
      activeIndicatorBorder: activeIndicatorBorder ?? this.activeIndicatorBorder,
      outlineBorder: outlineBorder ?? this.outlineBorder,
      focusColor: focusColor ?? this.focusColor,
      hoverColor: hoverColor ?? this.hoverColor,
      errorBorder: errorBorder ?? this.errorBorder,
      focusedBorder: focusedBorder ?? this.focusedBorder,
      focusedErrorBorder: focusedErrorBorder ?? this.focusedErrorBorder,
      disabledBorder: disabledBorder ?? this.disabledBorder,
      enabledBorder: enabledBorder ?? this.enabledBorder,
      border: border ?? this.border,
      alignLabelWithHint: alignLabelWithHint ?? this.alignLabelWithHint,
      constraints: constraints ?? this.constraints,
    );
  }

  /// Returns a copy of this InputDecorationTheme where the non-null fields in
  /// the given InputDecorationTheme override the corresponding nullable fields
  /// in this InputDecorationTheme.
  ///
  /// The non-nullable fields of InputDecorationTheme, such as [floatingLabelBehavior],
  /// [isDense], [isCollapsed], [filled], and [alignLabelWithHint] cannot be overridden.
  ///
  /// In other words, the fields of the provided [InputDecorationTheme] are used to
  /// fill in the unspecified and nullable fields of this InputDecorationTheme.
  InputDecorationTheme merge(InputDecorationTheme? inputDecorationTheme) {
    if (inputDecorationTheme == null) {
      return this;
    }
    return copyWith(
      labelStyle: labelStyle ?? inputDecorationTheme.labelStyle,
      floatingLabelStyle: floatingLabelStyle ?? inputDecorationTheme.floatingLabelStyle,
      helperStyle: helperStyle ?? inputDecorationTheme.helperStyle,
      helperMaxLines: helperMaxLines ?? inputDecorationTheme.helperMaxLines,
      hintStyle: hintStyle ?? inputDecorationTheme.hintStyle,
      hintFadeDuration: hintFadeDuration ?? inputDecorationTheme.hintFadeDuration,
      errorStyle: errorStyle ?? inputDecorationTheme.errorStyle,
      errorMaxLines: errorMaxLines ?? inputDecorationTheme.errorMaxLines,
      contentPadding: contentPadding ?? inputDecorationTheme.contentPadding,
      iconColor: iconColor ?? inputDecorationTheme.iconColor,
      prefixStyle: prefixStyle ?? inputDecorationTheme.prefixStyle,
      prefixIconColor: prefixIconColor ?? inputDecorationTheme.prefixIconColor,
      suffixStyle: suffixStyle ?? inputDecorationTheme.suffixStyle,
      suffixIconColor: suffixIconColor ?? inputDecorationTheme.suffixIconColor,
      counterStyle: counterStyle ?? inputDecorationTheme.counterStyle,
      fillColor: fillColor ?? inputDecorationTheme.fillColor,
      activeIndicatorBorder: activeIndicatorBorder ?? inputDecorationTheme.activeIndicatorBorder,
      outlineBorder: outlineBorder ?? inputDecorationTheme.outlineBorder,
      focusColor: focusColor ?? inputDecorationTheme.focusColor,
      hoverColor: hoverColor ?? inputDecorationTheme.hoverColor,
      errorBorder: errorBorder ?? inputDecorationTheme.errorBorder,
      focusedBorder: focusedBorder ?? inputDecorationTheme.focusedBorder,
      focusedErrorBorder: focusedErrorBorder ?? inputDecorationTheme.focusedErrorBorder,
      disabledBorder: disabledBorder ?? inputDecorationTheme.disabledBorder,
      enabledBorder: enabledBorder ?? inputDecorationTheme.enabledBorder,
      border: border ?? inputDecorationTheme.border,
      constraints: constraints ?? inputDecorationTheme.constraints,
    );
  }

  @override
  int get hashCode => Object.hash(
    labelStyle,
    floatingLabelStyle,
    helperStyle,
    helperMaxLines,
    hintStyle,
    errorStyle,
    errorMaxLines,
    floatingLabelBehavior,
    floatingLabelAlignment,
    isDense,
    contentPadding,
    isCollapsed,
    iconColor,
    prefixStyle,
    prefixIconColor,
    suffixStyle,
    suffixIconColor,
    counterStyle,
    filled,
    Object.hash(
      fillColor,
      activeIndicatorBorder,
      outlineBorder,
      focusColor,
      hoverColor,
      errorBorder,
      focusedBorder,
      focusedErrorBorder,
      disabledBorder,
      enabledBorder,
      border,
      alignLabelWithHint,
      constraints,
      hintFadeDuration,
    ),
  );

  @override
  bool operator ==(Object other) {
    if (identical(this, other)) {
      return true;
    }
    if (other.runtimeType != runtimeType) {
      return false;
    }
    return other is InputDecorationTheme
        && other.labelStyle == labelStyle
        && other.floatingLabelStyle == floatingLabelStyle
        && other.helperStyle == helperStyle
        && other.helperMaxLines == helperMaxLines
        && other.hintStyle == hintStyle
        && other.hintFadeDuration == hintFadeDuration
        && other.errorStyle == errorStyle
        && other.errorMaxLines == errorMaxLines
        && other.isDense == isDense
        && other.contentPadding == contentPadding
        && other.isCollapsed == isCollapsed
        && other.iconColor == iconColor
        && other.prefixStyle == prefixStyle
        && other.prefixIconColor == prefixIconColor
        && other.suffixStyle == suffixStyle
        && other.suffixIconColor == suffixIconColor
        && other.counterStyle == counterStyle
        && other.floatingLabelBehavior == floatingLabelBehavior
        && other.floatingLabelAlignment == floatingLabelAlignment
        && other.filled == filled
        && other.fillColor == fillColor
        && other.activeIndicatorBorder == activeIndicatorBorder
        && other.outlineBorder == outlineBorder
        && other.focusColor == focusColor
        && other.hoverColor == hoverColor
        && other.errorBorder == errorBorder
        && other.focusedBorder == focusedBorder
        && other.focusedErrorBorder == focusedErrorBorder
        && other.disabledBorder == disabledBorder
        && other.enabledBorder == enabledBorder
        && other.border == border
        && other.alignLabelWithHint == alignLabelWithHint
        && other.constraints == constraints
        && other.disabledBorder == disabledBorder;
  }

  @override
  void debugFillProperties(DiagnosticPropertiesBuilder properties) {
    super.debugFillProperties(properties);
    const InputDecorationTheme defaultTheme = InputDecorationTheme();
    properties.add(DiagnosticsProperty<TextStyle>('labelStyle', labelStyle, defaultValue: defaultTheme.labelStyle));
    properties.add(DiagnosticsProperty<TextStyle>('floatingLabelStyle', floatingLabelStyle, defaultValue: defaultTheme.floatingLabelStyle));
    properties.add(DiagnosticsProperty<TextStyle>('helperStyle', helperStyle, defaultValue: defaultTheme.helperStyle));
    properties.add(IntProperty('helperMaxLines', helperMaxLines, defaultValue: defaultTheme.helperMaxLines));
    properties.add(DiagnosticsProperty<TextStyle>('hintStyle', hintStyle, defaultValue: defaultTheme.hintStyle));
    properties.add(DiagnosticsProperty<Duration>('hintFadeDuration', hintFadeDuration, defaultValue: defaultTheme.hintFadeDuration));
    properties.add(DiagnosticsProperty<TextStyle>('errorStyle', errorStyle, defaultValue: defaultTheme.errorStyle));
    properties.add(IntProperty('errorMaxLines', errorMaxLines, defaultValue: defaultTheme.errorMaxLines));
    properties.add(DiagnosticsProperty<FloatingLabelBehavior>('floatingLabelBehavior', floatingLabelBehavior, defaultValue: defaultTheme.floatingLabelBehavior));
    properties.add(DiagnosticsProperty<FloatingLabelAlignment>('floatingLabelAlignment', floatingLabelAlignment, defaultValue: defaultTheme.floatingLabelAlignment));
    properties.add(DiagnosticsProperty<bool>('isDense', isDense, defaultValue: defaultTheme.isDense));
    properties.add(DiagnosticsProperty<EdgeInsetsGeometry>('contentPadding', contentPadding, defaultValue: defaultTheme.contentPadding));
    properties.add(DiagnosticsProperty<bool>('isCollapsed', isCollapsed, defaultValue: defaultTheme.isCollapsed));
    properties.add(DiagnosticsProperty<Color>('iconColor', iconColor, defaultValue: defaultTheme.iconColor));
    properties.add(DiagnosticsProperty<Color>('prefixIconColor', prefixIconColor, defaultValue: defaultTheme.prefixIconColor));
    properties.add(DiagnosticsProperty<TextStyle>('prefixStyle', prefixStyle, defaultValue: defaultTheme.prefixStyle));
    properties.add(DiagnosticsProperty<Color>('suffixIconColor', suffixIconColor, defaultValue: defaultTheme.suffixIconColor));
    properties.add(DiagnosticsProperty<TextStyle>('suffixStyle', suffixStyle, defaultValue: defaultTheme.suffixStyle));
    properties.add(DiagnosticsProperty<TextStyle>('counterStyle', counterStyle, defaultValue: defaultTheme.counterStyle));
    properties.add(DiagnosticsProperty<bool>('filled', filled, defaultValue: defaultTheme.filled));
    properties.add(ColorProperty('fillColor', fillColor, defaultValue: defaultTheme.fillColor));
    properties.add(DiagnosticsProperty<BorderSide>('activeIndicatorBorder', activeIndicatorBorder, defaultValue: defaultTheme.activeIndicatorBorder));
    properties.add(DiagnosticsProperty<BorderSide>('outlineBorder', outlineBorder, defaultValue: defaultTheme.outlineBorder));
    properties.add(ColorProperty('focusColor', focusColor, defaultValue: defaultTheme.focusColor));
    properties.add(ColorProperty('hoverColor', hoverColor, defaultValue: defaultTheme.hoverColor));
    properties.add(DiagnosticsProperty<InputBorder>('errorBorder', errorBorder, defaultValue: defaultTheme.errorBorder));
    properties.add(DiagnosticsProperty<InputBorder>('focusedBorder', focusedBorder, defaultValue: defaultTheme.focusedErrorBorder));
    properties.add(DiagnosticsProperty<InputBorder>('focusedErrorBorder', focusedErrorBorder, defaultValue: defaultTheme.focusedErrorBorder));
    properties.add(DiagnosticsProperty<InputBorder>('disabledBorder', disabledBorder, defaultValue: defaultTheme.disabledBorder));
    properties.add(DiagnosticsProperty<InputBorder>('enabledBorder', enabledBorder, defaultValue: defaultTheme.enabledBorder));
    properties.add(DiagnosticsProperty<InputBorder>('border', border, defaultValue: defaultTheme.border));
    properties.add(DiagnosticsProperty<bool>('alignLabelWithHint', alignLabelWithHint, defaultValue: defaultTheme.alignLabelWithHint));
    properties.add(DiagnosticsProperty<BoxConstraints>('constraints', constraints, defaultValue: defaultTheme.constraints));
  }
}

class _InputDecoratorDefaultsM2 extends InputDecorationTheme {
  const _InputDecoratorDefaultsM2(this.context)
      : super();

  final BuildContext context;

  @override
  TextStyle? get hintStyle => MaterialStateTextStyle.resolveWith((Set<MaterialState> states) {
    if (states.contains(MaterialState.disabled)) {
      return TextStyle(color: Theme.of(context).disabledColor);
    }
    return TextStyle(color: Theme.of(context).hintColor);
  });

  @override
  TextStyle? get labelStyle => MaterialStateTextStyle.resolveWith((Set<MaterialState> states) {
    if (states.contains(MaterialState.disabled)) {
      return TextStyle(color: Theme.of(context).disabledColor);
    }
    return TextStyle(color: Theme.of(context).hintColor);
  });

  @override
  TextStyle? get floatingLabelStyle => MaterialStateTextStyle.resolveWith((Set<MaterialState> states) {
    if (states.contains(MaterialState.disabled)) {
      return TextStyle(color: Theme.of(context).disabledColor);
    }
    if (states.contains(MaterialState.error)) {
      return TextStyle(color: Theme.of(context).colorScheme.error);
    }
    if (states.contains(MaterialState.focused)) {
      return TextStyle(color: Theme.of(context).colorScheme.primary);
    }
    return TextStyle(color: Theme.of(context).hintColor);
  });

  @override
  TextStyle? get helperStyle => MaterialStateTextStyle.resolveWith((Set<MaterialState> states) {
    final ThemeData themeData= Theme.of(context);
    if (states.contains(MaterialState.disabled)) {
      return themeData.textTheme.bodySmall!.copyWith(color: Colors.transparent);
    }

    return themeData.textTheme.bodySmall!.copyWith(color: themeData.hintColor);
  });

  @override
  TextStyle? get errorStyle => MaterialStateTextStyle.resolveWith((Set<MaterialState> states) {
    final ThemeData themeData= Theme.of(context);
    if (states.contains(MaterialState.disabled)) {
      return themeData.textTheme.bodySmall!.copyWith(color: Colors.transparent);
    }
    return themeData.textTheme.bodySmall!.copyWith(color: themeData.colorScheme.error);
  });

  @override
  Color? get fillColor => MaterialStateColor.resolveWith((Set<MaterialState> states) {
    return switch ((Theme.of(context).brightness, states.contains(MaterialState.disabled))) {
      (Brightness.dark, true)   => const Color(0x0DFFFFFF), //  5% white
      (Brightness.dark, false)  => const Color(0x1AFFFFFF), // 10% white
      (Brightness.light, true)  => const Color(0x05000000), //  2% black
      (Brightness.light, false) => const Color(0x0A000000), //  4% black
    };
  });

  @override
  Color? get iconColor => MaterialStateColor.resolveWith((Set<MaterialState> states) {
    if (states.contains(MaterialState.disabled) && !states.contains(MaterialState.focused)) {
      return Theme.of(context).disabledColor;
    }
    if (states.contains(MaterialState.focused)) {
      return Theme.of(context).colorScheme.primary;
    }
    return switch (Theme.of(context).brightness) {
      Brightness.dark  => Colors.white70,
      Brightness.light => Colors.black45,
    };
  });

  @override
  Color? get prefixIconColor => MaterialStateColor.resolveWith((Set<MaterialState> states) {
    if (states.contains(MaterialState.disabled) && !states.contains(MaterialState.focused)) {
      return Theme.of(context).disabledColor;
    }
    if (states.contains(MaterialState.focused)) {
      return Theme.of(context).colorScheme.primary;
    }
    return switch (Theme.of(context).brightness) {
      Brightness.dark  => Colors.white70,
      Brightness.light => Colors.black45,
    };
  });

  @override
  Color? get suffixIconColor => MaterialStateColor.resolveWith((Set<MaterialState> states) {
    if (states.contains(MaterialState.disabled) && !states.contains(MaterialState.focused)) {
      return Theme.of(context).disabledColor;
    }
    if (states.contains(MaterialState.focused)) {
      return Theme.of(context).colorScheme.primary;
    }
    return switch (Theme.of(context).brightness) {
      Brightness.dark  => Colors.white70,
      Brightness.light => Colors.black45,
    };
  });
}

// BEGIN GENERATED TOKEN PROPERTIES - InputDecorator

// Do not edit by hand. The code between the "BEGIN GENERATED" and
// "END GENERATED" comments are generated from data in the Material
// Design token database by the script:
//   dev/tools/gen_defaults/bin/gen_defaults.dart.

class _InputDecoratorDefaultsM3 extends InputDecorationTheme {
   _InputDecoratorDefaultsM3(this.context)
    : super();

  final BuildContext context;

  late final ColorScheme _colors = Theme.of(context).colorScheme;
  late final TextTheme _textTheme = Theme.of(context).textTheme;

  @override
  TextStyle? get hintStyle => MaterialStateTextStyle.resolveWith((Set<MaterialState> states) {
    if (states.contains(MaterialState.disabled)) {
      return TextStyle(color: Theme.of(context).disabledColor);
    }
    return TextStyle(color: Theme.of(context).hintColor);
  });

  @override
  Color? get fillColor => MaterialStateColor.resolveWith((Set<MaterialState> states) {
    if (states.contains(MaterialState.disabled)) {
      return _colors.onSurface.withOpacity(0.04);
    }
    return _colors.surfaceContainerHighest;
  });

  @override
  BorderSide? get activeIndicatorBorder => MaterialStateBorderSide.resolveWith((Set<MaterialState> states) {
    if (states.contains(MaterialState.disabled)) {
      return BorderSide(color: _colors.onSurface.withOpacity(0.38));
    }
    if (states.contains(MaterialState.error)) {
      if (states.contains(MaterialState.focused)) {
        return BorderSide(color: _colors.error, width: 2.0);
      }
      if (states.contains(MaterialState.hovered)) {
        return BorderSide(color: _colors.onErrorContainer);
      }
      return BorderSide(color: _colors.error);
    }
    if (states.contains(MaterialState.focused)) {
      return BorderSide(color: _colors.primary, width: 2.0);
    }
    if (states.contains(MaterialState.hovered)) {
      return BorderSide(color: _colors.onSurface);
    }
    return BorderSide(color: _colors.onSurfaceVariant);
    });

  @override
  BorderSide? get outlineBorder => MaterialStateBorderSide.resolveWith((Set<MaterialState> states) {
    if (states.contains(MaterialState.disabled)) {
      return BorderSide(color: _colors.onSurface.withOpacity(0.12));
    }
    if (states.contains(MaterialState.error)) {
      if (states.contains(MaterialState.focused)) {
        return BorderSide(color: _colors.error, width: 2.0);
      }
      if (states.contains(MaterialState.hovered)) {
        return BorderSide(color: _colors.onErrorContainer);
      }
      return BorderSide(color: _colors.error);
    }
    if (states.contains(MaterialState.focused)) {
      return BorderSide(color: _colors.primary, width: 2.0);
    }
    if (states.contains(MaterialState.hovered)) {
      return BorderSide(color: _colors.onSurface);
    }
    return BorderSide(color: _colors.outline);
  });

  @override
  Color? get iconColor => _colors.onSurfaceVariant;

  @override
  Color? get prefixIconColor => MaterialStateColor.resolveWith((Set<MaterialState> states) {
    return _colors.onSurfaceVariant;
  });

  @override
  Color? get suffixIconColor => MaterialStateColor.resolveWith((Set<MaterialState> states) {
    if (states.contains(MaterialState.disabled)) {
      return _colors.onSurface.withOpacity(0.38);
    }
    if (states.contains(MaterialState.error)) {
      return _colors.error;
    }
    return _colors.onSurfaceVariant;
  });

  @override
  TextStyle? get labelStyle => MaterialStateTextStyle.resolveWith((Set<MaterialState> states) {
    final TextStyle textStyle = _textTheme.bodyLarge ?? const TextStyle();
    if (states.contains(MaterialState.disabled)) {
      return textStyle.copyWith(color: _colors.onSurface.withOpacity(0.38));
    }
    if (states.contains(MaterialState.error)) {
      if (states.contains(MaterialState.hovered)) {
        return textStyle.copyWith(color: _colors.onErrorContainer);
      }
      if (states.contains(MaterialState.focused)) {
        return textStyle.copyWith(color: _colors.error);
      }
      return textStyle.copyWith(color: _colors.error);
    }
    if (states.contains(MaterialState.hovered)) {
      return textStyle.copyWith(color: _colors.onSurfaceVariant);
    }
    if (states.contains(MaterialState.focused)) {
      return textStyle.copyWith(color: _colors.primary);
    }
    return textStyle.copyWith(color: _colors.onSurfaceVariant);
  });

  @override
  TextStyle? get floatingLabelStyle => MaterialStateTextStyle.resolveWith((Set<MaterialState> states) {
    final TextStyle textStyle = _textTheme.bodyLarge ?? const TextStyle();
    if (states.contains(MaterialState.disabled)) {
      return textStyle.copyWith(color: _colors.onSurface.withOpacity(0.38));
    }
    if (states.contains(MaterialState.error)) {
      if (states.contains(MaterialState.hovered)) {
        return textStyle.copyWith(color: _colors.onErrorContainer);
      }
      if (states.contains(MaterialState.focused)) {
        return textStyle.copyWith(color: _colors.error);
      }
      return textStyle.copyWith(color: _colors.error);
    }
    if (states.contains(MaterialState.hovered)) {
      return textStyle.copyWith(color: _colors.onSurfaceVariant);
    }
    if (states.contains(MaterialState.focused)) {
      return textStyle.copyWith(color: _colors.primary);
    }
    return textStyle.copyWith(color: _colors.onSurfaceVariant);
  });

  @override
  TextStyle? get helperStyle => MaterialStateTextStyle.resolveWith((Set<MaterialState> states) {
    final TextStyle textStyle = _textTheme.bodySmall ?? const TextStyle();
    if (states.contains(MaterialState.disabled)) {
      return textStyle.copyWith(color: _colors.onSurface.withOpacity(0.38));
    }
    return textStyle.copyWith(color: _colors.onSurfaceVariant);
  });

  @override
  TextStyle? get errorStyle => MaterialStateTextStyle.resolveWith((Set<MaterialState> states) {
    final TextStyle textStyle = _textTheme.bodySmall ?? const TextStyle();
    return textStyle.copyWith(color: _colors.error);
  });
}

// END GENERATED TOKEN PROPERTIES - InputDecorator<|MERGE_RESOLUTION|>--- conflicted
+++ resolved
@@ -30,11 +30,7 @@
 const Curve _kTransitionCurve = Curves.fastOutSlowIn;
 const double _kFinalLabelScale = 0.75;
 
-<<<<<<< HEAD
-typedef _SubtextSize = ({ double ascent, double descent });
-=======
 typedef _SubtextSize = ({ double ascent, double bottomHeight, double subtextHeight });
->>>>>>> 98d23f70
 typedef _ChildBaselineGetter = double Function(RenderBox child, BoxConstraints constraints);
 
 // The default duration for hint fade in/out transitions.
@@ -705,26 +701,17 @@
 // all of the renderer children of a _RenderDecoration.
 class _RenderDecorationLayout {
   const _RenderDecorationLayout({
-<<<<<<< HEAD
     required this.inputConstraints,
-=======
->>>>>>> 98d23f70
     required this.baseline,
     required this.containerHeight,
     required this.subtextSize,
     required this.size,
   });
 
-<<<<<<< HEAD
   final BoxConstraints inputConstraints;
   final double baseline;
   final double containerHeight;
-  final _SubtextSize subtextSize;
-=======
-  final double baseline;
-  final double containerHeight;
   final _SubtextSize? subtextSize;
->>>>>>> 98d23f70
   final Size size;
 }
 
@@ -921,41 +908,21 @@
   static Size _boxSize(RenderBox? box) => box?.size ?? Size.zero;
   static double _getBaseline(RenderBox box, BoxConstraints boxConstraints) {
     return ChildLayoutHelper.getBaseline(box, boxConstraints, TextBaseline.alphabetic) ?? box.size.height;
-<<<<<<< HEAD
   }
   static double _getDryBaseline(RenderBox box, BoxConstraints boxConstraints) {
     return ChildLayoutHelper.getDryBaseline(box, boxConstraints, TextBaseline.alphabetic)
         ?? ChildLayoutHelper.dryLayoutChild(box, boxConstraints).height;
-=======
->>>>>>> 98d23f70
   }
 
   static BoxParentData _boxParentData(RenderBox box) => box.parentData! as BoxParentData;
 
   EdgeInsetsDirectional get contentPadding => decoration.contentPadding;
 
-<<<<<<< HEAD
-  _SubtextSize _computeSubtextSizes({
-=======
   _SubtextSize? _computeSubtextSizes({
->>>>>>> 98d23f70
     required BoxConstraints constraints,
     required ChildLayouter layoutChild,
     required _ChildBaselineGetter getBaseline,
   }) {
-<<<<<<< HEAD
-    double ascent = 0.0;
-    double descent = 0.0;
-    final RenderBox? counter = this.counter;
-    Size counterSize;
-    if (counter != null) {
-      counterSize = layoutChild(counter, constraints);
-      final double counterAscent = getBaseline(counter, constraints);
-      ascent = counterAscent;
-      descent = counterSize.height - counterAscent;
-    } else {
-      counterSize = Size.zero;
-=======
     final RenderBox? counter = this.counter;
     Size counterSize;
     final double counterAscent;
@@ -965,26 +932,10 @@
     } else {
       counterSize = Size.zero;
       counterAscent = 0.0;
->>>>>>> 98d23f70
     }
 
     final BoxConstraints helperErrorConstraints = constraints.deflate(EdgeInsets.only(left: counterSize.width));
     final double helperErrorHeight = layoutChild(helperError, helperErrorConstraints).height;
-<<<<<<< HEAD
-    final double heplerErrorAscent = getBaseline(helperError, helperErrorConstraints);
-
-    ascent = math.max(ascent, heplerErrorAscent);
-
-    // TODO(LongCatIsLooong): use the real descent and make sure the subtext line
-    // box is tall enough for both children.
-    // See https://github.com/flutter/flutter/issues/13715
-    descent = math.max(helperErrorHeight, counterSize.height) - ascent;
-
-    if (ascent + descent > 0.0) {
-      ascent += subtextGap;
-    }
-    return (ascent: ascent, descent: descent);
-=======
 
     if (helperErrorHeight == 0.0 && counterSize.height == 0.0) {
       return null;
@@ -997,21 +948,16 @@
     final double bottomHeight = math.max(counterAscent, helperErrorHeight) + subtextGap;
     final double subtextHeight = math.max(counterSize.height, helperErrorHeight) + subtextGap;
     return (ascent: ascent, bottomHeight: bottomHeight, subtextHeight: subtextHeight);
->>>>>>> 98d23f70
   }
 
   // Returns a value used by performLayout to position all of the renderers.
   // This method applies layout to all of the renderers except the container.
   // For convenience, the container is laid out in performLayout().
-<<<<<<< HEAD
   _RenderDecorationLayout _layout(
     BoxConstraints constraints, {
     required ChildLayouter layoutChild,
     required _ChildBaselineGetter getBaseline,
   }) {
-=======
-  _RenderDecorationLayout _layout(BoxConstraints constraints) {
->>>>>>> 98d23f70
     assert(
       constraints.maxWidth < double.infinity,
       'An InputDecorator, which is typically created by a TextField, cannot '
@@ -1026,20 +972,8 @@
     final BoxConstraints boxConstraints = constraints.loosen();
 
     // Layout all the widgets used by InputDecorator
-<<<<<<< HEAD
     final RenderBox? icon = this.icon;
     final double iconWidth = icon == null ? 0.0 : layoutChild(icon, boxConstraints).width;
-    final BoxConstraints containerConstraints = boxConstraints.deflate(EdgeInsets.only(left: iconWidth));
-    final BoxConstraints contentConstraints = containerConstraints.deflate(contentPadding);
-
-    // The helper or error text can occupy the full width less the space
-    // occupied by the icon and counter.
-    final _SubtextSize subtextSize = _computeSubtextSizes(
-      constraints: contentConstraints,
-      layoutChild: layoutChild,
-      getBaseline: getBaseline,
-=======
-    final double iconWidth = (icon?..layout(boxConstraints, parentUsesSize: true))?.size.width ?? 0.0;
     final BoxConstraints containerConstraints = boxConstraints.deflate(EdgeInsets.only(left: iconWidth));
     final BoxConstraints contentConstraints = containerConstraints.deflate(EdgeInsets.only(left: contentPadding.horizontal));
 
@@ -1047,14 +981,12 @@
     // occupied by the icon and counter.
     final _SubtextSize? subtextSize = _computeSubtextSizes(
       constraints: contentConstraints,
-      layoutChild: ChildLayoutHelper.layoutChild,
-      getBaseline: _getBaseline,
->>>>>>> 98d23f70
+      layoutChild: layoutChild,
+      getBaseline: getBaseline,
     );
 
     final RenderBox? prefixIcon = this.prefixIcon;
     final RenderBox? suffixIcon = this.suffixIcon;
-<<<<<<< HEAD
     final Size prefixIconSize = prefixIcon == null ? Size.zero : layoutChild(prefixIcon, containerConstraints);
     final Size suffixIconSize = suffixIcon == null ? Size.zero : layoutChild(suffixIcon, containerConstraints);
     final RenderBox? prefix = this.prefix;
@@ -1068,8 +1000,6 @@
     );
 
     final double inputWidth = math.max(0.0, constraints.maxWidth - accessoryHorizontalInsets.horizontal);
-    // Increase the available width for the label when it is scaled down.
-    final double invertedLabelScale = lerpDouble(1.00, 1 / _kFinalLabelScale, decoration.floatingLabelProgress)!;
     final RenderBox? label = this.label;
     final double topHeight;
     if (label != null) {
@@ -1080,6 +1010,9 @@
         0.0,
         constraints.maxWidth - (iconWidth + contentPadding.horizontal + prefixIconSize.width + suffixIconSpace),
       );
+
+      // Increase the available width for the label when it is scaled down.
+      final double invertedLabelScale = lerpDouble(1.00, 1 / _kFinalLabelScale, decoration.floatingLabelProgress)!;
       final BoxConstraints labelConstraints = boxConstraints.copyWith(maxWidth: labelWidth * invertedLabelScale);
       layoutChild(label, labelConstraints);
 
@@ -1089,48 +1022,11 @@
         : labelHeight;
     } else {
       topHeight = 0.0;
-=======
-    final Size prefixIconSize = (prefixIcon?..layout(containerConstraints, parentUsesSize: true))?.size ?? Size.zero;
-    final Size suffixIconSize = (suffixIcon?..layout(containerConstraints, parentUsesSize: true))?.size ?? Size.zero;
-    final RenderBox? prefix = this.prefix;
-    final RenderBox? suffix = this.suffix;
-    final Size prefixSize = (prefix?..layout(contentConstraints, parentUsesSize: true))?.size ?? Size.zero;
-    final Size suffixSize = (suffix?..layout(contentConstraints, parentUsesSize: true))?.size ?? Size.zero;
-
-    final EdgeInsetsDirectional accessoryHorizontalInsets = EdgeInsetsDirectional.only(
-      start: iconWidth + prefixSize.width + (prefixIcon == null ? contentPadding.start : prefixIcon.size.width),
-      end: suffixSize.width + (suffixIcon == null ? contentPadding.end : suffixIcon.size.width),
-    );
-
-    final double inputWidth = math.max(0.0, constraints.maxWidth - accessoryHorizontalInsets.horizontal);
-    final RenderBox? label = this.label;
-    if (label != null) {
-      final double suffixIconSpace = decoration.border.isOutline
-        ? lerpDouble(suffixIconSize.width, 0.0, decoration.floatingLabelProgress)!
-        : suffixIconSize.width;
-      final double labelWidth = math.max(
-        0.0,
-        constraints.maxWidth - (iconWidth + contentPadding.horizontal + prefixIconSize.width + suffixIconSpace),
-      );
-
-    // Increase the available width for the label when it is scaled down.
-    final double invertedLabelScale = lerpDouble(1.00, 1 / _kFinalLabelScale, decoration.floatingLabelProgress)!;
-      final BoxConstraints labelConstraints = boxConstraints.copyWith(maxWidth: labelWidth * invertedLabelScale);
-      label.layout(labelConstraints, parentUsesSize: true);
->>>>>>> 98d23f70
     }
 
     // The height of the input needs to accommodate label above and counter and
     // helperError below, when they exist.
-<<<<<<< HEAD
-    final double bottomHeight = subtextSize.ascent + subtextSize.descent;
-=======
-    final double labelHeight = label == null ? 0 : decoration.floatingLabelHeight;
-    final double topHeight = decoration.border.isOutline
-      ? math.max(labelHeight - (label?.getDistanceToBaseline(TextBaseline.alphabetic) ?? 0.0), 0.0)
-      : labelHeight;
     final double bottomHeight = subtextSize?.bottomHeight ?? 0.0;
->>>>>>> 98d23f70
     final Offset densityOffset = decoration.visualDensity.baseSizeAdjustment;
     final BoxConstraints inputConstraints = boxConstraints
       .deflate(EdgeInsets.only(top: contentPadding.vertical + topHeight + bottomHeight + densityOffset.dy))
@@ -1138,29 +1034,18 @@
 
     final RenderBox? input = this.input;
     final RenderBox? hint = this.hint;
-<<<<<<< HEAD
     final Size inputSize = input == null ? Size.zero : layoutChild(input, inputConstraints);
     final Size hintSize = hint == null ? Size.zero : layoutChild(hint, boxConstraints.tighten(width: inputWidth));
     final double inputBaseline = input == null ? 0.0 : getBaseline(input, inputConstraints);
     final double hintBaseline = hint == null ? 0.0 : getBaseline(hint, boxConstraints.tighten(width: inputWidth));
-=======
-    final Size inputSize = (input?..layout(inputConstraints, parentUsesSize: true))?.size ?? Size.zero;
-    final Size hintSize = (hint?..layout(boxConstraints.tighten(width: inputWidth), parentUsesSize: true))?.size ?? Size.zero;
-    final double inputBaseline = input == null ? 0.0 : _getBaseline(input, inputConstraints);
-    final double hintBaseline = hint == null ? 0.0 : _getBaseline(hint, boxConstraints.tighten(width: inputWidth));
->>>>>>> 98d23f70
 
     // The field can be occupied by a hint or by the input itself
     final double inputHeight = math.max(hintSize.height, inputSize.height);
     final double inputInternalBaseline = math.max(inputBaseline, hintBaseline);
 
-<<<<<<< HEAD
     final double prefixBaseline = prefix == null ? 0.0 : getBaseline(prefix, contentConstraints);
     final double suffixBaseline = suffix == null ? 0.0 : getBaseline(suffix, contentConstraints);
-=======
-    final double prefixBaseline = prefix == null ? 0.0 : _getBaseline(prefix, contentConstraints);
-    final double suffixBaseline = suffix == null ? 0.0 : _getBaseline(suffix, contentConstraints);
->>>>>>> 98d23f70
+
     // Calculate the amount that prefix/suffix affects height above and below
     // the input.
     final double fixHeight = math.max(prefixBaseline, suffixBaseline);
@@ -1252,18 +1137,11 @@
     }
 
     return _RenderDecorationLayout(
-<<<<<<< HEAD
       inputConstraints: inputConstraints,
       containerHeight: containerHeight,
       baseline: baseline,
       subtextSize: subtextSize,
-      size: Size(constraints.maxWidth, containerHeight + bottomHeight),
-=======
-      containerHeight: containerHeight,
-      baseline: baseline,
-      subtextSize: subtextSize,
       size: Size(constraints.maxWidth, containerHeight + (subtextSize?.subtextHeight ?? 0.0)),
->>>>>>> 98d23f70
     );
   }
 
@@ -1390,7 +1268,6 @@
   Matrix4? _labelTransform;
 
   @override
-<<<<<<< HEAD
   double? computeDryBaseline(covariant BoxConstraints constraints, TextBaseline baseline) {
     final RenderBox? input = this.input;
     if (input == null) {
@@ -1415,28 +1292,17 @@
       getBaseline: _getDryBaseline,
     );
     return constraints.constrain(layout.size);
-=======
-  Size computeDryLayout(BoxConstraints constraints) {
-    assert(debugCannotComputeDryLayout(
-      reason: 'Layout requires baseline metrics, which are only available after a full layout.',
-    ));
-    return Size.zero;
->>>>>>> 98d23f70
   }
 
   @override
   void performLayout() {
     final BoxConstraints constraints = this.constraints;
     _labelTransform = null;
-<<<<<<< HEAD
     final _RenderDecorationLayout layout = _layout(
       constraints,
       layoutChild: ChildLayoutHelper.layoutChild,
       getBaseline: _getBaseline,
     );
-=======
-    final _RenderDecorationLayout layout = _layout(constraints);
->>>>>>> 98d23f70
     size = constraints.constrain(layout.size);
     assert(size.width == constraints.constrainWidth(layout.size.width));
     assert(size.height == constraints.constrainHeight(layout.size.height));
@@ -1471,11 +1337,7 @@
       centerLayout(icon!, x);
     }
 
-<<<<<<< HEAD
-    final double subtextBaseline = layout.subtextSize.ascent + layout.containerHeight;
-=======
     final double subtextBaseline = (layout.subtextSize?.ascent ?? 0.0) + layout.containerHeight;
->>>>>>> 98d23f70
     final RenderBox? counter = this.counter;
     final double helperErrorBaseline = helperError.getDistanceToBaseline(TextBaseline.alphabetic)!;
     final double counterBaseline = counter?.getDistanceToBaseline(TextBaseline.alphabetic)! ?? 0.0;

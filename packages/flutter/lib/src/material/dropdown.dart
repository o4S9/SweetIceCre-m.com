// Copyright 2015 The Chromium Authors. All rights reserved.
// Use of this source code is governed by a BSD-style license that can be
// found in the LICENSE file.

import 'dart:math' as math;

import 'package:flutter/widgets.dart';

import 'button_theme.dart';
import 'colors.dart';
import 'constants.dart';
import 'debug.dart';
import 'icons.dart';
import 'ink_well.dart';
import 'input_decorator.dart';
import 'material.dart';
import 'material_localizations.dart';
import 'scrollbar.dart';
import 'shadows.dart';
import 'theme.dart';

const Duration _kDropdownMenuDuration = Duration(milliseconds: 300);
const double _kMenuItemHeight = 48.0;
const double _kDenseButtonHeight = 24.0;
const EdgeInsets _kMenuItemPadding = EdgeInsets.symmetric(horizontal: 16.0);
const EdgeInsetsGeometry _kAlignedButtonPadding = EdgeInsetsDirectional.only(start: 16.0, end: 4.0);
const EdgeInsets _kUnalignedButtonPadding = EdgeInsets.zero;
const EdgeInsets _kAlignedMenuMargin = EdgeInsets.zero;
const EdgeInsetsGeometry _kUnalignedMenuMargin = EdgeInsetsDirectional.only(start: 16.0, end: 24.0);

class _DropdownMenuPainter extends CustomPainter {
  _DropdownMenuPainter({
    this.color,
    this.elevation,
    this.selectedIndex,
    this.resize,
  }) : _painter = BoxDecoration(
         // If you add an image here, you must provide a real
         // configuration in the paint() function and you must provide some sort
         // of onChanged callback here.
         color: color,
         borderRadius: BorderRadius.circular(2.0),
         boxShadow: kElevationToShadow[elevation],
       ).createBoxPainter(),
       super(repaint: resize);

  final Color color;
  final int elevation;
  final int selectedIndex;
  final Animation<double> resize;

  final BoxPainter _painter;

  @override
  void paint(Canvas canvas, Size size) {
    final double selectedItemOffset = selectedIndex * _kMenuItemHeight + kMaterialListPadding.top;
    final Tween<double> top = Tween<double>(
      begin: selectedItemOffset.clamp(0.0, size.height - _kMenuItemHeight),
      end: 0.0,
    );

    final Tween<double> bottom = Tween<double>(
      begin: (top.begin + _kMenuItemHeight).clamp(_kMenuItemHeight, size.height),
      end: size.height,
    );

    final Rect rect = Rect.fromLTRB(0.0, top.evaluate(resize), size.width, bottom.evaluate(resize));

    _painter.paint(canvas, rect.topLeft, ImageConfiguration(size: rect.size));
  }

  @override
  bool shouldRepaint(_DropdownMenuPainter oldPainter) {
    return oldPainter.color != color
        || oldPainter.elevation != elevation
        || oldPainter.selectedIndex != selectedIndex
        || oldPainter.resize != resize;
  }
}

// Do not use the platform-specific default scroll configuration.
// Dropdown menus should never overscroll or display an overscroll indicator.
class _DropdownScrollBehavior extends ScrollBehavior {
  const _DropdownScrollBehavior();

  @override
  TargetPlatform getPlatform(BuildContext context) => Theme.of(context).platform;

  @override
  Widget buildViewportChrome(BuildContext context, Widget child, AxisDirection axisDirection) => child;

  @override
  ScrollPhysics getScrollPhysics(BuildContext context) => const ClampingScrollPhysics();
}

class _DropdownMenu<T> extends StatefulWidget {
  const _DropdownMenu({
    Key key,
    this.padding,
    this.route,
  }) : super(key: key);

  final _DropdownRoute<T> route;
  final EdgeInsets padding;

  @override
  _DropdownMenuState<T> createState() => _DropdownMenuState<T>();
}

class _DropdownMenuState<T> extends State<_DropdownMenu<T>> {
  CurvedAnimation _fadeOpacity;
  CurvedAnimation _resize;

  @override
  void initState() {
    super.initState();
    // We need to hold these animations as state because of their curve
    // direction. When the route's animation reverses, if we were to recreate
    // the CurvedAnimation objects in build, we'd lose
    // CurvedAnimation._curveDirection.
    _fadeOpacity = CurvedAnimation(
      parent: widget.route.animation,
      curve: const Interval(0.0, 0.25),
      reverseCurve: const Interval(0.75, 1.0),
    );
    _resize = CurvedAnimation(
      parent: widget.route.animation,
      curve: const Interval(0.25, 0.5),
      reverseCurve: const Threshold(0.0),
    );
  }

  @override
  Widget build(BuildContext context) {
    // The menu is shown in three stages (unit timing in brackets):
    // [0s - 0.25s] - Fade in a rect-sized menu container with the selected item.
    // [0.25s - 0.5s] - Grow the otherwise empty menu container from the center
    //   until it's big enough for as many items as we're going to show.
    // [0.5s - 1.0s] Fade in the remaining visible items from top to bottom.
    //
    // When the menu is dismissed we just fade the entire thing out
    // in the first 0.25s.
    assert(debugCheckHasMaterialLocalizations(context));
    final MaterialLocalizations localizations = MaterialLocalizations.of(context);
    final _DropdownRoute<T> route = widget.route;
    final double unit = 0.5 / (route.items.length + 1.5);
    final List<Widget> children = <Widget>[];
    for (int itemIndex = 0; itemIndex < route.items.length; ++itemIndex) {
      CurvedAnimation opacity;
      if (itemIndex == route.selectedIndex) {
        opacity = CurvedAnimation(parent: route.animation, curve: const Threshold(0.0));
      } else {
        final double start = (0.5 + (itemIndex + 1) * unit).clamp(0.0, 1.0);
        final double end = (start + 1.5 * unit).clamp(0.0, 1.0);
        opacity = CurvedAnimation(parent: route.animation, curve: Interval(start, end));
      }
      children.add(FadeTransition(
        opacity: opacity,
        child: InkWell(
          child: Container(
            padding: widget.padding,
            child: route.items[itemIndex],
          ),
          onTap: () => Navigator.pop(
            context,
            _DropdownRouteResult<T>(route.items[itemIndex].value),
          ),
        ),
      ));
    }

    return FadeTransition(
      opacity: _fadeOpacity,
      child: CustomPaint(
        painter: _DropdownMenuPainter(
          color: Theme.of(context).canvasColor,
          elevation: route.elevation,
          selectedIndex: route.selectedIndex,
          resize: _resize,
        ),
        child: Semantics(
          scopesRoute: true,
          namesRoute: true,
          explicitChildNodes: true,
          label: localizations.popupMenuLabel,
          child: Material(
            type: MaterialType.transparency,
            textStyle: route.style,
            child: ScrollConfiguration(
              behavior: const _DropdownScrollBehavior(),
              child: Scrollbar(
                child: ListView(
                  controller: widget.route.scrollController,
                  padding: kMaterialListPadding,
                  itemExtent: _kMenuItemHeight,
                  shrinkWrap: true,
                  children: children,
                ),
              ),
            ),
          ),
        ),
      ),
    );
  }
}

class _DropdownMenuRouteLayout<T> extends SingleChildLayoutDelegate {
  _DropdownMenuRouteLayout({
    @required this.buttonRect,
    @required this.menuTop,
    @required this.menuHeight,
    @required this.textDirection,
  });

  final Rect buttonRect;
  final double menuTop;
  final double menuHeight;
  final TextDirection textDirection;

  @override
  BoxConstraints getConstraintsForChild(BoxConstraints constraints) {
    // The maximum height of a simple menu should be one or more rows less than
    // the view height. This ensures a tappable area outside of the simple menu
    // with which to dismiss the menu.
    //   -- https://material.io/design/components/menus.html#usage
    final double maxHeight = math.max(0.0, constraints.maxHeight - 2 * _kMenuItemHeight);
    // The width of a menu should be at most the view width. This ensures that
    // the menu does not extend past the left and right edges of the screen.
    final double width = math.min(constraints.maxWidth, buttonRect.width);
    return BoxConstraints(
      minWidth: width,
      maxWidth: width,
      minHeight: 0.0,
      maxHeight: maxHeight,
    );
  }

  @override
  Offset getPositionForChild(Size size, Size childSize) {
    assert(() {
      final Rect container = Offset.zero & size;
      if (container.intersect(buttonRect) == buttonRect) {
        // If the button was entirely on-screen, then verify
        // that the menu is also on-screen.
        // If the button was a bit off-screen, then, oh well.
        assert(menuTop >= 0.0);
        assert(menuTop + menuHeight <= size.height);
      }
      return true;
    }());
    assert(textDirection != null);
    double left;
    switch (textDirection) {
      case TextDirection.rtl:
        left = buttonRect.right.clamp(0.0, size.width) - childSize.width;
        break;
      case TextDirection.ltr:
        left = buttonRect.left.clamp(0.0, size.width - childSize.width);
        break;
    }
    return Offset(left, menuTop);
  }

  @override
  bool shouldRelayout(_DropdownMenuRouteLayout<T> oldDelegate) {
    return buttonRect != oldDelegate.buttonRect
        || menuTop != oldDelegate.menuTop
        || menuHeight != oldDelegate.menuHeight
        || textDirection != oldDelegate.textDirection;
  }
}

// We box the return value so that the return value can be null. Otherwise,
// canceling the route (which returns null) would get confused with actually
// returning a real null value.
class _DropdownRouteResult<T> {
  const _DropdownRouteResult(this.result);

  final T result;

  @override
  bool operator ==(dynamic other) {
    if (other is! _DropdownRouteResult<T>)
      return false;
    final _DropdownRouteResult<T> typedOther = other;
    return result == typedOther.result;
  }

  @override
  int get hashCode => result.hashCode;
}

class _DropdownRoute<T> extends PopupRoute<_DropdownRouteResult<T>> {
  _DropdownRoute({
    this.items,
    this.padding,
    this.buttonRect,
    this.selectedIndex,
    this.elevation = 8,
    this.theme,
    @required this.style,
    this.barrierLabel,
  }) : assert(style != null);

  final List<DropdownMenuItem<T>> items;
  final EdgeInsetsGeometry padding;
  final Rect buttonRect;
  final int selectedIndex;
  final int elevation;
  final ThemeData theme;
  final TextStyle style;

  ScrollController scrollController;

  @override
  Duration get transitionDuration => _kDropdownMenuDuration;

  @override
  bool get barrierDismissible => true;

  @override
  Color get barrierColor => null;

  @override
  final String barrierLabel;

  @override
  Widget buildPage(BuildContext context, Animation<double> animation, Animation<double> secondaryAnimation) {
    return LayoutBuilder(
      builder: (BuildContext context, BoxConstraints constraints) {
        return _DropdownRoutePage<T>(
          route: this,
          constraints: constraints,
          items: items,
          padding: padding,
          buttonRect: buttonRect,
          selectedIndex: selectedIndex,
          elevation: elevation,
          theme: theme,
          style: style,
        );
      }
    );
  }

  void _dismiss() {
    navigator?.removeRoute(this);
  }
}

class _DropdownRoutePage<T> extends StatelessWidget {
  const _DropdownRoutePage({
    Key key,
    this.route,
    this.constraints,
    this.items,
    this.padding,
    this.buttonRect,
    this.selectedIndex,
    this.elevation = 8,
    this.theme,
    this.style,
  }) : super(key: key);

  final _DropdownRoute<T> route;
  final BoxConstraints constraints;
  final List<DropdownMenuItem<T>> items;
  final EdgeInsetsGeometry padding;
  final Rect buttonRect;
  final int selectedIndex;
  final int elevation;
  final ThemeData theme;
  final TextStyle style;

  @override
  Widget build(BuildContext context) {
    assert(debugCheckHasDirectionality(context));
    final double availableHeight = constraints.maxHeight;
    final double maxMenuHeight = availableHeight - 2.0 * _kMenuItemHeight;

    final double buttonTop = buttonRect.top;
    final double buttonBottom = math.min(buttonRect.bottom, availableHeight);

    // If the button is placed on the bottom or top of the screen, its top or
    // bottom may be less than [_kMenuItemHeight] from the edge of the screen.
    // In this case, we want to change the menu limits to align with the top
    // or bottom edge of the button.
    final double topLimit = math.min(_kMenuItemHeight, buttonTop);
    final double bottomLimit = math.max(availableHeight - _kMenuItemHeight, buttonBottom);

    final double selectedItemOffset = selectedIndex * _kMenuItemHeight + kMaterialListPadding.top;

    double menuTop = (buttonTop - selectedItemOffset) - (_kMenuItemHeight - buttonRect.height) / 2.0;
    final double preferredMenuHeight = (items.length * _kMenuItemHeight) + kMaterialListPadding.vertical;

    // If there are too many elements in the menu, we need to shrink it down
    // so it is at most the maxMenuHeight.
    final double menuHeight = math.min(maxMenuHeight, preferredMenuHeight);

    double menuBottom = menuTop + menuHeight;

    // If the computed top or bottom of the menu are outside of the range
    // specified, we need to bring them into range. If the item height is larger
    // than the button height and the button is at the very bottom or top of the
    // screen, the menu will be aligned with the bottom or top of the button
    // respectively.
    if (menuTop < topLimit)
      menuTop = math.min(buttonTop, topLimit);

    if (menuBottom > bottomLimit) {
      menuBottom = math.max(buttonBottom, bottomLimit);
      menuTop = menuBottom - menuHeight;
    }

    if (route.scrollController == null) {
      // The limit is asymmetrical because we do not care how far positive the
      // limit goes. We are only concerned about the case where the value of
      // [buttonTop - menuTop] is larger than selectedItemOffset, ie. when
      // the button is close to the bottom of the screen and the selected item
      // is close to 0.
      final double scrollOffset = preferredMenuHeight > maxMenuHeight ? math.max(0.0, selectedItemOffset - (buttonTop - menuTop)) : 0.0;
      route.scrollController = ScrollController(initialScrollOffset: scrollOffset);
    }

    final TextDirection textDirection = Directionality.of(context);
    Widget menu = _DropdownMenu<T>(
      route: route,
      padding: padding.resolve(textDirection),
    );

    if (theme != null)
      menu = Theme(data: theme, child: menu);

    return MediaQuery.removePadding(
      context: context,
      removeTop: true,
      removeBottom: true,
      removeLeft: true,
      removeRight: true,
      child: Builder(
        builder: (BuildContext context) {
          return CustomSingleChildLayout(
            delegate: _DropdownMenuRouteLayout<T>(
              buttonRect: buttonRect,
              menuTop: menuTop,
              menuHeight: menuHeight,
              textDirection: textDirection,
            ),
            child: menu,
          );
        },
      ),
    );
  }
}

/// An item in a menu created by a [DropdownButton].
///
/// The type `T` is the type of the value the entry represents. All the entries
/// in a given menu must represent values with consistent types.
class DropdownMenuItem<T> extends StatelessWidget {
  /// Creates an item for a dropdown menu.
  ///
  /// The [child] argument is required.
  const DropdownMenuItem({
    Key key,
    this.value,
    @required this.child,
  }) : assert(child != null),
       super(key: key);

  /// The widget below this widget in the tree.
  ///
  /// Typically a [Text] widget.
  final Widget child;

  /// The value to return if the user selects this menu item.
  ///
  /// Eventually returned in a call to [DropdownButton.onChanged].
  final T value;

  @override
  Widget build(BuildContext context) {
    return Container(
      height: _kMenuItemHeight,
      alignment: AlignmentDirectional.centerStart,
      child: child,
    );
  }
}

/// An inherited widget that causes any descendant [DropdownButton]
/// widgets to not include their regular underline.
///
/// This is used by [DataTable] to remove the underline from any
/// [DropdownButton] widgets placed within material data tables, as
/// required by the material design specification.
class DropdownButtonHideUnderline extends InheritedWidget {
  /// Creates a [DropdownButtonHideUnderline]. A non-null [child] must
  /// be given.
  const DropdownButtonHideUnderline({
    Key key,
    @required Widget child,
  }) : assert(child != null),
       super(key: key, child: child);

  /// Returns whether the underline of [DropdownButton] widgets should
  /// be hidden.
  static bool at(BuildContext context) {
    return context.inheritFromWidgetOfExactType(DropdownButtonHideUnderline) != null;
  }

  @override
  bool updateShouldNotify(DropdownButtonHideUnderline oldWidget) => false;
}

/// A material design button for selecting from a list of items.
///
/// A dropdown button lets the user select from a number of items. The button
/// shows the currently selected item as well as an arrow that opens a menu for
/// selecting another item.
///
/// The type `T` is the type of the [value] that each dropdown item represents.
/// All the entries in a given menu must represent values with consistent types.
/// Typically, an enum is used. Each [DropdownMenuItem] in [items] must be
/// specialized with that same type argument.
///
/// The [onChanged] callback should update a state variable that defines the
/// dropdown's value. It should also call [State.setState] to rebuild the
/// dropdown with the new value.
///
/// {@tool snippet --template=stateful_widget_scaffold}
///
/// This sample shows a `DropdownButton` whose value is one of
/// "One", "Two", "Free", or "Four".
///
/// ```dart
/// String dropdownValue = 'One';
///
/// @override
/// Widget build(BuildContext context) {
///   return Scaffold(
///     body: Center(
///       child: DropdownButton<String>(
///         value: dropdownValue,
///         onChanged: (String newValue) {
///           setState(() {
///             dropdownValue = newValue;
///           });
///         },
///         items: <String>['One', 'Two', 'Free', 'Four']
///           .map<DropdownMenuItem<String>>((String value) {
///             return DropdownMenuItem<String>(
///               value: value,
///               child: Text(value),
///             );
///           })
///           .toList(),
///       ),
///     ),
///   );
/// }
/// ```
/// {@end-tool}
///
/// If the [onChanged] callback is null or the list of [items] is null
/// then the dropdown button will be disabled, i.e. its arrow will be
/// displayed in grey and it will not respond to input. A disabled button
/// will display the [disabledHint] widget if it is non-null.
///
/// Requires one of its ancestors to be a [Material] widget.
///
/// See also:
///
///  * [DropdownMenuItem], the class used to represent the [items].
///  * [DropdownButtonHideUnderline], which prevents its descendant dropdown buttons
///    from displaying their underlines.
///  * [RaisedButton], [FlatButton], ordinary buttons that trigger a single action.
///  * <https://material.io/design/components/menus.html#dropdown-menu>
class DropdownButton<T> extends StatefulWidget {
  /// Creates a dropdown button.
  ///
  /// The [items] must have distinct values. If [value] isn't null then it
  /// must be equal to one of the [DropDownMenuItem] values. If [items] or
  /// [onChanged] is null, the button will be disabled, the down arrow
  /// will be greyed out, and the [disabledHint] will be shown (if provided).
  ///
  /// The [elevation] and [iconSize] arguments must not be null (they both have
  /// defaults, so do not need to be specified). The boolean [isDense] and
  /// [isExpanded] arguments must not be null.
  DropdownButton({
    Key key,
    @required this.items,
    this.value,
    this.hint,
    this.disabledHint,
    @required this.onChanged,
    this.elevation = 8,
    this.style,
    this.underline,
    this.icon,
    this.iconDisabledColor,
    this.iconEnabledColor,
    this.iconSize = 24.0,
    this.isDense = false,
    this.isExpanded = false,
  }) : assert(items == null || items.isEmpty || value == null || items.where((DropdownMenuItem<T> item) => item.value == value).length == 1),
       assert(elevation != null),
       assert(iconSize != null),
       assert(isDense != null),
       assert(isExpanded != null),
       super(key: key);

  /// {@template flutter.material.dropdownButton.items}
  /// The list of items the user can select.
  ///
  /// If the [onChanged] callback is null or the list of items is null
  /// then the dropdown button will be disabled, i.e. its arrow will be
  /// displayed in grey and it will not respond to input. A disabled button
  /// will display the [disabledHint] widget if it is non-null.
  /// {@endtemplate}
  final List<DropdownMenuItem<T>> items;

  /// {@template flutter.material.dropdownButton.value}
  /// The value of the currently selected [DropdownMenuItem], or null if no
  /// item has been selected. If `value` is null then the menu is popped up as
  /// if the first item were selected.
  /// {@endtemplate}
  final T value;

  /// {@template flutter.material.dropdownButton.hint}
  /// A placeholder widget that is displayed if no item is selected.
  /// {@endtemplate}
  final Widget hint;

  /// {@template flutter.material.dropdownButton.disabledHint}
  /// A message to show when the dropdown is disabled.
  ///
  /// Displayed if [items] or [onChanged] is null.
  /// {@endtemplate}
  final Widget disabledHint;

  /// {@template flutter.material.dropdownButton.onChanged}
  /// Called when the user selects an item.
  ///
  /// If the [onChanged] callback is null or the list of [items] is null
  /// then the dropdown button will be disabled, i.e. its arrow will be
  /// displayed in grey and it will not respond to input. A disabled button
  /// will display the [disabledHint] widget if it is non-null.
  /// {@endtemplate}
  final ValueChanged<T> onChanged;

  /// {@template flutter.material.dropdownButton.elevation}
  /// The z-coordinate at which to place the menu when open.
  ///
  /// The following elevations have defined shadows: 1, 2, 3, 4, 6, 8, 9, 12,
  /// 16, and 24. See [kElevationToShadow].
  ///
  /// Defaults to 8, the appropriate elevation for dropdown buttons.
  /// {@endtemplate}
  final int elevation;

  /// {@template flutter.material.dropdownButton.style}
  /// The text style to use for text in the dropdown button and the dropdown
  /// menu that appears when you tap the button.
  ///
  /// Defaults to the [TextTheme.subhead] value of the current
  /// [ThemeData.textTheme] of the current [Theme].
  /// {@endtemplate}
  final TextStyle style;

  /// The widget to use for drawing the drop-down button's underline.
  ///
  /// Defaults to a 0.0 width bottom border with color 0xFFBDBDBD.
  final Widget underline;

  /// {@template flutter.material.dropdownButton.icon}
  /// The widget to use for the drop-down button's icon.
  ///
  /// Defaults to an [Icon] with the [Icons.arrow_drop_down] glyph.
  /// {@endtemplate}
  final Widget icon;

  /// {@template flutter.material.dropdownButton.iconDisabledColor}
  /// The color of any [Icon] descendant of [icon] if this button is disabled,
  /// i.e. if [onChanged] is null.
  ///
  /// Defaults to [Colors.grey.shade400] when the theme's
  /// [ThemeData.brightness] is [Brightness.light] and to
  /// [Colors.white10] when it is [Brightness.dark]
  /// {@endtemplate}
  final Color iconDisabledColor;

  /// {@template flutter.material.dropdownButton.iconEnabledColor}
  /// The color of any [Icon] descendant of [icon] if this button is enabled,
  /// i.e. if [onChanged] is defined.
  ///
  /// Defaults to [Colors.grey.shade700] when the theme's
  /// [ThemeData.brightness] is [Brightness.light] and to
  /// [Colors.white70] when it is [Brightness.dark]
  /// {@endtemplate}
  final Color iconEnabledColor;

  /// {@template flutter.material.dropdownButton.iconSize}
  /// The size to use for the drop-down button's down arrow icon button.
  ///
  /// Defaults to 24.0.
  /// {@endtemplate}
  final double iconSize;

  /// {@template flutter.material.dropdownButton.isDense}
  /// Reduce the button's height.
  ///
  /// By default this button's height is the same as its menu items' heights.
  /// If isDense is true, the button's height is reduced by about half. This
  /// can be useful when the button is embedded in a container that adds
  /// its own decorations, like [InputDecorator].
  /// {@endtemplate}
  final bool isDense;

  /// {@template flutter.material.dropdownButton.isExpanded}
  /// Set the dropdown's inner contents to horizontally fill its parent.
  ///
  /// By default this button's inner width is the minimum size of its contents.
  /// If [isExpanded] is true, the inner width is expanded to fill its
  /// surrounding container.
  /// {@endtemplate}
  final bool isExpanded;

  @override
  _DropdownButtonState<T> createState() => _DropdownButtonState<T>();
}

class _DropdownButtonState<T> extends State<DropdownButton<T>> with WidgetsBindingObserver {
  int _selectedIndex;
  _DropdownRoute<T> _dropdownRoute;

  @override
  void initState() {
    super.initState();
    _updateSelectedIndex();
    WidgetsBinding.instance.addObserver(this);
  }

  @override
  void dispose() {
    WidgetsBinding.instance.removeObserver(this);
    _removeDropdownRoute();
    super.dispose();
  }

  // Typically called because the device's orientation has changed.
  // Defined by WidgetsBindingObserver
  @override
  void didChangeMetrics() {
    _removeDropdownRoute();
  }

  void _removeDropdownRoute() {
    _dropdownRoute?._dismiss();
    _dropdownRoute = null;
  }

  @override
  void didUpdateWidget(DropdownButton<T> oldWidget) {
    super.didUpdateWidget(oldWidget);
    _updateSelectedIndex();
  }

  void _updateSelectedIndex() {
    if (!_enabled) {
      return;
    }

    assert(widget.value == null ||
      widget.items.where((DropdownMenuItem<T> item) => item.value == widget.value).length == 1);
    _selectedIndex = null;
    for (int itemIndex = 0; itemIndex < widget.items.length; itemIndex++) {
      if (widget.items[itemIndex].value == widget.value) {
        _selectedIndex = itemIndex;
        return;
      }
    }
  }

  TextStyle get _textStyle => widget.style ?? Theme.of(context).textTheme.subhead;

  void _handleTap() {
    final RenderBox itemBox = context.findRenderObject();
    final Rect itemRect = itemBox.localToGlobal(Offset.zero) & itemBox.size;
    final TextDirection textDirection = Directionality.of(context);
    final EdgeInsetsGeometry menuMargin = ButtonTheme.of(context).alignedDropdown
      ? _kAlignedMenuMargin
      : _kUnalignedMenuMargin;

    assert(_dropdownRoute == null);
    _dropdownRoute = _DropdownRoute<T>(
      items: widget.items,
      buttonRect: menuMargin.resolve(textDirection).inflateRect(itemRect),
      padding: _kMenuItemPadding.resolve(textDirection),
      selectedIndex: _selectedIndex ?? 0,
      elevation: widget.elevation,
      theme: Theme.of(context, shadowThemeOnly: true),
      style: _textStyle,
      barrierLabel: MaterialLocalizations.of(context).modalBarrierDismissLabel,
    );

    Navigator.push(context, _dropdownRoute).then<void>((_DropdownRouteResult<T> newValue) {
      _dropdownRoute = null;
      if (!mounted || newValue == null)
        return;
      if (widget.onChanged != null)
        widget.onChanged(newValue.result);
    });
  }

  // When isDense is true, reduce the height of this button from _kMenuItemHeight to
  // _kDenseButtonHeight, but don't make it smaller than the text that it contains.
  // Similarly, we don't reduce the height of the button so much that its icon
  // would be clipped.
  double get _denseButtonHeight {
    final double fontSize = _textStyle.fontSize ?? Theme.of(context).textTheme.subhead.fontSize;
    return math.max(fontSize, math.max(widget.iconSize, _kDenseButtonHeight));
  }

  Color get _iconColor {
    // These colors are not defined in the Material Design spec.
    if (_enabled) {
      if (widget.iconEnabledColor != null)
        return widget.iconEnabledColor;

      switch (Theme.of(context).brightness) {
        case Brightness.light:
          return Colors.grey.shade700;
        case Brightness.dark:
          return Colors.white70;
      }
    } else {
      if (widget.iconDisabledColor != null)
        return widget.iconDisabledColor;

      switch (Theme.of(context).brightness) {
        case Brightness.light:
          return Colors.grey.shade400;
        case Brightness.dark:
          return Colors.white10;
      }
    }

    assert(false);
    return null;
  }

  bool get _enabled => widget.items != null && widget.items.isNotEmpty && widget.onChanged != null;

  @override
  Widget build(BuildContext context) {
    assert(debugCheckHasMaterial(context));
    assert(debugCheckHasMaterialLocalizations(context));

    // The width of the button and the menu are defined by the widest
    // item and the width of the hint.
    final List<Widget> items = _enabled ? List<Widget>.from(widget.items) : <Widget>[];
    int hintIndex;
    if (widget.hint != null || (!_enabled && widget.disabledHint != null)) {
      final Widget emplacedHint = _enabled
        ? widget.hint
        : DropdownMenuItem<Widget>(child: widget.disabledHint ?? widget.hint);
      hintIndex = items.length;
      items.add(DefaultTextStyle(
        style: _textStyle.copyWith(color: Theme.of(context).hintColor),
        child: IgnorePointer(
          child: emplacedHint,
          ignoringSemantics: false,
        ),
      ));
    }

    final EdgeInsetsGeometry padding = ButtonTheme.of(context).alignedDropdown
      ? _kAlignedButtonPadding
      : _kUnalignedButtonPadding;

    // If value is null (then _selectedIndex is null) or if disabled then we
    // display the hint or nothing at all.
    final int index = _enabled ? (_selectedIndex ?? hintIndex) : hintIndex;
    Widget innerItemsWidget;
    if (items.isEmpty) {
      innerItemsWidget = Container();
    } else {
      innerItemsWidget = IndexedStack(
        index: index,
        alignment: AlignmentDirectional.centerStart,
        children: items,
      );
    }

    const Icon defaultIcon = Icon(Icons.arrow_drop_down);

    Widget result = DefaultTextStyle(
      style: _textStyle,
      child: Container(
        padding: padding.resolve(Directionality.of(context)),
        height: widget.isDense ? _denseButtonHeight : null,
        child: Row(
          mainAxisAlignment: MainAxisAlignment.spaceBetween,
          mainAxisSize: MainAxisSize.min,
          children: <Widget>[
            widget.isExpanded
              ? Expanded(child: innerItemsWidget)
              : innerItemsWidget,
            IconTheme(
              data: IconThemeData(
                color: _iconColor,
                size: widget.iconSize,
              ),
              child: widget.icon ?? defaultIcon,
            ),
          ],
        ),
      ),
    );

    if (!DropdownButtonHideUnderline.at(context)) {
      final double bottom = widget.isDense ? 0.0 : 8.0;
      result = Stack(
        children: <Widget>[
          result,
          Positioned(
            left: 0.0,
            right: 0.0,
            bottom: bottom,
            child: widget.underline ?? Container(
              height: 1.0,
              decoration: const BoxDecoration(
                border: Border(
                  bottom: BorderSide(
                    color: Color(0xFFBDBDBD),
                    width: 0.0,
                  ),
                ),
              ),
            ),
          ),
        ],
      );
    }

    return Semantics(
      button: true,
      child: GestureDetector(
        onTap: _enabled ? _handleTap : null,
        behavior: HitTestBehavior.opaque,
        child: result,
      ),
    );
  }
}

/// A convenience widget that wraps a [DropdownButton] in a [FormField].
class DropdownButtonFormField<T> extends FormField<T> {
  /// Creates a [DropdownButton] widget wrapped in an [InputDecorator] and
  /// [FormField].
  ///
  /// The [DropdownButton] [items] parameters must not be null.
  DropdownButtonFormField({
    Key key,
    this.value,
    @required this.items,
    this.hint,
    this.onChanged,
    this.decoration = const InputDecoration(),
    FormFieldSetter<T> onSaved,
    FormFieldValidator<T> validator,
    bool autovalidate = false,
    this.disabledHint,
    this.elevation = 8,
    this.style,
    this.icon,
    this.iconDisabledColor,
    this.iconEnabledColor,
    this.iconSize = 24.0,
    this.isDense = false,
    this.isExpanded = false,
  }) : assert(decoration != null),
       super(
         key: key,
         onSaved: onSaved,
         initialValue: value,
         validator: validator,
         autovalidate: autovalidate,
         builder: (FormFieldState<T> field) {
           final InputDecoration effectiveDecoration = decoration.applyDefaults(
             Theme.of(field.context).inputDecorationTheme,
           );
           return InputDecorator(
             decoration: effectiveDecoration.copyWith(errorText: field.errorText),
             isEmpty: value == null,
             child: DropdownButtonHideUnderline(
               child: DropdownButton<T>(
                 value: value,
                 items: items,
                 hint: hint,
                 onChanged: onChanged == null ? null : field.didChange,
                 disabledHint: disabledHint,
                 elevation: elevation,
                 style: style,
                 icon: icon,
                 iconDisabledColor: iconDisabledColor,
                 iconEnabledColor: iconEnabledColor,
                 iconSize: iconSize,
                 isDense: isDense,
                 isExpanded: isExpanded,
               ),
             ),
           );
         }
       );

  /// {@macro flutter.material.dropdownButton.items}
  final List<DropdownMenuItem<T>> items;

  /// {@macro flutter.material.dropdownButton.value}
  final T value;

  /// {@macro flutter.material.dropdownButton.hint}
  final Widget hint;

  /// {@macro flutter.material.dropdownButton.disabledHint}
  final Widget disabledHint;

  /// {@macro flutter.material.dropdownButton.onChanged}
  final ValueChanged<T> onChanged;

  /// {@macro flutter.material.dropdownButton.elevation}
  final int elevation;

  /// {@macro flutter.material.dropdownButton.style}
  final TextStyle style;

  /// {@macro flutter.material.dropdownButton.icon}
  final Widget icon;

  /// {@macro flutter.material.dropdownButton.iconDisabledColor}
  final Color iconDisabledColor;

  /// {@macro flutter.material.dropdownButton.iconEnabledColor}
  final Color iconEnabledColor;

  /// {@macro flutter.material.dropdownButton.iconSize}
  final double iconSize;

  /// {@macro flutter.material.dropdownButton.isDense}
  final bool isDense;

  /// {@macro flutter.material.dropdownButton.isExpanded}
  final bool isExpanded;

  /// The decoration to show around the dropdown button form field.
  ///
  /// By default, draws a horizontal line under the dropdown button field but can be
  /// configured to show an icon, label, hint text, and error text.
  ///
  /// Specify null to remove the decoration entirely (including the
  /// extra padding introduced by the decoration to save space for the labels).
  final InputDecoration decoration;

  @override
  FormFieldState<T> createState() => _DropdownButtonFormFieldState<T>();
}

class _DropdownButtonFormFieldState<T> extends FormFieldState<T> {
  @override
  DropdownButtonFormField<T> get widget => super.widget;

  @override
  void didChange(T value) {
    super.didChange(value);
<<<<<<< HEAD
    assert(widget.onChanged != null);
=======
    assert(widget.onChanged!=null);
>>>>>>> 1e35fcb4
    widget.onChanged(value);
  }
}<|MERGE_RESOLUTION|>--- conflicted
+++ resolved
@@ -612,33 +612,25 @@
        assert(isExpanded != null),
        super(key: key);
 
-  /// {@template flutter.material.dropdownButton.items}
   /// The list of items the user can select.
   ///
   /// If the [onChanged] callback is null or the list of items is null
   /// then the dropdown button will be disabled, i.e. its arrow will be
   /// displayed in grey and it will not respond to input. A disabled button
   /// will display the [disabledHint] widget if it is non-null.
-  /// {@endtemplate}
   final List<DropdownMenuItem<T>> items;
 
-  /// {@template flutter.material.dropdownButton.value}
   /// The value of the currently selected [DropdownMenuItem], or null if no
   /// item has been selected. If `value` is null then the menu is popped up as
   /// if the first item were selected.
-  /// {@endtemplate}
   final T value;
 
-  /// {@template flutter.material.dropdownButton.hint}
   /// A placeholder widget that is displayed if no item is selected.
-  /// {@endtemplate}
   final Widget hint;
 
-  /// {@template flutter.material.dropdownButton.disabledHint}
   /// A message to show when the dropdown is disabled.
   ///
   /// Displayed if [items] or [onChanged] is null.
-  /// {@endtemplate}
   final Widget disabledHint;
 
   /// {@template flutter.material.dropdownButton.onChanged}
@@ -651,23 +643,19 @@
   /// {@endtemplate}
   final ValueChanged<T> onChanged;
 
-  /// {@template flutter.material.dropdownButton.elevation}
   /// The z-coordinate at which to place the menu when open.
   ///
   /// The following elevations have defined shadows: 1, 2, 3, 4, 6, 8, 9, 12,
   /// 16, and 24. See [kElevationToShadow].
   ///
   /// Defaults to 8, the appropriate elevation for dropdown buttons.
-  /// {@endtemplate}
   final int elevation;
 
-  /// {@template flutter.material.dropdownButton.style}
   /// The text style to use for text in the dropdown button and the dropdown
   /// menu that appears when you tap the button.
   ///
   /// Defaults to the [TextTheme.subhead] value of the current
   /// [ThemeData.textTheme] of the current [Theme].
-  /// {@endtemplate}
   final TextStyle style;
 
   /// The widget to use for drawing the drop-down button's underline.
@@ -675,57 +663,45 @@
   /// Defaults to a 0.0 width bottom border with color 0xFFBDBDBD.
   final Widget underline;
 
-  /// {@template flutter.material.dropdownButton.icon}
   /// The widget to use for the drop-down button's icon.
   ///
   /// Defaults to an [Icon] with the [Icons.arrow_drop_down] glyph.
-  /// {@endtemplate}
   final Widget icon;
 
-  /// {@template flutter.material.dropdownButton.iconDisabledColor}
   /// The color of any [Icon] descendant of [icon] if this button is disabled,
   /// i.e. if [onChanged] is null.
   ///
   /// Defaults to [Colors.grey.shade400] when the theme's
   /// [ThemeData.brightness] is [Brightness.light] and to
   /// [Colors.white10] when it is [Brightness.dark]
-  /// {@endtemplate}
   final Color iconDisabledColor;
 
-  /// {@template flutter.material.dropdownButton.iconEnabledColor}
   /// The color of any [Icon] descendant of [icon] if this button is enabled,
   /// i.e. if [onChanged] is defined.
   ///
   /// Defaults to [Colors.grey.shade700] when the theme's
   /// [ThemeData.brightness] is [Brightness.light] and to
   /// [Colors.white70] when it is [Brightness.dark]
-  /// {@endtemplate}
   final Color iconEnabledColor;
 
-  /// {@template flutter.material.dropdownButton.iconSize}
   /// The size to use for the drop-down button's down arrow icon button.
   ///
   /// Defaults to 24.0.
-  /// {@endtemplate}
   final double iconSize;
 
-  /// {@template flutter.material.dropdownButton.isDense}
   /// Reduce the button's height.
   ///
   /// By default this button's height is the same as its menu items' heights.
   /// If isDense is true, the button's height is reduced by about half. This
   /// can be useful when the button is embedded in a container that adds
   /// its own decorations, like [InputDecorator].
-  /// {@endtemplate}
   final bool isDense;
 
-  /// {@template flutter.material.dropdownButton.isExpanded}
   /// Set the dropdown's inner contents to horizontally fill its parent.
   ///
   /// By default this button's inner width is the minimum size of its contents.
   /// If [isExpanded] is true, the inner width is expanded to fill its
   /// surrounding container.
-  /// {@endtemplate}
   final bool isExpanded;
 
   @override
@@ -965,24 +941,29 @@
   /// The [DropdownButton] [items] parameters must not be null.
   DropdownButtonFormField({
     Key key,
-    this.value,
-    @required this.items,
-    this.hint,
-    this.onChanged,
+    T value,
+    @required List<DropdownMenuItem<T>> items,
+    Widget hint,
+    @required this.onChanged,
     this.decoration = const InputDecoration(),
     FormFieldSetter<T> onSaved,
     FormFieldValidator<T> validator,
     bool autovalidate = false,
-    this.disabledHint,
-    this.elevation = 8,
-    this.style,
-    this.icon,
-    this.iconDisabledColor,
-    this.iconEnabledColor,
-    this.iconSize = 24.0,
-    this.isDense = false,
-    this.isExpanded = false,
-  }) : assert(decoration != null),
+    Widget disabledHint,
+    int elevation = 8,
+    TextStyle style,
+    Widget icon,
+    Color iconDisabledColor,
+    Color iconEnabledColor,
+    double iconSize = 24.0,
+    bool isDense = false,
+    bool isExpanded = false,
+  }) : assert(items == null || items.isEmpty || value == null || items.where((DropdownMenuItem<T> item) => item.value == value).length == 1),
+       assert(decoration != null),
+       assert(elevation != null),
+       assert(iconSize != null),
+       assert(isDense != null),
+       assert(isExpanded != null),
        super(
          key: key,
          onSaved: onSaved,
@@ -1017,44 +998,8 @@
          }
        );
 
-  /// {@macro flutter.material.dropdownButton.items}
-  final List<DropdownMenuItem<T>> items;
-
-  /// {@macro flutter.material.dropdownButton.value}
-  final T value;
-
-  /// {@macro flutter.material.dropdownButton.hint}
-  final Widget hint;
-
-  /// {@macro flutter.material.dropdownButton.disabledHint}
-  final Widget disabledHint;
-
   /// {@macro flutter.material.dropdownButton.onChanged}
   final ValueChanged<T> onChanged;
-
-  /// {@macro flutter.material.dropdownButton.elevation}
-  final int elevation;
-
-  /// {@macro flutter.material.dropdownButton.style}
-  final TextStyle style;
-
-  /// {@macro flutter.material.dropdownButton.icon}
-  final Widget icon;
-
-  /// {@macro flutter.material.dropdownButton.iconDisabledColor}
-  final Color iconDisabledColor;
-
-  /// {@macro flutter.material.dropdownButton.iconEnabledColor}
-  final Color iconEnabledColor;
-
-  /// {@macro flutter.material.dropdownButton.iconSize}
-  final double iconSize;
-
-  /// {@macro flutter.material.dropdownButton.isDense}
-  final bool isDense;
-
-  /// {@macro flutter.material.dropdownButton.isExpanded}
-  final bool isExpanded;
 
   /// The decoration to show around the dropdown button form field.
   ///
@@ -1076,11 +1021,7 @@
   @override
   void didChange(T value) {
     super.didChange(value);
-<<<<<<< HEAD
     assert(widget.onChanged != null);
-=======
-    assert(widget.onChanged!=null);
->>>>>>> 1e35fcb4
     widget.onChanged(value);
   }
 }
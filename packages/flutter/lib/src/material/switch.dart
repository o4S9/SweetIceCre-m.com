--- conflicted
+++ resolved
@@ -370,7 +370,7 @@
   };
 
   MaterialStateProperty<Color> get _widgetThumbColor {
-    final ThemeData theme = Theme.of(context)!;
+    final ThemeData theme = Theme.of(context);
     final bool isDark = theme.brightness == Brightness.dark;
 
     return MaterialStateProperty.resolveWith((Set<MaterialState> states) {
@@ -385,7 +385,7 @@
   }
 
   MaterialStateProperty<Color> get _widgetTrackColor {
-    final ThemeData theme = Theme.of(context)!;
+    final ThemeData theme = Theme.of(context);
     final bool isDark = theme.brightness == Brightness.dark;
     const Color black32 = Color(0x52000000); // Black with 32% opacity
 
@@ -404,12 +404,7 @@
 
   Widget buildMaterialSwitch(BuildContext context) {
     assert(debugCheckHasMaterial(context));
-<<<<<<< HEAD
-    final ThemeData theme = Theme.of(context)!;
-=======
     final ThemeData theme = Theme.of(context);
-    final bool isDark = theme.brightness == Brightness.dark;
->>>>>>> 21e80274
 
     // Colors need to be resolved in selected and non selected states separately
     // so that they can be lerped between.
@@ -577,7 +572,7 @@
       inactiveTrackColor: inactiveTrackColor,
       configuration: configuration,
       onChanged: onChanged != null ? _handleValueChanged : null,
-      textDirection: Directionality.of(context),
+      textDirection: Directionality.of(context)!,
       additionalConstraints: additionalConstraints,
       hasFocus: hasFocus,
       hovering: hovering,
@@ -603,7 +598,7 @@
       ..inactiveTrackColor = inactiveTrackColor
       ..configuration = configuration
       ..onChanged = onChanged != null ? _handleValueChanged : null
-      ..textDirection = Directionality.of(context)
+      ..textDirection = Directionality.of(context)!
       ..additionalConstraints = additionalConstraints
       ..dragStartBehavior = dragStartBehavior
       ..hasFocus = hasFocus

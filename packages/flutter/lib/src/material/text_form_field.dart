--- conflicted
+++ resolved
@@ -55,11 +55,8 @@
     FocusNode focusNode,
     InputDecoration decoration = const InputDecoration(),
     TextInputType keyboardType = TextInputType.text,
-<<<<<<< HEAD
     TextCapitalization textCapitalization = TextCapitalization.none,
-=======
     TextInputAction textInputAction = TextInputAction.done,
->>>>>>> eb69f594
     TextStyle style,
     TextAlign textAlign = TextAlign.start,
     bool autofocus = false,

// Copyright 2014 The Flutter Authors. All rights reserved.
// Use of this source code is governed by a BSD-style license that can be
// found in the LICENSE file.

import 'dart:ui' show lerpDouble;

import 'package:flutter/foundation.dart';
import 'package:flutter/widgets.dart';

import 'theme.dart';

/// Defines a theme for [Dialog] widgets.
///
/// Descendant widgets obtain the current [DialogTheme] object using
/// `DialogTheme.of(context)`. Instances of [DialogTheme] can be customized with
/// [DialogTheme.copyWith].
///
/// [titleTextStyle] and [contentTextStyle] are used in [AlertDialog]s and [SimpleDialog]s.
///
/// See also:
///
<<<<<<< HEAD
///  * [Dialog], a material dialog that can be customized using this [DialogTheme].
///  * [AlertDialog], a material dialog that can be customized using this [DialogTheme].
///  * [SimpleDialog], a material dialog that can be customized using this [DialogTheme].
=======
///  * [Dialog], a Material Design dialog that can be customized using this [DialogTheme].
>>>>>>> 2dd20a5a
///  * [ThemeData], which describes the overall theme information for the
///    application.
@immutable
class DialogTheme with Diagnosticable {
  /// Creates a dialog theme that can be used for [ThemeData.dialogTheme].
  const DialogTheme({
    this.backgroundColor,
    this.elevation,
    this.shape,
    this.alignment,
    this.titleTextStyle,
    this.contentTextStyle,
  });

  /// Overrides the default value for [Dialog.backgroundColor].
  final Color? backgroundColor;

  /// Overrides the default value for [Dialog.elevation].
  final double? elevation;

  /// Overrides the default value for [Dialog.shape].
  final ShapeBorder? shape;

  /// Overrides the default value for [Dialog.alignment].
  final AlignmentGeometry? alignment;

  /// Overrides the default value for [DefaultTextStyle] for [SimpleDialog.title] and 
  /// [AlertDialog.title].
  final TextStyle? titleTextStyle;

  /// Overrides the default value for [DefaultTextStyle] for [SimpleDialog.content] and 
  /// [AlertDialog.content].
  final TextStyle? contentTextStyle;

  /// Creates a copy of this object but with the given fields replaced with the
  /// new values.
  DialogTheme copyWith({
    Color? backgroundColor,
    double? elevation,
    ShapeBorder? shape,
    AlignmentGeometry? alignment,
    TextStyle? titleTextStyle,
    TextStyle? contentTextStyle,
  }) {
    return DialogTheme(
      backgroundColor: backgroundColor ?? this.backgroundColor,
      elevation: elevation ?? this.elevation,
      shape: shape ?? this.shape,
      alignment: alignment ?? this.alignment,
      titleTextStyle: titleTextStyle ?? this.titleTextStyle,
      contentTextStyle: contentTextStyle ?? this.contentTextStyle,
    );
  }

  /// The data from the closest [DialogTheme] instance given the build context.
  static DialogTheme of(BuildContext context) {
    return Theme.of(context).dialogTheme;
  }

  /// Linearly interpolate between two dialog themes.
  ///
  /// The arguments must not be null.
  ///
  /// {@macro dart.ui.shadow.lerp}
  static DialogTheme lerp(DialogTheme? a, DialogTheme? b, double t) {
    assert(t != null);
    return DialogTheme(
      backgroundColor: Color.lerp(a?.backgroundColor, b?.backgroundColor, t),
      elevation: lerpDouble(a?.elevation, b?.elevation, t),
      shape: ShapeBorder.lerp(a?.shape, b?.shape, t),
      alignment: AlignmentGeometry.lerp(a?.alignment, b?.alignment, t),
      titleTextStyle: TextStyle.lerp(a?.titleTextStyle, b?.titleTextStyle, t),
      contentTextStyle: TextStyle.lerp(a?.contentTextStyle, b?.contentTextStyle, t),
    );
  }

  @override
  int get hashCode => shape.hashCode;

  @override
  bool operator ==(Object other) {
    if (identical(this, other))
      return true;
    if (other.runtimeType != runtimeType)
      return false;
    return other is DialogTheme
        && other.backgroundColor == backgroundColor
        && other.elevation == elevation
        && other.shape == shape
        && other.alignment == alignment
        && other.titleTextStyle == titleTextStyle
        && other.contentTextStyle == contentTextStyle;
  }

  @override
  void debugFillProperties(DiagnosticPropertiesBuilder properties) {
    super.debugFillProperties(properties);
    properties.add(ColorProperty('backgroundColor', backgroundColor));
    properties.add(DoubleProperty('elevation', elevation));
    properties.add(DiagnosticsProperty<ShapeBorder>('shape', shape, defaultValue: null));
    properties.add(DiagnosticsProperty<AlignmentGeometry>('alignment', alignment, defaultValue: null));
    properties.add(DiagnosticsProperty<TextStyle>('titleTextStyle', titleTextStyle, defaultValue: null));
    properties.add(DiagnosticsProperty<TextStyle>('contentTextStyle', contentTextStyle, defaultValue: null));
  }
}<|MERGE_RESOLUTION|>--- conflicted
+++ resolved
@@ -19,13 +19,9 @@
 ///
 /// See also:
 ///
-<<<<<<< HEAD
-///  * [Dialog], a material dialog that can be customized using this [DialogTheme].
-///  * [AlertDialog], a material dialog that can be customized using this [DialogTheme].
-///  * [SimpleDialog], a material dialog that can be customized using this [DialogTheme].
-=======
-///  * [Dialog], a Material Design dialog that can be customized using this [DialogTheme].
->>>>>>> 2dd20a5a
+///  * [Dialog], a dialog that can be customized using this [DialogTheme].
+///  * [AlertDialog], a dialog that can be customized using this [DialogTheme].
+///  * [SimpleDialog], a dialog that can be customized using this [DialogTheme].
 ///  * [ThemeData], which describes the overall theme information for the
 ///    application.
 @immutable

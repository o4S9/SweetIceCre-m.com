// Copyright 2014 The Flutter Authors. All rights reserved.
// Use of this source code is governed by a BSD-style license that can be
// found in the LICENSE file.

import 'dart:math' as math;

import 'package:flutter/foundation.dart';
import 'package:flutter/rendering.dart';
import 'package:flutter/widgets.dart';

import 'button.dart';
import 'color_scheme.dart';
import 'constants.dart';
import 'debug.dart';
import 'material_state.dart';
import 'theme.dart';
import 'theme_data.dart';
import 'toggle_buttons_theme.dart';

// Examples can assume:
// List<bool> isSelected = <bool>[];
// void setState(dynamic arg) { }

/// A set of toggle buttons.
///
/// The list of [children] are laid out along [direction]. The state of each button
/// is controlled by [isSelected], which is a list of bools that determine
/// if a button is in an unselected or selected state. They are both
/// correlated by their index in the list. The length of [isSelected] has to
/// match the length of the [children] list.
///
/// {@youtube 560 315 https://www.youtube.com/watch?v=kVEguaQWGAY}
///
/// {@tool dartpad}
/// This example showcase [ToggleButtons] in various configurations.
///
/// ** See code in examples/api/lib/material/toggle_buttons/toggle_buttons.0.dart **
/// {@end-tool}
///
/// ## Customizing toggle buttons
/// Each toggle's behavior can be configured by the [onPressed] callback, which
/// can update the [isSelected] list however it wants to.
///
/// {@animation 700 150 https://flutter.github.io/assets-for-api-docs/assets/material/toggle_buttons_simple.mp4}
///
/// Here is an implementation that allows for multiple buttons to be
/// simultaneously selected, while requiring none of the buttons to be
/// selected.
///
/// ```dart
/// ToggleButtons(
///   isSelected: isSelected,
///   onPressed: (int index) {
///     setState(() {
///       isSelected[index] = !isSelected[index];
///     });
///   },
///   children: const <Widget>[
///     Icon(Icons.ac_unit),
///     Icon(Icons.call),
///     Icon(Icons.cake),
///   ],
/// ),
/// ```
///
/// {@animation 700 150 https://flutter.github.io/assets-for-api-docs/assets/material/toggle_buttons_required_mutually_exclusive.mp4}
///
/// Here is an implementation that requires mutually exclusive selection while
/// requiring at least one selection. This assumes that [isSelected] was
/// properly initialized with one selection.
///
/// ```dart
/// ToggleButtons(
///   isSelected: isSelected,
///   onPressed: (int index) {
///     setState(() {
///       for (int buttonIndex = 0; buttonIndex < isSelected.length; buttonIndex++) {
///         if (buttonIndex == index) {
///           isSelected[buttonIndex] = true;
///         } else {
///           isSelected[buttonIndex] = false;
///         }
///       }
///     });
///   },
///   children: const <Widget>[
///     Icon(Icons.ac_unit),
///     Icon(Icons.call),
///     Icon(Icons.cake),
///   ],
/// ),
/// ```
///
/// {@animation 700 150 https://flutter.github.io/assets-for-api-docs/assets/material/toggle_buttons_mutually_exclusive.mp4}
///
/// Here is an implementation that requires mutually exclusive selection,
/// but allows for none of the buttons to be selected.
///
/// ```dart
/// ToggleButtons(
///   isSelected: isSelected,
///   onPressed: (int index) {
///     setState(() {
///       for (int buttonIndex = 0; buttonIndex < isSelected.length; buttonIndex++) {
///         if (buttonIndex == index) {
///           isSelected[buttonIndex] = !isSelected[buttonIndex];
///         } else {
///           isSelected[buttonIndex] = false;
///         }
///       }
///     });
///   },
///   children: const <Widget>[
///     Icon(Icons.ac_unit),
///     Icon(Icons.call),
///     Icon(Icons.cake),
///   ],
/// ),
/// ```
///
/// {@animation 700 150 https://flutter.github.io/assets-for-api-docs/assets/material/toggle_buttons_required.mp4}
///
/// Here is an implementation that allows for multiple buttons to be
/// simultaneously selected, while requiring at least one selection. This
/// assumes that [isSelected] was properly initialized with one selection.
///
/// ```dart
/// ToggleButtons(
///   isSelected: isSelected,
///   onPressed: (int index) {
///     int count = 0;
///     for (final bool value in isSelected) {
///       if (value) {
///         count += 1;
///       }
///     }
///     if (isSelected[index] && count < 2) {
///       return;
///     }
///     setState(() {
///       isSelected[index] = !isSelected[index];
///     });
///   },
///   children: const <Widget>[
///     Icon(Icons.ac_unit),
///     Icon(Icons.call),
///     Icon(Icons.cake),
///   ],
/// ),
/// ```
///
/// ## ToggleButton Borders
/// The toggle buttons, by default, have a solid, 1 logical pixel border
/// surrounding itself and separating each button. The toggle button borders'
/// color, width, and corner radii are configurable.
///
/// The [selectedBorderColor] determines the border's color when the button is
/// selected, while [disabledBorderColor] determines the border's color when
/// the button is disabled. [borderColor] is used when the button is enabled.
///
/// To remove the border, set [renderBorder] to false. Setting [borderWidth] to
/// 0.0 results in a hairline border. For more information on hairline borders,
/// see [BorderSide.width].
///
/// See also:
///
///  * <https://material.io/design/components/buttons.html#toggle-button>
class ToggleButtons extends StatelessWidget {
  /// Creates a set of toggle buttons.
  ///
  /// It displays its widgets provided in a [List] of [children] along [direction].
  /// The state of each button is controlled by [isSelected], which is a list
  /// of bools that determine if a button is in an active, disabled, or
  /// selected state. They are both correlated by their index in the list.
  /// The length of [isSelected] has to match the length of the [children]
  /// list.
  ///
  /// Both [children] and [isSelected] properties arguments are required.
  ///
  /// [isSelected] values must be non-null. [focusNodes] must be null or a
  /// list of non-null nodes. [renderBorder] and [direction] must not be null.
  /// If [direction] is [Axis.vertical], [verticalDirection] must not be null.
  const ToggleButtons({
    super.key,
    required this.children,
    required this.isSelected,
    this.onPressed,
    this.mouseCursor,
    this.tapTargetSize,
    this.textStyle,
    this.constraints,
    this.color,
    this.selectedColor,
    this.disabledColor,
    this.fillColor,
    this.focusColor,
    this.highlightColor,
    this.hoverColor,
    this.splashColor,
    this.focusNodes,
    this.renderBorder = true,
    this.borderColor,
    this.selectedBorderColor,
    this.disabledBorderColor,
    this.borderRadius,
    this.borderWidth,
    this.direction = Axis.horizontal,
    this.verticalDirection = VerticalDirection.down,
<<<<<<< HEAD
  }) :
    assert(children != null),
    assert(isSelected != null),
    assert(children.length == isSelected.length),
    assert(direction != null),
    assert(direction == Axis.horizontal || verticalDirection != null),
    super(key: key);
=======
  }) : assert(children.length == isSelected.length);
>>>>>>> 796c8ef7

  static const double _defaultBorderWidth = 1.0;

  /// The toggle button widgets.
  ///
  /// These are typically [Icon] or [Text] widgets. The boolean selection
  /// state of each widget is defined by the corresponding [isSelected]
  /// list item.
  ///
  /// The length of children has to match the length of [isSelected]. If
  /// [focusNodes] is not null, the length of children has to also match
  /// the length of [focusNodes].
  final List<Widget> children;

  /// The corresponding selection state of each toggle button.
  ///
  /// Each value in this list represents the selection state of the [children]
  /// widget at the same index.
  ///
  /// The length of [isSelected] has to match the length of [children].
  final List<bool> isSelected;

  /// The callback that is called when a button is tapped.
  ///
  /// The index parameter of the callback is the index of the button that is
  /// tapped or otherwise activated.
  ///
  /// When the callback is null, all toggle buttons will be disabled.
  final void Function(int index)? onPressed;

  /// {@macro flutter.material.RawMaterialButton.mouseCursor}
  ///
  /// If this property is null, [MaterialStateMouseCursor.clickable] will be used.
  final MouseCursor? mouseCursor;

  /// Configures the minimum size of the area within which the buttons may
  /// be pressed.
  ///
  /// If the [tapTargetSize] is larger than [constraints], the buttons will
  /// include a transparent margin that responds to taps.
  ///
  /// Defaults to [ThemeData.materialTapTargetSize].
  final MaterialTapTargetSize? tapTargetSize;

  /// The [TextStyle] to apply to any text in these toggle buttons.
  ///
  /// [TextStyle.color] will be ignored and substituted by [color],
  /// [selectedColor] or [disabledColor] depending on whether the buttons
  /// are active, selected, or disabled.
  final TextStyle? textStyle;

  /// Defines the button's size.
  ///
  /// Typically used to constrain the button's minimum size.
  ///
  /// If this property is null, then
  /// BoxConstraints(minWidth: 48.0, minHeight: 48.0) is be used.
  final BoxConstraints? constraints;

  /// The color for descendant [Text] and [Icon] widgets if the button is
  /// enabled and not selected.
  ///
  /// If [onPressed] is not null, this color will be used for values in
  /// [isSelected] that are false.
  ///
  /// If this property is null, then ToggleButtonTheme.of(context).color
  /// is used. If [ToggleButtonsThemeData.color] is also null, then
  /// Theme.of(context).colorScheme.onSurface is used.
  final Color? color;

  /// The color for descendant [Text] and [Icon] widgets if the button is
  /// selected.
  ///
  /// If [onPressed] is not null, this color will be used for values in
  /// [isSelected] that are true.
  ///
  /// If this property is null, then
  /// ToggleButtonTheme.of(context).selectedColor is used. If
  /// [ToggleButtonsThemeData.selectedColor] is also null, then
  /// Theme.of(context).colorScheme.primary is used.
  final Color? selectedColor;

  /// The color for descendant [Text] and [Icon] widgets if the button is
  /// disabled.
  ///
  /// If [onPressed] is null, this color will be used.
  ///
  /// If this property is null, then
  /// ToggleButtonTheme.of(context).disabledColor is used. If
  /// [ToggleButtonsThemeData.disabledColor] is also null, then
  /// Theme.of(context).colorScheme.onSurface.withOpacity(0.38) is used.
  final Color? disabledColor;

  /// The fill color for selected toggle buttons.
  ///
  /// If this property is null, then
  /// ToggleButtonTheme.of(context).fillColor is used. If
  /// [ToggleButtonsThemeData.fillColor] is also null, then
  /// the fill color is null.
  ///
  /// If fillColor is a [MaterialStateProperty<Color>], then [MaterialStateProperty.resolve]
  /// is used for the following [MaterialState]s:
  ///
  ///  * [MaterialState.disabled]
  ///  * [MaterialState.selected]
  ///
  final Color? fillColor;

  /// The color to use for filling the button when the button has input focus.
  ///
  /// If this property is null, then
  /// ToggleButtonTheme.of(context).focusColor is used. If
  /// [ToggleButtonsThemeData.focusColor] is also null, then
  /// Theme.of(context).focusColor is used.
  final Color? focusColor;

  /// The highlight color for the button's [InkWell].
  ///
  /// If this property is null, then
  /// ToggleButtonTheme.of(context).highlightColor is used. If
  /// [ToggleButtonsThemeData.highlightColor] is also null, then
  /// Theme.of(context).highlightColor is used.
  final Color? highlightColor;

  /// The splash color for the button's [InkWell].
  ///
  /// If this property is null, then
  /// ToggleButtonTheme.of(context).splashColor is used. If
  /// [ToggleButtonsThemeData.splashColor] is also null, then
  /// Theme.of(context).splashColor is used.
  final Color? splashColor;

  /// The color to use for filling the button when the button has a pointer
  /// hovering over it.
  ///
  /// If this property is null, then
  /// ToggleButtonTheme.of(context).hoverColor is used. If
  /// [ToggleButtonsThemeData.hoverColor] is also null, then
  /// Theme.of(context).hoverColor is used.
  final Color? hoverColor;

  /// The list of [FocusNode]s, corresponding to each toggle button.
  ///
  /// Focus is used to determine which widget should be affected by keyboard
  /// events. The focus tree keeps track of which widget is currently focused
  /// on by the user.
  ///
  /// If not null, the length of focusNodes has to match the length of
  /// [children].
  ///
  /// See [FocusNode] for more information about how focus nodes are used.
  final List<FocusNode>? focusNodes;

  /// Whether or not to render a border around each toggle button.
  ///
  /// When true, a border with [borderWidth], [borderRadius] and the
  /// appropriate border color will render. Otherwise, no border will be
  /// rendered.
  final bool renderBorder;

  /// The border color to display when the toggle button is enabled and not
  /// selected.
  ///
  /// If this property is null, then
  /// ToggleButtonTheme.of(context).borderColor is used. If
  /// [ToggleButtonsThemeData.borderColor] is also null, then
  /// Theme.of(context).colorScheme.onSurface is used.
  final Color? borderColor;

  /// The border color to display when the toggle button is selected.
  ///
  /// If this property is null, then
  /// ToggleButtonTheme.of(context).selectedBorderColor is used. If
  /// [ToggleButtonsThemeData.selectedBorderColor] is also null, then
  /// Theme.of(context).colorScheme.primary is used.
  final Color? selectedBorderColor;

  /// The border color to display when the toggle button is disabled.
  ///
  /// If this property is null, then
  /// ToggleButtonTheme.of(context).disabledBorderColor is used. If
  /// [ToggleButtonsThemeData.disabledBorderColor] is also null, then
  /// Theme.of(context).disabledBorderColor is used.
  final Color? disabledBorderColor;

  /// The width of the border surrounding each toggle button.
  ///
  /// This applies to both the greater surrounding border, as well as the
  /// borders rendered between toggle buttons.
  ///
  /// To render a hairline border (one physical pixel), set borderWidth to 0.0.
  /// See [BorderSide.width] for more details on hairline borders.
  ///
  /// To omit the border entirely, set [renderBorder] to false.
  ///
  /// If this property is null, then
  /// ToggleButtonTheme.of(context).borderWidth is used. If
  /// [ToggleButtonsThemeData.borderWidth] is also null, then
  /// a width of 1.0 is used.
  final double? borderWidth;

  /// The radii of the border's corners.
  ///
  /// If this property is null, then
  /// ToggleButtonTheme.of(context).borderRadius is used. If
  /// [ToggleButtonsThemeData.borderRadius] is also null, then
  /// the buttons default to non-rounded borders.
  final BorderRadius? borderRadius;

  /// The direction along which the buttons are rendered.
  ///
  /// Defaults to [Axis.horizontal].
  final Axis direction;

  /// If [direction] is [Axis.vertical], this parameter determines whether to lay out
  /// the buttons starting from the first or last child from top to bottom.
  final VerticalDirection verticalDirection;

  // Determines if this is the first child that is being laid out
  // by the render object, _not_ the order of the children in its list.
  bool _isFirstButton(int index, int length, TextDirection textDirection) {
    return index == 0 && ((direction == Axis.horizontal && textDirection == TextDirection.ltr) ||
      (direction == Axis.vertical && verticalDirection == VerticalDirection.down))
      || index == length - 1 && ((direction == Axis.horizontal && textDirection == TextDirection.rtl) ||
      (direction == Axis.vertical && verticalDirection == VerticalDirection.up));
  }

  // Determines if this is the last child that is being laid out
  // by the render object, _not_ the order of the children in its list.
  bool _isLastButton(int index, int length, TextDirection textDirection) {
    return index == length - 1 && ((direction == Axis.horizontal && textDirection == TextDirection.ltr) ||
      (direction == Axis.vertical && verticalDirection == VerticalDirection.down))
      || index == 0 && ((direction == Axis.horizontal && textDirection == TextDirection.rtl) ||
      (direction == Axis.vertical && verticalDirection == VerticalDirection.up));
  }

  BorderRadius _getEdgeBorderRadius(
    int index,
    int length,
    TextDirection textDirection,
    ToggleButtonsThemeData toggleButtonsTheme,
  ) {
    final BorderRadius resultingBorderRadius = borderRadius
      ?? toggleButtonsTheme.borderRadius
      ?? BorderRadius.zero;

    if (length == 1) {
      return resultingBorderRadius;
    } else if (direction == Axis.horizontal) {
      if (_isFirstButton(index, length, textDirection)) {
        return BorderRadius.only(
          topLeft: resultingBorderRadius.topLeft,
          bottomLeft: resultingBorderRadius.bottomLeft,
        );
      } else if (_isLastButton(index, length, textDirection)) {
        return BorderRadius.only(
          topRight: resultingBorderRadius.topRight,
          bottomRight: resultingBorderRadius.bottomRight,
        );
      }
    } else {
      if (_isFirstButton(index, length, textDirection)) {
        return BorderRadius.only(
          topLeft: resultingBorderRadius.topLeft,
          topRight: resultingBorderRadius.topRight,
        );
      } else if (_isLastButton(index, length, textDirection)) {
        return BorderRadius.only(
          bottomLeft: resultingBorderRadius.bottomLeft,
          bottomRight: resultingBorderRadius.bottomRight,
        );
      }
    }

    return BorderRadius.zero;
  }

  BorderRadius _getClipBorderRadius(
    int index,
    int length,
    TextDirection textDirection,
    ToggleButtonsThemeData toggleButtonsTheme,
  ) {
    final BorderRadius resultingBorderRadius = borderRadius
      ?? toggleButtonsTheme.borderRadius
      ?? BorderRadius.zero;
    final double resultingBorderWidth = borderWidth
      ?? toggleButtonsTheme.borderWidth
      ?? _defaultBorderWidth;

    if (length == 1) {
      return BorderRadius.only(
        topLeft: resultingBorderRadius.topLeft - Radius.circular(resultingBorderWidth / 2.0),
        bottomLeft: resultingBorderRadius.bottomLeft - Radius.circular(resultingBorderWidth / 2.0),
        topRight: resultingBorderRadius.topRight - Radius.circular(resultingBorderWidth / 2.0),
        bottomRight: resultingBorderRadius.bottomRight - Radius.circular(resultingBorderWidth / 2.0),
      );
    } else if (direction == Axis.horizontal) {
      if (_isFirstButton(index, length, textDirection)) {
        return BorderRadius.only(
          topLeft: resultingBorderRadius.topLeft - Radius.circular(resultingBorderWidth / 2.0),
          bottomLeft: resultingBorderRadius.bottomLeft - Radius.circular(resultingBorderWidth / 2.0),
        );
      } else if (_isLastButton(index, length, textDirection)) {
        return BorderRadius.only(
          topRight: resultingBorderRadius.topRight - Radius.circular(resultingBorderWidth / 2.0),
          bottomRight: resultingBorderRadius.bottomRight - Radius.circular(resultingBorderWidth / 2.0),
        );
      }
    } else {
      if (_isFirstButton(index, length, textDirection)) {
        return BorderRadius.only(
          topLeft: resultingBorderRadius.topLeft - Radius.circular(resultingBorderWidth / 2.0),
          topRight: resultingBorderRadius.topRight - Radius.circular(resultingBorderWidth / 2.0),
        );
      } else if (_isLastButton(index, length, textDirection)) {
        return BorderRadius.only(
          bottomLeft: resultingBorderRadius.bottomLeft - Radius.circular(resultingBorderWidth / 2.0),
          bottomRight: resultingBorderRadius.bottomRight - Radius.circular(resultingBorderWidth / 2.0),
        );
      }
    }
    return BorderRadius.zero;
  }

  BorderSide _getLeadingBorderSide(
    int index,
    ThemeData theme,
    ToggleButtonsThemeData toggleButtonsTheme,
  ) {
    if (!renderBorder) {
      return BorderSide.none;
    }

    final double resultingBorderWidth = borderWidth
      ?? toggleButtonsTheme.borderWidth
      ?? _defaultBorderWidth;
    if (onPressed != null && (isSelected[index] || (index != 0 && isSelected[index - 1]))) {
      return BorderSide(
        color: selectedBorderColor
          ?? toggleButtonsTheme.selectedBorderColor
          ?? theme.colorScheme.onSurface.withOpacity(0.12),
        width: resultingBorderWidth,
      );
    } else if (onPressed != null && !isSelected[index]) {
      return BorderSide(
        color: borderColor
          ?? toggleButtonsTheme.borderColor
          ?? theme.colorScheme.onSurface.withOpacity(0.12),
        width: resultingBorderWidth,
      );
    } else {
      return BorderSide(
        color: disabledBorderColor
          ?? toggleButtonsTheme.disabledBorderColor
          ?? theme.colorScheme.onSurface.withOpacity(0.12),
        width: resultingBorderWidth,
      );
    }
  }

  BorderSide _getBorderSide(
    int index,
    ThemeData theme,
    ToggleButtonsThemeData toggleButtonsTheme,
  ) {
    if (!renderBorder) {
      return BorderSide.none;
    }

    final double resultingBorderWidth = borderWidth
      ?? toggleButtonsTheme.borderWidth
      ?? _defaultBorderWidth;
    if (onPressed != null && isSelected[index]) {
      return BorderSide(
        color: selectedBorderColor
          ?? toggleButtonsTheme.selectedBorderColor
          ?? theme.colorScheme.onSurface.withOpacity(0.12),
        width: resultingBorderWidth,
      );
    } else if (onPressed != null && !isSelected[index]) {
      return BorderSide(
        color: borderColor
          ?? toggleButtonsTheme.borderColor
          ?? theme.colorScheme.onSurface.withOpacity(0.12),
        width: resultingBorderWidth,
      );
    } else {
      return BorderSide(
        color: disabledBorderColor
          ?? toggleButtonsTheme.disabledBorderColor
          ?? theme.colorScheme.onSurface.withOpacity(0.12),
        width: resultingBorderWidth,
      );
    }
  }

  BorderSide _getTrailingBorderSide(
    int index,
    ThemeData theme,
    ToggleButtonsThemeData toggleButtonsTheme,
  ) {
    if (!renderBorder) {
      return BorderSide.none;
    }

    if (index != children.length - 1) {
      return BorderSide.none;
    }

    final double resultingBorderWidth = borderWidth
      ?? toggleButtonsTheme.borderWidth
      ?? _defaultBorderWidth;
    if (onPressed != null && (isSelected[index])) {
      return BorderSide(
        color: selectedBorderColor
          ?? toggleButtonsTheme.selectedBorderColor
          ?? theme.colorScheme.onSurface.withOpacity(0.12),
        width: resultingBorderWidth,
      );
    } else if (onPressed != null && !isSelected[index]) {
      return BorderSide(
        color: borderColor
          ?? toggleButtonsTheme.borderColor
          ?? theme.colorScheme.onSurface.withOpacity(0.12),
        width: resultingBorderWidth,
      );
    } else {
      return BorderSide(
        color: disabledBorderColor
          ?? toggleButtonsTheme.disabledBorderColor
          ?? theme.colorScheme.onSurface.withOpacity(0.12),
        width: resultingBorderWidth,
      );
    }
  }

  @override
  Widget build(BuildContext context) {
    assert(
      () {
        if (focusNodes != null) {
          return focusNodes!.length == children.length;
        }
        return true;
      }(),
      'focusNodes.length must match children.length.\n'
      'There are ${focusNodes!.length} focus nodes, while '
      'there are ${children.length} children.',
    );
    final ThemeData theme = Theme.of(context);
    final ToggleButtonsThemeData toggleButtonsTheme = ToggleButtonsTheme.of(context);
    final TextDirection textDirection = Directionality.of(context);

    final List<Widget> buttons = List<Widget>.generate(children.length, (int index) {
      final BorderRadius edgeBorderRadius = _getEdgeBorderRadius(index, children.length, textDirection, toggleButtonsTheme);
      final BorderRadius clipBorderRadius = _getClipBorderRadius(index, children.length, textDirection, toggleButtonsTheme);

      final BorderSide leadingBorderSide = _getLeadingBorderSide(index, theme, toggleButtonsTheme);
      final BorderSide borderSide = _getBorderSide(index, theme, toggleButtonsTheme);
      final BorderSide trailingBorderSide = _getTrailingBorderSide(index, theme, toggleButtonsTheme);

<<<<<<< HEAD
      return _ToggleButton(
        selected: isSelected[index],
        textStyle: textStyle,
        constraints: constraints,
        color: color,
        selectedColor: selectedColor,
        disabledColor: disabledColor,
        fillColor: fillColor,
        focusColor: focusColor ?? toggleButtonsTheme.focusColor,
        highlightColor: highlightColor ?? toggleButtonsTheme.highlightColor,
        hoverColor: hoverColor ?? toggleButtonsTheme.hoverColor,
        splashColor: splashColor ?? toggleButtonsTheme.splashColor,
        focusNode: focusNodes != null ? focusNodes![index] : null,
        onPressed: onPressed != null
          ? () {onPressed!(index);}
          : null,
        mouseCursor: mouseCursor,
=======
      final Set<MaterialState> states = <MaterialState>{
          if (isSelected[index] && onPressed != null) MaterialState.selected,
          if (onPressed == null) MaterialState.disabled,
      };
      final Color effectiveFillColor = _ResolveFillColor(fillColor
        ?? toggleButtonsTheme.fillColor).resolve(states)
        ?? _DefaultFillColor(theme.colorScheme).resolve(states);
      final Color currentColor;
      if (onPressed != null && isSelected[index]) {
        currentColor = selectedColor
          ?? toggleButtonsTheme.selectedColor
          ?? theme.colorScheme.primary;
      } else if (onPressed != null && !isSelected[index]) {
        currentColor = color
          ?? toggleButtonsTheme.color
          ?? theme.colorScheme.onSurface.withOpacity(0.87);
      } else {
        currentColor = disabledColor
          ?? toggleButtonsTheme.disabledColor
          ?? theme.colorScheme.onSurface.withOpacity(0.38);
      }
      final TextStyle currentTextStyle = textStyle
        ?? toggleButtonsTheme.textStyle
        ?? theme.textTheme.bodyMedium!;
      final BoxConstraints? currentConstraints = constraints
        ?? toggleButtonsTheme.constraints;
      final Size minimumSize = currentConstraints == null
        ? const Size.square(kMinInteractiveDimension)
        : Size(currentConstraints.minWidth, currentConstraints.minHeight);
      final Size? maximumSize = currentConstraints == null
        ? null
        : Size(currentConstraints.maxWidth, currentConstraints.maxHeight);
      final Size minPaddingSize;
      switch (tapTargetSize ?? theme.materialTapTargetSize) {
        case MaterialTapTargetSize.padded:
          if (direction == Axis.horizontal) {
            minPaddingSize = const Size(
              0.0,
              kMinInteractiveDimension,
            );
          } else {
            minPaddingSize = const Size(
              kMinInteractiveDimension,
              0.0,
            );
          }
          assert(minPaddingSize.width >= 0.0);
          assert(minPaddingSize.height >= 0.0);
        case MaterialTapTargetSize.shrinkWrap:
          minPaddingSize = Size.zero;
      }

      Widget button = _SelectToggleButton(
>>>>>>> 796c8ef7
        leadingBorderSide: leadingBorderSide,
        borderSide: borderSide,
        trailingBorderSide: trailingBorderSide,
        borderRadius: edgeBorderRadius,
        clipRadius: clipBorderRadius,
        isFirstButton: index == 0,
        isLastButton: index == children.length - 1,
        direction: direction,
        verticalDirection: verticalDirection,
<<<<<<< HEAD
        child: children[index],
=======
        child: ClipRRect(
          borderRadius: clipBorderRadius,
          child: TextButton(
            focusNode: focusNodes != null ? focusNodes![index] : null,
            style: ButtonStyle(
              backgroundColor: MaterialStatePropertyAll<Color?>(effectiveFillColor),
              foregroundColor: MaterialStatePropertyAll<Color?>(currentColor),
              overlayColor: _ToggleButtonDefaultOverlay(
                selected:  onPressed != null && isSelected[index],
                unselected: onPressed != null && !isSelected[index],
                colorScheme: theme.colorScheme,
                disabledColor: disabledColor ?? toggleButtonsTheme.disabledColor,
                focusColor: focusColor ?? toggleButtonsTheme.focusColor,
                highlightColor: highlightColor ?? toggleButtonsTheme.highlightColor,
                hoverColor: hoverColor ?? toggleButtonsTheme.hoverColor,
                splashColor: splashColor ?? toggleButtonsTheme.splashColor,
              ),
              elevation: const MaterialStatePropertyAll<double>(0),
              textStyle: MaterialStatePropertyAll<TextStyle?>(currentTextStyle.copyWith(
                color: currentColor,
              )),
              padding: const MaterialStatePropertyAll<EdgeInsetsGeometry>(EdgeInsets.zero),
              minimumSize: MaterialStatePropertyAll<Size?>(minimumSize),
              maximumSize: MaterialStatePropertyAll<Size?>(maximumSize),
              shape: const MaterialStatePropertyAll<OutlinedBorder>(RoundedRectangleBorder()),
              mouseCursor: MaterialStatePropertyAll<MouseCursor?>(mouseCursor),
              visualDensity: VisualDensity.standard,
              tapTargetSize: MaterialTapTargetSize.shrinkWrap,
              animationDuration: kThemeChangeDuration,
              enableFeedback: true,
              alignment: Alignment.center,
              splashFactory: InkRipple.splashFactory,
            ),
            onPressed: onPressed != null
              ? () {onPressed!(index);}
              : null,
            child: children[index],
          ),
        ),
>>>>>>> 796c8ef7
      );

      if (currentConstraints != null) {
        button = Center(child: button);
      }

      return MergeSemantics(
        child: Semantics(
          container: true,
          checked: isSelected[index],
          enabled: onPressed != null,
          child: _InputPadding(
            minSize: minPaddingSize,
            direction: direction,
            child: button,
          ),
        ),
      );
    });

    if (direction == Axis.vertical) {
      return IntrinsicWidth(
        child: Column(
          mainAxisSize: MainAxisSize.min,
          crossAxisAlignment: CrossAxisAlignment.stretch,
          verticalDirection: verticalDirection,
          children: buttons,
        ),
      );
    }

<<<<<<< HEAD
    final MaterialTapTargetSize resolvedTapTargetSize = tapTargetSize ?? theme.materialTapTargetSize;
    switch (resolvedTapTargetSize) {
      case MaterialTapTargetSize.padded:
        return _InputPadding(
          minSize: const Size(kMinInteractiveDimension, kMinInteractiveDimension),
          direction: direction,
          child: result,
        );
      case MaterialTapTargetSize.shrinkWrap:
        return result;
    }
=======
    return IntrinsicHeight(
      child: Row(
        mainAxisSize: MainAxisSize.min,
        crossAxisAlignment: CrossAxisAlignment.stretch,
        children: buttons,
      ),
    );
>>>>>>> 796c8ef7
  }

  @override
  void debugFillProperties(DiagnosticPropertiesBuilder properties) {
    super.debugFillProperties(properties);
    properties.add(FlagProperty('disabled',
      value: onPressed == null,
      ifTrue: 'Buttons are disabled',
      ifFalse: 'Buttons are enabled',
    ));
    textStyle?.debugFillProperties(properties, prefix: 'textStyle.');
    properties.add(ColorProperty('color', color, defaultValue: null));
    properties.add(ColorProperty('selectedColor', selectedColor, defaultValue: null));
    properties.add(ColorProperty('disabledColor', disabledColor, defaultValue: null));
    properties.add(ColorProperty('fillColor', fillColor, defaultValue: null));
    properties.add(ColorProperty('focusColor', focusColor, defaultValue: null));
    properties.add(ColorProperty('highlightColor', highlightColor, defaultValue: null));
    properties.add(ColorProperty('hoverColor', hoverColor, defaultValue: null));
    properties.add(ColorProperty('splashColor', splashColor, defaultValue: null));
    properties.add(ColorProperty('borderColor', borderColor, defaultValue: null));
    properties.add(ColorProperty('selectedBorderColor', selectedBorderColor, defaultValue: null));
    properties.add(ColorProperty('disabledBorderColor', disabledBorderColor, defaultValue: null));
    properties.add(DiagnosticsProperty<BorderRadius>('borderRadius', borderRadius, defaultValue: null));
    properties.add(DoubleProperty('borderWidth', borderWidth, defaultValue: null));
    properties.add(DiagnosticsProperty<Axis>('direction', direction, defaultValue: Axis.horizontal));
    properties.add(DiagnosticsProperty<VerticalDirection>('verticalDirection', verticalDirection, defaultValue: VerticalDirection.down));
  }
}

/// An individual toggle button, otherwise known as a segmented button.
///
/// This button is used by [ToggleButtons] to implement a set of segmented controls.
class _ToggleButton extends StatelessWidget {
  /// Creates a toggle button based on [RawMaterialButton].
  ///
  /// This class adds some logic to distinguish between enabled, active, and
  /// disabled states, to determine the appropriate colors to use.
  ///
  /// It takes in a [shape] property to modify the borders of the button,
  /// which is used by [ToggleButtons] to customize borders based on the
  /// order in which this button appears in the list.
  const _ToggleButton({
    Key? key,
    this.selected = false,
    this.textStyle,
    this.constraints,
    this.color,
    this.selectedColor,
    this.disabledColor,
    required this.fillColor,
    required this.focusColor,
    required this.highlightColor,
    required this.hoverColor,
    required this.splashColor,
    this.focusNode,
    this.onPressed,
    this.mouseCursor,
    required this.leadingBorderSide,
    required this.borderSide,
    required this.trailingBorderSide,
    required this.borderRadius,
    required this.clipRadius,
    required this.isFirstButton,
    required this.isLastButton,
    required this.direction,
    required this.verticalDirection,
    required this.child,
  }) : super(key: key);

  /// Determines if the button is displayed as active/selected or enabled.
  final bool selected;

  /// The [TextStyle] to apply to any text that appears in this button.
  final TextStyle? textStyle;

  /// Defines the button's size.
  ///
  /// Typically used to constrain the button's minimum size.
  final BoxConstraints? constraints;

  /// The color for [Text] and [Icon] widgets if the button is enabled.
  ///
  /// If [selected] is false and [onPressed] is not null, this color will be used.
  final Color? color;

  /// The color for [Text] and [Icon] widgets if the button is selected.
  ///
  /// If [selected] is true and [onPressed] is not null, this color will be used.
  final Color? selectedColor;

  /// The color for [Text] and [Icon] widgets if the button is disabled.
  ///
  /// If [onPressed] is null, this color will be used.
  final Color? disabledColor;

  /// The color of the button's [Material].
  final Color? fillColor;

  /// The color for the button's [Material] when it has the input focus.
  final Color? focusColor;

  /// The color for the button's [Material] when a pointer is hovering over it.
  final Color? hoverColor;

  /// The highlight color for the button's [InkWell].
  final Color? highlightColor;

  /// The splash color for the button's [InkWell].
  final Color? splashColor;

  /// {@macro flutter.widgets.Focus.focusNode}
  final FocusNode? focusNode;

  /// Called when the button is tapped or otherwise activated.
  ///
  /// If this is null, the button will be disabled, see [enabled].
  final VoidCallback? onPressed;

  /// {@macro flutter.material.RawMaterialButton.mouseCursor}
  ///
  /// If this property is null, [MaterialStateMouseCursor.clickable] will be used.
  final MouseCursor? mouseCursor;

  /// The width and color of the button's leading side border.
  final BorderSide leadingBorderSide;

  /// If [direction] is [Axis.horizontal], this corresponds the width and color
  /// of the button's top and bottom side borders.
  ///
  /// If [direction] is [Axis.vertical], this corresponds the width and color
  /// of the button's left and right side borders.
  final BorderSide borderSide;

  /// The width and color of the button's trailing side border.
  final BorderSide trailingBorderSide;

  /// The border radii of each corner of the button.
  final BorderRadius borderRadius;

  /// The corner radii used to clip the button's contents.
  ///
  /// This is used to have the button's contents be properly clipped taking
  /// the [borderRadius] and the border's width into account.
  final BorderRadius clipRadius;

  /// Whether or not this toggle button is the first button in the list.
  final bool isFirstButton;

  /// Whether or not this toggle button is the last button in the list.
  final bool isLastButton;

  /// The direction along which the buttons are rendered.
  final Axis direction;

  /// If [direction] is [Axis.vertical], this property defines whether or not this button in its list
  /// of buttons is laid out starting from top to bottom or from bottom to top.
  final VerticalDirection verticalDirection;

  /// The button's label, which is usually an [Icon] or a [Text] widget.
  final Widget child;

  Color _resolveColor(Set<MaterialState> states, MaterialStateProperty<Color?> widgetColor,
  MaterialStateProperty<Color?> themeColor, MaterialStateProperty<Color> defaultColor) {
    return widgetColor.resolve(states)
      ?? themeColor.resolve(states)
      ?? defaultColor.resolve(states);
  }

  @override
  Widget build(BuildContext context) {
    assert(debugCheckHasMaterial(context));
    final Color currentColor;
    Color? currentFocusColor;
    Color? currentHoverColor;
    Color? currentSplashColor;
    final ThemeData theme = Theme.of(context);
    final ToggleButtonsThemeData toggleButtonsTheme = ToggleButtonsTheme.of(context);

    final Set<MaterialState> states = <MaterialState>{
        if (selected && onPressed != null) MaterialState.selected,
        if (onPressed == null) MaterialState.disabled,
    };

    final Color currentFillColor = _resolveColor(
      states,
      _ResolveFillColor(fillColor),
      _ResolveFillColor(toggleButtonsTheme.fillColor),
      _DefaultFillColor(theme.colorScheme),
    );

    if (onPressed != null && selected) {
      currentColor = selectedColor
        ?? toggleButtonsTheme.selectedColor
        ?? theme.colorScheme.primary;
      currentFocusColor = focusColor
        ?? toggleButtonsTheme.focusColor
        ?? theme.colorScheme.primary.withOpacity(0.12);
      currentHoverColor = hoverColor
        ?? toggleButtonsTheme.hoverColor
        ?? theme.colorScheme.primary.withOpacity(0.04);
      currentSplashColor = splashColor
        ?? toggleButtonsTheme.splashColor
        ?? theme.colorScheme.primary.withOpacity(0.16);
    } else if (onPressed != null && !selected) {
      currentColor = color
        ?? toggleButtonsTheme.color
        ?? theme.colorScheme.onSurface.withOpacity(0.87);
      currentFocusColor = focusColor
        ?? toggleButtonsTheme.focusColor
        ?? theme.colorScheme.onSurface.withOpacity(0.12);
      currentHoverColor = hoverColor
        ?? toggleButtonsTheme.hoverColor
        ?? theme.colorScheme.onSurface.withOpacity(0.04);
      currentSplashColor = splashColor
        ?? toggleButtonsTheme.splashColor
        ?? theme.colorScheme.onSurface.withOpacity(0.16);
    } else {
      currentColor = disabledColor
        ?? toggleButtonsTheme.disabledColor
        ?? theme.colorScheme.onSurface.withOpacity(0.38);
    }

    final TextStyle currentTextStyle = textStyle ?? toggleButtonsTheme.textStyle ?? theme.textTheme.bodyText2!;
    final BoxConstraints currentConstraints = constraints ?? toggleButtonsTheme.constraints ?? const BoxConstraints(minWidth: kMinInteractiveDimension, minHeight: kMinInteractiveDimension);

    final Widget result = ClipRRect(
      borderRadius: clipRadius,
      child: RawMaterialButton(
        textStyle: currentTextStyle.copyWith(
          color: currentColor,
        ),
        constraints: currentConstraints,
        elevation: 0.0,
        fillColor: currentFillColor,
        focusColor: currentFocusColor,
        focusElevation: 0,
        highlightColor: highlightColor ?? theme.colorScheme.surface.withOpacity(0.0),
        highlightElevation: 0.0,
        hoverColor: currentHoverColor,
        hoverElevation: 0,
        splashColor: currentSplashColor,
        focusNode: focusNode,
        materialTapTargetSize: MaterialTapTargetSize.shrinkWrap,
        onPressed: onPressed,
        mouseCursor: mouseCursor,
        child: child,
      ),
    );

    return _SelectToggleButton(
      key: key,
      leadingBorderSide: leadingBorderSide,
      borderSide: borderSide,
      trailingBorderSide: trailingBorderSide,
      borderRadius: borderRadius,
      isFirstButton: isFirstButton,
      isLastButton: isLastButton,
      direction: direction,
      verticalDirection: verticalDirection,
      child: result,
    );
  }

  @override
  void debugFillProperties(DiagnosticPropertiesBuilder properties) {
    super.debugFillProperties(properties);
    properties.add(FlagProperty('selected',
      value: selected,
      ifTrue: 'Button is selected',
      ifFalse: 'Button is unselected',
    ));
  }
}

@immutable
class _ResolveFillColor extends MaterialStateProperty<Color?> with Diagnosticable {
  _ResolveFillColor(this.primary);

  final Color? primary;

  @override
  Color? resolve(Set<MaterialState> states) {
    if (primary is MaterialStateProperty<Color>) {
      return MaterialStateProperty.resolveAs<Color?>(primary, states);
    }
    return states.contains(MaterialState.selected) ? primary : null;
  }
}

@immutable
class _DefaultFillColor extends MaterialStateProperty<Color> with Diagnosticable {
  _DefaultFillColor(this.colorScheme);

  final ColorScheme colorScheme;

  @override
  Color resolve(Set<MaterialState> states) {
    if (states.contains(MaterialState.selected)) {
      return colorScheme.primary.withOpacity(0.12);
    }
    return colorScheme.surface.withOpacity(0.0);
  }
}

class _SelectToggleButton extends SingleChildRenderObjectWidget {
  const _SelectToggleButton({
    required Widget super.child,
    required this.leadingBorderSide,
    required this.borderSide,
    required this.trailingBorderSide,
    required this.borderRadius,
    required this.isFirstButton,
    required this.isLastButton,
    required this.direction,
    required this.verticalDirection,
  });

  // The width and color of the button's leading side border.
  final BorderSide leadingBorderSide;

  // The width and color of the side borders.
  //
  // If [direction] is [Axis.horizontal], this corresponds to the width and color
  // of the button's top and bottom side borders.
  //
  // If [direction] is [Axis.vertical], this corresponds to the width and color
  // of the button's left and right side borders.
  final BorderSide borderSide;

  // The width and color of the button's trailing side border.
  final BorderSide trailingBorderSide;

  // The border radii of each corner of the button.
  final BorderRadius borderRadius;

  // Whether or not this toggle button is the first button in the list.
  final bool isFirstButton;

  // Whether or not this toggle button is the last button in the list.
  final bool isLastButton;

  // The direction along which the buttons are rendered.
  final Axis direction;

  // If [direction] is [Axis.vertical], this property defines whether or not this button in its list
  // of buttons is laid out starting from top to bottom or from bottom to top.
  final VerticalDirection verticalDirection;

  @override
  _SelectToggleButtonRenderObject createRenderObject(BuildContext context) => _SelectToggleButtonRenderObject(
    leadingBorderSide,
    borderSide,
    trailingBorderSide,
    borderRadius,
    isFirstButton,
    isLastButton,
    direction,
    verticalDirection,
    Directionality.of(context),
  );

  @override
  void updateRenderObject(BuildContext context, _SelectToggleButtonRenderObject renderObject) {
    renderObject
      ..leadingBorderSide = leadingBorderSide
      ..borderSide  = borderSide
      ..trailingBorderSide = trailingBorderSide
      ..borderRadius = borderRadius
      ..isFirstButton = isFirstButton
      ..isLastButton = isLastButton
      ..direction = direction
      ..verticalDirection = verticalDirection
      ..textDirection = Directionality.of(context);
  }
}

class _SelectToggleButtonRenderObject extends RenderShiftedBox {
  _SelectToggleButtonRenderObject(
    this._leadingBorderSide,
    this._borderSide,
    this._trailingBorderSide,
    this._borderRadius,
    this._isFirstButton,
    this._isLastButton,
    this._direction,
    this._verticalDirection,
    this._textDirection, [
    RenderBox? child,
  ]) : super(child);

  Axis get direction => _direction;
  Axis _direction;
  set direction(Axis value) {
    if (_direction == value) {
      return;
    }
    _direction = value;
    markNeedsLayout();
  }

  VerticalDirection get verticalDirection => _verticalDirection;
  VerticalDirection _verticalDirection;
  set verticalDirection(VerticalDirection value) {
    if (_verticalDirection == value) {
      return;
    }
    _verticalDirection = value;
    markNeedsLayout();
  }

  // The width and color of the button's leading side border.
  BorderSide get leadingBorderSide => _leadingBorderSide;
  BorderSide _leadingBorderSide;
  set leadingBorderSide(BorderSide value) {
    if (_leadingBorderSide == value) {
      return;
    }
    _leadingBorderSide = value;
    markNeedsLayout();
  }

  // The width and color of the button's top and bottom side borders.
  BorderSide get borderSide  => _borderSide;
  BorderSide _borderSide;
  set borderSide(BorderSide value) {
    if (_borderSide == value) {
      return;
    }
    _borderSide = value;
    markNeedsLayout();
  }

  // The width and color of the button's trailing side border.
  BorderSide get trailingBorderSide => _trailingBorderSide;
  BorderSide _trailingBorderSide;
  set trailingBorderSide(BorderSide value) {
    if (_trailingBorderSide == value) {
      return;
    }
    _trailingBorderSide = value;
    markNeedsLayout();
  }

  // The border radii of each corner of the button.
  BorderRadius get borderRadius => _borderRadius;
  BorderRadius _borderRadius;
  set borderRadius(BorderRadius value) {
    if (_borderRadius == value) {
      return;
    }
    _borderRadius = value;
    markNeedsLayout();
  }

  // Whether or not this toggle button is the first button in the list.
  bool get isFirstButton => _isFirstButton;
  bool _isFirstButton;
  set isFirstButton(bool value) {
    if (_isFirstButton == value) {
      return;
    }
    _isFirstButton = value;
    markNeedsLayout();
  }

  // Whether or not this toggle button is the last button in the list.
  bool get isLastButton => _isLastButton;
  bool _isLastButton;
  set isLastButton(bool value) {
    if (_isLastButton == value) {
      return;
    }
    _isLastButton = value;
    markNeedsLayout();
  }

  // The direction in which text flows for this application.
  TextDirection get textDirection => _textDirection;
  TextDirection _textDirection;
  set textDirection(TextDirection value) {
    if (_textDirection == value) {
      return;
    }
    _textDirection = value;
    markNeedsLayout();
  }

  static double _maxHeight(RenderBox? box, double width) {
    return box == null ? 0.0 : box.getMaxIntrinsicHeight(width);
  }

  static double _minHeight(RenderBox? box, double width) {
    return box == null ? 0.0 : box.getMinIntrinsicHeight(width);
  }

  static double _minWidth(RenderBox? box, double height) {
    return box == null ? 0.0 : box.getMinIntrinsicWidth(height);
  }

  static double _maxWidth(RenderBox? box, double height) {
    return box == null ? 0.0 : box.getMaxIntrinsicWidth(height);
  }

  @override
  double computeDistanceToActualBaseline(TextBaseline baseline) {
    // The baseline of this widget is the baseline of its child
    return direction == Axis.horizontal
      ? child!.computeDistanceToActualBaseline(baseline)! + borderSide.width
      : child!.computeDistanceToActualBaseline(baseline)! + leadingBorderSide.width;
  }

  @override
  double computeMaxIntrinsicHeight(double width) {
    return direction == Axis.horizontal
      ? borderSide.width * 2.0 + _maxHeight(child, width)
      : leadingBorderSide.width + _maxHeight(child, width) + trailingBorderSide.width;
  }

  @override
  double computeMinIntrinsicHeight(double width) {
    return direction == Axis.horizontal
        ? borderSide.width * 2.0 + _minHeight(child, width)
        : leadingBorderSide.width + _maxHeight(child, width) + trailingBorderSide.width;
  }

  @override
  double computeMaxIntrinsicWidth(double height) {
    return direction == Axis.horizontal
      ? leadingBorderSide.width + _maxWidth(child, height) + trailingBorderSide.width
      : borderSide.width * 2.0 + _maxWidth(child, height);
  }

  @override
  double computeMinIntrinsicWidth(double height) {
    return direction == Axis.horizontal
      ? leadingBorderSide.width + _minWidth(child, height) + trailingBorderSide.width
      : borderSide.width * 2.0 + _minWidth(child, height);
  }

  @override
  Size computeDryLayout(BoxConstraints constraints) {
    return _computeSize(
      constraints: constraints,
      layoutChild: ChildLayoutHelper.dryLayoutChild,
    );
  }

  @override
  void performLayout() {
    size = _computeSize(
      constraints: constraints,
      layoutChild: ChildLayoutHelper.layoutChild,
    );
    if (child == null) {
      return;
    }
    final BoxParentData childParentData = child!.parentData! as BoxParentData;
    if (direction == Axis.horizontal) {
      switch (textDirection) {
        case TextDirection.ltr:
          childParentData.offset = Offset(leadingBorderSide.width, borderSide.width);
        case TextDirection.rtl:
          childParentData.offset = Offset(trailingBorderSide.width, borderSide.width);
      }
    } else {
      switch (verticalDirection) {
        case VerticalDirection.down:
          childParentData.offset = Offset(borderSide.width, leadingBorderSide.width);
        case VerticalDirection.up:
          childParentData.offset = Offset(borderSide.width, trailingBorderSide.width);
      }
    }
  }

  Size _computeSize({required BoxConstraints constraints, required ChildLayouter layoutChild}) {
    if (child == null) {
      if (direction == Axis.horizontal) {
        return constraints.constrain(Size(
          leadingBorderSide.width + trailingBorderSide.width,
          borderSide.width * 2.0,
        ));
      } else {
        return constraints.constrain(Size(
          borderSide.width * 2.0,
          leadingBorderSide.width + trailingBorderSide.width,
        ));
      }
    }

    final double leftConstraint;
    final double rightConstraint;
    final double topConstraint;
    final double bottomConstraint;

    // It does not matter what [textDirection] or [verticalDirection] is,
    // since deflating the size constraints horizontally/vertically
    // and the returned size accounts for the width of both sides.
    if (direction == Axis.horizontal) {
      rightConstraint = trailingBorderSide.width;
      leftConstraint = leadingBorderSide.width;
      topConstraint = borderSide.width;
      bottomConstraint = borderSide.width;
    } else {
      rightConstraint = borderSide.width;
      leftConstraint = borderSide.width;
      topConstraint = leadingBorderSide.width;
      bottomConstraint = trailingBorderSide.width;
    }
    final BoxConstraints innerConstraints = constraints.deflate(
      EdgeInsets.only(
        left: leftConstraint,
        top: topConstraint,
        right: rightConstraint,
        bottom: bottomConstraint,
      ),
    );
    final Size childSize = layoutChild(child!, innerConstraints);

    return constraints.constrain(Size(
      leftConstraint + childSize.width + rightConstraint,
      topConstraint + childSize.height + bottomConstraint,
    ));
  }

  @override
  void paint(PaintingContext context, Offset offset) {
    super.paint(context, offset);
    final Offset bottomRight = size.bottomRight(offset);
    final Rect outer = Rect.fromLTRB(offset.dx, offset.dy, bottomRight.dx, bottomRight.dy);
    final Rect center = outer.deflate(borderSide.width / 2.0);
    const double sweepAngle = math.pi / 2.0;
    final RRect rrect = RRect.fromRectAndCorners(
      center,
      topLeft: (borderRadius.topLeft.x * borderRadius.topLeft.y != 0.0) ? borderRadius.topLeft : Radius.zero,
      topRight: (borderRadius.topRight.x * borderRadius.topRight.y != 0.0) ? borderRadius.topRight : Radius.zero,
      bottomLeft: (borderRadius.bottomLeft.x * borderRadius.bottomLeft.y != 0.0) ? borderRadius.bottomLeft : Radius.zero,
      bottomRight: (borderRadius.bottomRight.x * borderRadius.bottomRight.y != 0.0) ? borderRadius.bottomRight : Radius.zero,
    ).scaleRadii();

    final Rect tlCorner = Rect.fromLTWH(
      rrect.left,
      rrect.top,
      rrect.tlRadiusX * 2.0,
      rrect.tlRadiusY * 2.0,
    );
    final Rect blCorner = Rect.fromLTWH(
      rrect.left,
      rrect.bottom - (rrect.blRadiusY * 2.0),
      rrect.blRadiusX * 2.0,
      rrect.blRadiusY * 2.0,
    );
    final Rect trCorner = Rect.fromLTWH(
      rrect.right - (rrect.trRadiusX * 2),
      rrect.top,
      rrect.trRadiusX * 2,
      rrect.trRadiusY * 2,
    );
    final Rect brCorner = Rect.fromLTWH(
      rrect.right - (rrect.brRadiusX * 2),
      rrect.bottom - (rrect.brRadiusY * 2),
      rrect.brRadiusX * 2,
      rrect.brRadiusY * 2,
    );

    final Paint leadingPaint = leadingBorderSide.toPaint();
    // Only one button.
    if (isFirstButton && isLastButton) {
      final Path leadingPath = Path();
      final double startX = (rrect.brRadiusX == 0.0) ? outer.right : rrect.right - rrect.brRadiusX;
      leadingPath..moveTo(startX, rrect.bottom)
        ..lineTo(rrect.left + rrect.blRadiusX, rrect.bottom)
        ..addArc(blCorner, math.pi / 2.0, sweepAngle)
        ..lineTo(rrect.left, rrect.top + rrect.tlRadiusY)
        ..addArc(tlCorner, math.pi, sweepAngle)
        ..lineTo(rrect.right - rrect.trRadiusX, rrect.top)
        ..addArc(trCorner, math.pi * 3.0 / 2.0, sweepAngle)
        ..lineTo(rrect.right, rrect.bottom - rrect.brRadiusY)
        ..addArc(brCorner, 0, sweepAngle);
      context.canvas.drawPath(leadingPath, leadingPaint);
      return;
    }

    if (direction == Axis.horizontal) {
      switch (textDirection) {
        case TextDirection.ltr:
          if (isLastButton) {
            final Path leftPath = Path();
            leftPath..moveTo(rrect.left, rrect.bottom + leadingBorderSide.width / 2)
              ..lineTo(rrect.left, rrect.top - leadingBorderSide.width / 2);
            context.canvas.drawPath(leftPath, leadingPaint);

            final Paint endingPaint = trailingBorderSide.toPaint();
            final Path endingPath = Path();
            endingPath..moveTo(rrect.left + borderSide.width / 2.0, rrect.top)
              ..lineTo(rrect.right - rrect.trRadiusX, rrect.top)
              ..addArc(trCorner, math.pi * 3.0 / 2.0, sweepAngle)
              ..lineTo(rrect.right, rrect.bottom - rrect.brRadiusY)
              ..addArc(brCorner, 0, sweepAngle)
              ..lineTo(rrect.left + borderSide.width / 2.0, rrect.bottom);
            context.canvas.drawPath(endingPath, endingPaint);
          } else if (isFirstButton) {
            final Path leadingPath = Path();
            leadingPath..moveTo(outer.right, rrect.bottom)
              ..lineTo(rrect.left + rrect.blRadiusX, rrect.bottom)
              ..addArc(blCorner, math.pi / 2.0, sweepAngle)
              ..lineTo(rrect.left, rrect.top + rrect.tlRadiusY)
              ..addArc(tlCorner, math.pi, sweepAngle)
              ..lineTo(outer.right, rrect.top);
            context.canvas.drawPath(leadingPath, leadingPaint);
          } else {
            final Path leadingPath = Path();
            leadingPath..moveTo(rrect.left, rrect.bottom + leadingBorderSide.width / 2)
              ..lineTo(rrect.left, rrect.top - leadingBorderSide.width / 2);
            context.canvas.drawPath(leadingPath, leadingPaint);

            final Paint horizontalPaint = borderSide.toPaint();
            final Path horizontalPaths = Path();
            horizontalPaths..moveTo(rrect.left + borderSide.width / 2.0, rrect.top)
              ..lineTo(outer.right - rrect.trRadiusX, rrect.top)
              ..moveTo(rrect.left + borderSide.width / 2.0 + rrect.tlRadiusX, rrect.bottom)
              ..lineTo(outer.right - rrect.trRadiusX, rrect.bottom);
            context.canvas.drawPath(horizontalPaths, horizontalPaint);
          }
        case TextDirection.rtl:
          if (isLastButton) {
            final Path leadingPath = Path();
            leadingPath..moveTo(rrect.right, rrect.bottom + leadingBorderSide.width / 2)
              ..lineTo(rrect.right, rrect.top - leadingBorderSide.width / 2);
            context.canvas.drawPath(leadingPath, leadingPaint);

            final Paint endingPaint = trailingBorderSide.toPaint();
            final Path endingPath = Path();
            endingPath..moveTo(rrect.right - borderSide.width / 2.0, rrect.top)
              ..lineTo(rrect.left + rrect.tlRadiusX, rrect.top)
              ..addArc(tlCorner, math.pi * 3.0 / 2.0, -sweepAngle)
              ..lineTo(rrect.left, rrect.bottom - rrect.blRadiusY)
              ..addArc(blCorner, math.pi, -sweepAngle)
              ..lineTo(rrect.right - borderSide.width / 2.0, rrect.bottom);
            context.canvas.drawPath(endingPath, endingPaint);
          } else if (isFirstButton) {
            final Path leadingPath = Path();
            leadingPath..moveTo(outer.left, rrect.bottom)
              ..lineTo(rrect.right - rrect.brRadiusX, rrect.bottom)
              ..addArc(brCorner, math.pi / 2.0, -sweepAngle)
              ..lineTo(rrect.right, rrect.top + rrect.trRadiusY)
              ..addArc(trCorner, 0, -sweepAngle)
              ..lineTo(outer.left, rrect.top);
            context.canvas.drawPath(leadingPath, leadingPaint);
          } else {
            final Path leadingPath = Path();
            leadingPath..moveTo(rrect.right, rrect.bottom + leadingBorderSide.width / 2)
              ..lineTo(rrect.right, rrect.top - leadingBorderSide.width / 2);
            context.canvas.drawPath(leadingPath, leadingPaint);

            final Paint horizontalPaint = borderSide.toPaint();
            final Path horizontalPaths = Path();
            horizontalPaths..moveTo(rrect.right - borderSide.width / 2.0, rrect.top)
              ..lineTo(outer.left - rrect.tlRadiusX, rrect.top)
              ..moveTo(rrect.right - borderSide.width / 2.0 + rrect.trRadiusX, rrect.bottom)
              ..lineTo(outer.left - rrect.tlRadiusX, rrect.bottom);
            context.canvas.drawPath(horizontalPaths, horizontalPaint);
          }
      }
    } else {
      switch (verticalDirection) {
        case VerticalDirection.down:
          if (isLastButton) {
            final Path topPath = Path();
            topPath..moveTo(outer.left, outer.top + leadingBorderSide.width / 2)
              ..lineTo(outer.right, outer.top + leadingBorderSide.width / 2);
            context.canvas.drawPath(topPath, leadingPaint);

            final Paint endingPaint = trailingBorderSide.toPaint();
            final Path endingPath = Path();
            endingPath..moveTo(rrect.left, rrect.top + leadingBorderSide.width / 2.0)
              ..lineTo(rrect.left, rrect.bottom - rrect.blRadiusY)
              ..addArc(blCorner, math.pi * 3.0, -sweepAngle)
              ..lineTo(rrect.right - rrect.blRadiusX, rrect.bottom)
              ..addArc(brCorner, math.pi / 2.0, -sweepAngle)
              ..lineTo(rrect.right, rrect.top + leadingBorderSide.width / 2.0);
            context.canvas.drawPath(endingPath, endingPaint);
          } else if (isFirstButton) {
            final Path leadingPath = Path();
            leadingPath..moveTo(rrect.left, outer.bottom)
              ..lineTo(rrect.left, rrect.top + rrect.tlRadiusX)
              ..addArc(tlCorner, math.pi, sweepAngle)
              ..lineTo(rrect.right - rrect.trRadiusX, rrect.top)
              ..addArc(trCorner, math.pi * 3.0 / 2.0, sweepAngle)
              ..lineTo(rrect.right, outer.bottom);
            context.canvas.drawPath(leadingPath, leadingPaint);
          } else {
            final Path topPath = Path();
            topPath..moveTo(outer.left, outer.top + leadingBorderSide.width / 2)
              ..lineTo(outer.right, outer.top + leadingBorderSide.width / 2);
            context.canvas.drawPath(topPath, leadingPaint);

            final Paint paint = borderSide.toPaint();
            final Path paths = Path(); // Left and right borders.
            paths..moveTo(rrect.left, outer.top + leadingBorderSide.width)
              ..lineTo(rrect.left, outer.bottom)
              ..moveTo(rrect.right, outer.top + leadingBorderSide.width)
              ..lineTo(rrect.right, outer.bottom);
            context.canvas.drawPath(paths, paint);
          }
        case VerticalDirection.up:
          if (isLastButton) {
            final Path bottomPath = Path();
            bottomPath..moveTo(outer.left, outer.bottom - leadingBorderSide.width / 2.0)
              ..lineTo(outer.right, outer.bottom - leadingBorderSide.width / 2.0);
            context.canvas.drawPath(bottomPath, leadingPaint);

            final Paint endingPaint = trailingBorderSide.toPaint();
            final Path endingPath = Path();
            endingPath..moveTo(rrect.left, rrect.bottom - leadingBorderSide.width / 2.0)
              ..lineTo(rrect.left, rrect.top + rrect.tlRadiusY)
              ..addArc(tlCorner, math.pi, sweepAngle)
              ..lineTo(rrect.right - rrect.trRadiusX, rrect.top)
              ..addArc(trCorner, math.pi * 3.0 / 2.0, sweepAngle)
              ..lineTo(rrect.right, rrect.bottom - leadingBorderSide.width / 2.0);
            context.canvas.drawPath(endingPath, endingPaint);
          } else if (isFirstButton) {
            final Path leadingPath = Path();
            leadingPath..moveTo(rrect.left, outer.top)
              ..lineTo(rrect.left, rrect.bottom - rrect.blRadiusY)
              ..addArc(blCorner, math.pi, -sweepAngle)
              ..lineTo(rrect.right - rrect.brRadiusX, rrect.bottom)
              ..addArc(brCorner, math.pi / 2.0, -sweepAngle)
              ..lineTo(rrect.right, outer.top);
            context.canvas.drawPath(leadingPath, leadingPaint);
          } else {
            final Path bottomPath = Path();
            bottomPath..moveTo(outer.left, outer.bottom - leadingBorderSide.width / 2.0)
              ..lineTo(outer.right, outer.bottom - leadingBorderSide.width / 2.0);
            context.canvas.drawPath(bottomPath, leadingPaint);

            final Paint paint = borderSide.toPaint();
            final Path paths = Path(); // Left and right borders.
            paths..moveTo(rrect.left, outer.top)
              ..lineTo(rrect.left, outer.bottom - leadingBorderSide.width)
              ..moveTo(rrect.right, outer.top)
              ..lineTo(rrect.right, outer.bottom - leadingBorderSide.width);
            context.canvas.drawPath(paths, paint);
          }
      }
    }
  }
}

/// A widget to pad the area around a [ToggleButtons]'s children.
///
/// This widget is based on a similar one used in [ButtonStyleButton] but it
/// only redirects taps along one axis to ensure the correct button is tapped
/// within the [ToggleButtons].
///
/// This ensures that a widget takes up at least as much space as the minSize
/// parameter to ensure adequate tap target size, while keeping the widget
/// visually smaller to the user.
class _InputPadding extends SingleChildRenderObjectWidget {
  const _InputPadding({
<<<<<<< HEAD
    Key? key,
    Widget? child,
    required this.minSize,
    required this.direction,
  }) : super(key: key, child: child);
=======
    super.child,
    required this.minSize,
    required this.direction,
  });
>>>>>>> 796c8ef7

  final Size minSize;
  final Axis direction;

  @override
  RenderObject createRenderObject(BuildContext context) {
    return _RenderInputPadding(minSize, direction);
  }

  @override
  void updateRenderObject(BuildContext context, covariant _RenderInputPadding renderObject) {
    renderObject.minSize = minSize;
    renderObject.direction = direction;
  }
}

class _RenderInputPadding extends RenderShiftedBox {
  _RenderInputPadding(this._minSize, this._direction, [RenderBox? child]) : super(child);

  Size get minSize => _minSize;
  Size _minSize;
  set minSize(Size value) {
<<<<<<< HEAD
    if (_minSize == value)
      return;
=======
    if (_minSize == value) {
      return;
    }
>>>>>>> 796c8ef7
    _minSize = value;
    markNeedsLayout();
  }

  Axis get direction => _direction;
  Axis _direction;
  set direction(Axis value) {
<<<<<<< HEAD
    if (_direction == value)
      return;
=======
    if (_direction == value) {
      return;
    }
>>>>>>> 796c8ef7
    _direction = value;
    markNeedsLayout();
  }

  @override
  double computeMinIntrinsicWidth(double height) {
<<<<<<< HEAD
    if (child != null)
      return math.max(child!.getMinIntrinsicWidth(height), minSize.width);
=======
    if (child != null) {
      return math.max(child!.getMinIntrinsicWidth(height), minSize.width);
    }
>>>>>>> 796c8ef7
    return 0.0;
  }

  @override
  double computeMinIntrinsicHeight(double width) {
<<<<<<< HEAD
    if (child != null)
      return math.max(child!.getMinIntrinsicHeight(width), minSize.height);
=======
    if (child != null) {
      return math.max(child!.getMinIntrinsicHeight(width), minSize.height);
    }
>>>>>>> 796c8ef7
    return 0.0;
  }

  @override
  double computeMaxIntrinsicWidth(double height) {
<<<<<<< HEAD
    if (child != null)
      return math.max(child!.getMaxIntrinsicWidth(height), minSize.width);
=======
    if (child != null) {
      return math.max(child!.getMaxIntrinsicWidth(height), minSize.width);
    }
>>>>>>> 796c8ef7
    return 0.0;
  }

  @override
  double computeMaxIntrinsicHeight(double width) {
<<<<<<< HEAD
    if (child != null)
      return math.max(child!.getMaxIntrinsicHeight(width), minSize.height);
=======
    if (child != null) {
      return math.max(child!.getMaxIntrinsicHeight(width), minSize.height);
    }
>>>>>>> 796c8ef7
    return 0.0;
  }

  Size _computeSize({required BoxConstraints constraints, required ChildLayouter layoutChild}) {
    if (child != null) {
      final Size childSize = layoutChild(child!, constraints);
      final double height = math.max(childSize.width, minSize.width);
      final double width = math.max(childSize.height, minSize.height);
      return constraints.constrain(Size(height, width));
    }
    return Size.zero;
  }

  @override
  Size computeDryLayout(BoxConstraints constraints) {
    return _computeSize(
      constraints: constraints,
      layoutChild: ChildLayoutHelper.dryLayoutChild,
    );
  }

  @override
  void performLayout() {
    size = _computeSize(
      constraints: constraints,
      layoutChild: ChildLayoutHelper.layoutChild,
    );
    if (child != null) {
      final BoxParentData childParentData = child!.parentData! as BoxParentData;
      childParentData.offset = Alignment.center.alongOffset(size - child!.size as Offset);
    }
  }

  @override
  bool hitTest(BoxHitTestResult result, { required Offset position }) {
    // The super.hitTest() method also checks hitTestChildren(). We don't
    // want that in this case because we've padded around the children per
    // tapTargetSize.
    if (!size.contains(position)) {
      return false;
    }

    // Only adjust one axis to ensure the correct button is tapped.
    Offset center;
    if (direction == Axis.horizontal) {
      center = Offset(position.dx, child!.size.height / 2);
    } else {
      center = Offset(child!.size.width / 2, position.dy);
    }
    return result.addWithRawTransform(
      transform: MatrixUtils.forceToPoint(center),
      position: center,
      hitTest: (BoxHitTestResult result, Offset position) {
        assert(position == center);
        return child!.hitTest(result, position: center);
      },
    );
  }
}<|MERGE_RESOLUTION|>--- conflicted
+++ resolved
@@ -206,7 +206,6 @@
     this.borderWidth,
     this.direction = Axis.horizontal,
     this.verticalDirection = VerticalDirection.down,
-<<<<<<< HEAD
   }) :
     assert(children != null),
     assert(isSelected != null),
@@ -214,9 +213,6 @@
     assert(direction != null),
     assert(direction == Axis.horizontal || verticalDirection != null),
     super(key: key);
-=======
-  }) : assert(children.length == isSelected.length);
->>>>>>> 796c8ef7
 
   static const double _defaultBorderWidth = 1.0;
 
@@ -679,25 +675,6 @@
       final BorderSide borderSide = _getBorderSide(index, theme, toggleButtonsTheme);
       final BorderSide trailingBorderSide = _getTrailingBorderSide(index, theme, toggleButtonsTheme);
 
-<<<<<<< HEAD
-      return _ToggleButton(
-        selected: isSelected[index],
-        textStyle: textStyle,
-        constraints: constraints,
-        color: color,
-        selectedColor: selectedColor,
-        disabledColor: disabledColor,
-        fillColor: fillColor,
-        focusColor: focusColor ?? toggleButtonsTheme.focusColor,
-        highlightColor: highlightColor ?? toggleButtonsTheme.highlightColor,
-        hoverColor: hoverColor ?? toggleButtonsTheme.hoverColor,
-        splashColor: splashColor ?? toggleButtonsTheme.splashColor,
-        focusNode: focusNodes != null ? focusNodes![index] : null,
-        onPressed: onPressed != null
-          ? () {onPressed!(index);}
-          : null,
-        mouseCursor: mouseCursor,
-=======
       final Set<MaterialState> states = <MaterialState>{
           if (isSelected[index] && onPressed != null) MaterialState.selected,
           if (onPressed == null) MaterialState.disabled,
@@ -751,7 +728,6 @@
       }
 
       Widget button = _SelectToggleButton(
->>>>>>> 796c8ef7
         leadingBorderSide: leadingBorderSide,
         borderSide: borderSide,
         trailingBorderSide: trailingBorderSide,
@@ -761,9 +737,6 @@
         isLastButton: index == children.length - 1,
         direction: direction,
         verticalDirection: verticalDirection,
-<<<<<<< HEAD
-        child: children[index],
-=======
         child: ClipRRect(
           borderRadius: clipBorderRadius,
           child: TextButton(
@@ -803,7 +776,6 @@
             child: children[index],
           ),
         ),
->>>>>>> 796c8ef7
       );
 
       if (currentConstraints != null) {
@@ -832,10 +804,16 @@
           verticalDirection: verticalDirection,
           children: buttons,
         ),
+      )
+      : IntrinsicWidth(
+        child: Column(
+          mainAxisSize: MainAxisSize.min,
+          crossAxisAlignment: CrossAxisAlignment.stretch,
+          verticalDirection: verticalDirection,
+          children: buttons,
+        ),
       );
-    }
-
-<<<<<<< HEAD
+
     final MaterialTapTargetSize resolvedTapTargetSize = tapTargetSize ?? theme.materialTapTargetSize;
     switch (resolvedTapTargetSize) {
       case MaterialTapTargetSize.padded:
@@ -847,15 +825,6 @@
       case MaterialTapTargetSize.shrinkWrap:
         return result;
     }
-=======
-    return IntrinsicHeight(
-      child: Row(
-        mainAxisSize: MainAxisSize.min,
-        crossAxisAlignment: CrossAxisAlignment.stretch,
-        children: buttons,
-      ),
-    );
->>>>>>> 796c8ef7
   }
 
   @override
@@ -1715,18 +1684,10 @@
 /// visually smaller to the user.
 class _InputPadding extends SingleChildRenderObjectWidget {
   const _InputPadding({
-<<<<<<< HEAD
-    Key? key,
-    Widget? child,
-    required this.minSize,
-    required this.direction,
-  }) : super(key: key, child: child);
-=======
     super.child,
     required this.minSize,
     required this.direction,
   });
->>>>>>> 796c8ef7
 
   final Size minSize;
   final Axis direction;
@@ -1749,14 +1710,9 @@
   Size get minSize => _minSize;
   Size _minSize;
   set minSize(Size value) {
-<<<<<<< HEAD
-    if (_minSize == value)
-      return;
-=======
     if (_minSize == value) {
       return;
     }
->>>>>>> 796c8ef7
     _minSize = value;
     markNeedsLayout();
   }
@@ -1764,67 +1720,42 @@
   Axis get direction => _direction;
   Axis _direction;
   set direction(Axis value) {
-<<<<<<< HEAD
-    if (_direction == value)
-      return;
-=======
     if (_direction == value) {
       return;
     }
->>>>>>> 796c8ef7
     _direction = value;
     markNeedsLayout();
   }
 
   @override
   double computeMinIntrinsicWidth(double height) {
-<<<<<<< HEAD
-    if (child != null)
-      return math.max(child!.getMinIntrinsicWidth(height), minSize.width);
-=======
     if (child != null) {
       return math.max(child!.getMinIntrinsicWidth(height), minSize.width);
     }
->>>>>>> 796c8ef7
     return 0.0;
   }
 
   @override
   double computeMinIntrinsicHeight(double width) {
-<<<<<<< HEAD
-    if (child != null)
-      return math.max(child!.getMinIntrinsicHeight(width), minSize.height);
-=======
     if (child != null) {
       return math.max(child!.getMinIntrinsicHeight(width), minSize.height);
     }
->>>>>>> 796c8ef7
     return 0.0;
   }
 
   @override
   double computeMaxIntrinsicWidth(double height) {
-<<<<<<< HEAD
-    if (child != null)
-      return math.max(child!.getMaxIntrinsicWidth(height), minSize.width);
-=======
     if (child != null) {
       return math.max(child!.getMaxIntrinsicWidth(height), minSize.width);
     }
->>>>>>> 796c8ef7
     return 0.0;
   }
 
   @override
   double computeMaxIntrinsicHeight(double width) {
-<<<<<<< HEAD
-    if (child != null)
-      return math.max(child!.getMaxIntrinsicHeight(width), minSize.height);
-=======
     if (child != null) {
       return math.max(child!.getMaxIntrinsicHeight(width), minSize.height);
     }
->>>>>>> 796c8ef7
     return 0.0;
   }
 
@@ -1883,4 +1814,142 @@
       },
     );
   }
+}
+
+/// A widget to pad the area around a [ToggleButtons]'s children.
+///
+/// This widget is based on a similar one used in [ButtonStyleButton] but it
+/// only redirects taps along one axis to ensure the correct button is tapped
+/// within the [ToggleButtons].
+///
+/// This ensures that a widget takes up at least as much space as the minSize
+/// parameter to ensure adequate tap target size, while keeping the widget
+/// visually smaller to the user.
+class _InputPadding extends SingleChildRenderObjectWidget {
+  const _InputPadding({
+    Key? key,
+    Widget? child,
+    required this.minSize,
+    required this.direction,
+  }) : super(key: key, child: child);
+
+  final Size minSize;
+  final Axis direction;
+
+  @override
+  RenderObject createRenderObject(BuildContext context) {
+    return _RenderInputPadding(minSize, direction);
+  }
+
+  @override
+  void updateRenderObject(BuildContext context, covariant _RenderInputPadding renderObject) {
+    renderObject.minSize = minSize;
+    renderObject.direction = direction;
+  }
+}
+
+class _RenderInputPadding extends RenderShiftedBox {
+  _RenderInputPadding(this._minSize, this._direction, [RenderBox? child]) : super(child);
+
+  Size get minSize => _minSize;
+  Size _minSize;
+  set minSize(Size value) {
+    if (_minSize == value)
+      return;
+    _minSize = value;
+    markNeedsLayout();
+  }
+
+  Axis get direction => _direction;
+  Axis _direction;
+  set direction(Axis value) {
+    if (_direction == value)
+      return;
+    _direction = value;
+    markNeedsLayout();
+  }
+
+  @override
+  double computeMinIntrinsicWidth(double height) {
+    if (child != null)
+      return math.max(child!.getMinIntrinsicWidth(height), minSize.width);
+    return 0.0;
+  }
+
+  @override
+  double computeMinIntrinsicHeight(double width) {
+    if (child != null)
+      return math.max(child!.getMinIntrinsicHeight(width), minSize.height);
+    return 0.0;
+  }
+
+  @override
+  double computeMaxIntrinsicWidth(double height) {
+    if (child != null)
+      return math.max(child!.getMaxIntrinsicWidth(height), minSize.width);
+    return 0.0;
+  }
+
+  @override
+  double computeMaxIntrinsicHeight(double width) {
+    if (child != null)
+      return math.max(child!.getMaxIntrinsicHeight(width), minSize.height);
+    return 0.0;
+  }
+
+  Size _computeSize({required BoxConstraints constraints, required ChildLayouter layoutChild}) {
+    if (child != null) {
+      final Size childSize = layoutChild(child!, constraints);
+      final double height = math.max(childSize.width, minSize.width);
+      final double width = math.max(childSize.height, minSize.height);
+      return constraints.constrain(Size(height, width));
+    }
+    return Size.zero;
+  }
+
+  @override
+  Size computeDryLayout(BoxConstraints constraints) {
+    return _computeSize(
+      constraints: constraints,
+      layoutChild: ChildLayoutHelper.dryLayoutChild,
+    );
+  }
+
+  @override
+  void performLayout() {
+    size = _computeSize(
+      constraints: constraints,
+      layoutChild: ChildLayoutHelper.layoutChild,
+    );
+    if (child != null) {
+      final BoxParentData childParentData = child!.parentData! as BoxParentData;
+      childParentData.offset = Alignment.center.alongOffset(size - child!.size as Offset);
+    }
+  }
+
+  @override
+  bool hitTest(BoxHitTestResult result, { required Offset position }) {
+    // The super.hitTest() method also checks hitTestChildren(). We don't
+    // want that in this case because we've padded around the children per
+    // tapTargetSize.
+    if (!size.contains(position)) {
+      return false;
+    }
+
+    // Only adjust one axis to ensure the correct button is tapped.
+    Offset center;
+    if (direction == Axis.horizontal) {
+      center = Offset(position.dx, child!.size.height / 2);
+    } else {
+      center = Offset(child!.size.width / 2, position.dy);
+    }
+    return result.addWithRawTransform(
+      transform: MatrixUtils.forceToPoint(center),
+      position: center,
+      hitTest: (BoxHitTestResult result, Offset position) {
+        assert(position == center);
+        return child!.hitTest(result, position: center);
+      },
+    );
+  }
 }
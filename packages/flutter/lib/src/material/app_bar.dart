--- conflicted
+++ resolved
@@ -550,22 +550,16 @@
       child: AnnotatedRegion<SystemUiOverlayStyle>(
         value: overlayStyle,
         child: Material(
-<<<<<<< HEAD
           color: widget.backgroundColor
             ?? appBarTheme.color
             ?? themeData.primaryColor,
           elevation: widget.elevation
             ?? appBarTheme.elevation
             ?? _defaultElevation,
-          child: appBar,
-=======
-          color: widget.backgroundColor ?? themeData.primaryColor,
-          elevation: widget.elevation,
           child: Semantics(
             explicitChildNodes: true,
             child: appBar,
           ),
->>>>>>> 4fe79442
         ),
       ),
     );

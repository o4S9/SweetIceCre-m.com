// Copyright 2015 The Chromium Authors. All rights reserved.
// Use of this source code is governed by a BSD-style license that can be
// found in the LICENSE file.

import 'dart:async';
import 'dart:ui' show lerpDouble;

import 'package:flutter/rendering.dart';
import 'package:flutter/widgets.dart';
import 'package:flutter/gestures.dart' show DragStartBehavior;

import 'app_bar.dart';
import 'colors.dart';
import 'constants.dart';
import 'debug.dart';
import 'ink_well.dart';
import 'material.dart';
import 'material_localizations.dart';
import 'tab_bar_theme.dart';
import 'tab_controller.dart';
import 'tab_indicator.dart';
import 'theme.dart';

const double _kTabHeight = 46.0;
const double _kTextAndIconTabHeight = 72.0;

/// Defines how the bounds of the selected tab indicator are computed.
///
/// See also:
///
///  * [TabBar], which displays a row of tabs.
///  * [TabBarView], which displays a widget for the currently selected tab.
///  * [TabBar.indicator], which defines the appearance of the selected tab
///    indicator relative to the tab's bounds.
enum TabBarIndicatorSize {
  /// The tab indicator's bounds are as wide as the space occupied by the tab
  /// in the tab bar: from the right edge of the previous tab to the left edge
  /// of the next tab.
  tab,

  /// The tab's bounds are only as wide as the (centered) tab widget itself.
  ///
  /// This value is used to align the tab's label, typically a [Tab]
  /// widget's text or icon, with the selected tab indicator.
  label,
}

/// A material design [TabBar] tab. If both [icon] and [text] are
/// provided, the text is displayed below the icon.
///
/// See also:
///
///  * [TabBar], which displays a row of tabs.
///  * [TabBarView], which displays a widget for the currently selected tab.
///  * [TabController], which coordinates tab selection between a [TabBar] and a [TabBarView].
///  * <https://material.google.com/components/tabs.html>
class Tab extends StatelessWidget {
  /// Creates a material design [TabBar] tab. At least one of [text], [icon],
  /// and [child] must be non-null. The [text] and [child] arguments must not be
  /// used at the same time.
  const Tab({
    Key key,
    this.text,
    this.icon,
    this.child,
  }) : assert(text != null || child != null || icon != null),
       assert(!(text != null && null != child)), // TODO(goderbauer): https://github.com/dart-lang/sdk/issues/34180
       super(key: key);

  /// The text to display as the tab's label.
  ///
  /// Must not be used in combination with [child].
  final String text;

  /// The widget to be used as the tab's label.
  ///
  /// Usually a [Text] widget, possibly wrapped in a [Semantics] widget.
  ///
  /// Must not be used in combination with [text].
  final Widget child;

  /// An icon to display as the tab's label.
  final Widget icon;

  Widget _buildLabelText() {
    return child ?? Text(text, softWrap: false, overflow: TextOverflow.fade);
  }

  @override
  Widget build(BuildContext context) {
    assert(debugCheckHasMaterial(context));

    double height;
    Widget label;
    if (icon == null) {
      height = _kTabHeight;
      label = _buildLabelText();
    } else if (text == null) {
      height = _kTabHeight;
      label = icon;
    } else {
      height = _kTextAndIconTabHeight;
      label = Column(
        mainAxisAlignment: MainAxisAlignment.center,
        crossAxisAlignment: CrossAxisAlignment.center,
        children: <Widget>[
          Container(
            child: icon,
            margin: const EdgeInsets.only(bottom: 10.0),
          ),
          _buildLabelText()
        ]
      );
    }

    return SizedBox(
      height: height,
      child: Center(
        child: label,
        widthFactor: 1.0,
      ),
    );
  }

  @override
  void debugFillProperties(DiagnosticPropertiesBuilder properties) {
    super.debugFillProperties(properties);
    properties.add(StringProperty('text', text, defaultValue: null));
    properties.add(DiagnosticsProperty<Widget>('icon', icon, defaultValue: null));
  }
}

class _TabStyle extends AnimatedWidget {
  const _TabStyle({
    Key key,
    Animation<double> animation,
    this.selected,
    this.labelColor,
    this.unselectedLabelColor,
    this.labelStyle,
    this.unselectedLabelStyle,
    @required this.child,
  }) : super(key: key, listenable: animation);

  final TextStyle labelStyle;
  final TextStyle unselectedLabelStyle;
  final bool selected;
  final Color labelColor;
  final Color unselectedLabelColor;
  final Widget child;

  @override
  Widget build(BuildContext context) {
    final ThemeData themeData = Theme.of(context);
    final TabBarTheme tabBarTheme = TabBarTheme.of(context);

    final TextStyle defaultStyle = labelStyle ?? themeData.primaryTextTheme.body2;
    final TextStyle defaultUnselectedStyle = unselectedLabelStyle ?? labelStyle ?? themeData.primaryTextTheme.body2;
    final Animation<double> animation = listenable;
    final TextStyle textStyle = selected
      ? TextStyle.lerp(defaultStyle, defaultUnselectedStyle, animation.value)
      : TextStyle.lerp(defaultUnselectedStyle, defaultStyle, animation.value);
    final Color selectedColor =
        labelColor
         ?? tabBarTheme.labelColor
         ?? themeData.primaryTextTheme.body2.color;
    final Color unselectedColor =
        unselectedLabelColor
        ?? tabBarTheme.unselectedLabelColor
        ?? selectedColor.withAlpha(0xB2); // 70% alpha
    final Color color = selected
      ? Color.lerp(selectedColor, unselectedColor, animation.value)
      : Color.lerp(unselectedColor, selectedColor, animation.value);

    return DefaultTextStyle(
      style: textStyle.copyWith(color: color),
      child: IconTheme.merge(
        data: IconThemeData(
          size: 24.0,
          color: color,
        ),
        child: child,
      ),
    );
  }
}

typedef _LayoutCallback = void Function(List<double> xOffsets, TextDirection textDirection, double width);

class _TabLabelBarRenderer extends RenderFlex {
  _TabLabelBarRenderer({
    List<RenderBox> children,
    @required Axis direction,
    @required MainAxisSize mainAxisSize,
    @required MainAxisAlignment mainAxisAlignment,
    @required CrossAxisAlignment crossAxisAlignment,
    @required TextDirection textDirection,
    @required VerticalDirection verticalDirection,
    @required this.onPerformLayout,
  }) : assert(onPerformLayout != null),
       assert(textDirection != null),
       super(
         children: children,
         direction: direction,
         mainAxisSize: mainAxisSize,
         mainAxisAlignment: mainAxisAlignment,
         crossAxisAlignment: crossAxisAlignment,
         textDirection: textDirection,
         verticalDirection: verticalDirection,
       );

  _LayoutCallback onPerformLayout;

  @override
  void performLayout() {
    super.performLayout();
    // xOffsets will contain childCount+1 values, giving the offsets of the
    // leading edge of the first tab as the first value, of the leading edge of
    // the each subsequent tab as each subsequent value, and of the trailing
    // edge of the last tab as the last value.
    RenderBox child = firstChild;
    final List<double> xOffsets = <double>[];
    while (child != null) {
      final FlexParentData childParentData = child.parentData;
      xOffsets.add(childParentData.offset.dx);
      assert(child.parentData == childParentData);
      child = childParentData.nextSibling;
    }
    assert(textDirection != null);
    switch (textDirection) {
      case TextDirection.rtl:
        xOffsets.insert(0, size.width);
        break;
      case TextDirection.ltr:
        xOffsets.add(size.width);
        break;
    }
    onPerformLayout(xOffsets, textDirection, size.width);
  }
}

// This class and its renderer class only exist to report the widths of the tabs
// upon layout. The tab widths are only used at paint time (see _IndicatorPainter)
// or in response to input.
class _TabLabelBar extends Flex {
  _TabLabelBar({
    Key key,
    List<Widget> children = const <Widget>[],
    this.onPerformLayout,
  }) : super(
    key: key,
    children: children,
    direction: Axis.horizontal,
    mainAxisSize: MainAxisSize.max,
    mainAxisAlignment: MainAxisAlignment.start,
    crossAxisAlignment: CrossAxisAlignment.center,
    verticalDirection: VerticalDirection.down,
  );

  final _LayoutCallback onPerformLayout;

  @override
  RenderFlex createRenderObject(BuildContext context) {
    return _TabLabelBarRenderer(
      direction: direction,
      mainAxisAlignment: mainAxisAlignment,
      mainAxisSize: mainAxisSize,
      crossAxisAlignment: crossAxisAlignment,
      textDirection: getEffectiveTextDirection(context),
      verticalDirection: verticalDirection,
      onPerformLayout: onPerformLayout,
    );
  }

  @override
  void updateRenderObject(BuildContext context, _TabLabelBarRenderer renderObject) {
    super.updateRenderObject(context, renderObject);
    renderObject.onPerformLayout = onPerformLayout;
  }
}

double _indexChangeProgress(TabController controller) {
  final double controllerValue = controller.animation.value;
  final double previousIndex = controller.previousIndex.toDouble();
  final double currentIndex = controller.index.toDouble();

  // The controller's offset is changing because the user is dragging the
  // TabBarView's PageView to the left or right.
  if (!controller.indexIsChanging)
    return (currentIndex - controllerValue).abs().clamp(0.0, 1.0);

  // The TabController animation's value is changing from previousIndex to currentIndex.
  return (controllerValue - currentIndex).abs() / (currentIndex - previousIndex).abs();
}

class _IndicatorPainter extends CustomPainter {
  _IndicatorPainter({
    @required this.controller,
    @required this.indicator,
    @required this.indicatorSize,
    @required this.tabKeys,
    _IndicatorPainter old,
  }) : assert(controller != null),
       assert(indicator != null),
       super(repaint: controller.animation) {
    if (old != null)
      saveTabOffsets(old._currentTabOffsets, old._currentTextDirection);
  }

  final TabController controller;
  final Decoration indicator;
  final TabBarIndicatorSize indicatorSize;
  final List<GlobalKey> tabKeys;

  List<double> _currentTabOffsets;
  TextDirection _currentTextDirection;
  Rect _currentRect;
  BoxPainter _painter;
  bool _needsPaint = false;
  void markNeedsPaint() {
    _needsPaint = true;
  }

  void dispose() {
    _painter?.dispose();
  }

  void saveTabOffsets(List<double> tabOffsets, TextDirection textDirection) {
    _currentTabOffsets = tabOffsets;
    _currentTextDirection = textDirection;
  }

  // _currentTabOffsets[index] is the offset of the start edge of the tab at index, and
  // _currentTabOffsets[_currentTabOffsets.length] is the end edge of the last tab.
  int get maxTabIndex => _currentTabOffsets.length - 2;

  double centerOf(int tabIndex) {
    assert(_currentTabOffsets != null);
    assert(_currentTabOffsets.isNotEmpty);
    assert(tabIndex >= 0);
    assert(tabIndex <= maxTabIndex);
    return (_currentTabOffsets[tabIndex] + _currentTabOffsets[tabIndex + 1]) / 2.0;
  }

  Rect indicatorRect(Size tabBarSize, int tabIndex) {
    assert(_currentTabOffsets != null);
    assert(_currentTextDirection != null);
    assert(_currentTabOffsets.isNotEmpty);
    assert(tabIndex >= 0);
    assert(tabIndex <= maxTabIndex);
    double tabLeft, tabRight;
    switch (_currentTextDirection) {
      case TextDirection.rtl:
        tabLeft = _currentTabOffsets[tabIndex + 1];
        tabRight = _currentTabOffsets[tabIndex];
        break;
      case TextDirection.ltr:
        tabLeft = _currentTabOffsets[tabIndex];
        tabRight = _currentTabOffsets[tabIndex + 1];
        break;
    }

    if (indicatorSize == TabBarIndicatorSize.label) {
      final double tabWidth = tabKeys[tabIndex].currentContext.size.width;
      final double delta = ((tabRight - tabLeft) - tabWidth) / 2.0;
      tabLeft += delta;
      tabRight -= delta;
    }

    return Rect.fromLTWH(tabLeft, 0.0, tabRight - tabLeft, tabBarSize.height);
  }

  @override
  void paint(Canvas canvas, Size size) {
    _needsPaint = false;
    _painter ??= indicator.createBoxPainter(markNeedsPaint);

    if (controller.indexIsChanging) {
      // The user tapped on a tab, the tab controller's animation is running.
      final Rect targetRect = indicatorRect(size, controller.index);
      _currentRect = Rect.lerp(targetRect, _currentRect ?? targetRect, _indexChangeProgress(controller));
    } else {
      // The user is dragging the TabBarView's PageView left or right.
      final int currentIndex = controller.index;
      final Rect previous = currentIndex > 0 ? indicatorRect(size, currentIndex - 1) : null;
      final Rect middle = indicatorRect(size, currentIndex);
      final Rect next = currentIndex < maxTabIndex ? indicatorRect(size, currentIndex + 1) : null;
      final double index = controller.index.toDouble();
      final double value = controller.animation.value;
      if (value == index - 1.0)
        _currentRect = previous ?? middle;
      else if (value == index + 1.0)
        _currentRect = next ?? middle;
      else if (value == index)
         _currentRect = middle;
      else if (value < index)
        _currentRect = previous == null ? middle : Rect.lerp(middle, previous, index - value);
      else
        _currentRect = next == null ? middle : Rect.lerp(middle, next, value - index);
    }
    assert(_currentRect != null);

    final ImageConfiguration configuration = ImageConfiguration(
      size: _currentRect.size,
      textDirection: _currentTextDirection,
    );
    _painter.paint(canvas, _currentRect.topLeft, configuration);
  }

  static bool _tabOffsetsEqual(List<double> a, List<double> b) {
    if (a?.length != b?.length)
      return false;
    for (int i = 0; i < a.length; i += 1) {
      if (a[i] != b[i])
        return false;
    }
    return true;
  }

  @override
  bool shouldRepaint(_IndicatorPainter old) {
    return _needsPaint
        || controller != old.controller
        || indicator != old.indicator
        || tabKeys.length != old.tabKeys.length
        || (!_tabOffsetsEqual(_currentTabOffsets, old._currentTabOffsets))
        || _currentTextDirection != old._currentTextDirection;
  }
}

class _ChangeAnimation extends Animation<double> with AnimationWithParentMixin<double> {
  _ChangeAnimation(this.controller);

  final TabController controller;

  @override
  Animation<double> get parent => controller.animation;

  @override
  double get value => _indexChangeProgress(controller);
}

class _DragAnimation extends Animation<double> with AnimationWithParentMixin<double> {
  _DragAnimation(this.controller, this.index);

  final TabController controller;
  final int index;

  @override
  Animation<double> get parent => controller.animation;

  @override
  double get value {
    assert(!controller.indexIsChanging);
    return (controller.animation.value - index.toDouble()).abs().clamp(0.0, 1.0);
  }
}

// This class, and TabBarScrollController, only exist to handle the case
// where a scrollable TabBar has a non-zero initialIndex. In that case we can
// only compute the scroll position's initial scroll offset (the "correct"
// pixels value) after the TabBar viewport width and scroll limits are known.
class _TabBarScrollPosition extends ScrollPositionWithSingleContext {
  _TabBarScrollPosition({
    ScrollPhysics physics,
    ScrollContext context,
    ScrollPosition oldPosition,
    this.tabBar,
  }) : super(
    physics: physics,
    context: context,
    initialPixels: null,
    oldPosition: oldPosition,
  );

  final _TabBarState tabBar;

  @override
  bool applyContentDimensions(double minScrollExtent, double maxScrollExtent) {
    bool result = true;
    if (pixels == null) {
      correctPixels(tabBar._initialScrollOffset(viewportDimension, minScrollExtent, maxScrollExtent));
      result = false;
    }
    return super.applyContentDimensions(minScrollExtent, maxScrollExtent) && result;
  }
}

// This class, and TabBarScrollPosition, only exist to handle the case
// where a scrollable TabBar has a non-zero initialIndex.
class _TabBarScrollController extends ScrollController {
  _TabBarScrollController(this.tabBar);

  final _TabBarState tabBar;

  @override
  ScrollPosition createScrollPosition(ScrollPhysics physics, ScrollContext context, ScrollPosition oldPosition) {
    return _TabBarScrollPosition(
      physics: physics,
      context: context,
      oldPosition: oldPosition,
      tabBar: tabBar,
    );
  }
}

/// A material design widget that displays a horizontal row of tabs.
///
/// Typically created as the [AppBar.bottom] part of an [AppBar] and in
/// conjunction with a [TabBarView].
///
/// If a [TabController] is not provided, then a [DefaultTabController] ancestor
/// must be provided instead. The tab controller's [TabController.length] must
/// equal the length of the [tabs] list.
///
/// Requires one of its ancestors to be a [Material] widget.
///
/// Uses values from [TabBarTheme] if it is set in the current context.
///
/// See also:
///
///  * [TabBarView], which displays page views that correspond to each tab.
class TabBar extends StatefulWidget implements PreferredSizeWidget {
  /// Creates a material design tab bar.
  ///
  /// The [tabs] argument must not be null and its length must match the [controller]'s
  /// [TabController.length].
  ///
  /// If a [TabController] is not provided, then there must be a
  /// [DefaultTabController] ancestor.
  ///
  /// The [indicatorWeight] parameter defaults to 2, and must not be null.
  ///
  /// The [indicatorPadding] parameter defaults to [EdgeInsets.zero], and must not be null.
  ///
  /// If [indicator] is not null, then [indicatorWeight], [indicatorPadding], and
  /// [indicatorColor] are ignored.
  const TabBar({
    Key key,
    @required this.tabs,
    this.controller,
    this.isScrollable = false,
    this.indicatorColor,
    this.indicatorWeight = 2.0,
    this.indicatorPadding = EdgeInsets.zero,
    this.indicator,
    this.indicatorSize,
    this.labelColor,
    this.labelStyle,
    this.labelPadding,
    this.unselectedLabelColor,
    this.unselectedLabelStyle,
<<<<<<< HEAD
    this.dragStartBehavior = DragStartBehavior.start,
=======
    this.onTap,
>>>>>>> b5723ecf
  }) : assert(tabs != null),
       assert(isScrollable != null),
       assert(indicator != null || (indicatorWeight != null && indicatorWeight > 0.0)),
       assert(indicator != null || (indicatorPadding != null)),
       super(key: key);

  /// Typically a list of two or more [Tab] widgets.
  ///
  /// The length of this list must match the [controller]'s [TabController.length].
  final List<Widget> tabs;

  /// This widget's selection and animation state.
  ///
  /// If [TabController] is not provided, then the value of [DefaultTabController.of]
  /// will be used.
  final TabController controller;

  /// Whether this tab bar can be scrolled horizontally.
  ///
  /// If [isScrollable] is true then each tab is as wide as needed for its label
  /// and the entire [TabBar] is scrollable. Otherwise each tab gets an equal
  /// share of the available space.
  final bool isScrollable;

  /// The color of the line that appears below the selected tab. If this parameter
  /// is null then the value of the Theme's indicatorColor property is used.
  ///
  /// If [indicator] is specified, this property is ignored.
  final Color indicatorColor;

  /// The thickness of the line that appears below the selected tab. The value
  /// of this parameter must be greater than zero.
  ///
  /// The default value of [indicatorWeight] is 2.0.
  ///
  /// If [indicator] is specified, this property is ignored.
  final double indicatorWeight;

  /// The horizontal padding for the line that appears below the selected tab.
  /// For [isScrollable] tab bars, specifying [kTabLabelPadding] will align
  /// the indicator with the tab's text for [Tab] widgets and all but the
  /// shortest [Tab.text] values.
  ///
  /// The [EdgeInsets.top] and [EdgeInsets.bottom] values of the
  /// [indicatorPadding] are ignored.
  ///
  /// The default value of [indicatorPadding] is [EdgeInsets.zero].
  ///
  /// If [indicator] is specified, this property is ignored.
  final EdgeInsetsGeometry indicatorPadding;

  /// Defines the appearance of the selected tab indicator.
  ///
  /// If [indicator] is specified, the [indicatorColor], [indicatorWeight],
  /// and [indicatorPadding] properties are ignored.
  ///
  /// The default, underline-style, selected tab indicator can be defined with
  /// [UnderlineTabIndicator].
  ///
  /// The indicator's size is based on the tab's bounds. If [indicatorSize]
  /// is [TabBarIndicatorSize.tab] the tab's bounds are as wide as the space
  /// occupied by the tab in the tab bar. If [indicatorSize] is
  /// [TabBarIndicatorSize.label] then the tab's bounds are only as wide as
  /// the tab widget itself.
  final Decoration indicator;

  /// Defines how the selected tab indicator's size is computed.
  ///
  /// The size of the selected tab indicator is defined relative to the
  /// tab's overall bounds if [indicatorSize] is [TabBarIndicatorSize.tab]
  /// (the default) or relative to the bounds of the tab's widget if
  /// [indicatorSize] is [TabBarIndicatorSize.label].
  ///
  /// The selected tab's location appearance can be refined further with
  /// the [indicatorColor], [indicatorWeight], [indicatorPadding], and
  /// [indicator] properties.
  final TabBarIndicatorSize indicatorSize;

  /// The color of selected tab labels.
  ///
  /// Unselected tab labels are rendered with the same color rendered at 70%
  /// opacity unless [unselectedLabelColor] is non-null.
  ///
  /// If this parameter is null then the color of the theme's body2 text color
  /// is used.
  final Color labelColor;

  /// The color of unselected tab labels.
  ///
  /// If this property is null, Unselected tab labels are rendered with the
  /// [labelColor] rendered at 70% opacity.
  final Color unselectedLabelColor;

  /// The text style of the selected tab labels. If [unselectedLabelStyle] is
  /// null then this text style will be used for both selected and unselected
  /// label styles.
  ///
  /// If this property is null then the text style of the theme's body2
  /// definition is used.
  final TextStyle labelStyle;

  /// The padding added to each of the tab labels.
  ///
  /// If this property is null then kTabLabelPadding is used.
  final EdgeInsetsGeometry labelPadding;

  /// The text style of the unselected tab labels
  ///
  /// If this property is null then the [labelStyle] value is used. If [labelStyle]
  /// is null then the text style of the theme's body2 definition is used.
  final TextStyle unselectedLabelStyle;

<<<<<<< HEAD
  /// {@macro flutter.widgets.scrollable.dragStartBehavior}
  final DragStartBehavior dragStartBehavior;
=======
  /// An optional callback that's called when the [TabBar] is tapped.
  ///
  /// The callback is applied to the index of the tab where the tap occurred.
  ///
  /// This callback has no effect on the default handling of taps. It's for
  /// applications that want to do a little extra work when a tab is tapped,
  /// even if the tap doesn't change the TabController's index. TabBar [onTap]
  /// callbacks should not make changes to the TabController since that would
  /// interfere with the default tap handler.
  final ValueChanged<int> onTap;
>>>>>>> b5723ecf

  /// A size whose height depends on if the tabs have both icons and text.
  ///
  /// [AppBar] uses this this size to compute its own preferred size.
  @override
  Size get preferredSize {
    for (Widget item in tabs) {
      if (item is Tab) {
        final Tab tab = item;
        if (tab.text != null && tab.icon != null)
          return Size.fromHeight(_kTextAndIconTabHeight + indicatorWeight);
      }
    }
    return Size.fromHeight(_kTabHeight + indicatorWeight);
  }

  @override
  _TabBarState createState() => _TabBarState();
}

class _TabBarState extends State<TabBar> {
  ScrollController _scrollController;
  TabController _controller;
  _IndicatorPainter _indicatorPainter;
  int _currentIndex;
  double _tabStripWidth;
  List<GlobalKey> _tabKeys;

  @override
  void initState() {
    super.initState();
    // If indicatorSize is TabIndicatorSize.label, _tabKeys[i] is used to find
    // the width of tab widget i. See _IndicatorPainter.indicatorRect().
    _tabKeys = widget.tabs.map((Widget tab) => GlobalKey()).toList();
  }

  Decoration get _indicator {
    if (widget.indicator != null)
      return widget.indicator;
    final TabBarTheme tabBarTheme = TabBarTheme.of(context);
    if (tabBarTheme.indicator != null)
      return tabBarTheme.indicator;

    Color color = widget.indicatorColor ?? Theme.of(context).indicatorColor;
    // ThemeData tries to avoid this by having indicatorColor avoid being the
    // primaryColor. However, it's possible that the tab bar is on a
    // Material that isn't the primaryColor. In that case, if the indicator
    // color ends up matching the material's color, then this overrides it.
    // When that happens, automatic transitions of the theme will likely look
    // ugly as the indicator color suddenly snaps to white at one end, but it's
    // not clear how to avoid that any further.
    if (color.value == Material.of(context).color.value)
      color = Colors.white;

    return UnderlineTabIndicator(
      insets: widget.indicatorPadding,
      borderSide: BorderSide(
        width: widget.indicatorWeight,
        color: color,
      ),
    );
  }

  void _updateTabController() {
    final TabController newController = widget.controller ?? DefaultTabController.of(context);
    assert(() {
      if (newController == null) {
        throw FlutterError(
          'No TabController for ${widget.runtimeType}.\n'
          'When creating a ${widget.runtimeType}, you must either provide an explicit '
          'TabController using the "controller" property, or you must ensure that there '
          'is a DefaultTabController above the ${widget.runtimeType}.\n'
          'In this case, there was neither an explicit controller nor a default controller.'
        );
      }
      return true;
    }());
    if (newController == _controller)
      return;

    if (_controller != null) {
      _controller.animation.removeListener(_handleTabControllerAnimationTick);
      _controller.removeListener(_handleTabControllerTick);
    }
    _controller = newController;
    if (_controller != null) {
      _controller.animation.addListener(_handleTabControllerAnimationTick);
      _controller.addListener(_handleTabControllerTick);
      _currentIndex = _controller.index;
    }
  }

  void _initIndicatorPainter() {
    _indicatorPainter = _controller == null ? null : _IndicatorPainter(
      controller: _controller,
      indicator: _indicator,
      indicatorSize: widget.indicatorSize ?? TabBarTheme.of(context).indicatorSize,
      tabKeys: _tabKeys,
      old: _indicatorPainter,
    );
  }

  @override
  void didChangeDependencies() {
    super.didChangeDependencies();
    assert(debugCheckHasMaterial(context));
    _updateTabController();
    _initIndicatorPainter();
  }

  @override
  void didUpdateWidget(TabBar oldWidget) {
    super.didUpdateWidget(oldWidget);
    if (widget.controller != oldWidget.controller) {
      _updateTabController();
      _initIndicatorPainter();
    } else if (widget.indicatorColor != oldWidget.indicatorColor ||
        widget.indicatorWeight != oldWidget.indicatorWeight ||
        widget.indicatorSize != oldWidget.indicatorSize ||
        widget.indicator != oldWidget.indicator) {
      _initIndicatorPainter();
    }

    if (widget.tabs.length > oldWidget.tabs.length) {
      final int delta = widget.tabs.length - oldWidget.tabs.length;
      _tabKeys.addAll(List<GlobalKey>.generate(delta, (int n) => GlobalKey()));
    } else if (widget.tabs.length < oldWidget.tabs.length) {
      _tabKeys.removeRange(widget.tabs.length, oldWidget.tabs.length);
    }
  }

  @override
  void dispose() {
    _indicatorPainter.dispose();
    if (_controller != null) {
      _controller.animation.removeListener(_handleTabControllerAnimationTick);
      _controller.removeListener(_handleTabControllerTick);
    }
    // We don't own the _controller Animation, so it's not disposed here.
    super.dispose();
  }

  int get maxTabIndex => _indicatorPainter.maxTabIndex;

  double _tabScrollOffset(int index, double viewportWidth, double minExtent, double maxExtent) {
    if (!widget.isScrollable)
      return 0.0;
    double tabCenter = _indicatorPainter.centerOf(index);
    switch (Directionality.of(context)) {
      case TextDirection.rtl:
        tabCenter = _tabStripWidth - tabCenter;
        break;
      case TextDirection.ltr:
        break;
    }
    return (tabCenter - viewportWidth / 2.0).clamp(minExtent, maxExtent);
  }

  double _tabCenteredScrollOffset(int index) {
    final ScrollPosition position = _scrollController.position;
    return _tabScrollOffset(index, position.viewportDimension, position.minScrollExtent, position.maxScrollExtent);
  }

  double _initialScrollOffset(double viewportWidth, double minExtent, double maxExtent) {
    return _tabScrollOffset(_currentIndex, viewportWidth, minExtent, maxExtent);
  }

  void _scrollToCurrentIndex() {
    final double offset = _tabCenteredScrollOffset(_currentIndex);
    _scrollController.animateTo(offset, duration: kTabScrollDuration, curve: Curves.ease);
  }

  void _scrollToControllerValue() {
    final double leadingPosition = _currentIndex > 0 ? _tabCenteredScrollOffset(_currentIndex - 1) : null;
    final double middlePosition = _tabCenteredScrollOffset(_currentIndex);
    final double trailingPosition = _currentIndex < maxTabIndex ? _tabCenteredScrollOffset(_currentIndex + 1) : null;

    final double index = _controller.index.toDouble();
    final double value = _controller.animation.value;
    double offset;
    if (value == index - 1.0)
      offset = leadingPosition ?? middlePosition;
    else if (value == index + 1.0)
      offset = trailingPosition ?? middlePosition;
    else if (value == index)
       offset = middlePosition;
    else if (value < index)
      offset = leadingPosition == null ? middlePosition : lerpDouble(middlePosition, leadingPosition, index - value);
    else
      offset = trailingPosition == null ? middlePosition : lerpDouble(middlePosition, trailingPosition, value - index);

    _scrollController.jumpTo(offset);
  }

  void _handleTabControllerAnimationTick() {
    assert(mounted);
    if (!_controller.indexIsChanging && widget.isScrollable) {
      // Sync the TabBar's scroll position with the TabBarView's PageView.
      _currentIndex = _controller.index;
      _scrollToControllerValue();
    }
  }

  void _handleTabControllerTick() {
    if (_controller.index != _currentIndex) {
      _currentIndex = _controller.index;
      if (widget.isScrollable)
        _scrollToCurrentIndex();
    }
    setState(() {
      // Rebuild the tabs after a (potentially animated) index change
      // has completed.
    });
  }

  // Called each time layout completes.
  void _saveTabOffsets(List<double> tabOffsets, TextDirection textDirection, double width) {
    _tabStripWidth = width;
    _indicatorPainter?.saveTabOffsets(tabOffsets, textDirection);
  }

  void _handleTap(int index) {
    assert(index >= 0 && index < widget.tabs.length);
    _controller.animateTo(index);
    if (widget.onTap != null) {
      widget.onTap(index);
    }
  }

  Widget _buildStyledTab(Widget child, bool selected, Animation<double> animation) {
    return _TabStyle(
      animation: animation,
      selected: selected,
      labelColor: widget.labelColor,
      unselectedLabelColor: widget.unselectedLabelColor,
      labelStyle: widget.labelStyle,
      unselectedLabelStyle: widget.unselectedLabelStyle,
      child: child,
    );
  }

  @override
  Widget build(BuildContext context) {
    assert(debugCheckHasMaterialLocalizations(context));
    final MaterialLocalizations localizations = MaterialLocalizations.of(context);
    if (_controller.length == 0) {
      return Container(
        height: _kTabHeight + widget.indicatorWeight,
      );
    }

    final List<Widget> wrappedTabs = List<Widget>(widget.tabs.length);
    for (int i = 0; i < widget.tabs.length; i += 1) {
      wrappedTabs[i] = Center(
        heightFactor: 1.0,
        child: Padding(
          padding: widget.labelPadding ?? kTabLabelPadding,
          child: KeyedSubtree(
            key: _tabKeys[i],
            child: widget.tabs[i],
          ),
        ),
      );

    }

    // If the controller was provided by DefaultTabController and we're part
    // of a Hero (typically the AppBar), then we will not be able to find the
    // controller during a Hero transition. See https://github.com/flutter/flutter/issues/213.
    if (_controller != null) {
      final int previousIndex = _controller.previousIndex;

      if (_controller.indexIsChanging) {
        // The user tapped on a tab, the tab controller's animation is running.
        assert(_currentIndex != previousIndex);
        final Animation<double> animation = _ChangeAnimation(_controller);
        wrappedTabs[_currentIndex] = _buildStyledTab(wrappedTabs[_currentIndex], true, animation);
        wrappedTabs[previousIndex] = _buildStyledTab(wrappedTabs[previousIndex], false, animation);
      } else {
        // The user is dragging the TabBarView's PageView left or right.
        final int tabIndex = _currentIndex;
        final Animation<double> centerAnimation = _DragAnimation(_controller, tabIndex);
        wrappedTabs[tabIndex] = _buildStyledTab(wrappedTabs[tabIndex], true, centerAnimation);
        if (_currentIndex > 0) {
          final int tabIndex = _currentIndex - 1;
          final Animation<double> previousAnimation = ReverseAnimation(_DragAnimation(_controller, tabIndex));
          wrappedTabs[tabIndex] = _buildStyledTab(wrappedTabs[tabIndex], false, previousAnimation);
        }
        if (_currentIndex < widget.tabs.length - 1) {
          final int tabIndex = _currentIndex + 1;
          final Animation<double> nextAnimation = ReverseAnimation(_DragAnimation(_controller, tabIndex));
          wrappedTabs[tabIndex] = _buildStyledTab(wrappedTabs[tabIndex], false, nextAnimation);
        }
      }
    }

    // Add the tap handler to each tab. If the tab bar is not scrollable
    // then give all of the tabs equal flexibility so that they each occupy
    // the same share of the tab bar's overall width.
    final int tabCount = widget.tabs.length;
    for (int index = 0; index < tabCount; index += 1) {
      wrappedTabs[index] = InkWell(
        onTap: () { _handleTap(index); },
        child: Padding(
          padding: EdgeInsets.only(bottom: widget.indicatorWeight),
          child: Stack(
            children: <Widget>[
              wrappedTabs[index],
              Semantics(
                selected: index == _currentIndex,
                label: localizations.tabLabel(tabIndex: index + 1, tabCount: tabCount),
              ),
            ]
          ),
        ),
      );
      if (!widget.isScrollable)
        wrappedTabs[index] = Expanded(child: wrappedTabs[index]);
    }

    Widget tabBar = CustomPaint(
      painter: _indicatorPainter,
      child: _TabStyle(
        animation: kAlwaysDismissedAnimation,
        selected: false,
        labelColor: widget.labelColor,
        unselectedLabelColor: widget.unselectedLabelColor,
        labelStyle: widget.labelStyle,
        unselectedLabelStyle: widget.unselectedLabelStyle,
        child: _TabLabelBar(
          onPerformLayout: _saveTabOffsets,
          children: wrappedTabs,
        ),
      ),
    );

    if (widget.isScrollable) {
      _scrollController ??= _TabBarScrollController(this);
      tabBar = SingleChildScrollView(
        dragStartBehavior: widget.dragStartBehavior,
        scrollDirection: Axis.horizontal,
        controller: _scrollController,
        child: tabBar,
      );
    }

    return tabBar;
  }
}

/// A page view that displays the widget which corresponds to the currently
/// selected tab. Typically used in conjunction with a [TabBar].
///
/// If a [TabController] is not provided, then there must be a [DefaultTabController]
/// ancestor.
class TabBarView extends StatefulWidget {
  /// Creates a page view with one child per tab.
  ///
  /// The length of [children] must be the same as the [controller]'s length.
  const TabBarView({
    Key key,
    @required this.children,
    this.controller,
    this.physics,
    this.dragStartBehavior = DragStartBehavior.start,
  }) : assert(children != null), super(key: key);

  /// This widget's selection and animation state.
  ///
  /// If [TabController] is not provided, then the value of [DefaultTabController.of]
  /// will be used.
  final TabController controller;

  /// One widget per tab.
  final List<Widget> children;

  /// How the page view should respond to user input.
  ///
  /// For example, determines how the page view continues to animate after the
  /// user stops dragging the page view.
  ///
  /// The physics are modified to snap to page boundaries using
  /// [PageScrollPhysics] prior to being used.
  ///
  /// Defaults to matching platform conventions.
  final ScrollPhysics physics;

  /// {@macro flutter.widgets.scrollable.dragStartBehavior}
  final DragStartBehavior dragStartBehavior;

  @override
  _TabBarViewState createState() => _TabBarViewState();
}

final PageScrollPhysics _kTabBarViewPhysics = const PageScrollPhysics().applyTo(const ClampingScrollPhysics());

class _TabBarViewState extends State<TabBarView> {
  TabController _controller;
  PageController _pageController;
  List<Widget> _children;
  int _currentIndex;
  int _warpUnderwayCount = 0;

  void _updateTabController() {
    final TabController newController = widget.controller ?? DefaultTabController.of(context);
    assert(() {
      if (newController == null) {
        throw FlutterError(
          'No TabController for ${widget.runtimeType}.\n'
          'When creating a ${widget.runtimeType}, you must either provide an explicit '
          'TabController using the "controller" property, or you must ensure that there '
          'is a DefaultTabController above the ${widget.runtimeType}.\n'
          'In this case, there was neither an explicit controller nor a default controller.'
        );
      }
      return true;
    }());
    if (newController == _controller)
      return;

    if (_controller != null)
      _controller.animation.removeListener(_handleTabControllerAnimationTick);
    _controller = newController;
    if (_controller != null)
      _controller.animation.addListener(_handleTabControllerAnimationTick);
  }

  @override
  void initState() {
    super.initState();
    _children = widget.children;
  }

  @override
  void didChangeDependencies() {
    super.didChangeDependencies();
    _updateTabController();
    _currentIndex = _controller?.index;
    _pageController = PageController(initialPage: _currentIndex ?? 0);
  }

  @override
  void didUpdateWidget(TabBarView oldWidget) {
    super.didUpdateWidget(oldWidget);
    if (widget.controller != oldWidget.controller)
      _updateTabController();
    if (widget.children != oldWidget.children && _warpUnderwayCount == 0)
      _children = widget.children;
  }

  @override
  void dispose() {
    if (_controller != null)
      _controller.animation.removeListener(_handleTabControllerAnimationTick);
    // We don't own the _controller Animation, so it's not disposed here.
    super.dispose();
  }

  void _handleTabControllerAnimationTick() {
    if (_warpUnderwayCount > 0 || !_controller.indexIsChanging)
      return; // This widget is driving the controller's animation.

    if (_controller.index != _currentIndex) {
      _currentIndex = _controller.index;
      _warpToCurrentIndex();
    }
  }

  Future<void> _warpToCurrentIndex() async {
    if (!mounted)
      return Future<void>.value();

    if (_pageController.page == _currentIndex.toDouble())
      return Future<void>.value();

    final int previousIndex = _controller.previousIndex;
    if ((_currentIndex - previousIndex).abs() == 1)
      return _pageController.animateToPage(_currentIndex, duration: kTabScrollDuration, curve: Curves.ease);

    assert((_currentIndex - previousIndex).abs() > 1);
    int initialPage;
    setState(() {
      _warpUnderwayCount += 1;
      _children = List<Widget>.from(widget.children, growable: false);
      if (_currentIndex > previousIndex) {
        _children[_currentIndex - 1] = _children[previousIndex];
        initialPage = _currentIndex - 1;
      } else {
        _children[_currentIndex + 1] = _children[previousIndex];
        initialPage = _currentIndex + 1;
      }
    });

    _pageController.jumpToPage(initialPage);

    await _pageController.animateToPage(_currentIndex, duration: kTabScrollDuration, curve: Curves.ease);
    if (!mounted)
      return Future<void>.value();

    setState(() {
      _warpUnderwayCount -= 1;
      _children = widget.children;
    });
  }

  // Called when the PageView scrolls
  bool _handleScrollNotification(ScrollNotification notification) {
    if (_warpUnderwayCount > 0)
      return false;

    if (notification.depth != 0)
      return false;

    _warpUnderwayCount += 1;
    if (notification is ScrollUpdateNotification && !_controller.indexIsChanging) {
      if ((_pageController.page - _controller.index).abs() > 1.0) {
        _controller.index = _pageController.page.floor();
        _currentIndex =_controller.index;
      }
      _controller.offset = (_pageController.page - _controller.index).clamp(-1.0, 1.0);
    } else if (notification is ScrollEndNotification) {
      _controller.index = _pageController.page.round();
      _currentIndex = _controller.index;
    }
    _warpUnderwayCount -= 1;

    return false;
  }

  @override
  Widget build(BuildContext context) {
    return NotificationListener<ScrollNotification>(
      onNotification: _handleScrollNotification,
      child: PageView(
        dragStartBehavior: widget.dragStartBehavior,
        controller: _pageController,
        physics: widget.physics == null ? _kTabBarViewPhysics : _kTabBarViewPhysics.applyTo(widget.physics),
        children: _children,
      ),
    );
  }
}

/// Displays a single circle with the specified border and background colors.
///
/// Used by [TabPageSelector] to indicate the selected page.
class TabPageSelectorIndicator extends StatelessWidget {
  /// Creates an indicator used by [TabPageSelector].
  ///
  /// The [backgroundColor], [borderColor], and [size] parameters must not be null.
  const TabPageSelectorIndicator({
    Key key,
    @required this.backgroundColor,
    @required this.borderColor,
    @required this.size,
  }) : assert(backgroundColor != null), assert(borderColor != null), assert(size != null), super(key: key);

  /// The indicator circle's background color.
  final Color backgroundColor;

  /// The indicator circle's border color.
  final Color borderColor;

  /// The indicator circle's diameter.
  final double size;

  @override
  Widget build(BuildContext context) {
    return Container(
      width: size,
      height: size,
      margin: const EdgeInsets.all(4.0),
      decoration: BoxDecoration(
        color: backgroundColor,
        border: Border.all(color: borderColor),
        shape: BoxShape.circle,
      ),
    );
  }
}

/// Displays a row of small circular indicators, one per tab. The selected
/// tab's indicator is highlighted. Often used in conjunction with a [TabBarView].
///
/// If a [TabController] is not provided, then there must be a [DefaultTabController]
/// ancestor.
class TabPageSelector extends StatelessWidget {
  /// Creates a compact widget that indicates which tab has been selected.
  const TabPageSelector({
    Key key,
    this.controller,
    this.indicatorSize = 12.0,
    this.color,
    this.selectedColor,
  }) : assert(indicatorSize != null && indicatorSize > 0.0), super(key: key);

  /// This widget's selection and animation state.
  ///
  /// If [TabController] is not provided, then the value of [DefaultTabController.of]
  /// will be used.
  final TabController controller;

  /// The indicator circle's diameter (the default value is 12.0).
  final double indicatorSize;

  /// The indicator circle's fill color for unselected pages.
  ///
  /// If this parameter is null then the indicator is filled with [Colors.transparent].
  final Color color;

  /// The indicator circle's fill color for selected pages and border color
  /// for all indicator circles.
  ///
  /// If this parameter is null then the indicator is filled with the theme's
  /// accent color, [ThemeData.accentColor].
  final Color selectedColor;

  Widget _buildTabIndicator(
    int tabIndex,
    TabController tabController,
    ColorTween selectedColorTween,
    ColorTween previousColorTween,
  ) {
    Color background;
    if (tabController.indexIsChanging) {
      // The selection's animation is animating from previousValue to value.
      final double t = 1.0 - _indexChangeProgress(tabController);
      if (tabController.index == tabIndex)
        background = selectedColorTween.lerp(t);
      else if (tabController.previousIndex == tabIndex)
        background = previousColorTween.lerp(t);
      else
        background = selectedColorTween.begin;
    } else {
      // The selection's offset reflects how far the TabBarView has / been dragged
      // to the previous page (-1.0 to 0.0) or the next page (0.0 to 1.0).
      final double offset = tabController.offset;
      if (tabController.index == tabIndex) {
        background = selectedColorTween.lerp(1.0 - offset.abs());
      } else if (tabController.index == tabIndex - 1 && offset > 0.0) {
        background = selectedColorTween.lerp(offset);
      } else if (tabController.index == tabIndex + 1 && offset < 0.0) {
        background = selectedColorTween.lerp(-offset);
      } else {
        background = selectedColorTween.begin;
      }
    }
    return TabPageSelectorIndicator(
      backgroundColor: background,
      borderColor: selectedColorTween.end,
      size: indicatorSize,
    );
  }

  @override
  Widget build(BuildContext context) {
    final Color fixColor = color ?? Colors.transparent;
    final Color fixSelectedColor = selectedColor ?? Theme.of(context).accentColor;
    final ColorTween selectedColorTween = ColorTween(begin: fixColor, end: fixSelectedColor);
    final ColorTween previousColorTween = ColorTween(begin: fixSelectedColor, end: fixColor);
    final TabController tabController = controller ?? DefaultTabController.of(context);
    assert(() {
      if (tabController == null) {
        throw FlutterError(
          'No TabController for $runtimeType.\n'
          'When creating a $runtimeType, you must either provide an explicit TabController '
          'using the "controller" property, or you must ensure that there is a '
          'DefaultTabController above the $runtimeType.\n'
          'In this case, there was neither an explicit controller nor a default controller.'
        );
      }
      return true;
    }());
    final Animation<double> animation = CurvedAnimation(
      parent: tabController.animation,
      curve: Curves.fastOutSlowIn,
    );
    return AnimatedBuilder(
      animation: animation,
      builder: (BuildContext context, Widget child) {
        return Semantics(
          label: 'Page ${tabController.index + 1} of ${tabController.length}',
          child: Row(
            mainAxisSize: MainAxisSize.min,
            children: List<Widget>.generate(tabController.length, (int tabIndex) {
              return _buildTabIndicator(tabIndex, tabController, selectedColorTween, previousColorTween);
            }).toList(),
          ),
        );
      }
    );
  }
}<|MERGE_RESOLUTION|>--- conflicted
+++ resolved
@@ -550,11 +550,8 @@
     this.labelPadding,
     this.unselectedLabelColor,
     this.unselectedLabelStyle,
-<<<<<<< HEAD
     this.dragStartBehavior = DragStartBehavior.start,
-=======
     this.onTap,
->>>>>>> b5723ecf
   }) : assert(tabs != null),
        assert(isScrollable != null),
        assert(indicator != null || (indicatorWeight != null && indicatorWeight > 0.0)),
@@ -667,10 +664,9 @@
   /// is null then the text style of the theme's body2 definition is used.
   final TextStyle unselectedLabelStyle;
 
-<<<<<<< HEAD
   /// {@macro flutter.widgets.scrollable.dragStartBehavior}
   final DragStartBehavior dragStartBehavior;
-=======
+
   /// An optional callback that's called when the [TabBar] is tapped.
   ///
   /// The callback is applied to the index of the tab where the tap occurred.
@@ -681,7 +677,6 @@
   /// callbacks should not make changes to the TabController since that would
   /// interfere with the default tap handler.
   final ValueChanged<int> onTap;
->>>>>>> b5723ecf
 
   /// A size whose height depends on if the tabs have both icons and text.
   ///

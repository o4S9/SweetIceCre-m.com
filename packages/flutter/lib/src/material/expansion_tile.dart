// Copyright 2014 The Flutter Authors. All rights reserved.
// Use of this source code is governed by a BSD-style license that can be
// found in the LICENSE file.

import 'package:flutter/rendering.dart';
import 'package:flutter/widgets.dart';

import 'color_scheme.dart';
import 'colors.dart';
import 'expansion_tile_theme.dart';
import 'icons.dart';
import 'list_tile.dart';
import 'list_tile_theme.dart';
import 'material.dart';
import 'material_localizations.dart';
import 'theme.dart';

const Duration _kExpand = Duration(milliseconds: 200);

/// Enables control over a single [ExpansionTile]'s expanded/collapsed state.
///
/// It can be useful to expand or collapse an [ExpansionTile]
/// programatically, for example to reconfigure an existing expansion
/// tile based on a system event. To do so, create an [ExpansionTile]
/// with an [ExpansionTileController] that's owned by a stateful widget
/// or look up the tile's automatically created [ExpansionTileController]
/// with [ExpansionTileController.of]
///
/// The controller's [expand] and [collapse] methods cause the
/// the [ExpansionTile] to rebuild, so they may not be called from
/// a build method.
class ExpansionTileController {
  /// Create a controller to be used with [ExpansionTile.controller].
  ExpansionTileController();

  _ExpansionTileState? _state;

  /// Whether the [ExpansionTile] built with this controller is in expanded state.
  ///
  /// This property doesn't take the animation into account. It reports `true`
  /// even if the expansion animation is not completed.
  ///
  /// See also:
  ///
  ///  * [expand], which expands the [ExpansionTile].
  ///  * [collapse], which collapses the [ExpansionTile].
  ///  * [ExpansionTile.controller] to create an ExpansionTile with a controller.
  bool get isExpanded {
    assert(_state != null);
    return _state!._isExpanded;
  }

  /// Expands the [ExpansionTile] that was built with this controller;
  ///
  /// Normally the tile is expanded automatically when the user taps on the header.
  /// It is sometimes useful to trigger the expansion programmatically due
  /// to external changes.
  ///
  /// If the tile is already in the expanded state (see [isExpanded]), calling
  /// this method has no effect.
  ///
  /// Calling this method may cause the [ExpansionTile] to rebuild, so it may
  /// not be called from a build method.
  ///
  /// Calling this method will trigger an [ExpansionTile.onExpansionChanged] callback.
  ///
  /// See also:
  ///
  ///  * [collapse], which collapses the tile.
  ///  * [isExpanded] to check whether the tile is expanded.
  ///  * [ExpansionTile.controller] to create an ExpansionTile with a controller.
  void expand() {
    assert(_state != null);
    if (!isExpanded) {
      _state!._toggleExpansion();
    }
  }

  /// Collapses the [ExpansionTile] that was built with this controller.
  ///
  /// Normally the tile is collapsed automatically when the user taps on the header.
  /// It can be useful sometimes to trigger the collapse programmatically due
  /// to some external changes.
  ///
  /// If the tile is already in the collapsed state (see [isExpanded]), calling
  /// this method has no effect.
  ///
  /// Calling this method may cause the [ExpansionTile] to rebuild, so it may
  /// not be called from a build method.
  ///
  /// Calling this method will trigger an [ExpansionTile.onExpansionChanged] callback.
  ///
  /// See also:
  ///
  ///  * [expand], which expands the tile.
  ///  * [isExpanded] to check whether the tile is expanded.
  ///  * [ExpansionTile.controller] to create an ExpansionTile with a controller.
  void collapse() {
    assert(_state != null);
    if (isExpanded) {
      _state!._toggleExpansion();
    }
  }

  /// Finds the [ExpansionTileController] for the closest [ExpansionTile] instance
  /// that encloses the given context.
  ///
  /// If no [ExpansionTile] encloses the given context, calling this
  /// method will cause an assert in debug mode, and throw an
  /// exception in release mode.
  ///
  /// To return null if there is no [ExpansionTile] use [maybeOf] instead.
  ///
  /// {@tool dartpad}
  /// Typical usage of the [ExpansionTileController.of] function is to call it from within the
  /// `build` method of a descendant of an [ExpansionTile].
  ///
  /// When the [ExpansionTile] is actually created in the same `build`
  /// function as the callback that refers to the controller, then the
  /// `context` argument to the `build` function can't be used to find
  /// the [ExpansionTileController] (since it's "above" the widget
  /// being returned in the widget tree). In cases like that you can
  /// add a [Builder] widget, which provides a new scope with a
  /// [BuildContext] that is "under" the [ExpansionTile]:
  ///
  /// ** See code in examples/api/lib/material/expansion_tile/expansion_tile.1.dart **
  /// {@end-tool}
  ///
  /// A more efficient solution is to split your build function into
  /// several widgets. This introduces a new context from which you
  /// can obtain the [ExpansionTileController]. With this approach you
  /// would have an outer widget that creates the [ExpansionTile]
  /// populated by instances of your new inner widgets, and then in
  /// these inner widgets you would use [ExpansionTileController.of].
  static ExpansionTileController of(BuildContext context) {
    final _ExpansionTileState? result = context.findAncestorStateOfType<_ExpansionTileState>();
    if (result != null) {
      return result._tileController;
    }
    throw FlutterError.fromParts(<DiagnosticsNode>[
      ErrorSummary(
        'ExpansionTileController.of() called with a context that does not contain a ExpansionTile.',
      ),
      ErrorDescription(
        'No ExpansionTile ancestor could be found starting from the context that was passed to ExpansionTileController.of(). '
        'This usually happens when the context provided is from the same StatefulWidget as that '
        'whose build function actually creates the ExpansionTile widget being sought.',
      ),
      ErrorHint(
        'There are several ways to avoid this problem. The simplest is to use a Builder to get a '
        'context that is "under" the ExpansionTile. For an example of this, please see the '
        'documentation for ExpansionTileController.of():\n'
        '  https://api.flutter.dev/flutter/material/ExpansionTile/of.html',
      ),
      ErrorHint(
        'A more efficient solution is to split your build function into several widgets. This '
        'introduces a new context from which you can obtain the ExpansionTile. In this solution, '
        'you would have an outer widget that creates the ExpansionTile populated by instances of '
        'your new inner widgets, and then in these inner widgets you would use ExpansionTileController.of().\n'
        'An other solution is assign a GlobalKey to the ExpansionTile, '
        'then use the key.currentState property to obtain the ExpansionTile rather than '
        'using the ExpansionTileController.of() function.',
      ),
      context.describeElement('The context used was'),
    ]);
  }

  /// Finds the [ExpansionTile] from the closest instance of this class that
  /// encloses the given context and returns its [ExpansionTileController].
  ///
  /// If no [ExpansionTile] encloses the given context then return null.
  /// To throw an exception instead, use [of] instead of this function.
  ///
  /// See also:
  ///
  ///  * [of], a similar function to this one that throws if no [ExpansionTile]
  ///    encloses the given context. Also includes some sample code in its
  ///    documentation.
  static ExpansionTileController? maybeOf(BuildContext context) {
    return context.findAncestorStateOfType<_ExpansionTileState>()?._tileController;
  }
}

/// A single-line [ListTile] with an expansion arrow icon that expands or collapses
/// the tile to reveal or hide the [children].
///
/// This widget is typically used with [ListView] to create an
/// "expand / collapse" list entry. When used with scrolling widgets like
/// [ListView], a unique [PageStorageKey] must be specified to enable the
/// [ExpansionTile] to save and restore its expanded state when it is scrolled
/// in and out of view.
///
/// This class overrides the [ListTileThemeData.iconColor] and [ListTileThemeData.textColor]
/// theme properties for its [ListTile]. These colors animate between values when
/// the tile is expanded and collapsed: between [iconColor], [collapsedIconColor] and
/// between [textColor] and [collapsedTextColor].
///
/// The expansion arrow icon is shown on the right by default in left-to-right languages
/// (i.e. the trailing edge). This can be changed using [controlAffinity]. This maps
/// to the [leading] and [trailing] properties of [ExpansionTile].
///
/// {@tool dartpad}
/// This example demonstrates how the [ExpansionTile] icon's location and appearance
/// can be customized.
///
/// ** See code in examples/api/lib/material/expansion_tile/expansion_tile.0.dart **
/// {@end-tool}
///
/// {@tool dartpad}
/// This example demonstrates how an [ExpansionTileController] can be used to
/// programatically expand or collapse an [ExpansionTile].
///
/// ** See code in examples/api/lib/material/expansion_tile/expansion_tile.1.dart **
/// {@end-tool}
///
/// See also:
///
///  * [ListTile], useful for creating expansion tile [children] when the
///    expansion tile represents a sublist.
///  * The "Expand and collapse" section of
///    <https://material.io/components/lists#types>
class ExpansionTile extends StatefulWidget {
  /// Creates a single-line [ListTile] with an expansion arrow icon that expands or collapses
  /// the tile to reveal or hide the [children]. The [initiallyExpanded] property must
  /// be non-null.
  const ExpansionTile({
    super.key,
    this.leading,
    required this.title,
    this.subtitle,
    this.onExpansionChanged,
    this.children = const <Widget>[],
    this.trailing,
    this.initiallyExpanded = false,
    this.maintainState = false,
    this.tilePadding,
    this.expandedCrossAxisAlignment,
    this.expandedAlignment,
    this.childrenPadding,
    this.backgroundColor,
    this.collapsedBackgroundColor,
    this.textColor,
    this.collapsedTextColor,
    this.iconColor,
    this.collapsedIconColor,
    this.shape,
    this.collapsedShape,
    this.clipBehavior,
    this.controlAffinity,
<<<<<<< HEAD
    this.hoverColor,
=======
    this.controller,
>>>>>>> 8ab782d0
  }) : assert(
       expandedCrossAxisAlignment != CrossAxisAlignment.baseline,
       'CrossAxisAlignment.baseline is not supported since the expanded children '
           'are aligned in a column, not a row. Try to use another constant.',
       );

  /// A widget to display before the title.
  ///
  /// Typically a [CircleAvatar] widget.
  ///
  /// Depending on the value of [controlAffinity], the [leading] widget
  /// may replace the rotating expansion arrow icon.
  final Widget? leading;

  /// The primary content of the list item.
  ///
  /// Typically a [Text] widget.
  final Widget title;

  /// Additional content displayed below the title.
  ///
  /// Typically a [Text] widget.
  final Widget? subtitle;

  /// Called when the tile expands or collapses.
  ///
  /// When the tile starts expanding, this function is called with the value
  /// true. When the tile starts collapsing, this function is called with
  /// the value false.
  final ValueChanged<bool>? onExpansionChanged;

  /// The widgets that are displayed when the tile expands.
  ///
  /// Typically [ListTile] widgets.
  final List<Widget> children;

  /// The color to display behind the sublist when expanded.
  ///
  /// If this property is null then [ExpansionTileThemeData.backgroundColor] is used. If that
  /// is also null then Colors.transparent is used.
  ///
  /// See also:
  ///
  /// * [ExpansionTileTheme.of], which returns the nearest [ExpansionTileTheme]'s
  ///   [ExpansionTileThemeData].
  final Color? backgroundColor;

  /// When not null, defines the background color of tile when the sublist is collapsed.
  ///
  /// If this property is null then [ExpansionTileThemeData.collapsedBackgroundColor] is used.
  /// If that is also null then Colors.transparent is used.
  ///
  /// See also:
  ///
  /// * [ExpansionTileTheme.of], which returns the nearest [ExpansionTileTheme]'s
  ///   [ExpansionTileThemeData].
  final Color? collapsedBackgroundColor;

  /// A widget to display after the title.
  ///
  /// Depending on the value of [controlAffinity], the [trailing] widget
  /// may replace the rotating expansion arrow icon.
  final Widget? trailing;

  /// Specifies if the list tile is initially expanded (true) or collapsed (false, the default).
  final bool initiallyExpanded;

  /// Specifies whether the state of the children is maintained when the tile expands and collapses.
  ///
  /// When true, the children are kept in the tree while the tile is collapsed.
  /// When false (default), the children are removed from the tree when the tile is
  /// collapsed and recreated upon expansion.
  final bool maintainState;

  /// Specifies padding for the [ListTile].
  ///
  /// Analogous to [ListTile.contentPadding], this property defines the insets for
  /// the [leading], [title], [subtitle] and [trailing] widgets. It does not inset
  /// the expanded [children] widgets.
  ///
  /// If this property is null then [ExpansionTileThemeData.tilePadding] is used. If that
  /// is also null then the tile's padding is `EdgeInsets.symmetric(horizontal: 16.0)`.
  ///
  /// See also:
  ///
  /// * [ExpansionTileTheme.of], which returns the nearest [ExpansionTileTheme]'s
  ///   [ExpansionTileThemeData].
  final EdgeInsetsGeometry? tilePadding;

  /// Specifies the alignment of [children], which are arranged in a column when
  /// the tile is expanded.
  ///
  /// The internals of the expanded tile make use of a [Column] widget for
  /// [children], and [Align] widget to align the column. The [expandedAlignment]
  /// parameter is passed directly into the [Align].
  ///
  /// Modifying this property controls the alignment of the column within the
  /// expanded tile, not the alignment of [children] widgets within the column.
  /// To align each child within [children], see [expandedCrossAxisAlignment].
  ///
  /// The width of the column is the width of the widest child widget in [children].
  ///
  /// If this property is null then [ExpansionTileThemeData.expandedAlignment]is used. If that
  /// is also null then the value of [expandedAlignment] is [Alignment.center].
  ///
  /// See also:
  ///
  /// * [ExpansionTileTheme.of], which returns the nearest [ExpansionTileTheme]'s
  ///   [ExpansionTileThemeData].
  final Alignment? expandedAlignment;

  /// Specifies the alignment of each child within [children] when the tile is expanded.
  ///
  /// The internals of the expanded tile make use of a [Column] widget for
  /// [children], and the `crossAxisAlignment` parameter is passed directly into
  /// the [Column].
  ///
  /// Modifying this property controls the cross axis alignment of each child
  /// within its [Column]. The width of the [Column] that houses [children] will
  /// be the same as the widest child widget in [children]. The width of the
  /// [Column] might not be equal to the width of the expanded tile.
  ///
  /// To align the [Column] along the expanded tile, use the [expandedAlignment]
  /// property instead.
  ///
  /// When the value is null, the value of [expandedCrossAxisAlignment] is
  /// [CrossAxisAlignment.center].
  final CrossAxisAlignment? expandedCrossAxisAlignment;

  /// Specifies padding for [children].
  ///
  /// If this property is null then [ExpansionTileThemeData.childrenPadding] is used. If that
  /// is also null then the value of [childrenPadding] is [EdgeInsets.zero].
  ///
  /// See also:
  ///
  /// * [ExpansionTileTheme.of], which returns the nearest [ExpansionTileTheme]'s
  ///   [ExpansionTileThemeData].
  final EdgeInsetsGeometry? childrenPadding;

  /// The icon color of tile's expansion arrow icon when the sublist is expanded.
  ///
  /// Used to override to the [ListTileThemeData.iconColor].
  ///
  /// If this property is null then [ExpansionTileThemeData.iconColor] is used. If that
  /// is also null then the value of [ColorScheme.primary] is used.
  ///
  /// See also:
  ///
  /// * [ExpansionTileTheme.of], which returns the nearest [ExpansionTileTheme]'s
  ///   [ExpansionTileThemeData].
  final Color? iconColor;

  /// The icon color of tile's expansion arrow icon when the sublist is collapsed.
  ///
  /// Used to override to the [ListTileThemeData.iconColor].
  ///
  /// If this property is null then [ExpansionTileThemeData.collapsedIconColor] is used. If that
  /// is also null and [ThemeData.useMaterial3] is true, [ColorScheme.onSurface] is used. Otherwise,
  /// defaults to [ThemeData.unselectedWidgetColor] color.
  ///
  /// See also:
  ///
  /// * [ExpansionTileTheme.of], which returns the nearest [ExpansionTileTheme]'s
  ///   [ExpansionTileThemeData].
  final Color? collapsedIconColor;


  /// The color of the tile's titles when the sublist is expanded.
  ///
  /// Used to override to the [ListTileThemeData.textColor].
  ///
  /// If this property is null then [ExpansionTileThemeData.textColor] is used. If that
  /// is also null then and [ThemeData.useMaterial3] is true, color of the [TextTheme.bodyLarge]
  /// will be used for the [title] and [subtitle]. Otherwise, defaults to [ColorScheme.primary] color.
  ///
  /// See also:
  ///
  /// * [ExpansionTileTheme.of], which returns the nearest [ExpansionTileTheme]'s
  ///   [ExpansionTileThemeData].
  final Color? textColor;

  /// The color of the tile's titles when the sublist is collapsed.
  ///
  /// Used to override to the [ListTileThemeData.textColor].
  ///
  /// If this property is null then [ExpansionTileThemeData.collapsedTextColor] is used.
  /// If that is also null and [ThemeData.useMaterial3] is true, color of the
  /// [TextTheme.bodyLarge] will be used for the [title] and [subtitle]. Otherwise,
  /// defaults to color of the [TextTheme.titleMedium].
  ///
  /// See also:
  ///
  /// * [ExpansionTileTheme.of], which returns the nearest [ExpansionTileTheme]'s
  ///   [ExpansionTileThemeData].
  final Color? collapsedTextColor;

  /// The tile's border shape when the sublist is expanded.
  ///
  /// If this property is null, the [ExpansionTileThemeData.shape] is used. If that
  /// is also null, a [Border] with vertical sides default to [ThemeData.dividerColor] is used
  ///
  /// See also:
  ///
  /// * [ExpansionTileTheme.of], which returns the nearest [ExpansionTileTheme]'s
  ///   [ExpansionTileThemeData].
  final ShapeBorder? shape;

  /// The tile's border shape when the sublist is collapsed.
  ///
  /// If this property is null, the [ExpansionTileThemeData.collapsedShape] is used. If that
  /// is also null, a [Border] with vertical sides default to Color [Colors.transparent] is used
  ///
  /// See also:
  ///
  /// * [ExpansionTileTheme.of], which returns the nearest [ExpansionTileTheme]'s
  ///   [ExpansionTileThemeData].
  final ShapeBorder? collapsedShape;

  /// {@macro flutter.material.Material.clipBehavior}
  ///
  /// If this property is null, the [ExpansionTileThemeData.clipBehavior] is used. If that
  /// is also null, a [Clip.none] is used
  ///
  /// See also:
  ///
  /// * [ExpansionTileTheme.of], which returns the nearest [ExpansionTileTheme]'s
  ///   [ExpansionTileThemeData].
  final Clip? clipBehavior;

  /// Typically used to force the expansion arrow icon to the tile's leading or trailing edge.
  ///
  /// By default, the value of [controlAffinity] is [ListTileControlAffinity.platform],
  /// which means that the expansion arrow icon will appear on the tile's trailing edge.
  final ListTileControlAffinity? controlAffinity;

<<<<<<< HEAD
  /// {@macro flutter.material.inkwell.hoverColor}
  final Color? hoverColor;
=======
  /// If provided, the controller can be used to expand and collapse tiles.
  ///
  /// In cases were control over the tile's state is needed from a callback triggered
  /// by a widget within the tile, [ExpansionTileController.of] may be more convenient
  /// than supplying a controller.
  final ExpansionTileController? controller;
>>>>>>> 8ab782d0

  @override
  State<ExpansionTile> createState() => _ExpansionTileState();
}

class _ExpansionTileState extends State<ExpansionTile> with SingleTickerProviderStateMixin {
  static final Animatable<double> _easeOutTween = CurveTween(curve: Curves.easeOut);
  static final Animatable<double> _easeInTween = CurveTween(curve: Curves.easeIn);
  static final Animatable<double> _halfTween = Tween<double>(begin: 0.0, end: 0.5);

  final ShapeBorderTween _borderTween = ShapeBorderTween();
  final ColorTween _headerColorTween = ColorTween();
  final ColorTween _iconColorTween = ColorTween();
  final ColorTween _backgroundColorTween = ColorTween();

  late AnimationController _animationController;
  late Animation<double> _iconTurns;
  late Animation<double> _heightFactor;
  late Animation<ShapeBorder?> _border;
  late Animation<Color?> _headerColor;
  late Animation<Color?> _iconColor;
  late Animation<Color?> _backgroundColor;

  bool _isExpanded = false;
  late ExpansionTileController _tileController;

  @override
  void initState() {
    super.initState();
    _animationController = AnimationController(duration: _kExpand, vsync: this);
    _heightFactor = _animationController.drive(_easeInTween);
    _iconTurns = _animationController.drive(_halfTween.chain(_easeInTween));
    _border = _animationController.drive(_borderTween.chain(_easeOutTween));
    _headerColor = _animationController.drive(_headerColorTween.chain(_easeInTween));
    _iconColor = _animationController.drive(_iconColorTween.chain(_easeInTween));
    _backgroundColor = _animationController.drive(_backgroundColorTween.chain(_easeOutTween));

    _isExpanded = PageStorage.maybeOf(context)?.readState(context) as bool? ?? widget.initiallyExpanded;
    if (_isExpanded) {
      _animationController.value = 1.0;
    }

    assert(widget.controller?._state == null);
    _tileController = widget.controller ?? ExpansionTileController();
    _tileController._state = this;
  }

  @override
  void dispose() {
    _tileController._state = null;
    _animationController.dispose();
    super.dispose();
  }

  void _toggleExpansion() {
    final TextDirection textDirection = WidgetsLocalizations.of(context).textDirection;
    final MaterialLocalizations localizations = MaterialLocalizations.of(context);
    final String stateHint = _isExpanded ? localizations.expandedHint : localizations.collapsedHint;
    setState(() {
      _isExpanded = !_isExpanded;
      if (_isExpanded) {
        _animationController.forward();
      } else {
        _animationController.reverse().then<void>((void value) {
          if (!mounted) {
            return;
          }
          setState(() {
            // Rebuild without widget.children.
          });
        });
      }
      PageStorage.maybeOf(context)?.writeState(context, _isExpanded);
    });
    widget.onExpansionChanged?.call(_isExpanded);
    SemanticsService.announce(stateHint, textDirection);
  }

  void _handleTap() {
    _toggleExpansion();
  }

  // Platform or null affinity defaults to trailing.
  ListTileControlAffinity _effectiveAffinity(ListTileControlAffinity? affinity) {
    switch (affinity ?? ListTileControlAffinity.trailing) {
      case ListTileControlAffinity.leading:
        return ListTileControlAffinity.leading;
      case ListTileControlAffinity.trailing:
      case ListTileControlAffinity.platform:
        return ListTileControlAffinity.trailing;
    }
  }

  Widget? _buildIcon(BuildContext context) {
    return RotationTransition(
      turns: _iconTurns,
      child: const Icon(Icons.expand_more),
    );
  }

  Widget? _buildLeadingIcon(BuildContext context) {
    if (_effectiveAffinity(widget.controlAffinity) != ListTileControlAffinity.leading) {
      return null;
    }
    return _buildIcon(context);
  }

  Widget? _buildTrailingIcon(BuildContext context) {
    if (_effectiveAffinity(widget.controlAffinity) != ListTileControlAffinity.trailing) {
      return null;
    }
    return _buildIcon(context);
  }

  Widget _buildChildren(BuildContext context, Widget? child) {
    final ThemeData theme = Theme.of(context);
    final ExpansionTileThemeData expansionTileTheme = ExpansionTileTheme.of(context);
    final ShapeBorder expansionTileBorder = _border.value ?? const Border(
            top: BorderSide(color: Colors.transparent),
            bottom: BorderSide(color: Colors.transparent),
          );
    final Clip clipBehavior = widget.clipBehavior ?? expansionTileTheme.clipBehavior ?? Clip.none;
    final MaterialLocalizations localizations = MaterialLocalizations.of(context);
    final String onTapHint = _isExpanded
      ? localizations.expansionTileExpandedTapHint
      : localizations.expansionTileCollapsedTapHint;
    String? semanticsHint;
    switch (theme.platform) {
      case TargetPlatform.iOS:
      case TargetPlatform.macOS:
        semanticsHint = _isExpanded
          ? '${localizations.collapsedHint}\n ${localizations.expansionTileExpandedHint}'
          : '${localizations.expandedHint}\n ${localizations.expansionTileCollapsedHint}';
      case TargetPlatform.android:
      case TargetPlatform.fuchsia:
      case TargetPlatform.linux:
      case TargetPlatform.windows:
        break;
    }
    return Container(
      clipBehavior: clipBehavior,
      decoration: ShapeDecoration(
        color: _backgroundColor.value ?? expansionTileTheme.backgroundColor ?? Colors.transparent,
        shape: expansionTileBorder,
      ),
      child: Column(
        mainAxisSize: MainAxisSize.min,
        children: <Widget>[
<<<<<<< HEAD
          ListTileTheme.merge(
            iconColor: _iconColor.value ?? expansionTileTheme.iconColor,
            textColor: _headerColor.value,
            child: ListTile(
              onTap: _handleTap,
              contentPadding: widget.tilePadding ?? expansionTileTheme.tilePadding,
              leading: widget.leading ?? _buildLeadingIcon(context),
              title: widget.title,
              subtitle: widget.subtitle,
              trailing: widget.trailing ?? _buildTrailingIcon(context),
              hoverColor: widget.hoverColor,
=======
          Semantics(
            hint: semanticsHint,
            onTapHint: onTapHint,
            child: ListTileTheme.merge(
              iconColor: _iconColor.value ?? expansionTileTheme.iconColor,
              textColor: _headerColor.value,
              child: ListTile(
                onTap: _handleTap,
                contentPadding: widget.tilePadding ?? expansionTileTheme.tilePadding,
                leading: widget.leading ?? _buildLeadingIcon(context),
                title: widget.title,
                subtitle: widget.subtitle,
                trailing: widget.trailing ?? _buildTrailingIcon(context),
              ),
>>>>>>> 8ab782d0
            ),
          ),
          ClipRect(
            child: Align(
              alignment: widget.expandedAlignment
                ?? expansionTileTheme.expandedAlignment
                ?? Alignment.center,
              heightFactor: _heightFactor.value,
              child: child,
            ),
          ),
        ],
      ),
    );
  }

  @override
  void didChangeDependencies() {
    final ThemeData theme = Theme.of(context);
    final ExpansionTileThemeData expansionTileTheme = ExpansionTileTheme.of(context);
    final ExpansionTileThemeData defaults = theme.useMaterial3
      ? _ExpansionTileDefaultsM3(context)
      : _ExpansionTileDefaultsM2(context);
    _borderTween
      ..begin = widget.collapsedShape
        ?? expansionTileTheme.collapsedShape
        ?? const Border(
          top: BorderSide(color: Colors.transparent),
          bottom: BorderSide(color: Colors.transparent),
        )
      ..end = widget.shape
        ?? expansionTileTheme.collapsedShape
        ?? Border(
          top: BorderSide(color: theme.dividerColor),
          bottom: BorderSide(color: theme.dividerColor),
        );
    _headerColorTween
      ..begin = widget.collapsedTextColor
        ?? expansionTileTheme.collapsedTextColor
        ?? defaults.collapsedTextColor
      ..end = widget.textColor ?? expansionTileTheme.textColor ?? defaults.textColor;
    _iconColorTween
      ..begin = widget.collapsedIconColor
        ?? expansionTileTheme.collapsedIconColor
        ?? defaults.collapsedIconColor
      ..end = widget.iconColor ?? expansionTileTheme.iconColor ?? defaults.iconColor;
    _backgroundColorTween
      ..begin = widget.collapsedBackgroundColor ?? expansionTileTheme.collapsedBackgroundColor
      ..end = widget.backgroundColor ?? expansionTileTheme.backgroundColor;
    super.didChangeDependencies();
  }

  @override
  Widget build(BuildContext context) {
    final ExpansionTileThemeData expansionTileTheme = ExpansionTileTheme.of(context);
    final bool closed = !_isExpanded && _animationController.isDismissed;
    final bool shouldRemoveChildren = closed && !widget.maintainState;

    final Widget result = Offstage(
      offstage: closed,
      child: TickerMode(
        enabled: !closed,
        child: Padding(
          padding: widget.childrenPadding ?? expansionTileTheme.childrenPadding ?? EdgeInsets.zero,
          child: Column(
            crossAxisAlignment: widget.expandedCrossAxisAlignment ?? CrossAxisAlignment.center,
            children: widget.children,
          ),
        ),
      ),
    );

    return AnimatedBuilder(
      animation: _animationController.view,
      builder: _buildChildren,
      child: shouldRemoveChildren ? null : result,
    );
  }
}

class _ExpansionTileDefaultsM2 extends ExpansionTileThemeData {
  _ExpansionTileDefaultsM2(this.context);

  final BuildContext context;
  late final ThemeData _theme = Theme.of(context);
  late final ColorScheme _colorScheme = _theme.colorScheme;

  @override
  Color? get textColor => _colorScheme.primary;

  @override
  Color? get iconColor => _colorScheme.primary;

  @override
  Color? get collapsedTextColor => _theme.textTheme.titleMedium!.color;

  @override
  Color? get collapsedIconColor => _theme.unselectedWidgetColor;
}

// BEGIN GENERATED TOKEN PROPERTIES - ExpansionTile

// Do not edit by hand. The code between the "BEGIN GENERATED" and
// "END GENERATED" comments are generated from data in the Material
// Design token database by the script:
//   dev/tools/gen_defaults/bin/gen_defaults.dart.

// Token database version: v0_162

class _ExpansionTileDefaultsM3 extends ExpansionTileThemeData {
  _ExpansionTileDefaultsM3(this.context);

  final BuildContext context;
  late final ThemeData _theme = Theme.of(context);
  late final ColorScheme _colors = _theme.colorScheme;

  @override
  Color? get textColor => _colors.onSurface;

  @override
  Color? get iconColor => _colors.primary;

  @override
  Color? get collapsedTextColor => _colors.onSurface;

  @override
  Color? get collapsedIconColor => _colors.onSurfaceVariant;
}

// END GENERATED TOKEN PROPERTIES - ExpansionTile<|MERGE_RESOLUTION|>--- conflicted
+++ resolved
@@ -247,11 +247,8 @@
     this.collapsedShape,
     this.clipBehavior,
     this.controlAffinity,
-<<<<<<< HEAD
     this.hoverColor,
-=======
     this.controller,
->>>>>>> 8ab782d0
   }) : assert(
        expandedCrossAxisAlignment != CrossAxisAlignment.baseline,
        'CrossAxisAlignment.baseline is not supported since the expanded children '
@@ -488,17 +485,15 @@
   /// which means that the expansion arrow icon will appear on the tile's trailing edge.
   final ListTileControlAffinity? controlAffinity;
 
-<<<<<<< HEAD
   /// {@macro flutter.material.inkwell.hoverColor}
   final Color? hoverColor;
-=======
+  
   /// If provided, the controller can be used to expand and collapse tiles.
   ///
   /// In cases were control over the tile's state is needed from a callback triggered
   /// by a widget within the tile, [ExpansionTileController.of] may be more convenient
   /// than supplying a controller.
   final ExpansionTileController? controller;
->>>>>>> 8ab782d0
 
   @override
   State<ExpansionTile> createState() => _ExpansionTileState();
@@ -647,19 +642,6 @@
       child: Column(
         mainAxisSize: MainAxisSize.min,
         children: <Widget>[
-<<<<<<< HEAD
-          ListTileTheme.merge(
-            iconColor: _iconColor.value ?? expansionTileTheme.iconColor,
-            textColor: _headerColor.value,
-            child: ListTile(
-              onTap: _handleTap,
-              contentPadding: widget.tilePadding ?? expansionTileTheme.tilePadding,
-              leading: widget.leading ?? _buildLeadingIcon(context),
-              title: widget.title,
-              subtitle: widget.subtitle,
-              trailing: widget.trailing ?? _buildTrailingIcon(context),
-              hoverColor: widget.hoverColor,
-=======
           Semantics(
             hint: semanticsHint,
             onTapHint: onTapHint,
@@ -673,8 +655,8 @@
                 title: widget.title,
                 subtitle: widget.subtitle,
                 trailing: widget.trailing ?? _buildTrailingIcon(context),
+                hoverColor: widget.hoverColor,
               ),
->>>>>>> 8ab782d0
             ),
           ),
           ClipRect(

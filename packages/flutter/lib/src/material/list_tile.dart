--- conflicted
+++ resolved
@@ -685,8 +685,8 @@
   /// If [isThreeLine] is false, this should not wrap.
   ///
   /// If [isThreeLine] is true, this should be configured to take a maximum of
-<<<<<<< HEAD
-  /// two lines.
+  /// two lines. For example, you can use [Text.maxLines] to enforce the number
+  /// of lines.
   ///
   /// The subtitle's default [TextStyle] depends on [TextTheme.bodyText2] except
   /// [TextStyle.color]. The [TextStyle.color] depends on the value of [enabled],
@@ -702,10 +702,6 @@
   /// When [selected] is false, the text color is set to [ListTileTheme.textColor]
   /// if it's not null and to [TextTheme.caption]'s color if [ListTileTheme.textColor]
   /// is null.
-=======
-  /// two lines. For example, you can use [Text.maxLines] to enforce the number
-  /// of lines.
->>>>>>> f0e39671
   final Widget subtitle;
 
   /// A widget to display after the title.

--- conflicted
+++ resolved
@@ -1772,11 +1772,7 @@
   @override
   Size computeDryLayout(BoxConstraints constraints) {
     assert(debugCannotComputeDryLayout(
-<<<<<<< HEAD
-        reason: 'Layout requires baseline metrics, which are only available after a full layout.'
-=======
       reason: 'Layout requires baseline metrics, which are only available after a full layout.',
->>>>>>> cfc08594
     ));
     return Size.zero;
   }
@@ -1808,18 +1804,6 @@
     final Size leadingSize = _layoutBox(leading, iconConstraints);
     final Size trailingSize = _layoutBox(trailing, iconConstraints);
     assert(
-<<<<<<< HEAD
-    tileWidth != leadingSize.width || tileWidth == 0.0,
-    'Leading widget consumes entire tile width. Please use a sized widget, '
-        'or consider replacing ListTile with a custom widget '
-        '(see https://api.flutter.dev/flutter/material/ListTile-class.html#material.ListTile.4)'
-    );
-    assert(
-    tileWidth != trailingSize.width || tileWidth == 0.0,
-    'Trailing widget consumes entire tile width. Please use a sized widget, '
-        'or consider replacing ListTile with a custom widget '
-        '(see https://api.flutter.dev/flutter/material/ListTile-class.html#material.ListTile.4)'
-=======
       tileWidth != leadingSize.width || tileWidth == 0.0,
       'Leading widget consumes entire tile width. Please use a sized widget, '
       'or consider replacing ListTile with a custom widget '
@@ -1830,7 +1814,6 @@
       'Trailing widget consumes entire tile width. Please use a sized widget, '
       'or consider replacing ListTile with a custom widget '
       '(see https://api.flutter.dev/flutter/material/ListTile-class.html#material.ListTile.4)',
->>>>>>> cfc08594
     );
 
     final double titleStart = hasLeading

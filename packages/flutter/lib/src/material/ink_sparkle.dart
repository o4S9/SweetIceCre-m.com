--- conflicted
+++ resolved
@@ -133,6 +133,8 @@
       vsync: controller.vsync,
     )..addListener(controller.markNeedsPaint)
      ..addStatusListener(_handleStatusChanged)
+     
+     ..addStatusListener(_handleStatusChanged)
      ..forward();
 
     _radiusScale = TweenSequence<double>(
@@ -208,14 +210,14 @@
   }
 
   void _handleStatusChanged(AnimationStatus status) {
-<<<<<<< HEAD
+    if (status == AnimationStatus.completed) {
+      dispose();
+    }
+  }
+
+  void _handleStatusChanged(AnimationStatus status) {
     if (status == AnimationStatus.completed)
       dispose();
-=======
-    if (status == AnimationStatus.completed) {
-      dispose();
-    }
->>>>>>> 796c8ef7
   }
 
   static const Duration _animationDuration = Duration(milliseconds: 617);

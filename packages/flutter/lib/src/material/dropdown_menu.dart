// Copyright 2014 The Flutter Authors. All rights reserved.
// Use of this source code is governed by a BSD-style license that can be
// found in the LICENSE file.

import 'dart:math' as math;

import 'package:flutter/foundation.dart';
import 'package:flutter/rendering.dart';
import 'package:flutter/services.dart';
import 'package:flutter/widgets.dart';

import 'button_style.dart';
import 'dropdown_menu_theme.dart';
import 'icon_button.dart';
import 'icons.dart';
import 'input_border.dart';
import 'input_decorator.dart';
import 'material_state.dart';
import 'menu_anchor.dart';
import 'menu_style.dart';
import 'text_field.dart';
import 'theme.dart';
import 'theme_data.dart';

// Examples can assume:
// late BuildContext context;
// late FocusNode myFocusNode;

/// A callback function that returns the index of the item that matches the
/// current contents of a text field.
///
/// If a match doesn't exist then null must be returned.
///
/// Used by [DropdownMenu.searchCallback].
typedef SearchCallback<T> = int? Function(List<DropdownMenuEntry<T>> entries, String query);

// Navigation shortcuts to move the selected menu items up or down.
final Map<ShortcutActivator, Intent> _kMenuTraversalShortcuts = <ShortcutActivator, Intent> {
  LogicalKeySet(LogicalKeyboardKey.arrowUp): const _ArrowUpIntent(),
  LogicalKeySet(LogicalKeyboardKey.arrowDown): const _ArrowDownIntent(),
};

const double _kMinimumWidth = 112.0;

const double _kDefaultHorizontalPadding = 12.0;

/// Defines a [DropdownMenu] menu button that represents one item view in the menu.
///
/// See also:
///
/// * [DropdownMenu]
class DropdownMenuEntry<T> {
  /// Creates an entry that is used with [DropdownMenu.dropdownMenuEntries].
  const DropdownMenuEntry({
    required this.value,
    required this.label,
    this.labelWidget,
    this.leadingIcon,
    this.trailingIcon,
    this.enabled = true,
    this.style,
  });

  /// the value used to identify the entry.
  ///
  /// This value must be unique across all entries in a [DropdownMenu].
  final T value;

  /// The label displayed in the center of the menu item.
  final String label;

  /// Overrides the default label widget which is `Text(label)`.
  ///
  /// {@tool dartpad}
  /// This sample shows how to override the default label [Text]
  /// widget with one that forces the menu entry to appear on one line
  /// by specifying [Text.maxLines] and [Text.overflow].
  ///
  /// ** See code in examples/api/lib/material/dropdown_menu/dropdown_menu_entry_label_widget.0.dart **
  /// {@end-tool}
  final Widget? labelWidget;

  /// An optional icon to display before the label.
  final Widget? leadingIcon;

  /// An optional icon to display after the label.
  final Widget? trailingIcon;

  /// Whether the menu item is enabled or disabled.
  ///
  /// The default value is true. If true, the [DropdownMenuEntry.label] will be filled
  /// out in the text field of the [DropdownMenu] when this entry is clicked; otherwise,
  /// this entry is disabled.
  final bool enabled;

  /// Customizes this menu item's appearance.
  ///
  /// Null by default.
  final ButtonStyle? style;
}


/// A dropdown menu that can be opened from a [TextField]. The selected
/// menu item is displayed in that field.
///
/// This widget is used to help people make a choice from a menu and put the
/// selected item into the text input field. People can also filter the list based
/// on the text input or search one item in the menu list.
///
/// The menu is composed of a list of [DropdownMenuEntry]s. People can provide information,
/// such as: label, leading icon or trailing icon for each entry. The [TextField]
/// will be updated based on the selection from the menu entries. The text field
/// will stay empty if the selected entry is disabled.
///
/// The dropdown menu can be traversed by pressing the up or down key. During the
/// process, the corresponding item will be highlighted and the text field will be updated.
/// Disabled items will be skipped during traversal.
///
/// The menu can be scrollable if not all items in the list are displayed at once.
///
/// {@tool dartpad}
/// This sample shows how to display outlined [DropdownMenu] and filled [DropdownMenu].
///
/// ** See code in examples/api/lib/material/dropdown_menu/dropdown_menu.0.dart **
/// {@end-tool}
///
/// See also:
///
/// * [MenuAnchor], which is a widget used to mark the "anchor" for a set of submenus.
///   The [DropdownMenu] uses a [TextField] as the "anchor".
/// * [TextField], which is a text input widget that uses an [InputDecoration].
/// * [DropdownMenuEntry], which is used to build the [MenuItemButton] in the [DropdownMenu] list.
class DropdownMenu<T> extends StatefulWidget {
  /// Creates a const [DropdownMenu].
  ///
  /// The leading and trailing icons in the text field can be customized by using
  /// [leadingIcon], [trailingIcon] and [selectedTrailingIcon] properties. They are
  /// passed down to the [InputDecoration] properties, and will override values
  /// in the [InputDecoration.prefixIcon] and [InputDecoration.suffixIcon].
  ///
  /// Except leading and trailing icons, the text field can be configured by the
  /// [InputDecorationTheme] property. The menu can be configured by the [menuStyle].
  const DropdownMenu({
    super.key,
    this.enabled = true,
    this.width,
    this.menuHeight,
    this.leadingIcon,
    this.trailingIcon,
    this.label,
    this.hintText,
    this.helperText,
    this.errorText,
    this.selectedTrailingIcon,
    this.enableFilter = false,
    this.enableSearch = true,
    this.textStyle,
    this.inputDecorationTheme,
    this.menuStyle,
    this.controller,
    this.initialSelection,
    this.onSelected,
    this.focusNode,
    this.requestFocusOnTap,
    this.expandedInsets,
    this.searchCallback,
    required this.dropdownMenuEntries,
  });

  /// Determine if the [DropdownMenu] is enabled.
  ///
  /// Defaults to true.
  final bool enabled;

  /// Determine the width of the [DropdownMenu].
  ///
  /// If this is null, the width of the [DropdownMenu] will be the same as the width of the widest
  /// menu item plus the width of the leading/trailing icon.
  final double? width;

  /// Determine the height of the menu.
  ///
  /// If this is null, the menu will display as many items as possible on the screen.
  final double? menuHeight;

  /// An optional Icon at the front of the text input field.
  ///
  /// Defaults to null. If this is not null, the menu items will have extra paddings to be aligned
  /// with the text in the text field.
  final Widget? leadingIcon;

  /// An optional icon at the end of the text field.
  ///
  /// Defaults to an [Icon] with [Icons.arrow_drop_down].
  final Widget? trailingIcon;

  /// Optional widget that describes the input field.
  ///
  /// When the input field is empty and unfocused, the label is displayed on
  /// top of the input field (i.e., at the same location on the screen where
  /// text may be entered in the input field). When the input field receives
  /// focus (or if the field is non-empty), the label moves above, either
  /// vertically adjacent to, or to the center of the input field.
  ///
  /// Defaults to null.
  final Widget? label;

  /// Text that suggests what sort of input the field accepts.
  ///
  /// Defaults to null;
  final String? hintText;

  /// Text that provides context about the [DropdownMenu]'s value, such
  /// as how the value will be used.
  ///
  /// If non-null, the text is displayed below the input field, in
  /// the same location as [errorText]. If a non-null [errorText] value is
  /// specified then the helper text is not shown.
  ///
  /// Defaults to null;
  ///
  /// See also:
  ///
  /// * [InputDecoration.helperText], which is the text that provides context about the [InputDecorator.child]'s value.
  final String? helperText;

  /// Text that appears below the input field and the border to show the error message.
  ///
  /// If non-null, the border's color animates to red and the [helperText] is not shown.
  ///
  /// Defaults to null;
  ///
  /// See also:
  ///
  /// * [InputDecoration.errorText], which is the text that appears below the [InputDecorator.child] and the border.
  final String? errorText;

  /// An optional icon at the end of the text field to indicate that the text
  /// field is pressed.
  ///
  /// Defaults to an [Icon] with [Icons.arrow_drop_up].
  final Widget? selectedTrailingIcon;

  /// Determine if the menu list can be filtered by the text input.
  ///
  /// Defaults to false.
  final bool enableFilter;

  /// Determine if the first item that matches the text input can be highlighted.
  ///
  /// Defaults to true as the search function could be commonly used.
  final bool enableSearch;

  /// The text style for the [TextField] of the [DropdownMenu];
  ///
  /// Defaults to the overall theme's [TextTheme.bodyLarge]
  /// if the dropdown menu theme's value is null.
  final TextStyle? textStyle;

  /// Defines the default appearance of [InputDecoration] to show around the text field.
  ///
  /// By default, shows a outlined text field.
  final InputDecorationTheme? inputDecorationTheme;

  /// The [MenuStyle] that defines the visual attributes of the menu.
  ///
  /// The default width of the menu is set to the width of the text field.
  final MenuStyle? menuStyle;

  /// Controls the text being edited or selected in the menu.
  ///
  /// If null, this widget will create its own [TextEditingController].
  final TextEditingController? controller;

  /// The value used to for an initial selection.
  ///
  /// Defaults to null.
  final T? initialSelection;

  /// The callback is called when a selection is made.
  ///
  /// Defaults to null. If null, only the text field is updated.
  final ValueChanged<T?>? onSelected;

  /// Defines the keyboard focus for this widget.
  ///
  /// The [focusNode] is a long-lived object that's typically managed by a
  /// [StatefulWidget] parent. See [FocusNode] for more information.
  ///
  /// To give the keyboard focus to this widget, provide a [focusNode] and then
  /// use the current [FocusScope] to request the focus:
  ///
  /// ```dart
  /// FocusScope.of(context).requestFocus(myFocusNode);
  /// ```
  ///
  /// This happens automatically when the widget is tapped.
  ///
  /// To be notified when the widget gains or loses the focus, add a listener
  /// to the [focusNode]:
  ///
  /// ```dart
  /// myFocusNode.addListener(() { print(myFocusNode.hasFocus); });
  /// ```
  ///
  /// If null, this widget will create its own [FocusNode].
  ///
  /// ## Keyboard
  ///
  /// Requesting the focus will typically cause the keyboard to be shown
  /// if it's not showing already.
  ///
  /// On Android, the user can hide the keyboard - without changing the focus -
  /// with the system back button. They can restore the keyboard's visibility
  /// by tapping on a text field. The user might hide the keyboard and
  /// switch to a physical keyboard, or they might just need to get it
  /// out of the way for a moment, to expose something it's
  /// obscuring. In this case requesting the focus again will not
  /// cause the focus to change, and will not make the keyboard visible.
  ///
  /// If this is non-null, the behaviour of [requestFocusOnTap] is overridden
  /// by the [FocusNode.canRequestFocus] property.
  final FocusNode? focusNode;

  /// Determine if the dropdown button requests focus and the on-screen virtual
  /// keyboard is shown in response to a touch event.
  ///
  /// Ignored if a [focusNode] is explicitly provided (in which case,
  /// [FocusNode.canRequestFocus] controls the behavior).
  ///
  /// Defaults to null, which enables platform-specific behavior:
  ///
  ///  * On mobile platforms, acts as if set to false; tapping on the text
  ///    field and opening the menu will not cause a focus request and the
  ///    virtual keyboard will not appear.
  ///
  ///  * On desktop platforms, acts as if set to true; the dropdown takes the
  ///    focus when activated.
  ///
  /// Set this to true or false explicitly to override the default behavior.
  final bool? requestFocusOnTap;

  /// Descriptions of the menu items in the [DropdownMenu].
  ///
  /// This is a required parameter. It is recommended that at least one [DropdownMenuEntry]
  /// is provided. If this is an empty list, the menu will be empty and only
  /// contain space for padding.
  final List<DropdownMenuEntry<T>> dropdownMenuEntries;

  /// Defines the menu text field's width to be equal to its parent's width
  /// plus the horizontal width of the specified insets.
  ///
  /// If this property is null, the width of the text field will be determined
  /// by the width of menu items or [DropdownMenu.width]. If this property is not null,
  /// the text field's width will match the parent's width plus the specified insets.
  /// If the value of this property is [EdgeInsets.zero], the width of the text field will be the same
  /// as its parent's width.
  ///
  /// The [expandedInsets]' top and bottom are ignored, only its left and right
  /// properties are used.
  ///
  /// Defaults to null.
  final EdgeInsets? expandedInsets;

  /// When  [DropdownMenu.enableSearch] is true, this callback is used to compute
  /// the index of the search result to be highlighted.
  ///
  /// {@tool snippet}
  ///
  /// In this example the `searchCallback` returns the index of the search result
  /// that exactly matches the query.
  ///
  /// ```dart
  /// DropdownMenu<Text>(
  ///   searchCallback: (List<DropdownMenuEntry<Text>> entries, String query) {
  ///     if (query.isEmpty) {
  ///       return null;
  ///     }
  ///     final int index = entries.indexWhere((DropdownMenuEntry<Text> entry) => entry.label == query);
  ///
  ///     return index != -1 ? index : null;
  ///   },
  ///   dropdownMenuEntries: const <DropdownMenuEntry<Text>>[],
  /// )
  /// ```
  /// {@end-tool}
  ///
  /// Defaults to null. If this is null and [DropdownMenu.enableSearch] is true,
  /// the default function will return the index of the first matching result
  /// which contains the contents of the text input field.
  final SearchCallback<T>? searchCallback;

  @override
  State<DropdownMenu<T>> createState() => _DropdownMenuState<T>();
}

class _DropdownMenuState<T> extends State<DropdownMenu<T>> {
  final GlobalKey _anchorKey = GlobalKey();
  final GlobalKey _leadingKey = GlobalKey();
  late List<GlobalKey> buttonItemKeys;
  final MenuController _controller = MenuController();
  late bool _enableFilter;
  late List<DropdownMenuEntry<T>> filteredEntries;
  List<Widget>? _initialMenu;
  int? currentHighlight;
  double? leadingPadding;
  bool _menuHasEnabledItem = false;
<<<<<<< HEAD
  late final FocusNode _focusNode;
=======
  TextEditingController? _localTextEditingController;
  TextEditingController get _textEditingController {
    return widget.controller ?? (_localTextEditingController ??= TextEditingController());
  }
>>>>>>> 809a27ea

  @override
  void initState() {
    super.initState();
    _enableFilter = widget.enableFilter;
    filteredEntries = widget.dropdownMenuEntries;
    buttonItemKeys = List<GlobalKey>.generate(filteredEntries.length, (int index) => GlobalKey());
    _menuHasEnabledItem = filteredEntries.any((DropdownMenuEntry<T> entry) => entry.enabled);

    final int index = filteredEntries.indexWhere((DropdownMenuEntry<T> entry) => entry.value == widget.initialSelection);
    if (index != -1) {
      _textEditingController.value = TextEditingValue(
        text: filteredEntries[index].label,
        selection: TextSelection.collapsed(offset: filteredEntries[index].label.length),
      );
    }
    refreshLeadingPadding();
    _focusNode = FocusNode(
      canRequestFocus: canRequestFocus(),
    );
  }

  @override
  void didChangeDependencies() {
    super.didChangeDependencies();
    final bool widgetCanRequestFocus = canRequestFocus();
    if (widgetCanRequestFocus != _focusNode.canRequestFocus) {
      _focusNode.canRequestFocus = widgetCanRequestFocus;
    }
  }

  @override
  void dispose() {
    _localTextEditingController?.dispose();
    _localTextEditingController = null;
    super.dispose();
  }

  @override
  void didUpdateWidget(DropdownMenu<T> oldWidget) {
    super.didUpdateWidget(oldWidget);
    if (oldWidget.controller != widget.controller) {
      if (widget.controller != null) {
        _localTextEditingController?.dispose();
        _localTextEditingController = null;
      }
    }
    if (oldWidget.enableSearch != widget.enableSearch) {
      if (!widget.enableSearch) {
        currentHighlight = null;
      }
    }
    if (oldWidget.dropdownMenuEntries != widget.dropdownMenuEntries) {
      currentHighlight = null;
      filteredEntries = widget.dropdownMenuEntries;
      buttonItemKeys = List<GlobalKey>.generate(filteredEntries.length, (int index) => GlobalKey());
      _menuHasEnabledItem = filteredEntries.any((DropdownMenuEntry<T> entry) => entry.enabled);
    }
    if (oldWidget.leadingIcon != widget.leadingIcon) {
      refreshLeadingPadding();
    }
    if (oldWidget.initialSelection != widget.initialSelection) {
      final int index = filteredEntries.indexWhere((DropdownMenuEntry<T> entry) => entry.value == widget.initialSelection);
      if (index != -1) {
        _textEditingController.value = TextEditingValue(
          text: filteredEntries[index].label,
          selection: TextSelection.collapsed(offset: filteredEntries[index].label.length),
        );
      }
    }
    final bool widgetCanRequestFocus = canRequestFocus();
    if (widgetCanRequestFocus != _focusNode.canRequestFocus) {
      _focusNode.canRequestFocus = widgetCanRequestFocus;
    }
  }

  bool canRequestFocus() {
    if (widget.focusNode != null) {
      return widget.focusNode!.canRequestFocus;
    }
    if (widget.requestFocusOnTap != null) {
      return widget.requestFocusOnTap!;
    }
<<<<<<< HEAD

    switch (defaultTargetPlatform) {
=======
    switch (Theme.of(context).platform) {
>>>>>>> 809a27ea
      case TargetPlatform.iOS:
      case TargetPlatform.android:
      case TargetPlatform.fuchsia:
        return false;
      case TargetPlatform.macOS:
      case TargetPlatform.linux:
      case TargetPlatform.windows:
        return true;
    }
  }

  void refreshLeadingPadding() {
    WidgetsBinding.instance.addPostFrameCallback((_) {
      setState(() {
        leadingPadding = getWidth(_leadingKey);
      });
    }, debugLabel: 'DropdownMenu.refreshLeadingPadding');
  }

  void scrollToHighlight() {
    WidgetsBinding.instance.addPostFrameCallback((_) {
      final BuildContext? highlightContext = buttonItemKeys[currentHighlight!].currentContext;
      if (highlightContext != null) {
        Scrollable.ensureVisible(highlightContext);
      }
    }, debugLabel: 'DropdownMenu.scrollToHighlight');
  }

  double? getWidth(GlobalKey key) {
    final BuildContext? context = key.currentContext;
    if (context != null) {
      final RenderBox box = context.findRenderObject()! as RenderBox;
      return box.hasSize ? box.size.width : null;
    }
    return null;
  }

  List<DropdownMenuEntry<T>> filter(List<DropdownMenuEntry<T>> entries, TextEditingController textEditingController) {
    final String filterText = textEditingController.text.toLowerCase();
    return entries
      .where((DropdownMenuEntry<T> entry) => entry.label.toLowerCase().contains(filterText))
      .toList();
  }

  int? search(List<DropdownMenuEntry<T>> entries, TextEditingController textEditingController) {
    final String searchText = textEditingController.value.text.toLowerCase();
    if (searchText.isEmpty) {
      return null;
    }
    final int index = entries.indexWhere((DropdownMenuEntry<T> entry) => entry.label.toLowerCase().contains(searchText));

    return index != -1 ? index : null;
  }

  List<Widget> _buildButtons(
    List<DropdownMenuEntry<T>> filteredEntries,
    TextDirection textDirection,
    { int? focusedIndex, bool enableScrollToHighlight = true}
  ) {
    final List<Widget> result = <Widget>[];
    for (int i = 0; i < filteredEntries.length; i++) {
      final DropdownMenuEntry<T> entry = filteredEntries[i];

      // By default, when the text field has a leading icon but a menu entry doesn't
      // have one, the label of the entry should have extra padding to be aligned
      // with the text in the text input field. When both the text field and the
      // menu entry have leading icons, the menu entry should remove the extra
      // paddings so its leading icon will be aligned with the leading icon of
      // the text field.
      final double padding = entry.leadingIcon == null ? (leadingPadding ?? _kDefaultHorizontalPadding) : _kDefaultHorizontalPadding;
      final ButtonStyle defaultStyle = switch (textDirection) {
        TextDirection.rtl => MenuItemButton.styleFrom(padding: EdgeInsets.only(left: _kDefaultHorizontalPadding, right: padding)),
        TextDirection.ltr => MenuItemButton.styleFrom(padding: EdgeInsets.only(left: padding, right: _kDefaultHorizontalPadding)),
      };

      ButtonStyle effectiveStyle = entry.style ?? defaultStyle;
      final Color focusedBackgroundColor = effectiveStyle.foregroundColor?.resolve(<MaterialState>{MaterialState.focused})
        ?? Theme.of(context).colorScheme.onSurface;

      Widget label = entry.labelWidget ?? Text(entry.label);
      if (widget.width != null) {
        final double horizontalPadding = padding + _kDefaultHorizontalPadding;
        label = ConstrainedBox(
          constraints: BoxConstraints(maxWidth: widget.width! - horizontalPadding),
          child: label,
        );
      }

      // Simulate the focused state because the text field should always be focused
      // during traversal. If the menu item has a custom foreground color, the "focused"
      // color will also change to foregroundColor.withOpacity(0.12).
      effectiveStyle = entry.enabled && i == focusedIndex
        ? effectiveStyle.copyWith(
            backgroundColor: MaterialStatePropertyAll<Color>(focusedBackgroundColor.withOpacity(0.12))
          )
        : effectiveStyle;

      final Widget  menuItemButton = MenuItemButton(
        key: enableScrollToHighlight ? buttonItemKeys[i] : null,
        style: effectiveStyle,
        leadingIcon: entry.leadingIcon,
        trailingIcon: entry.trailingIcon,
        onPressed: entry.enabled
          ? () {
              _textEditingController.value = TextEditingValue(
                text: entry.label,
                selection: TextSelection.collapsed(offset: entry.label.length),
              );
              currentHighlight = widget.enableSearch ? i : null;
              widget.onSelected?.call(entry.value);
            }
          : null,
        requestFocusOnHover: false,
        child: label,
      );
      result.add(menuItemButton);
    }

    return result;
  }

  void handleUpKeyInvoke(_) {
    setState(() {
      if (!_menuHasEnabledItem || !_controller.isOpen) {
        return;
      }
      _enableFilter = false;
      currentHighlight ??= 0;
      currentHighlight = (currentHighlight! - 1) % filteredEntries.length;
      while (!filteredEntries[currentHighlight!].enabled) {
        currentHighlight = (currentHighlight! - 1) % filteredEntries.length;
      }
      final String currentLabel = filteredEntries[currentHighlight!].label;
      _textEditingController.value = TextEditingValue(
        text: currentLabel,
        selection: TextSelection.collapsed(offset: currentLabel.length),
      );
    });
  }

  void handleDownKeyInvoke(_) {
    setState(() {
      if (!_menuHasEnabledItem || !_controller.isOpen) {
        return;
      }
      _enableFilter = false;
      currentHighlight ??= -1;
      currentHighlight = (currentHighlight! + 1) % filteredEntries.length;
      while (!filteredEntries[currentHighlight!].enabled) {
        currentHighlight = (currentHighlight! + 1) % filteredEntries.length;
      }
      final String currentLabel = filteredEntries[currentHighlight!].label;
      _textEditingController.value = TextEditingValue(
        text: currentLabel,
        selection: TextSelection.collapsed(offset: currentLabel.length),
      );
    });
  }

  void handlePressed(MenuController controller) {
    if (controller.isOpen) {
      currentHighlight = null;
      controller.close();
    } else {  // close to open
      if (_textEditingController.text.isNotEmpty) {
        _enableFilter = false;
      }
      controller.open();
    }
    setState(() {});
  }

  @override
  Widget build(BuildContext context) {
    final TextDirection textDirection = Directionality.of(context);
    _initialMenu ??= _buildButtons(widget.dropdownMenuEntries, textDirection, enableScrollToHighlight: false);
    final DropdownMenuThemeData theme = DropdownMenuTheme.of(context);
    final DropdownMenuThemeData defaults = _DropdownMenuDefaultsM3(context);

    if (_enableFilter) {
      filteredEntries = filter(widget.dropdownMenuEntries, _textEditingController);
    }

    if (widget.enableSearch) {
      if (widget.searchCallback != null) {
        currentHighlight = widget.searchCallback!.call(filteredEntries, _textEditingController.text);
      } else {
        currentHighlight = search(filteredEntries, _textEditingController);
      }
      if (currentHighlight != null) {
        scrollToHighlight();
      }
    }

    final List<Widget> menu = _buildButtons(filteredEntries, textDirection, focusedIndex: currentHighlight);

    final TextStyle? effectiveTextStyle = widget.textStyle ?? theme.textStyle ?? defaults.textStyle;

    MenuStyle? effectiveMenuStyle = widget.menuStyle
      ?? theme.menuStyle
      ?? defaults.menuStyle!;

    final double? anchorWidth = getWidth(_anchorKey);
    if (widget.width != null) {
      effectiveMenuStyle = effectiveMenuStyle.copyWith(minimumSize: MaterialStatePropertyAll<Size?>(Size(widget.width!, 0.0)));
    } else if (anchorWidth != null){
      effectiveMenuStyle = effectiveMenuStyle.copyWith(minimumSize: MaterialStatePropertyAll<Size?>(Size(anchorWidth, 0.0)));
    }

    if (widget.menuHeight != null) {
      effectiveMenuStyle = effectiveMenuStyle.copyWith(maximumSize: MaterialStatePropertyAll<Size>(Size(double.infinity, widget.menuHeight!)));
    }
    final InputDecorationTheme effectiveInputDecorationTheme = widget.inputDecorationTheme
      ?? theme.inputDecorationTheme
      ?? defaults.inputDecorationTheme!;

    final MouseCursor effectiveMouseCursor = canRequestFocus() ? SystemMouseCursors.text : SystemMouseCursors.click;

    Widget menuAnchor = MenuAnchor(
      style: effectiveMenuStyle,
      controller: _controller,
      menuChildren: menu,
      crossAxisUnconstrained: false,
      builder: (BuildContext context, MenuController controller, Widget? child) {
        assert(_initialMenu != null);
        final Widget trailingButton = Padding(
          padding: const EdgeInsets.all(4.0),
          child: IconButton(
            isSelected: controller.isOpen,
            icon: widget.trailingIcon ?? const Icon(Icons.arrow_drop_down),
            selectedIcon: widget.selectedTrailingIcon ?? const Icon(Icons.arrow_drop_up),
            onPressed: () {
              handlePressed(controller);
            },
          ),
        );

        final Widget leadingButton = Padding(
            padding: const EdgeInsets.all(8.0),
            child: widget.leadingIcon ?? const SizedBox()
        );

        final Widget textField = TextField(
            key: _anchorKey,
            mouseCursor: effectiveMouseCursor,
<<<<<<< HEAD
            focusNode: _focusNode,
            readOnly: !canRequestFocus(),
=======
            focusNode: widget.focusNode,
            canRequestFocus: canRequestFocus(),
>>>>>>> 809a27ea
            enableInteractiveSelection: canRequestFocus(),
            textAlignVertical: TextAlignVertical.center,
            style: effectiveTextStyle,
            controller: _textEditingController,
            onEditingComplete: () {
              if (currentHighlight != null) {
                final DropdownMenuEntry<T> entry = filteredEntries[currentHighlight!];
                if (entry.enabled) {
                  _textEditingController.value = TextEditingValue(
                    text: entry.label,
                    selection: TextSelection.collapsed(offset: entry.label.length),
                  );
                  widget.onSelected?.call(entry.value);
                }
              } else {
                widget.onSelected?.call(null);
              }
              if (!widget.enableSearch) {
                currentHighlight = null;
              }
              controller.close();
            },
            onTap: () {
              handlePressed(controller);
            },
            onChanged: (String text) {
              controller.open();
              setState(() {
                filteredEntries = widget.dropdownMenuEntries;
                _enableFilter = widget.enableFilter;
              });
            },
            decoration: InputDecoration(
              enabled: widget.enabled,
              label: widget.label,
              hintText: widget.hintText,
              helperText: widget.helperText,
              errorText: widget.errorText,
              prefixIcon: widget.leadingIcon != null ? Container(
                  key: _leadingKey,
                  child: widget.leadingIcon
              ) : null,
              suffixIcon: trailingButton,
            ).applyDefaults(effectiveInputDecorationTheme)
        );

        if (widget.expandedInsets != null) {
          // If [expandedInsets] is not null, the width of the text field should depend
          // on its parent width. So we don't need to use `_DropdownMenuBody` to
          // calculate the children's width.
          return textField;
        }

        return _DropdownMenuBody(
          width: widget.width,
          children: <Widget>[
            textField,
            for (final Widget item in _initialMenu!) item,
            trailingButton,
            leadingButton,
          ],
        );
      },
    );

    if (widget.expandedInsets != null) {
      menuAnchor = Container(
        alignment: AlignmentDirectional.topStart,
        padding: widget.expandedInsets?.copyWith(top: 0.0, bottom: 0.0),
        child: menuAnchor,
      );
    }

    return Shortcuts(
      shortcuts: _kMenuTraversalShortcuts,
      child: Actions(
        actions: <Type, Action<Intent>>{
          _ArrowUpIntent: CallbackAction<_ArrowUpIntent>(
            onInvoke: handleUpKeyInvoke,
          ),
          _ArrowDownIntent: CallbackAction<_ArrowDownIntent>(
            onInvoke: handleDownKeyInvoke,
          ),
        },
        child: menuAnchor,
      ),
    );
  }
}

class _ArrowUpIntent extends Intent {
  const _ArrowUpIntent();
}

class _ArrowDownIntent extends Intent {
  const _ArrowDownIntent();
}

class _DropdownMenuBody extends MultiChildRenderObjectWidget {
  const _DropdownMenuBody({
    super.children,
    this.width,
  });

  final double? width;

  @override
  _RenderDropdownMenuBody createRenderObject(BuildContext context) {
    return _RenderDropdownMenuBody(
      width: width,
    );
  }

  @override
  void updateRenderObject(BuildContext context, _RenderDropdownMenuBody renderObject) {
    renderObject.width = width;
  }
}

class _DropdownMenuBodyParentData extends ContainerBoxParentData<RenderBox> { }

class _RenderDropdownMenuBody extends RenderBox
    with ContainerRenderObjectMixin<RenderBox, _DropdownMenuBodyParentData>,
        RenderBoxContainerDefaultsMixin<RenderBox, _DropdownMenuBodyParentData> {

  _RenderDropdownMenuBody({
    double? width,
  }) : _width = width;

  double? get width => _width;
  double? _width;
  set width(double? value) {
    if (_width == value) {
      return;
    }
    _width = value;
    markNeedsLayout();
  }

  @override
  void setupParentData(RenderBox child) {
    if (child.parentData is! _DropdownMenuBodyParentData) {
      child.parentData = _DropdownMenuBodyParentData();
    }
  }

  @override
  void performLayout() {
    final BoxConstraints constraints = this.constraints;
    double maxWidth = 0.0;
    double? maxHeight;
    RenderBox? child = firstChild;

    final BoxConstraints innerConstraints = BoxConstraints(
      maxWidth: width ?? computeMaxIntrinsicWidth(constraints.maxWidth),
      maxHeight: computeMaxIntrinsicHeight(constraints.maxHeight),
    );
    while (child != null) {
      if (child == firstChild) {
        child.layout(innerConstraints, parentUsesSize: true);
        maxHeight ??= child.size.height;
        final _DropdownMenuBodyParentData childParentData = child.parentData! as _DropdownMenuBodyParentData;
        assert(child.parentData == childParentData);
        child = childParentData.nextSibling;
        continue;
      }
      child.layout(innerConstraints, parentUsesSize: true);
      final _DropdownMenuBodyParentData childParentData = child.parentData! as _DropdownMenuBodyParentData;
      childParentData.offset = Offset.zero;
      maxWidth = math.max(maxWidth, child.size.width);
      maxHeight ??= child.size.height;
      assert(child.parentData == childParentData);
      child = childParentData.nextSibling;
    }

    assert(maxHeight != null);
    maxWidth = math.max(_kMinimumWidth, maxWidth);
    size = constraints.constrain(Size(width ?? maxWidth, maxHeight!));
  }

  @override
  void paint(PaintingContext context, Offset offset) {
    final RenderBox? child = firstChild;
    if (child != null) {
      final _DropdownMenuBodyParentData childParentData = child.parentData! as _DropdownMenuBodyParentData;
      context.paintChild(child, offset + childParentData.offset);
    }
  }

  @override
  Size computeDryLayout(BoxConstraints constraints) {
    final BoxConstraints constraints = this.constraints;
    double maxWidth = 0.0;
    double? maxHeight;
    RenderBox? child = firstChild;
    final BoxConstraints innerConstraints = BoxConstraints(
      maxWidth: width ?? computeMaxIntrinsicWidth(constraints.maxWidth),
      maxHeight: computeMaxIntrinsicHeight(constraints.maxHeight),
    );

    while (child != null) {
      if (child == firstChild) {
        final Size childSize = child.getDryLayout(innerConstraints);
        maxHeight ??= childSize.height;
        final _DropdownMenuBodyParentData childParentData = child.parentData! as _DropdownMenuBodyParentData;
        assert(child.parentData == childParentData);
        child = childParentData.nextSibling;
        continue;
      }
      final Size childSize = child.getDryLayout(innerConstraints);
      final _DropdownMenuBodyParentData childParentData = child.parentData! as _DropdownMenuBodyParentData;
      childParentData.offset = Offset.zero;
      maxWidth = math.max(maxWidth, childSize.width);
      maxHeight ??= childSize.height;
      assert(child.parentData == childParentData);
      child = childParentData.nextSibling;
    }

    assert(maxHeight != null);
    maxWidth = math.max(_kMinimumWidth, maxWidth);
    return constraints.constrain(Size(width ?? maxWidth, maxHeight!));
  }

  @override
  double computeMinIntrinsicWidth(double height) {
    RenderBox? child = firstChild;
    double width = 0;
    while (child != null) {
      if (child == firstChild) {
        final _DropdownMenuBodyParentData childParentData = child.parentData! as _DropdownMenuBodyParentData;
        child = childParentData.nextSibling;
        continue;
      }
      final double maxIntrinsicWidth = child.getMinIntrinsicWidth(height);
      if (child == lastChild) {
        width += maxIntrinsicWidth;
      }
      if (child == childBefore(lastChild!)) {
        width += maxIntrinsicWidth;
      }
      width = math.max(width, maxIntrinsicWidth);
      final _DropdownMenuBodyParentData childParentData = child.parentData! as _DropdownMenuBodyParentData;
      child = childParentData.nextSibling;
    }

    return math.max(width, _kMinimumWidth);
  }

  @override
  double computeMaxIntrinsicWidth(double height) {
    RenderBox? child = firstChild;
    double width = 0;
    while (child != null) {
      if (child == firstChild) {
        final _DropdownMenuBodyParentData childParentData = child.parentData! as _DropdownMenuBodyParentData;
        child = childParentData.nextSibling;
        continue;
      }
      final double maxIntrinsicWidth = child.getMaxIntrinsicWidth(height);
      // Add the width of leading Icon.
      if (child == lastChild) {
        width += maxIntrinsicWidth;
      }
      // Add the width of trailing Icon.
      if (child == childBefore(lastChild!)) {
        width += maxIntrinsicWidth;
      }
      width = math.max(width, maxIntrinsicWidth);
      final _DropdownMenuBodyParentData childParentData = child.parentData! as _DropdownMenuBodyParentData;
      child = childParentData.nextSibling;
    }

    return math.max(width, _kMinimumWidth);
  }

  @override
  double computeMinIntrinsicHeight(double height) {
    final RenderBox? child = firstChild;
    double width = 0;
    if (child != null) {
      width = math.max(width, child.getMinIntrinsicHeight(height));
    }
    return width;
  }

  @override
  double computeMaxIntrinsicHeight(double height) {
    final RenderBox? child = firstChild;
    double width = 0;
    if (child != null) {
      width = math.max(width, child.getMaxIntrinsicHeight(height));
    }
    return width;
  }

  @override
  bool hitTestChildren(BoxHitTestResult result, { required Offset position }) {
    final RenderBox? child = firstChild;
    if (child != null) {
      final _DropdownMenuBodyParentData childParentData = child.parentData! as _DropdownMenuBodyParentData;
      final bool isHit = result.addWithPaintOffset(
        offset: childParentData.offset,
        position: position,
        hitTest: (BoxHitTestResult result, Offset transformed) {
          assert(transformed == position - childParentData.offset);
          return child.hitTest(result, position: transformed);
        },
      );
      if (isHit) {
        return true;
      }
    }
    return false;
  }
}

// Hand coded defaults. These will be updated once we have tokens/spec.
class _DropdownMenuDefaultsM3 extends DropdownMenuThemeData {
  _DropdownMenuDefaultsM3(this.context);

  final BuildContext context;
  late final ThemeData _theme = Theme.of(context);

  @override
  TextStyle? get textStyle => _theme.textTheme.bodyLarge;

  @override
  MenuStyle get menuStyle {
    return const MenuStyle(
      minimumSize: MaterialStatePropertyAll<Size>(Size(_kMinimumWidth, 0.0)),
      maximumSize: MaterialStatePropertyAll<Size>(Size.infinite),
      visualDensity: VisualDensity.standard,
    );
  }

  @override
  InputDecorationTheme get inputDecorationTheme {
    return const InputDecorationTheme(border: OutlineInputBorder());
  }
}<|MERGE_RESOLUTION|>--- conflicted
+++ resolved
@@ -405,14 +405,11 @@
   int? currentHighlight;
   double? leadingPadding;
   bool _menuHasEnabledItem = false;
-<<<<<<< HEAD
   late final FocusNode _focusNode;
-=======
   TextEditingController? _localTextEditingController;
   TextEditingController get _textEditingController {
     return widget.controller ?? (_localTextEditingController ??= TextEditingController());
   }
->>>>>>> 809a27ea
 
   @override
   void initState() {
@@ -496,12 +493,7 @@
     if (widget.requestFocusOnTap != null) {
       return widget.requestFocusOnTap!;
     }
-<<<<<<< HEAD
-
-    switch (defaultTargetPlatform) {
-=======
     switch (Theme.of(context).platform) {
->>>>>>> 809a27ea
       case TargetPlatform.iOS:
       case TargetPlatform.android:
       case TargetPlatform.fuchsia:
@@ -747,13 +739,8 @@
         final Widget textField = TextField(
             key: _anchorKey,
             mouseCursor: effectiveMouseCursor,
-<<<<<<< HEAD
             focusNode: _focusNode,
             readOnly: !canRequestFocus(),
-=======
-            focusNode: widget.focusNode,
-            canRequestFocus: canRequestFocus(),
->>>>>>> 809a27ea
             enableInteractiveSelection: canRequestFocus(),
             textAlignVertical: TextAlignVertical.center,
             style: effectiveTextStyle,

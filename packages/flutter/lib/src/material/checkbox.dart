--- conflicted
+++ resolved
@@ -59,7 +59,7 @@
     this.tristate = false,
     @required this.onChanged,
     this.activeColor,
-    this.checkColor = const Color(0xFFFFFFFF),
+    this.checkColor,
     this.materialTapTargetSize,
   }) : assert(tristate != null),
        assert(tristate || value != null),
@@ -156,7 +156,7 @@
       value: widget.value,
       tristate: widget.tristate,
       activeColor: widget.activeColor ?? themeData.toggleableActiveColor,
-      checkColor: widget.checkColor,
+      checkColor: widget.checkColor ?? const Color(0xFFFFFFFF),
       inactiveColor: widget.onChanged != null ? themeData.unselectedWidgetColor : themeData.disabledColor,
       onChanged: widget.onChanged,
       additionalConstraints: additionalConstraints,
@@ -210,6 +210,7 @@
       ..value = value
       ..tristate = tristate
       ..activeColor = activeColor
+      ..checkColor = checkColor
       ..inactiveColor = inactiveColor
       ..onChanged = onChanged
       ..additionalConstraints = additionalConstraints
@@ -231,9 +232,8 @@
     BoxConstraints additionalConstraints,
     ValueChanged<bool> onChanged,
     @required TickerProvider vsync,
-<<<<<<< HEAD
   }): _oldValue = value,
-      _checkColor = checkColor,
+      checkColor = checkColor,
       super(
         value: value,
         tristate: tristate,
@@ -243,21 +243,9 @@
         additionalConstraints: additionalConstraints,
         vsync: vsync,
       );
-=======
-  }) : _oldValue = value,
-       super(
-         value: value,
-         tristate: tristate,
-         activeColor: activeColor,
-         inactiveColor: inactiveColor,
-         onChanged: onChanged,
-         additionalConstraints: additionalConstraints,
-         vsync: vsync,
-       );
->>>>>>> dbd1b317
 
   bool _oldValue;
-  final Color _checkColor;
+  Color checkColor;
 
   @override
   set value(bool newValue) {
@@ -296,7 +284,7 @@
   // White stroke used to paint the check and dash.
   void _initStrokePaint(Paint paint) {
     paint
-      ..color = _checkColor
+      ..color = checkColor
       ..style = PaintingStyle.stroke
       ..strokeWidth = _kStrokeWidth;
   }
@@ -359,7 +347,7 @@
     if (_oldValue == false || value == false) {
       final double t = value == false ? 1.0 - tNormalized : tNormalized;
       final RRect outer = _outerRectAt(origin, t);
-      final Paint paint = Paint()..color = _colorAt(t);
+      Paint paint = Paint()..color = _colorAt(t);
 
       if (t <= 0.5) {
         _drawBorder(canvas, outer, t, paint);
@@ -375,7 +363,7 @@
       }
     } else { // Two cases: null to true, true to null
       final RRect outer = _outerRectAt(origin, 1.0);
-      final Paint paint = Paint() ..color = _colorAt(1.0);
+      Paint paint = Paint() ..color = _colorAt(1.0);
       canvas.drawRRect(outer, paint);
 
       _initStrokePaint(paint);

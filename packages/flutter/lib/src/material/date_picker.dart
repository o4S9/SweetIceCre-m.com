// Copyright 2014 The Flutter Authors. All rights reserved.
// Use of this source code is governed by a BSD-style license that can be
// found in the LICENSE file.

import 'dart:math' as math;

import 'package:flutter/gestures.dart' show DragStartBehavior;
import 'package:flutter/rendering.dart';
import 'package:flutter/services.dart';
import 'package:flutter/widgets.dart';

import 'app_bar.dart';
import 'back_button.dart';
import 'calendar_date_picker.dart';
import 'color_scheme.dart';
import 'date.dart';
import 'debug.dart';
import 'dialog.dart';
import 'dialog_theme.dart';
import 'divider.dart';
import 'icon_button.dart';
import 'icons.dart';
import 'ink_well.dart';
import 'input_border.dart';
import 'input_date_picker_form_field.dart';
import 'input_decorator.dart';
import 'material.dart';
import 'material_localizations.dart';
import 'scaffold.dart';
import 'text_button.dart';
import 'text_field.dart';
import 'text_theme.dart';
import 'theme.dart';

const Size _calendarPortraitDialogSize = Size(330.0, 518.0);
const Size _calendarLandscapeDialogSize = Size(496.0, 346.0);
const Size _inputPortraitDialogSize = Size(330.0, 270.0);
const Size _inputLandscapeDialogSize = Size(496, 160.0);
const Size _inputRangeLandscapeDialogSize = Size(496, 164.0);
const Duration _dialogSizeAnimationDuration = Duration(milliseconds: 200);
const double _inputFormPortraitHeight = 98.0;
const double _inputFormLandscapeHeight = 108.0;

/// Shows a dialog containing a Material Design date picker.
///
/// The returned [Future] resolves to the date selected by the user when the
/// user confirms the dialog. If the user cancels the dialog, null is returned.
///
/// When the date picker is first displayed, it will show the month of
/// [initialDate], with [initialDate] selected.
///
/// The [firstDate] is the earliest allowable date. The [lastDate] is the latest
/// allowable date. [initialDate] must either fall between these dates,
/// or be equal to one of them. For each of these [DateTime] parameters, only
/// their dates are considered. Their time fields are ignored. They must all
/// be non-null.
///
/// The [currentDate] represents the current day (i.e. today). This
/// date will be highlighted in the day grid. If null, the date of
/// `DateTime.now()` will be used.
///
/// An optional [initialEntryMode] argument can be used to display the date
/// picker in the [DatePickerEntryMode.calendar] (a calendar month grid)
/// or [DatePickerEntryMode.input] (a text input field) mode.
/// It defaults to [DatePickerEntryMode.calendar] and must be non-null.
///
/// An optional [selectableDayPredicate] function can be passed in to only allow
/// certain days for selection. If provided, only the days that
/// [selectableDayPredicate] returns true for will be selectable. For example,
/// this can be used to only allow weekdays for selection. If provided, it must
/// return true for [initialDate].
///
/// The following optional string parameters allow you to override the default
/// text used for various parts of the dialog:
///
///   * [helpText], label displayed at the top of the dialog.
///   * [cancelText], label on the cancel button.
///   * [confirmText], label on the ok button.
///   * [errorFormatText], message used when the input text isn't in a proper date format.
///   * [errorInvalidText], message used when the input text isn't a selectable date.
///   * [fieldHintText], text used to prompt the user when no text has been entered in the field.
///   * [fieldLabelText], label for the date text input field.
///
/// An optional [locale] argument can be used to set the locale for the date
/// picker. It defaults to the ambient locale provided by [Localizations].
///
/// An optional [textDirection] argument can be used to set the text direction
/// ([TextDirection.ltr] or [TextDirection.rtl]) for the date picker. It
/// defaults to the ambient text direction provided by [Directionality]. If both
/// [locale] and [textDirection] are non-null, [textDirection] overrides the
/// direction chosen for the [locale].
///
/// The [context], [useRootNavigator] and [routeSettings] arguments are passed to
/// [showDialog], the documentation for which discusses how it is used. [context]
/// and [useRootNavigator] must be non-null.
///
/// The [builder] parameter can be used to wrap the dialog widget
/// to add inherited widgets like [Theme].
///
/// An optional [initialDatePickerMode] argument can be used to have the
/// calendar date picker initially appear in the [DatePickerMode.year] or
/// [DatePickerMode.day] mode. It defaults to [DatePickerMode.day], and
/// must be non-null.
///
/// See also:
///
///  * [showDateRangePicker], which shows a material design date range picker
///    used to select a range of dates.
///  * [CalendarDatePicker], which provides the calendar grid used by the date picker dialog.
///  * [InputDatePickerFormField], which provides a text input field for entering dates.
///
Future<DateTime?> showDatePicker({
  required BuildContext context,
  required DateTime initialDate,
  required DateTime firstDate,
  required DateTime lastDate,
  DateTime? currentDate,
  DatePickerEntryMode initialEntryMode = DatePickerEntryMode.calendar,
  SelectableDayPredicate? selectableDayPredicate,
  String? helpText,
  String? cancelText,
  String? confirmText,
  Locale? locale,
  bool useRootNavigator = true,
  RouteSettings? routeSettings,
  TextDirection? textDirection,
  TransitionBuilder? builder,
  DatePickerMode initialDatePickerMode = DatePickerMode.day,
  String? errorFormatText,
  String? errorInvalidText,
  String? fieldHintText,
  String? fieldLabelText,
}) async {
  assert(context != null);
  assert(initialDate != null);
  assert(firstDate != null);
  assert(lastDate != null);
  initialDate = DateUtils.dateOnly(initialDate);
  firstDate = DateUtils.dateOnly(firstDate);
  lastDate = DateUtils.dateOnly(lastDate);
  assert(!lastDate.isBefore(firstDate),
      'lastDate $lastDate must be on or after firstDate $firstDate.');
  assert(!initialDate.isBefore(firstDate),
      'initialDate $initialDate must be on or after firstDate $firstDate.');
  assert(!initialDate.isAfter(lastDate),
      'initialDate $initialDate must be on or before lastDate $lastDate.');
  assert(selectableDayPredicate == null || selectableDayPredicate(initialDate),
      'Provided initialDate $initialDate must satisfy provided selectableDayPredicate.');
  assert(initialEntryMode != null);
  assert(useRootNavigator != null);
  assert(initialDatePickerMode != null);
  assert(debugCheckHasMaterialLocalizations(context));

  Widget dialog = _DatePickerDialog(
    initialDate: initialDate,
    firstDate: firstDate,
    lastDate: lastDate,
    currentDate: currentDate,
    initialEntryMode: initialEntryMode,
    selectableDayPredicate: selectableDayPredicate,
    helpText: helpText,
    cancelText: cancelText,
    confirmText: confirmText,
    initialCalendarMode: initialDatePickerMode,
    errorFormatText: errorFormatText,
    errorInvalidText: errorInvalidText,
    fieldHintText: fieldHintText,
    fieldLabelText: fieldLabelText,
  );

  if (textDirection != null) {
    dialog = Directionality(
      textDirection: textDirection,
      child: dialog,
    );
  }

  if (locale != null) {
    dialog = Localizations.override(
      context: context,
      locale: locale,
      child: dialog,
    );
  }

  return showDialog<DateTime>(
    context: context,
    useRootNavigator: useRootNavigator,
    routeSettings: routeSettings,
    builder: (BuildContext context) {
      return builder == null ? dialog : builder(context, dialog);
    },
  );
}

class _DatePickerDialog extends StatefulWidget {
  _DatePickerDialog({
    Key? key,
    required DateTime initialDate,
    required DateTime firstDate,
    required DateTime lastDate,
    DateTime? currentDate,
    this.initialEntryMode = DatePickerEntryMode.calendar,
    this.selectableDayPredicate,
    this.cancelText,
    this.confirmText,
    this.helpText,
    this.initialCalendarMode = DatePickerMode.day,
    this.errorFormatText,
    this.errorInvalidText,
    this.fieldHintText,
    this.fieldLabelText,
  })  : assert(initialDate != null),
        assert(firstDate != null),
        assert(lastDate != null),
        initialDate = DateUtils.dateOnly(initialDate),
        firstDate = DateUtils.dateOnly(firstDate),
        lastDate = DateUtils.dateOnly(lastDate),
        currentDate = DateUtils.dateOnly(currentDate ?? DateTime.now()),
        assert(initialEntryMode != null),
        assert(initialCalendarMode != null),
        super(key: key) {
    assert(!this.lastDate.isBefore(this.firstDate),
        'lastDate ${this.lastDate} must be on or after firstDate ${this.firstDate}.');
    assert(!this.initialDate.isBefore(this.firstDate),
        'initialDate ${this.initialDate} must be on or after firstDate ${this.firstDate}.');
    assert(!this.initialDate.isAfter(this.lastDate),
        'initialDate ${this.initialDate} must be on or before lastDate ${this.lastDate}.');
    assert(
        selectableDayPredicate == null ||
            selectableDayPredicate!(this.initialDate),
        'Provided initialDate ${this.initialDate} must satisfy provided selectableDayPredicate');
  }

  /// The initially selected [DateTime] that the picker should display.
  final DateTime initialDate;

  /// The earliest allowable [DateTime] that the user can select.
  final DateTime firstDate;

  /// The latest allowable [DateTime] that the user can select.
  final DateTime lastDate;

  /// The [DateTime] representing today. It will be highlighted in the day grid.
  final DateTime currentDate;

  final DatePickerEntryMode initialEntryMode;

  /// Function to provide full control over which [DateTime] can be selected.
  final SelectableDayPredicate? selectableDayPredicate;

  /// The text that is displayed on the cancel button.
  final String? cancelText;

  /// The text that is displayed on the confirm button.
  final String? confirmText;

  /// The text that is displayed at the top of the header.
  ///
  /// This is used to indicate to the user what they are selecting a date for.
  final String? helpText;

  /// The initial display of the calendar picker.
  final DatePickerMode initialCalendarMode;

  final String? errorFormatText;

  final String? errorInvalidText;

  final String? fieldHintText;

  final String? fieldLabelText;

  @override
  _DatePickerDialogState createState() => _DatePickerDialogState();
}

class _DatePickerDialogState extends State<_DatePickerDialog> {
  late DatePickerEntryMode _entryMode;
  late DateTime _selectedDate;
  late bool _autoValidate;
  late DateTime _resetDate;
  final GlobalKey _calendarPickerKey = GlobalKey();
  final GlobalKey<FormState> _formKey = GlobalKey<FormState>();

  @override
  void initState() {
    super.initState();
    _entryMode = widget.initialEntryMode;
    _selectedDate = widget.initialDate;
    _resetDate = widget.initialDate;
    _autoValidate = false;
  }

  void _handleOk() {
    if (_entryMode == DatePickerEntryMode.input) {
      final FormState form = _formKey.currentState!;
      if (!form.validate()) {
        setState(() => _autoValidate = true);
        return;
      }
      form.save();
    }
    Navigator.pop(context, _selectedDate);
  }

  void _handleCancel() {
    Navigator.pop(context);
  }

  void _handleResetDate() {
    setState(() => _selectedDate = _resetDate);
  }

  void _handleEntryModeToggle() {
    setState(() {
      switch (_entryMode) {
        case DatePickerEntryMode.calendar:
          _autoValidate = false;
          _entryMode = DatePickerEntryMode.input;
          break;
        case DatePickerEntryMode.input:
          _formKey.currentState!.save();
          _entryMode = DatePickerEntryMode.calendar;
          break;
      }
    });
  }

  void _handleDateChanged(DateTime date) {
    setState(() => _selectedDate = date);
  }

  void _handleResetDate() {
    setState(() => _selectedDate = _resetDate);
  }

  Size _dialogSize(BuildContext context) {
    final Orientation orientation = MediaQuery.of(context).orientation;
    switch (_entryMode) {
      case DatePickerEntryMode.calendar:
        switch (orientation) {
          case Orientation.portrait:
            return _calendarPortraitDialogSize;
          case Orientation.landscape:
            return _calendarLandscapeDialogSize;
        }
      case DatePickerEntryMode.input:
        switch (orientation) {
          case Orientation.portrait:
            return _inputPortraitDialogSize;
          case Orientation.landscape:
            return _inputLandscapeDialogSize;
        }
    }
  }

  static final Map<LogicalKeySet, Intent> _formShortcutMap =
      <LogicalKeySet, Intent>{
    // Pressing enter on the field will move focus to the next field or control.
    LogicalKeySet(LogicalKeyboardKey.enter): const NextFocusIntent(),
  };

  @override
  Widget build(BuildContext context) {
    final ThemeData theme = Theme.of(context);
    final ColorScheme colorScheme = theme.colorScheme;
    final MaterialLocalizations localizations =
        MaterialLocalizations.of(context);
    final Orientation orientation = MediaQuery.of(context).orientation;
    final TextTheme textTheme = theme.textTheme;
    // Constrain the textScaleFactor to the largest supported value to prevent
    // layout issues.
    final double textScaleFactor =
        math.min(MediaQuery.of(context).textScaleFactor, 1.3);

    final String dateText = localizations.formatMediumDate(_selectedDate);
    final Color dateColor = colorScheme.brightness == Brightness.light
        ? colorScheme.onPrimary
        : colorScheme.onSurface;
    final TextStyle? dateStyle = orientation == Orientation.landscape
        ? textTheme.headline5?.copyWith(color: dateColor)
        : textTheme.headline4?.copyWith(color: dateColor);

    final Widget actions = Container(
      alignment: AlignmentDirectional.centerEnd,
      constraints: const BoxConstraints(minHeight: 52.0),
      padding: const EdgeInsets.symmetric(horizontal: 8),
      child: OverflowBar(
        spacing: 8,
        children: <Widget>[
          TextButton(
            child: Text(widget.cancelText ?? localizations.cancelButtonLabel),
            onPressed: _handleCancel,
          ),
          TextButton(
            child: Text(widget.confirmText ?? localizations.okButtonLabel),
            onPressed: _handleOk,
          ),
        ],
      ),
    );

    final Widget picker;
    final IconData entryModeIcon;
    final IconData resetIcon = Icons.refresh;
    final String entryModeTooltip;
    switch (_entryMode) {
      case DatePickerEntryMode.calendar:
        picker = CalendarDatePicker(
          key: _calendarPickerKey,
          initialDate: _selectedDate,
          firstDate: widget.firstDate,
          lastDate: widget.lastDate,
          currentDate: widget.currentDate,
          onDateChanged: _handleDateChanged,
          selectableDayPredicate: widget.selectableDayPredicate,
          initialCalendarMode: widget.initialCalendarMode,
        );
        entryModeIcon = Icons.edit;

        entryModeTooltip = localizations.inputDateModeButtonLabel;
        break;

      case DatePickerEntryMode.input:
        picker = Form(
          key: _formKey,
          autovalidate: _autoValidate,
          child: Container(
            padding: const EdgeInsets.symmetric(horizontal: 24),
            height: orientation == Orientation.portrait
                ? _inputFormPortraitHeight
                : _inputFormLandscapeHeight,
            child: Shortcuts(
              shortcuts: _formShortcutMap,
              child: Column(
                children: <Widget>[
                  const Spacer(),
                  InputDatePickerFormField(
                    initialDate: _selectedDate,
                    firstDate: widget.firstDate,
                    lastDate: widget.lastDate,
                    onDateSubmitted: _handleDateChanged,
                    onDateSaved: _handleDateChanged,
                    selectableDayPredicate: widget.selectableDayPredicate,
                    errorFormatText: widget.errorFormatText,
                    errorInvalidText: widget.errorInvalidText,
                    fieldHintText: widget.fieldHintText,
                    fieldLabelText: widget.fieldLabelText,
                    autofocus: true,
                  ),
                  const Spacer(),
                ],
              ),
            ),
          ),
        );
        entryModeIcon = Icons.calendar_today;
        entryModeTooltip = localizations.calendarModeButtonLabel;
        break;
    }

    final Widget header = _DatePickerHeader(
      helpText: widget.helpText ?? localizations.datePickerHelpText,
      titleText: dateText,
      titleStyle: dateStyle,
      orientation: orientation,
      isShort: orientation == Orientation.landscape,
      icon: entryModeIcon,
      resetIcon: resetIcon,
      onResetIconPressed: _handleResetDate,
      iconTooltip: entryModeTooltip,
      onIconPressed: _handleEntryModeToggle,
      resetIcon: resetIcon,
      onResetIconPressed: _handleResetDate,
    );

    final Size dialogSize = _dialogSize(context) * textScaleFactor;
    return Dialog(
      child: AnimatedContainer(
        width: dialogSize.width,
        height: dialogSize.height,
        duration: _dialogSizeAnimationDuration,
        curve: Curves.easeIn,
        child: MediaQuery(
          data: MediaQuery.of(context).copyWith(
            textScaleFactor: textScaleFactor,
          ),
          child: Builder(builder: (BuildContext context) {
            switch (orientation) {
              case Orientation.portrait:
                return Column(
                  mainAxisSize: MainAxisSize.min,
                  crossAxisAlignment: CrossAxisAlignment.stretch,
                  children: <Widget>[
                    header,
                    Expanded(child: picker),
                    actions,
                  ],
                );
              case Orientation.landscape:
                return Row(
                  mainAxisSize: MainAxisSize.min,
                  crossAxisAlignment: CrossAxisAlignment.stretch,
                  children: <Widget>[
                    header,
                    Flexible(
                      child: Column(
                        mainAxisSize: MainAxisSize.min,
                        crossAxisAlignment: CrossAxisAlignment.stretch,
                        children: <Widget>[
                          Expanded(child: picker),
                          actions,
                        ],
                      ),
                    ),
                  ],
                );
            }
          }),
        ),
      ),
      insetPadding:
          const EdgeInsets.symmetric(horizontal: 16.0, vertical: 24.0),
      clipBehavior: Clip.antiAlias,
    );
  }
}

/// Re-usable widget that displays the selected date (in large font) and the
/// help text above it.
///
/// These types include:
///
/// * Single Date picker with calendar mode.
/// * Single Date picker with manual input mode.
/// * Date Range picker with manual input mode.
///
/// [helpText], [orientation], [icon], [onIconPressed] are required and must be
/// non-null.
class _DatePickerHeader extends StatelessWidget {
  /// Creates a header for use in a date picker dialog.
  const _DatePickerHeader(
      {Key? key,
      required this.helpText,
      required this.titleText,
      this.titleSemanticsLabel,
      required this.titleStyle,
      required this.orientation,
      this.isShort = false,
      required this.icon,
      required this.iconTooltip,
      required this.onIconPressed,
      required this.resetIcon,
      required this.onResetIconPressed})
      : assert(helpText != null),
        assert(orientation != null),
        assert(isShort != null),
        super(key: key);

  static const double _datePickerHeaderLandscapeWidth = 152.0;
  static const double _datePickerHeaderPortraitHeight = 120.0;
  static const double _headerPaddingLandscape = 16.0;

  /// The text that is displayed at the top of the header.
  ///
  /// This is used to indicate to the user what they are selecting a date for.
  final String helpText;

  /// The text that is displayed at the center of the header.
  final String titleText;

  /// The semantic label associated with the [titleText].
  final String? titleSemanticsLabel;

  /// The [TextStyle] that the title text is displayed with.
  final TextStyle? titleStyle;

  /// The orientation is used to decide how to layout its children.
  final Orientation orientation;

  /// Indicates the header is being displayed in a shorter/narrower context.
  ///
  /// This will be used to tighten up the space between the help text and date
  /// text if `true`. Additionally, it will use a smaller typography style if
  /// `true`.
  ///
  /// This is necessary for displaying the manual input mode in
  /// landscape orientation, in order to account for the keyboard height.
  final bool isShort;

  /// The mode-switching icon that will be displayed in the lower right
  /// in portrait, and lower left in landscape.
  ///
  /// The available icons are described in [Icons].
  final IconData icon;

  /// The text that is displayed for the tooltip of the icon.
  final String iconTooltip;

  /// Callback when the user taps the icon in the header.
  ///
  /// The picker will use this to toggle between entry modes.
  final VoidCallback onIconPressed;

<<<<<<< HEAD
  /// The available icons are described in [Icons].
  final IconData resetIcon;

  /// Callback when the user taps the icon in the header.
=======
  final IconData resetIcon;

>>>>>>> 5686d9a2
  final VoidCallback onResetIconPressed;

  @override
  Widget build(BuildContext context) {
    final ThemeData theme = Theme.of(context);
    final ColorScheme colorScheme = theme.colorScheme;
    final TextTheme textTheme = theme.textTheme;

    // The header should use the primary color in light themes and surface color in dark
    final bool isDark = colorScheme.brightness == Brightness.dark;
    final Color primarySurfaceColor =
        isDark ? colorScheme.surface : colorScheme.primary;
    final Color onPrimarySurfaceColor =
        isDark ? colorScheme.onSurface : colorScheme.onPrimary;

    final TextStyle? helpStyle = textTheme.overline?.copyWith(
      color: onPrimarySurfaceColor,
    );

    final Text help = Text(
      helpText,
      style: helpStyle,
      maxLines: 1,
      overflow: TextOverflow.ellipsis,
    );
    final Text title = Text(
      titleText,
      semanticsLabel: titleSemanticsLabel ?? titleText,
      style: titleStyle,
      maxLines: orientation == Orientation.portrait ? 1 : 2,
      overflow: TextOverflow.ellipsis,
    );
    final IconButton icon = IconButton(
      icon: Icon(this.icon),
      color: onPrimarySurfaceColor,
      tooltip: iconTooltip,
      onPressed: onIconPressed,
    );
    final IconButton resetIconButton = IconButton(
      icon: Icon(resetIcon),
      color: onPrimarySurfaceColor,
      onPressed: onResetIconPressed,
    );

    switch (orientation) {
      case Orientation.portrait:
        return SizedBox(
          height: _datePickerHeaderPortraitHeight,
          child: Material(
            color: primarySurfaceColor,
            child: Padding(
              padding: const EdgeInsetsDirectional.only(
                start: 24,
                end: 12,
              ),
              child: Column(
                crossAxisAlignment: CrossAxisAlignment.start,
                children: <Widget>[
                  const SizedBox(height: 16),
                  help,
                  const Flexible(child: SizedBox(height: 38)),
                  Row(
                    children: <Widget>[
                      Expanded(child: title),
<<<<<<< HEAD
                      resetIconButton,
=======
                      IconButton(
                        icon: Icon(resetIcon),
                        color: onPrimarySurfaceColor,
                        onPressed: onResetIconPressed,
                      ),
>>>>>>> 5686d9a2
                      icon,
                    ],
                  ),
                ],
              ),
            ),
          ),
        );
      case Orientation.landscape:
        return SizedBox(
          width: _datePickerHeaderLandscapeWidth,
          child: Material(
            color: primarySurfaceColor,
            child: Column(
              crossAxisAlignment: CrossAxisAlignment.start,
              children: <Widget>[
                const SizedBox(height: 16),
                Padding(
                  padding: const EdgeInsets.symmetric(
                    horizontal: _headerPaddingLandscape,
                  ),
                  child: help,
                ),
                SizedBox(height: isShort ? 16 : 56),
                Expanded(
                  child: Padding(
                    padding: const EdgeInsets.symmetric(
                      horizontal: _headerPaddingLandscape,
                    ),
                    child: title,
                  ),
                ),
                Padding(
                  padding: const EdgeInsets.symmetric(
                    horizontal: 4,
                  ),
                  child: icon,
                ),
              ],
            ),
          ),
        );
    }
  }
}

/// Shows a full screen modal dialog containing a Material Design date range
/// picker.
///
/// The returned [Future] resolves to the [DateTimeRange] selected by the user
/// when the user saves their selection. If the user cancels the dialog, null is
/// returned.
///
/// If [initialDateRange] is non-null, then it will be used as the initially
/// selected date range. If it is provided, [initialDateRange.start] must be
/// before or on [initialDateRange.end].
///
/// The [firstDate] is the earliest allowable date. The [lastDate] is the latest
/// allowable date. Both must be non-null.
///
/// If an initial date range is provided, [initialDateRange.start]
/// and [initialDateRange.end] must both fall between or on [firstDate] and
/// [lastDate]. For all of these [DateTime] values, only their dates are
/// considered. Their time fields are ignored.
///
/// The [currentDate] represents the current day (i.e. today). This
/// date will be highlighted in the day grid. If null, the date of
/// `DateTime.now()` will be used.
///
/// An optional [initialEntryMode] argument can be used to display the date
/// picker in the [DatePickerEntryMode.calendar] (a scrollable calendar month
/// grid) or [DatePickerEntryMode.input] (two text input fields) mode.
/// It defaults to [DatePickerEntryMode.calendar] and must be non-null.
///
/// The following optional string parameters allow you to override the default
/// text used for various parts of the dialog:
///
///   * [helpText], the label displayed at the top of the dialog.
///   * [cancelText], the label on the cancel button for the text input mode.
///   * [confirmText],the  label on the ok button for the text input mode.
///   * [saveText], the label on the save button for the fullscreen calendar
///     mode.
///   * [errorFormatText], the message used when an input text isn't in a proper
///     date format.
///   * [errorInvalidText], the message used when an input text isn't a
///     selectable date.
///   * [errorInvalidRangeText], the message used when the date range is
///     invalid (e.g. start date is after end date).
///   * [fieldStartHintText], the text used to prompt the user when no text has
///     been entered in the start field.
///   * [fieldEndHintText], the text used to prompt the user when no text has
///     been entered in the end field.
///   * [fieldStartLabelText], the label for the start date text input field.
///   * [fieldEndLabelText], the label for the end date text input field.
///
/// An optional [locale] argument can be used to set the locale for the date
/// picker. It defaults to the ambient locale provided by [Localizations].
///
/// An optional [textDirection] argument can be used to set the text direction
/// ([TextDirection.ltr] or [TextDirection.rtl]) for the date picker. It
/// defaults to the ambient text direction provided by [Directionality]. If both
/// [locale] and [textDirection] are non-null, [textDirection] overrides the
/// direction chosen for the [locale].
///
/// The [context], [useRootNavigator] and [routeSettings] arguments are passed
/// to [showDialog], the documentation for which discusses how it is used.
/// [context] and [useRootNavigator] must be non-null.
///
/// The [builder] parameter can be used to wrap the dialog widget
/// to add inherited widgets like [Theme].
///
/// See also:
///
///  * [showDatePicker], which shows a material design date picker used to
///    select a single date.
///  * [DateTimeRange], which is used to describe a date range.
///
Future<DateTimeRange?> showDateRangePicker({
  required BuildContext context,
  DateTimeRange? initialDateRange,
  required DateTime firstDate,
  required DateTime lastDate,
  DateTime? currentDate,
  DatePickerEntryMode initialEntryMode = DatePickerEntryMode.calendar,
  String? helpText,
  String? cancelText,
  String? confirmText,
  String? saveText,
  String? errorFormatText,
  String? errorInvalidText,
  String? errorInvalidRangeText,
  String? fieldStartHintText,
  String? fieldEndHintText,
  String? fieldStartLabelText,
  String? fieldEndLabelText,
  Locale? locale,
  bool useRootNavigator = true,
  RouteSettings? routeSettings,
  TextDirection? textDirection,
  TransitionBuilder? builder,
}) async {
  assert(context != null);
  assert(
      initialDateRange == null ||
          (initialDateRange.start != null && initialDateRange.end != null),
      'initialDateRange must be null or have non-null start and end dates.');
  assert(
      initialDateRange == null ||
          !initialDateRange.start.isAfter(initialDateRange.end),
      'initialDateRange\'s start date must not be after it\'s end date.');
  initialDateRange =
      initialDateRange == null ? null : DateUtils.datesOnly(initialDateRange);
  assert(firstDate != null);
  firstDate = DateUtils.dateOnly(firstDate);
  assert(lastDate != null);
  lastDate = DateUtils.dateOnly(lastDate);
  assert(!lastDate.isBefore(firstDate),
      'lastDate $lastDate must be on or after firstDate $firstDate.');
  assert(
      initialDateRange == null || !initialDateRange.start.isBefore(firstDate),
      'initialDateRange\'s start date must be on or after firstDate $firstDate.');
  assert(initialDateRange == null || !initialDateRange.end.isBefore(firstDate),
      'initialDateRange\'s end date must be on or after firstDate $firstDate.');
  assert(initialDateRange == null || !initialDateRange.start.isAfter(lastDate),
      'initialDateRange\'s start date must be on or before lastDate $lastDate.');
  assert(initialDateRange == null || !initialDateRange.end.isAfter(lastDate),
      'initialDateRange\'s end date must be on or before lastDate $lastDate.');
  currentDate = DateUtils.dateOnly(currentDate ?? DateTime.now());
  assert(initialEntryMode != null);
  assert(useRootNavigator != null);
  assert(debugCheckHasMaterialLocalizations(context));

  Widget dialog = _DateRangePickerDialog(
    initialDateRange: initialDateRange,
    firstDate: firstDate,
    lastDate: lastDate,
    currentDate: currentDate,
    initialEntryMode: initialEntryMode,
    helpText: helpText,
    cancelText: cancelText,
    confirmText: confirmText,
    saveText: saveText,
    errorFormatText: errorFormatText,
    errorInvalidText: errorInvalidText,
    errorInvalidRangeText: errorInvalidRangeText,
    fieldStartHintText: fieldStartHintText,
    fieldEndHintText: fieldEndHintText,
    fieldStartLabelText: fieldStartLabelText,
    fieldEndLabelText: fieldEndLabelText,
  );

  if (textDirection != null) {
    dialog = Directionality(
      textDirection: textDirection,
      child: dialog,
    );
  }

  if (locale != null) {
    dialog = Localizations.override(
      context: context,
      locale: locale,
      child: dialog,
    );
  }

  return showDialog<DateTimeRange>(
    context: context,
    useRootNavigator: useRootNavigator,
    routeSettings: routeSettings,
    useSafeArea: false,
    builder: (BuildContext context) {
      return builder == null ? dialog : builder(context, dialog);
    },
  );
}

/// Returns a locale-appropriate string to describe the start of a date range.
///
/// If `startDate` is null, then it defaults to 'Start Date', otherwise if it
/// is in the same year as the `endDate` then it will use the short month
/// day format (i.e. 'Jan 21'). Otherwise it will return the short date format
/// (i.e. 'Jan 21, 2020').
String _formatRangeStartDate(MaterialLocalizations localizations,
    DateTime? startDate, DateTime? endDate) {
  return startDate == null
      ? localizations.dateRangeStartLabel
      : (endDate == null || startDate.year == endDate.year)
          ? localizations.formatShortMonthDay(startDate)
          : localizations.formatShortDate(startDate);
}

/// Returns an locale-appropriate string to describe the end of a date range.
///
/// If `endDate` is null, then it defaults to 'End Date', otherwise if it
/// is in the same year as the `startDate` and the `currentDate` then it will
/// just use the short month day format (i.e. 'Jan 21'), otherwise it will
/// include the year (i.e. 'Jan 21, 2020').
String _formatRangeEndDate(MaterialLocalizations localizations,
    DateTime? startDate, DateTime? endDate, DateTime currentDate) {
  return endDate == null
      ? localizations.dateRangeEndLabel
      : (startDate != null &&
              startDate.year == endDate.year &&
              startDate.year == currentDate.year)
          ? localizations.formatShortMonthDay(endDate)
          : localizations.formatShortDate(endDate);
}

class _DateRangePickerDialog extends StatefulWidget {
  const _DateRangePickerDialog({
    Key? key,
    this.initialDateRange,
    required this.firstDate,
    required this.lastDate,
    this.currentDate,
    this.initialEntryMode = DatePickerEntryMode.calendar,
    this.helpText,
    this.cancelText,
    this.confirmText,
    this.saveText,
    this.errorInvalidRangeText,
    this.errorFormatText,
    this.errorInvalidText,
    this.fieldStartHintText,
    this.fieldEndHintText,
    this.fieldStartLabelText,
    this.fieldEndLabelText,
  }) : super(key: key);

  final DateTimeRange? initialDateRange;
  final DateTime firstDate;
  final DateTime lastDate;
  final DateTime? currentDate;
  final DatePickerEntryMode initialEntryMode;
  final String? cancelText;
  final String? confirmText;
  final String? saveText;
  final String? helpText;
  final String? errorInvalidRangeText;
  final String? errorFormatText;
  final String? errorInvalidText;
  final String? fieldStartHintText;
  final String? fieldEndHintText;
  final String? fieldStartLabelText;
  final String? fieldEndLabelText;

  @override
  _DateRangePickerDialogState createState() => _DateRangePickerDialogState();
}

class _DateRangePickerDialogState extends State<_DateRangePickerDialog> {
  late DatePickerEntryMode _entryMode;
  DateTime? _selectedStart;
  DateTime? _selectedEnd;
  late bool _autoValidate;
  final GlobalKey _calendarPickerKey = GlobalKey();
  final GlobalKey<_InputDateRangePickerState> _inputPickerKey =
      GlobalKey<_InputDateRangePickerState>();

  @override
  void initState() {
    super.initState();
    _selectedStart = widget.initialDateRange?.start;
    _selectedEnd = widget.initialDateRange?.end;
    _entryMode = widget.initialEntryMode;
    _autoValidate = false;
  }

  void _handleOk() {
    if (_entryMode == DatePickerEntryMode.input) {
      final _InputDateRangePickerState picker = _inputPickerKey.currentState!;
      if (!picker.validate()) {
        setState(() {
          _autoValidate = true;
        });
        return;
      }
    }
    final DateTimeRange? selectedRange = _hasSelectedDateRange
        ? DateTimeRange(start: _selectedStart!, end: _selectedEnd!)
        : null;

    Navigator.pop(context, selectedRange);
  }

  void _handleCancel() {
    Navigator.pop(context);
  }

  void _handleEntryModeToggle() {
    setState(() {
      switch (_entryMode) {
        case DatePickerEntryMode.calendar:
          _autoValidate = false;
          _entryMode = DatePickerEntryMode.input;
          break;

        case DatePickerEntryMode.input:
          // Validate the range dates
          if (_selectedStart != null &&
              (_selectedStart!.isBefore(widget.firstDate) ||
                  _selectedStart!.isAfter(widget.lastDate))) {
            _selectedStart = null;
            // With no valid start date, having an end date makes no sense for the UI.
            _selectedEnd = null;
          }
          if (_selectedEnd != null &&
              (_selectedEnd!.isBefore(widget.firstDate) ||
                  _selectedEnd!.isAfter(widget.lastDate))) {
            _selectedEnd = null;
          }
          // If invalid range (start after end), then just use the start date
          if (_selectedStart != null &&
              _selectedEnd != null &&
              _selectedStart!.isAfter(_selectedEnd!)) {
            _selectedEnd = null;
          }
          _entryMode = DatePickerEntryMode.calendar;
          break;
      }
    });
  }

  void _handleStartDateChanged(DateTime? date) {
    setState(() => _selectedStart = date);
  }

  void _handleEndDateChanged(DateTime? date) {
    setState(() => _selectedEnd = date);
  }

  void _handleResetDate() {
    setState(() {});
  }

  bool get _hasSelectedDateRange =>
      _selectedStart != null && _selectedEnd != null;

  @override
  Widget build(BuildContext context) {
    final MediaQueryData mediaQuery = MediaQuery.of(context);
    final Orientation orientation = mediaQuery.orientation;
    final double textScaleFactor = math.min(mediaQuery.textScaleFactor, 1.3);
    final MaterialLocalizations localizations =
        MaterialLocalizations.of(context);

    final Widget contents;
    final Size size;
    ShapeBorder? shape;
    final double elevation;
    final EdgeInsets insetPadding;
    switch (_entryMode) {
      case DatePickerEntryMode.calendar:
        contents = _CalendarRangePickerDialog(
          key: _calendarPickerKey,
          selectedStartDate: _selectedStart,
          selectedEndDate: _selectedEnd,
          firstDate: widget.firstDate,
          lastDate: widget.lastDate,
          currentDate: widget.currentDate,
          onStartDateChanged: _handleStartDateChanged,
          onEndDateChanged: _handleEndDateChanged,
          onConfirm: _hasSelectedDateRange ? _handleOk : null,
          onCancel: _handleCancel,
          onToggleEntryMode: _handleEntryModeToggle,
          confirmText: widget.saveText ?? localizations.saveButtonLabel,
          helpText: widget.helpText ?? localizations.dateRangePickerHelpText,
        );
        size = mediaQuery.size;
        insetPadding = const EdgeInsets.all(0.0);
        shape = const RoundedRectangleBorder(
            borderRadius: BorderRadius.all(Radius.zero));
        elevation = 0;
        break;

      case DatePickerEntryMode.input:
        contents = _InputDateRangePickerDialog(
          selectedStartDate: _selectedStart,
          selectedEndDate: _selectedEnd,
          currentDate: widget.currentDate,
          resetIcon: Icons.refresh,
          onResetIconPressed: _handleResetDate,
          picker: Container(
            padding: const EdgeInsets.symmetric(horizontal: 24),
            height: orientation == Orientation.portrait
                ? _inputFormPortraitHeight
                : _inputFormLandscapeHeight,
            child: Column(
              children: <Widget>[
                const Spacer(),
                _InputDateRangePicker(
                  key: _inputPickerKey,
                  initialStartDate: _selectedStart,
                  initialEndDate: _selectedEnd,
                  firstDate: widget.firstDate,
                  lastDate: widget.lastDate,
                  onStartDateChanged: _handleStartDateChanged,
                  onEndDateChanged: _handleEndDateChanged,
                  autofocus: true,
                  autovalidate: _autoValidate,
                  helpText: widget.helpText,
                  errorInvalidRangeText: widget.errorInvalidRangeText,
                  errorFormatText: widget.errorFormatText,
                  errorInvalidText: widget.errorInvalidText,
                  fieldStartHintText: widget.fieldStartHintText,
                  fieldEndHintText: widget.fieldEndHintText,
                  fieldStartLabelText: widget.fieldStartLabelText,
                  fieldEndLabelText: widget.fieldEndLabelText,
                ),
                const Spacer(),
              ],
            ),
          ),
          onConfirm: _handleOk,
          onCancel: _handleCancel,
          onToggleEntryMode: _handleEntryModeToggle,
          confirmText: widget.confirmText ?? localizations.okButtonLabel,
          cancelText: widget.cancelText ?? localizations.cancelButtonLabel,
          helpText: widget.helpText ?? localizations.dateRangePickerHelpText,
        );
        final DialogTheme dialogTheme = Theme.of(context).dialogTheme;
        size = orientation == Orientation.portrait
            ? _inputPortraitDialogSize
            : _inputRangeLandscapeDialogSize;
        insetPadding =
            const EdgeInsets.symmetric(horizontal: 16.0, vertical: 24.0);
        shape = dialogTheme.shape;
        elevation = dialogTheme.elevation ?? 24;
        break;
    }

    return Dialog(
      child: AnimatedContainer(
        width: size.width,
        height: size.height,
        duration: _dialogSizeAnimationDuration,
        curve: Curves.easeIn,
        child: MediaQuery(
          data: MediaQuery.of(context).copyWith(
            textScaleFactor: textScaleFactor,
          ),
          child: Builder(builder: (BuildContext context) {
            return contents;
          }),
        ),
      ),
      insetPadding: insetPadding,
      shape: shape,
      elevation: elevation,
      clipBehavior: Clip.antiAlias,
    );
  }
}

class _CalendarRangePickerDialog extends StatelessWidget {
  const _CalendarRangePickerDialog({
    Key? key,
    required this.selectedStartDate,
    required this.selectedEndDate,
    required this.firstDate,
    required this.lastDate,
    required this.currentDate,
    required this.onStartDateChanged,
    required this.onEndDateChanged,
    required this.onConfirm,
    required this.onCancel,
    required this.onToggleEntryMode,
    required this.confirmText,
    required this.helpText,
  }) : super(key: key);

  final DateTime? selectedStartDate;
  final DateTime? selectedEndDate;
  final DateTime firstDate;
  final DateTime lastDate;
  final DateTime? currentDate;
  final ValueChanged<DateTime> onStartDateChanged;
  final ValueChanged<DateTime?> onEndDateChanged;
  final VoidCallback? onConfirm;
  final VoidCallback? onCancel;
  final VoidCallback? onToggleEntryMode;
  final String confirmText;
  final String helpText;

  @override
  Widget build(BuildContext context) {
    final ThemeData theme = Theme.of(context);
    final ColorScheme colorScheme = theme.colorScheme;
    final MaterialLocalizations localizations =
        MaterialLocalizations.of(context);
    final Orientation orientation = MediaQuery.of(context).orientation;
    final TextTheme textTheme = theme.textTheme;
    final Color headerForeground = colorScheme.brightness == Brightness.light
        ? colorScheme.onPrimary
        : colorScheme.onSurface;
    final Color headerDisabledForeground = headerForeground.withOpacity(0.38);
    final String startDateText = _formatRangeStartDate(
        localizations, selectedStartDate, selectedEndDate);
    final String endDateText = _formatRangeEndDate(
        localizations, selectedStartDate, selectedEndDate, DateTime.now());
    final TextStyle? headlineStyle = textTheme.headline5;
    final TextStyle? startDateStyle = headlineStyle?.apply(
        color: selectedStartDate != null
            ? headerForeground
            : headerDisabledForeground);
    final TextStyle? endDateStyle = headlineStyle?.apply(
        color: selectedEndDate != null
            ? headerForeground
            : headerDisabledForeground);
    final TextStyle saveButtonStyle = textTheme.button!.apply(
        color: onConfirm != null ? headerForeground : headerDisabledForeground);

    final IconButton entryModeIcon = IconButton(
      padding: EdgeInsets.zero,
      color: headerForeground,
      icon: const Icon(Icons.edit),
      tooltip: localizations.inputDateModeButtonLabel,
      onPressed: onToggleEntryMode,
    );

    return SafeArea(
      top: false,
      left: false,
      right: false,
      child: Scaffold(
        appBar: AppBar(
          leading: CloseButton(
            onPressed: onCancel,
          ),
          actions: <Widget>[
            if (orientation == Orientation.landscape) entryModeIcon,
            TextButton(
              onPressed: onConfirm,
              child: Text(confirmText, style: saveButtonStyle),
            ),
            const SizedBox(width: 8),
          ],
          bottom: PreferredSize(
            child: Row(children: <Widget>[
              SizedBox(
                  width: MediaQuery.of(context).size.width < 360 ? 42 : 72),
              Expanded(
                child: Semantics(
                  label: '$helpText $startDateText to $endDateText',
                  excludeSemantics: true,
                  child: Column(
                    crossAxisAlignment: CrossAxisAlignment.start,
                    children: <Widget>[
                      Text(
                        helpText,
                        style: textTheme.overline!.apply(
                          color: headerForeground,
                        ),
                      ),
                      const SizedBox(height: 8),
                      Row(
                        children: <Widget>[
                          Text(
                            startDateText,
                            style: startDateStyle,
                            maxLines: 1,
                            overflow: TextOverflow.ellipsis,
                          ),
                          Text(
                            ' – ',
                            style: startDateStyle,
                          ),
                          Flexible(
                            child: Text(
                              endDateText,
                              style: endDateStyle,
                              maxLines: 1,
                              overflow: TextOverflow.ellipsis,
                            ),
                          ),
                        ],
                      ),
                      const SizedBox(height: 16),
                    ],
                  ),
                ),
              ),
              if (orientation == Orientation.portrait)
                Padding(
                  padding: const EdgeInsets.symmetric(horizontal: 8.0),
                  child: entryModeIcon,
                ),
            ]),
            preferredSize: const Size(double.infinity, 64),
          ),
        ),
        body: _CalendarDateRangePicker(
          initialStartDate: selectedStartDate,
          initialEndDate: selectedEndDate,
          firstDate: firstDate,
          lastDate: lastDate,
          currentDate: currentDate,
          onStartDateChanged: onStartDateChanged,
          onEndDateChanged: onEndDateChanged,
        ),
      ),
    );
  }
}

const Duration _monthScrollDuration = Duration(milliseconds: 200);

const double _monthItemHeaderHeight = 58.0;
const double _monthItemFooterHeight = 12.0;
const double _monthItemRowHeight = 42.0;
const double _monthItemSpaceBetweenRows = 8.0;
const double _horizontalPadding = 8.0;
const double _maxCalendarWidthLandscape = 384.0;
const double _maxCalendarWidthPortrait = 480.0;

/// Displays a scrollable calendar grid that allows a user to select a range
/// of dates.
class _CalendarDateRangePicker extends StatefulWidget {
  /// Creates a scrollable calendar grid for picking date ranges.
  _CalendarDateRangePicker({
    Key? key,
    DateTime? initialStartDate,
    DateTime? initialEndDate,
    required DateTime firstDate,
    required DateTime lastDate,
    DateTime? currentDate,
    required this.onStartDateChanged,
    required this.onEndDateChanged,
  })   : initialStartDate = initialStartDate != null
            ? DateUtils.dateOnly(initialStartDate)
            : null,
        initialEndDate =
            initialEndDate != null ? DateUtils.dateOnly(initialEndDate) : null,
        assert(firstDate != null),
        assert(lastDate != null),
        firstDate = DateUtils.dateOnly(firstDate),
        lastDate = DateUtils.dateOnly(lastDate),
        currentDate = DateUtils.dateOnly(currentDate ?? DateTime.now()),
        super(key: key) {
    assert(
        this.initialStartDate == null ||
            this.initialEndDate == null ||
            !this.initialStartDate!.isAfter(initialEndDate!),
        'initialStartDate must be on or before initialEndDate.');
    assert(!this.lastDate.isBefore(this.firstDate),
        'firstDate must be on or before lastDate.');
  }

  /// The [DateTime] that represents the start of the initial date range selection.
  final DateTime? initialStartDate;

  /// The [DateTime] that represents the end of the initial date range selection.
  final DateTime? initialEndDate;

  /// The earliest allowable [DateTime] that the user can select.
  final DateTime firstDate;

  /// The latest allowable [DateTime] that the user can select.
  final DateTime lastDate;

  /// The [DateTime] representing today. It will be highlighted in the day grid.
  final DateTime currentDate;

  /// Called when the user changes the start date of the selected range.
  final ValueChanged<DateTime>? onStartDateChanged;

  /// Called when the user changes the end date of the selected range.
  final ValueChanged<DateTime?>? onEndDateChanged;

  @override
  _CalendarDateRangePickerState createState() =>
      _CalendarDateRangePickerState();
}

class _CalendarDateRangePickerState extends State<_CalendarDateRangePicker> {
  final GlobalKey _scrollViewKey = GlobalKey();
  DateTime? _startDate;
  DateTime? _endDate;
  int _initialMonthIndex = 0;
  late ScrollController _controller;
  late bool _showWeekBottomDivider;

  @override
  void initState() {
    super.initState();
    _controller = ScrollController();
    _controller.addListener(_scrollListener);

    _startDate = widget.initialStartDate;
    _endDate = widget.initialEndDate;

    // Calculate the index for the initially displayed month. This is needed to
    // divide the list of months into two `SliverList`s.
    final DateTime initialDate = widget.initialStartDate ?? widget.currentDate;
    if (!initialDate.isBefore(widget.firstDate) &&
        !initialDate.isAfter(widget.lastDate)) {
      _initialMonthIndex = DateUtils.monthDelta(widget.firstDate, initialDate);
    }

    _showWeekBottomDivider = _initialMonthIndex != 0;
  }

  @override
  void dispose() {
    _controller.dispose();
    super.dispose();
  }

  void _scrollListener() {
    if (_controller.offset <= _controller.position.minScrollExtent) {
      setState(() {
        _showWeekBottomDivider = false;
      });
    } else if (!_showWeekBottomDivider) {
      setState(() {
        _showWeekBottomDivider = true;
      });
    }
  }

  int get _numberOfMonths =>
      DateUtils.monthDelta(widget.firstDate, widget.lastDate) + 1;

  void _vibrate() {
    switch (Theme.of(context).platform) {
      case TargetPlatform.android:
      case TargetPlatform.fuchsia:
        HapticFeedback.vibrate();
        break;
      default:
        break;
    }
  }

  // This updates the selected date range using this logic:
  //
  // * From the unselected state, selecting one date creates the start date.
  //   * If the next selection is before the start date, reset date range and
  //     set the start date to that selection.
  //   * If the next selection is on or after the start date, set the end date
  //     to that selection.
  // * After both start and end dates are selected, any subsequent selection
  //   resets the date range and sets start date to that selection.
  void _updateSelection(DateTime date) {
    _vibrate();
    setState(() {
      if (_startDate != null &&
          _endDate == null &&
          !date.isBefore(_startDate!)) {
        _endDate = date;
        widget.onEndDateChanged?.call(_endDate);
      } else {
        _startDate = date;
        widget.onStartDateChanged?.call(_startDate!);
        if (_endDate != null) {
          _endDate = null;
          widget.onEndDateChanged?.call(_endDate);
        }
      }
    });
  }

  Widget _buildMonthItem(
      BuildContext context, int index, bool beforeInitialMonth) {
    final int monthIndex = beforeInitialMonth
        ? _initialMonthIndex - index - 1
        : _initialMonthIndex + index;
    final DateTime month =
        DateUtils.addMonthsToMonthDate(widget.firstDate, monthIndex);
    return _MonthItem(
      selectedDateStart: _startDate,
      selectedDateEnd: _endDate,
      currentDate: widget.currentDate,
      firstDate: widget.firstDate,
      lastDate: widget.lastDate,
      displayedMonth: month,
      onChanged: _updateSelection,
    );
  }

  @override
  Widget build(BuildContext context) {
    const Key sliverAfterKey = Key('sliverAfterKey');

    return Column(
      children: <Widget>[
        _DayHeaders(),
        if (_showWeekBottomDivider) const Divider(height: 0),
        Expanded(
          child: _CalendarKeyboardNavigator(
            firstDate: widget.firstDate,
            lastDate: widget.lastDate,
            initialFocusedDay:
                _startDate ?? widget.initialStartDate ?? widget.currentDate,
            // In order to prevent performance issues when displaying the
            // correct initial month, 2 `SliverList`s are used to split the
            // months. The first item in the second SliverList is the initial
            // month to be displayed.
            child: CustomScrollView(
              key: _scrollViewKey,
              controller: _controller,
              center: sliverAfterKey,
              slivers: <Widget>[
                SliverList(
                  delegate: SliverChildBuilderDelegate(
                    (BuildContext context, int index) =>
                        _buildMonthItem(context, index, true),
                    childCount: _initialMonthIndex,
                  ),
                ),
                SliverList(
                  key: sliverAfterKey,
                  delegate: SliverChildBuilderDelegate(
                    (BuildContext context, int index) =>
                        _buildMonthItem(context, index, false),
                    childCount: _numberOfMonths - _initialMonthIndex,
                  ),
                ),
              ],
            ),
          ),
        ),
      ],
    );
  }
}

class _CalendarKeyboardNavigator extends StatefulWidget {
  const _CalendarKeyboardNavigator({
    Key? key,
    required this.child,
    required this.firstDate,
    required this.lastDate,
    required this.initialFocusedDay,
  }) : super(key: key);

  final Widget child;
  final DateTime firstDate;
  final DateTime lastDate;
  final DateTime initialFocusedDay;

  @override
  _CalendarKeyboardNavigatorState createState() =>
      _CalendarKeyboardNavigatorState();
}

class _CalendarKeyboardNavigatorState
    extends State<_CalendarKeyboardNavigator> {
  late Map<LogicalKeySet, Intent> _shortcutMap;
  late Map<Type, Action<Intent>> _actionMap;
  late FocusNode _dayGridFocus;
  TraversalDirection? _dayTraversalDirection;
  DateTime? _focusedDay;

  @override
  void initState() {
    super.initState();

    _shortcutMap = <LogicalKeySet, Intent>{
      LogicalKeySet(LogicalKeyboardKey.arrowLeft):
          const DirectionalFocusIntent(TraversalDirection.left),
      LogicalKeySet(LogicalKeyboardKey.arrowRight):
          const DirectionalFocusIntent(TraversalDirection.right),
      LogicalKeySet(LogicalKeyboardKey.arrowDown):
          const DirectionalFocusIntent(TraversalDirection.down),
      LogicalKeySet(LogicalKeyboardKey.arrowUp):
          const DirectionalFocusIntent(TraversalDirection.up),
    };
    _actionMap = <Type, Action<Intent>>{
      NextFocusIntent:
          CallbackAction<NextFocusIntent>(onInvoke: _handleGridNextFocus),
      PreviousFocusIntent: CallbackAction<PreviousFocusIntent>(
          onInvoke: _handleGridPreviousFocus),
      DirectionalFocusIntent: CallbackAction<DirectionalFocusIntent>(
          onInvoke: _handleDirectionFocus),
    };
    _dayGridFocus = FocusNode(debugLabel: 'Day Grid');
  }

  @override
  void dispose() {
    _dayGridFocus.dispose();
    super.dispose();
  }

  void _handleGridFocusChange(bool focused) {
    setState(() {
      if (focused) {
        _focusedDay ??= widget.initialFocusedDay;
      }
    });
  }

  /// Move focus to the next element after the day grid.
  void _handleGridNextFocus(NextFocusIntent intent) {
    _dayGridFocus.requestFocus();
    _dayGridFocus.nextFocus();
  }

  /// Move focus to the previous element before the day grid.
  void _handleGridPreviousFocus(PreviousFocusIntent intent) {
    _dayGridFocus.requestFocus();
    _dayGridFocus.previousFocus();
  }

  /// Move the internal focus date in the direction of the given intent.
  ///
  /// This will attempt to move the focused day to the next selectable day in
  /// the given direction. If the new date is not in the current month, then
  /// the page view will be scrolled to show the new date's month.
  ///
  /// For horizontal directions, it will move forward or backward a day (depending
  /// on the current [TextDirection]). For vertical directions it will move up and
  /// down a week at a time.
  void _handleDirectionFocus(DirectionalFocusIntent intent) {
    assert(_focusedDay != null);
    setState(() {
      final DateTime? nextDate =
          _nextDateInDirection(_focusedDay!, intent.direction);
      if (nextDate != null) {
        _focusedDay = nextDate;
        _dayTraversalDirection = intent.direction;
      }
    });
  }

  static const Map<TraversalDirection, int> _directionOffset =
      <TraversalDirection, int>{
    TraversalDirection.up: -DateTime.daysPerWeek,
    TraversalDirection.right: 1,
    TraversalDirection.down: DateTime.daysPerWeek,
    TraversalDirection.left: -1,
  };

  int _dayDirectionOffset(
      TraversalDirection traversalDirection, TextDirection textDirection) {
    // Swap left and right if the text direction if RTL
    if (textDirection == TextDirection.rtl) {
      if (traversalDirection == TraversalDirection.left)
        traversalDirection = TraversalDirection.right;
      else if (traversalDirection == TraversalDirection.right)
        traversalDirection = TraversalDirection.left;
    }
    return _directionOffset[traversalDirection]!;
  }

  DateTime? _nextDateInDirection(DateTime date, TraversalDirection direction) {
    final TextDirection textDirection = Directionality.of(context);
    final DateTime nextDate = DateUtils.addDaysToDate(
        date, _dayDirectionOffset(direction, textDirection));
    if (!nextDate.isBefore(widget.firstDate) &&
        !nextDate.isAfter(widget.lastDate)) {
      return nextDate;
    }
    return null;
  }

  @override
  Widget build(BuildContext context) {
    return FocusableActionDetector(
      shortcuts: _shortcutMap,
      actions: _actionMap,
      focusNode: _dayGridFocus,
      onFocusChange: _handleGridFocusChange,
      child: _FocusedDate(
        date: _dayGridFocus.hasFocus ? _focusedDay : null,
        scrollDirection: _dayGridFocus.hasFocus ? _dayTraversalDirection : null,
        child: widget.child,
      ),
    );
  }
}

/// InheritedWidget indicating what the current focused date is for its children.
///
/// This is used by the [_MonthPicker] to let its children [_DayPicker]s know
/// what the currently focused date (if any) should be.
class _FocusedDate extends InheritedWidget {
  const _FocusedDate({
    Key? key,
    required Widget child,
    this.date,
    this.scrollDirection,
  }) : super(key: key, child: child);

  final DateTime? date;
  final TraversalDirection? scrollDirection;

  @override
  bool updateShouldNotify(_FocusedDate oldWidget) {
    return !DateUtils.isSameDay(date, oldWidget.date) ||
        scrollDirection != oldWidget.scrollDirection;
  }

  static _FocusedDate? of(BuildContext context) {
    return context.dependOnInheritedWidgetOfExactType<_FocusedDate>();
  }
}

class _DayHeaders extends StatelessWidget {
  /// Builds widgets showing abbreviated days of week. The first widget in the
  /// returned list corresponds to the first day of week for the current locale.
  ///
  /// Examples:
  ///
  /// ```
  /// ┌ Sunday is the first day of week in the US (en_US)
  /// |
  /// S M T W T F S  <-- the returned list contains these widgets
  /// _ _ _ _ _ 1 2
  /// 3 4 5 6 7 8 9
  ///
  /// ┌ But it's Monday in the UK (en_GB)
  /// |
  /// M T W T F S S  <-- the returned list contains these widgets
  /// _ _ _ _ 1 2 3
  /// 4 5 6 7 8 9 10
  /// ```
  List<Widget> _getDayHeaders(
      TextStyle headerStyle, MaterialLocalizations localizations) {
    final List<Widget> result = <Widget>[];
    for (int i = localizations.firstDayOfWeekIndex; true; i = (i + 1) % 7) {
      final String weekday = localizations.narrowWeekdays[i];
      result.add(ExcludeSemantics(
        child: Center(child: Text(weekday, style: headerStyle)),
      ));
      if (i == (localizations.firstDayOfWeekIndex - 1) % 7) break;
    }
    return result;
  }

  @override
  Widget build(BuildContext context) {
    final ThemeData themeData = Theme.of(context);
    final ColorScheme colorScheme = themeData.colorScheme;
    final TextStyle textStyle =
        themeData.textTheme.subtitle2!.apply(color: colorScheme.onSurface);
    final MaterialLocalizations localizations =
        MaterialLocalizations.of(context);
    final List<Widget> labels = _getDayHeaders(textStyle, localizations);

    // Add leading and trailing containers for edges of the custom grid layout.
    labels.insert(0, Container());
    labels.add(Container());

    return Container(
      constraints: BoxConstraints(
        maxWidth: MediaQuery.of(context).orientation == Orientation.landscape
            ? _maxCalendarWidthLandscape
            : _maxCalendarWidthPortrait,
        maxHeight: _monthItemRowHeight,
      ),
      child: GridView.custom(
        shrinkWrap: true,
        gridDelegate: _monthItemGridDelegate,
        childrenDelegate: SliverChildListDelegate(
          labels,
          addRepaintBoundaries: false,
        ),
      ),
    );
  }
}

class _MonthItemGridDelegate extends SliverGridDelegate {
  const _MonthItemGridDelegate();

  @override
  SliverGridLayout getLayout(SliverConstraints constraints) {
    final double tileWidth =
        (constraints.crossAxisExtent - 2 * _horizontalPadding) /
            DateTime.daysPerWeek;
    return _MonthSliverGridLayout(
      crossAxisCount: DateTime.daysPerWeek + 2,
      dayChildWidth: tileWidth,
      edgeChildWidth: _horizontalPadding,
      reverseCrossAxis: axisDirectionIsReversed(constraints.crossAxisDirection),
    );
  }

  @override
  bool shouldRelayout(_MonthItemGridDelegate oldDelegate) => false;
}

const _MonthItemGridDelegate _monthItemGridDelegate = _MonthItemGridDelegate();

class _MonthSliverGridLayout extends SliverGridLayout {
  /// Creates a layout that uses equally sized and spaced tiles for each day of
  /// the week and an additional edge tile for padding at the start and end of
  /// each row.
  ///
  /// This is necessary to facilitate the painting of the range highlight
  /// correctly.
  const _MonthSliverGridLayout({
    required this.crossAxisCount,
    required this.dayChildWidth,
    required this.edgeChildWidth,
    required this.reverseCrossAxis,
  })   : assert(crossAxisCount != null && crossAxisCount > 0),
        assert(dayChildWidth != null && dayChildWidth >= 0),
        assert(edgeChildWidth != null && edgeChildWidth >= 0),
        assert(reverseCrossAxis != null);

  /// The number of children in the cross axis.
  final int crossAxisCount;

  /// The width in logical pixels of the day child widgets.
  final double dayChildWidth;

  /// The width in logical pixels of the edge child widgets.
  final double edgeChildWidth;

  /// Whether the children should be placed in the opposite order of increasing
  /// coordinates in the cross axis.
  ///
  /// For example, if the cross axis is horizontal, the children are placed from
  /// left to right when [reverseCrossAxis] is false and from right to left when
  /// [reverseCrossAxis] is true.
  ///
  /// Typically set to the return value of [axisDirectionIsReversed] applied to
  /// the [SliverConstraints.crossAxisDirection].
  final bool reverseCrossAxis;

  /// The number of logical pixels from the leading edge of one row to the
  /// leading edge of the next row.
  double get _rowHeight {
    return _monthItemRowHeight + _monthItemSpaceBetweenRows;
  }

  /// The height in logical pixels of the children widgets.
  double get _childHeight {
    return _monthItemRowHeight;
  }

  @override
  int getMinChildIndexForScrollOffset(double scrollOffset) {
    return crossAxisCount * (scrollOffset ~/ _rowHeight);
  }

  @override
  int getMaxChildIndexForScrollOffset(double scrollOffset) {
    final int mainAxisCount = (scrollOffset / _rowHeight).ceil();
    return math.max(0, crossAxisCount * mainAxisCount - 1);
  }

  double _getCrossAxisOffset(double crossAxisStart, bool isPadding) {
    if (reverseCrossAxis) {
      return ((crossAxisCount - 2) * dayChildWidth + 2 * edgeChildWidth) -
          crossAxisStart -
          (isPadding ? edgeChildWidth : dayChildWidth);
    }
    return crossAxisStart;
  }

  @override
  SliverGridGeometry getGeometryForChildIndex(int index) {
    final int adjustedIndex = index % crossAxisCount;
    final bool isEdge =
        adjustedIndex == 0 || adjustedIndex == crossAxisCount - 1;
    final double crossAxisStart =
        math.max(0, (adjustedIndex - 1) * dayChildWidth + edgeChildWidth);

    return SliverGridGeometry(
      scrollOffset: (index ~/ crossAxisCount) * _rowHeight,
      crossAxisOffset: _getCrossAxisOffset(crossAxisStart, isEdge),
      mainAxisExtent: _childHeight,
      crossAxisExtent: isEdge ? edgeChildWidth : dayChildWidth,
    );
  }

  @override
  double computeMaxScrollOffset(int childCount) {
    assert(childCount >= 0);
    final int mainAxisCount = ((childCount - 1) ~/ crossAxisCount) + 1;
    final double mainAxisSpacing = _rowHeight - _childHeight;
    return _rowHeight * mainAxisCount - mainAxisSpacing;
  }
}

/// Displays the days of a given month and allows choosing a date range.
///
/// The days are arranged in a rectangular grid with one column for each day of
/// the week.
class _MonthItem extends StatefulWidget {
  /// Creates a month item.
  _MonthItem({
    Key? key,
    required this.selectedDateStart,
    required this.selectedDateEnd,
    required this.currentDate,
    required this.onChanged,
    required this.firstDate,
    required this.lastDate,
    required this.displayedMonth,
    this.dragStartBehavior = DragStartBehavior.start,
  })  : assert(firstDate != null),
        assert(lastDate != null),
        assert(!firstDate.isAfter(lastDate)),
        assert(selectedDateStart == null ||
            !selectedDateStart.isBefore(firstDate)),
        assert(selectedDateEnd == null || !selectedDateEnd.isBefore(firstDate)),
        assert(
            selectedDateStart == null || !selectedDateStart.isAfter(lastDate)),
        assert(selectedDateEnd == null || !selectedDateEnd.isAfter(lastDate)),
        assert(selectedDateStart == null ||
            selectedDateEnd == null ||
            !selectedDateStart.isAfter(selectedDateEnd)),
        assert(currentDate != null),
        assert(onChanged != null),
        assert(displayedMonth != null),
        assert(dragStartBehavior != null),
        super(key: key);

  /// The currently selected start date.
  ///
  /// This date is highlighted in the picker.
  final DateTime? selectedDateStart;

  /// The currently selected end date.
  ///
  /// This date is highlighted in the picker.
  final DateTime? selectedDateEnd;

  /// The current date at the time the picker is displayed.
  final DateTime currentDate;

  /// Called when the user picks a day.
  final ValueChanged<DateTime> onChanged;

  /// The earliest date the user is permitted to pick.
  final DateTime firstDate;

  /// The latest date the user is permitted to pick.
  final DateTime lastDate;

  /// The month whose days are displayed by this picker.
  final DateTime displayedMonth;

  /// Determines the way that drag start behavior is handled.
  ///
  /// If set to [DragStartBehavior.start], the drag gesture used to scroll a
  /// date picker wheel will begin upon the detection of a drag gesture. If set
  /// to [DragStartBehavior.down] it will begin when a down event is first
  /// detected.
  ///
  /// In general, setting this to [DragStartBehavior.start] will make drag
  /// animation smoother and setting it to [DragStartBehavior.down] will make
  /// drag behavior feel slightly more reactive.
  ///
  /// By default, the drag start behavior is [DragStartBehavior.start].
  ///
  /// See also:
  ///
  ///  * [DragGestureRecognizer.dragStartBehavior], which gives an example for
  ///    the different behaviors.
  final DragStartBehavior dragStartBehavior;

  @override
  _MonthItemState createState() => _MonthItemState();
}

class _MonthItemState extends State<_MonthItem> {
  /// List of [FocusNode]s, one for each day of the month.
  late List<FocusNode> _dayFocusNodes;

  @override
  void initState() {
    super.initState();
    final int daysInMonth = DateUtils.getDaysInMonth(
        widget.displayedMonth.year, widget.displayedMonth.month);
    _dayFocusNodes = List<FocusNode>.generate(
        daysInMonth,
        (int index) =>
            FocusNode(skipTraversal: true, debugLabel: 'Day ${index + 1}'));
  }

  @override
  void didChangeDependencies() {
    super.didChangeDependencies();
    // Check to see if the focused date is in this month, if so focus it.
    final DateTime? focusedDate = _FocusedDate.of(context)?.date;
    if (focusedDate != null &&
        DateUtils.isSameMonth(widget.displayedMonth, focusedDate)) {
      _dayFocusNodes[focusedDate.day - 1].requestFocus();
    }
  }

  @override
  void dispose() {
    for (final FocusNode node in _dayFocusNodes) {
      node.dispose();
    }
    super.dispose();
  }

  Color _highlightColor(BuildContext context) {
    return Theme.of(context).colorScheme.primary.withOpacity(0.12);
  }

  void _dayFocusChanged(bool focused) {
    if (focused) {
      final TraversalDirection? focusDirection =
          _FocusedDate.of(context)?.scrollDirection;
      if (focusDirection != null) {
        ScrollPositionAlignmentPolicy policy =
            ScrollPositionAlignmentPolicy.explicit;
        switch (focusDirection) {
          case TraversalDirection.up:
          case TraversalDirection.left:
            policy = ScrollPositionAlignmentPolicy.keepVisibleAtStart;
            break;
          case TraversalDirection.right:
          case TraversalDirection.down:
            policy = ScrollPositionAlignmentPolicy.keepVisibleAtEnd;
            break;
        }
        Scrollable.ensureVisible(
          primaryFocus!.context!,
          duration: _monthScrollDuration,
          alignmentPolicy: policy,
        );
      }
    }
  }

  Widget _buildDayItem(BuildContext context, DateTime dayToBuild,
      int firstDayOffset, int daysInMonth) {
    final ThemeData theme = Theme.of(context);
    final ColorScheme colorScheme = theme.colorScheme;
    final TextTheme textTheme = theme.textTheme;
    final MaterialLocalizations localizations =
        MaterialLocalizations.of(context);
    final TextDirection textDirection = Directionality.of(context);
    final Color highlightColor = _highlightColor(context);
    final int day = dayToBuild.day;

    final bool isDisabled = dayToBuild.isAfter(widget.lastDate) ||
        dayToBuild.isBefore(widget.firstDate);

    BoxDecoration? decoration;
    TextStyle? itemStyle = textTheme.bodyText2;

    final bool isRangeSelected =
        widget.selectedDateStart != null && widget.selectedDateEnd != null;
    final bool isSelectedDayStart = widget.selectedDateStart != null &&
        dayToBuild.isAtSameMomentAs(widget.selectedDateStart!);
    final bool isSelectedDayEnd = widget.selectedDateEnd != null &&
        dayToBuild.isAtSameMomentAs(widget.selectedDateEnd!);
    final bool isInRange = isRangeSelected &&
        dayToBuild.isAfter(widget.selectedDateStart!) &&
        dayToBuild.isBefore(widget.selectedDateEnd!);

    _HighlightPainter? highlightPainter;

    if (isSelectedDayStart || isSelectedDayEnd) {
      // The selected start and end dates gets a circle background
      // highlight, and a contrasting text color.
      itemStyle = textTheme.bodyText2?.apply(color: colorScheme.onPrimary);
      decoration = BoxDecoration(
        color: colorScheme.primary,
        shape: BoxShape.circle,
      );

      if (isRangeSelected &&
          widget.selectedDateStart != widget.selectedDateEnd) {
        final _HighlightPainterStyle style = isSelectedDayStart
            ? _HighlightPainterStyle.highlightTrailing
            : _HighlightPainterStyle.highlightLeading;
        highlightPainter = _HighlightPainter(
          color: highlightColor,
          style: style,
          textDirection: textDirection,
        );
      }
    } else if (isInRange) {
      // The days within the range get a light background highlight.
      highlightPainter = _HighlightPainter(
        color: highlightColor,
        style: _HighlightPainterStyle.highlightAll,
        textDirection: textDirection,
      );
    } else if (isDisabled) {
      itemStyle = textTheme.bodyText2
          ?.apply(color: colorScheme.onSurface.withOpacity(0.38));
    } else if (DateUtils.isSameDay(widget.currentDate, dayToBuild)) {
      // The current day gets a different text color and a circle stroke
      // border.
      itemStyle = textTheme.bodyText2?.apply(color: colorScheme.primary);
      decoration = BoxDecoration(
        border: Border.all(color: colorScheme.primary, width: 1),
        shape: BoxShape.circle,
      );
    }

    // We want the day of month to be spoken first irrespective of the
    // locale-specific preferences or TextDirection. This is because
    // an accessibility user is more likely to be interested in the
    // day of month before the rest of the date, as they are looking
    // for the day of month. To do that we prepend day of month to the
    // formatted full date.
    String semanticLabel =
        '${localizations.formatDecimal(day)}, ${localizations.formatFullDate(dayToBuild)}';
    if (isSelectedDayStart) {
      semanticLabel =
          localizations.dateRangeStartDateSemanticLabel(semanticLabel);
    } else if (isSelectedDayEnd) {
      semanticLabel =
          localizations.dateRangeEndDateSemanticLabel(semanticLabel);
    }

    Widget dayWidget = Container(
      decoration: decoration,
      child: Center(
        child: Semantics(
          label: semanticLabel,
          selected: isSelectedDayStart || isSelectedDayEnd,
          child: ExcludeSemantics(
            child: Text(localizations.formatDecimal(day), style: itemStyle),
          ),
        ),
      ),
    );

    if (highlightPainter != null) {
      dayWidget = CustomPaint(
        painter: highlightPainter,
        child: dayWidget,
      );
    }

    if (!isDisabled) {
      dayWidget = InkResponse(
        focusNode: _dayFocusNodes[day - 1],
        onTap: () => widget.onChanged(dayToBuild),
        radius: _monthItemRowHeight / 2 + 4,
        splashColor: colorScheme.primary.withOpacity(0.38),
        onFocusChange: _dayFocusChanged,
        child: dayWidget,
      );
    }

    return dayWidget;
  }

  Widget _buildEdgeContainer(BuildContext context, bool isHighlighted) {
    return Container(color: isHighlighted ? _highlightColor(context) : null);
  }

  @override
  Widget build(BuildContext context) {
    final ThemeData themeData = Theme.of(context);
    final TextTheme textTheme = themeData.textTheme;
    final MaterialLocalizations localizations =
        MaterialLocalizations.of(context);
    final int year = widget.displayedMonth.year;
    final int month = widget.displayedMonth.month;
    final int daysInMonth = DateUtils.getDaysInMonth(year, month);
    final int dayOffset = DateUtils.firstDayOffset(year, month, localizations);
    final int weeks = ((daysInMonth + dayOffset) / DateTime.daysPerWeek).ceil();
    final double gridHeight =
        weeks * _monthItemRowHeight + (weeks - 1) * _monthItemSpaceBetweenRows;
    final List<Widget> dayItems = <Widget>[];

    for (int i = 0; true; i += 1) {
      // 1-based day of month, e.g. 1-31 for January, and 1-29 for February on
      // a leap year.
      final int day = i - dayOffset + 1;
      if (day > daysInMonth) break;
      if (day < 1) {
        dayItems.add(Container());
      } else {
        final DateTime dayToBuild = DateTime(year, month, day);
        final Widget dayItem = _buildDayItem(
          context,
          dayToBuild,
          dayOffset,
          daysInMonth,
        );
        dayItems.add(dayItem);
      }
    }

    // Add the leading/trailing edge containers to each week in order to
    // correctly extend the range highlight.
    final List<Widget> paddedDayItems = <Widget>[];
    for (int i = 0; i < weeks; i++) {
      final int start = i * DateTime.daysPerWeek;
      final int end = math.min(
        start + DateTime.daysPerWeek,
        dayItems.length,
      );
      final List<Widget> weekList = dayItems.sublist(start, end);

      final DateTime dateAfterLeadingPadding =
          DateTime(year, month, start - dayOffset + 1);
      // Only color the edge container if it is after the start date and
      // on/before the end date.
      final bool isLeadingInRange = !(dayOffset > 0 && i == 0) &&
          widget.selectedDateStart != null &&
          widget.selectedDateEnd != null &&
          dateAfterLeadingPadding.isAfter(widget.selectedDateStart!) &&
          !dateAfterLeadingPadding.isAfter(widget.selectedDateEnd!);
      weekList.insert(0, _buildEdgeContainer(context, isLeadingInRange));

      // Only add a trailing edge container if it is for a full week and not a
      // partial week.
      if (end < dayItems.length ||
          (end == dayItems.length &&
              dayItems.length % DateTime.daysPerWeek == 0)) {
        final DateTime dateBeforeTrailingPadding =
            DateTime(year, month, end - dayOffset);
        // Only color the edge container if it is on/after the start date and
        // before the end date.
        final bool isTrailingInRange = widget.selectedDateStart != null &&
            widget.selectedDateEnd != null &&
            !dateBeforeTrailingPadding.isBefore(widget.selectedDateStart!) &&
            dateBeforeTrailingPadding.isBefore(widget.selectedDateEnd!);
        weekList.add(_buildEdgeContainer(context, isTrailingInRange));
      }

      paddedDayItems.addAll(weekList);
    }

    final double maxWidth =
        MediaQuery.of(context).orientation == Orientation.landscape
            ? _maxCalendarWidthLandscape
            : _maxCalendarWidthPortrait;
    return Column(
      children: <Widget>[
        Container(
          constraints: BoxConstraints(maxWidth: maxWidth),
          height: _monthItemHeaderHeight,
          padding: const EdgeInsets.symmetric(horizontal: 16),
          alignment: AlignmentDirectional.centerStart,
          child: ExcludeSemantics(
            child: Text(
              localizations.formatMonthYear(widget.displayedMonth),
              style: textTheme.bodyText2!
                  .apply(color: themeData.colorScheme.onSurface),
            ),
          ),
        ),
        Container(
          constraints: BoxConstraints(
            maxWidth: maxWidth,
            maxHeight: gridHeight,
          ),
          child: GridView.custom(
            physics: const NeverScrollableScrollPhysics(),
            gridDelegate: _monthItemGridDelegate,
            childrenDelegate: SliverChildListDelegate(
              paddedDayItems,
              addRepaintBoundaries: false,
            ),
          ),
        ),
        const SizedBox(height: _monthItemFooterHeight),
      ],
    );
  }
}

/// Determines which style to use to paint the highlight.
enum _HighlightPainterStyle {
  /// Paints nothing.
  none,

  /// Paints a rectangle that occupies the leading half of the space.
  highlightLeading,

  /// Paints a rectangle that occupies the trailing half of the space.
  highlightTrailing,

  /// Paints a rectangle that occupies all available space.
  highlightAll,
}

/// This custom painter will add a background highlight to its child.
///
/// This highlight will be drawn depending on the [style], [color], and
/// [textDirection] supplied. It will either paint a rectangle on the
/// left/right, a full rectangle, or nothing at all. This logic is determined by
/// a combination of the [style] and [textDirection].
class _HighlightPainter extends CustomPainter {
  _HighlightPainter({
    required this.color,
    this.style = _HighlightPainterStyle.none,
    this.textDirection,
  });

  final Color color;
  final _HighlightPainterStyle style;
  final TextDirection? textDirection;

  @override
  void paint(Canvas canvas, Size size) {
    if (style == _HighlightPainterStyle.none) {
      return;
    }

    final Paint paint = Paint()
      ..color = color
      ..style = PaintingStyle.fill;

    final Rect rectLeft = Rect.fromLTWH(0, 0, size.width / 2, size.height);
    final Rect rectRight =
        Rect.fromLTWH(size.width / 2, 0, size.width / 2, size.height);

    switch (style) {
      case _HighlightPainterStyle.highlightTrailing:
        canvas.drawRect(
          textDirection == TextDirection.ltr ? rectRight : rectLeft,
          paint,
        );
        break;
      case _HighlightPainterStyle.highlightLeading:
        canvas.drawRect(
          textDirection == TextDirection.ltr ? rectLeft : rectRight,
          paint,
        );
        break;
      case _HighlightPainterStyle.highlightAll:
        canvas.drawRect(
          Rect.fromLTWH(0, 0, size.width, size.height),
          paint,
        );
        break;
      case _HighlightPainterStyle.none:
        break;
    }
  }

  @override
  bool shouldRepaint(CustomPainter oldDelegate) => false;
}

class _InputDateRangePickerDialog extends StatelessWidget {
  const _InputDateRangePickerDialog({
    Key? key,
    required this.selectedStartDate,
    required this.selectedEndDate,
    required this.currentDate,
    required this.picker,
    required this.onConfirm,
    required this.onCancel,
    required this.onToggleEntryMode,
    required this.confirmText,
    required this.cancelText,
    required this.helpText,
    required this.resetIcon,
    required this.onResetIconPressed,
  }) : super(key: key);

  final DateTime? selectedStartDate;
  final DateTime? selectedEndDate;
  final DateTime? currentDate;
  final Widget picker;
  final VoidCallback onConfirm;
  final VoidCallback onCancel;
  final VoidCallback onToggleEntryMode;
  final String? confirmText;
  final String? cancelText;
  final String? helpText;
  final IconData resetIcon;
  final VoidCallback onResetIconPressed;

  String _formatDateRange(
      BuildContext context, DateTime? start, DateTime? end, DateTime now) {
    final MaterialLocalizations localizations =
        MaterialLocalizations.of(context);
    final String startText = _formatRangeStartDate(localizations, start, end);
    final String endText = _formatRangeEndDate(localizations, start, end, now);
    if (start == null || end == null) {
      return localizations.unspecifiedDateRange;
    }
    if (Directionality.of(context) == TextDirection.ltr) {
      return '$startText – $endText';
    } else {
      return '$endText – $startText';
    }
  }

  @override
  Widget build(BuildContext context) {
    final ThemeData theme = Theme.of(context);
    final ColorScheme colorScheme = theme.colorScheme;
    final MaterialLocalizations localizations =
        MaterialLocalizations.of(context);
    final Orientation orientation = MediaQuery.of(context).orientation;
    final TextTheme textTheme = theme.textTheme;

    final Color dateColor = colorScheme.brightness == Brightness.light
        ? colorScheme.onPrimary
        : colorScheme.onSurface;
    final TextStyle? dateStyle = orientation == Orientation.landscape
        ? textTheme.headline5?.apply(color: dateColor)
        : textTheme.headline4?.apply(color: dateColor);
    final String dateText = _formatDateRange(
        context, selectedStartDate, selectedEndDate, currentDate!);
    final String semanticDateText = selectedStartDate != null &&
            selectedEndDate != null
        ? '${localizations.formatMediumDate(selectedStartDate!)} – ${localizations.formatMediumDate(selectedEndDate!)}'
        : '';

    final Widget header = _DatePickerHeader(
      helpText: helpText ?? localizations.dateRangePickerHelpText,
      titleText: dateText,
      titleSemanticsLabel: semanticDateText,
      titleStyle: dateStyle,
      orientation: orientation,
      isShort: orientation == Orientation.landscape,
      icon: Icons.calendar_today,
      resetIcon: resetIcon,
      onResetIconPressed: onResetIconPressed,
      iconTooltip: localizations.calendarModeButtonLabel,
      onIconPressed: onToggleEntryMode,
      resetIcon: resetIcon,
      onResetIconPressed: onResetIconPressed,
    );

    final Widget actions = Container(
      alignment: AlignmentDirectional.centerEnd,
      constraints: const BoxConstraints(minHeight: 52.0),
      padding: const EdgeInsets.symmetric(horizontal: 8),
      child: OverflowBar(
        spacing: 8,
        children: <Widget>[
          TextButton(
            child: Text(cancelText ?? localizations.cancelButtonLabel),
            onPressed: onCancel,
          ),
          TextButton(
            child: Text(confirmText ?? localizations.okButtonLabel),
            onPressed: onConfirm,
          ),
        ],
      ),
    );

    switch (orientation) {
      case Orientation.portrait:
        return Column(
          mainAxisSize: MainAxisSize.min,
          crossAxisAlignment: CrossAxisAlignment.stretch,
          children: <Widget>[
            header,
            Expanded(child: picker),
            actions,
          ],
        );

      case Orientation.landscape:
        return Row(
          mainAxisSize: MainAxisSize.min,
          crossAxisAlignment: CrossAxisAlignment.stretch,
          children: <Widget>[
            header,
            Flexible(
              child: Column(
                mainAxisSize: MainAxisSize.min,
                crossAxisAlignment: CrossAxisAlignment.stretch,
                children: <Widget>[
                  Expanded(child: picker),
                  actions,
                ],
              ),
            ),
          ],
        );
    }
  }
}

/// Provides a pair of text fields that allow the user to enter the start and
/// end dates that represent a range of dates.
class _InputDateRangePicker extends StatefulWidget {
  /// Creates a row with two text fields configured to accept the start and end dates
  /// of a date range.
  _InputDateRangePicker({
    Key? key,
    DateTime? initialStartDate,
    DateTime? initialEndDate,
    required DateTime firstDate,
    required DateTime lastDate,
    required this.onStartDateChanged,
    required this.onEndDateChanged,
    this.helpText,
    this.errorFormatText,
    this.errorInvalidText,
    this.errorInvalidRangeText,
    this.fieldStartHintText,
    this.fieldEndHintText,
    this.fieldStartLabelText,
    this.fieldEndLabelText,
    this.autofocus = false,
    this.autovalidate = false,
  })  : initialStartDate = initialStartDate == null
            ? null
            : DateUtils.dateOnly(initialStartDate),
        initialEndDate =
            initialEndDate == null ? null : DateUtils.dateOnly(initialEndDate),
        assert(firstDate != null),
        firstDate = DateUtils.dateOnly(firstDate),
        assert(lastDate != null),
        lastDate = DateUtils.dateOnly(lastDate),
        assert(firstDate != null),
        assert(lastDate != null),
        assert(autofocus != null),
        assert(autovalidate != null),
        super(key: key);

  /// The [DateTime] that represents the start of the initial date range selection.
  final DateTime? initialStartDate;

  /// The [DateTime] that represents the end of the initial date range selection.
  final DateTime? initialEndDate;

  /// The earliest allowable [DateTime] that the user can select.
  final DateTime firstDate;

  /// The latest allowable [DateTime] that the user can select.
  final DateTime lastDate;

  /// Called when the user changes the start date of the selected range.
  final ValueChanged<DateTime?>? onStartDateChanged;

  /// Called when the user changes the end date of the selected range.
  final ValueChanged<DateTime?>? onEndDateChanged;

  /// The text that is displayed at the top of the header.
  ///
  /// This is used to indicate to the user what they are selecting a date for.
  final String? helpText;

  /// Error text used to indicate the text in a field is not a valid date.
  final String? errorFormatText;

  /// Error text used to indicate the date in a field is not in the valid range
  /// of [firstDate] - [lastDate].
  final String? errorInvalidText;

  /// Error text used to indicate the dates given don't form a valid date
  /// range (i.e. the start date is after the end date).
  final String? errorInvalidRangeText;

  /// Hint text shown when the start date field is empty.
  final String? fieldStartHintText;

  /// Hint text shown when the end date field is empty.
  final String? fieldEndHintText;

  /// Label used for the start date field.
  final String? fieldStartLabelText;

  /// Label used for the end date field.
  final String? fieldEndLabelText;

  /// {@macro flutter.widgets.editableText.autofocus}
  final bool autofocus;

  /// If true, this the date fields will validate and update their error text
  /// immediately after every change. Otherwise, you must call
  /// [_InputDateRangePickerState.validate] to validate.
  final bool autovalidate;

  @override
  _InputDateRangePickerState createState() => _InputDateRangePickerState();
}

/// The current state of an [_InputDateRangePicker]. Can be used to
/// [validate] the date field entries.
class _InputDateRangePickerState extends State<_InputDateRangePicker> {
  late String _startInputText;
  late String _endInputText;
  DateTime? _startDate;
  DateTime? _endDate;
  late TextEditingController _startController;
  late TextEditingController _endController;
  String? _startErrorText;
  String? _endErrorText;
  bool _autoSelected = false;

  @override
  void initState() {
    super.initState();
    _startDate = widget.initialStartDate;
    _startController = TextEditingController();
    _endDate = widget.initialEndDate;
    _endController = TextEditingController();
  }

  @override
  void dispose() {
    _startController.dispose();
    _endController.dispose();
    super.dispose();
  }

  @override
  void didChangeDependencies() {
    super.didChangeDependencies();
    final MaterialLocalizations localizations =
        MaterialLocalizations.of(context);
    if (_startDate != null) {
      _startInputText = localizations.formatCompactDate(_startDate!);
      final bool selectText = widget.autofocus && !_autoSelected;
      _updateController(_startController, _startInputText, selectText);
      _autoSelected = selectText;
    }

    if (_endDate != null) {
      _endInputText = localizations.formatCompactDate(_endDate!);
      _updateController(_endController, _endInputText, false);
    }
  }

  /// Validates that the text in the start and end fields represent a valid
  /// date range.
  ///
  /// Will return true if the range is valid. If not, it will
  /// return false and display an appropriate error message under one of the
  /// text fields.
  bool validate() {
    String? startError = _validateDate(_startDate);
    final String? endError = _validateDate(_endDate);
    if (startError == null && endError == null) {
      if (_startDate!.isAfter(_endDate!)) {
        startError = widget.errorInvalidRangeText ??
            MaterialLocalizations.of(context).invalidDateRangeLabel;
      }
    }
    setState(() {
      _startErrorText = startError;
      _endErrorText = endError;
    });
    return startError == null && endError == null;
  }

  DateTime? _parseDate(String? text) {
    final MaterialLocalizations localizations =
        MaterialLocalizations.of(context);
    return localizations.parseCompactDate(text);
  }

  String? _validateDate(DateTime? date) {
    if (date == null) {
      return widget.errorFormatText ??
          MaterialLocalizations.of(context).invalidDateFormatLabel;
    } else if (date.isBefore(widget.firstDate) ||
        date.isAfter(widget.lastDate)) {
      return widget.errorInvalidText ??
          MaterialLocalizations.of(context).dateOutOfRangeLabel;
    }
    return null;
  }

  void _updateController(
      TextEditingController controller, String text, bool selectText) {
    TextEditingValue textEditingValue = controller.value.copyWith(text: text);
    if (selectText) {
      textEditingValue = textEditingValue.copyWith(
          selection: TextSelection(
        baseOffset: 0,
        extentOffset: text.length,
      ));
    }
    controller.value = textEditingValue;
  }

  void _handleStartChanged(String text) {
    setState(() {
      _startInputText = text;
      _startDate = _parseDate(text);
      widget.onStartDateChanged?.call(_startDate);
    });
    if (widget.autovalidate) {
      validate();
    }
  }

  void _handleEndChanged(String text) {
    setState(() {
      _endInputText = text;
      _endDate = _parseDate(text);
      widget.onEndDateChanged?.call(_endDate);
    });
    if (widget.autovalidate) {
      validate();
    }
  }

  @override
  Widget build(BuildContext context) {
    final MaterialLocalizations localizations =
        MaterialLocalizations.of(context);
    final InputDecorationTheme inputTheme =
        Theme.of(context).inputDecorationTheme;
    return Row(
      crossAxisAlignment: CrossAxisAlignment.start,
      children: <Widget>[
        Expanded(
          child: TextField(
            controller: _startController,
            decoration: InputDecoration(
              border: inputTheme.border ?? const UnderlineInputBorder(),
              filled: inputTheme.filled,
              hintText: widget.fieldStartHintText ?? localizations.dateHelpText,
              labelText: widget.fieldStartLabelText ??
                  localizations.dateRangeStartLabel,
              errorText: _startErrorText,
            ),
            keyboardType: TextInputType.datetime,
            onChanged: _handleStartChanged,
            autofocus: widget.autofocus,
          ),
        ),
        const SizedBox(width: 8),
        Expanded(
          child: TextField(
            controller: _endController,
            decoration: InputDecoration(
              border: inputTheme.border ?? const UnderlineInputBorder(),
              filled: inputTheme.filled,
              hintText: widget.fieldEndHintText ?? localizations.dateHelpText,
              labelText:
                  widget.fieldEndLabelText ?? localizations.dateRangeEndLabel,
              errorText: _endErrorText,
            ),
            keyboardType: TextInputType.datetime,
            onChanged: _handleEndChanged,
          ),
        ),
      ],
    );
  }
}<|MERGE_RESOLUTION|>--- conflicted
+++ resolved
@@ -308,10 +308,6 @@
     Navigator.pop(context);
   }
 
-  void _handleResetDate() {
-    setState(() => _selectedDate = _resetDate);
-  }
-
   void _handleEntryModeToggle() {
     setState(() {
       switch (_entryMode) {
@@ -467,8 +463,6 @@
       orientation: orientation,
       isShort: orientation == Orientation.landscape,
       icon: entryModeIcon,
-      resetIcon: resetIcon,
-      onResetIconPressed: _handleResetDate,
       iconTooltip: entryModeTooltip,
       onIconPressed: _handleEntryModeToggle,
       resetIcon: resetIcon,
@@ -603,15 +597,10 @@
   /// The picker will use this to toggle between entry modes.
   final VoidCallback onIconPressed;
 
-<<<<<<< HEAD
   /// The available icons are described in [Icons].
   final IconData resetIcon;
 
   /// Callback when the user taps the icon in the header.
-=======
-  final IconData resetIcon;
-
->>>>>>> 5686d9a2
   final VoidCallback onResetIconPressed;
 
   @override
@@ -676,15 +665,7 @@
                   Row(
                     children: <Widget>[
                       Expanded(child: title),
-<<<<<<< HEAD
                       resetIconButton,
-=======
-                      IconButton(
-                        icon: Icon(resetIcon),
-                        color: onPrimarySurfaceColor,
-                        onPressed: onResetIconPressed,
-                      ),
->>>>>>> 5686d9a2
                       icon,
                     ],
                   ),
@@ -2438,8 +2419,6 @@
       orientation: orientation,
       isShort: orientation == Orientation.landscape,
       icon: Icons.calendar_today,
-      resetIcon: resetIcon,
-      onResetIconPressed: onResetIconPressed,
       iconTooltip: localizations.calendarModeButtonLabel,
       onIconPressed: onToggleEntryMode,
       resetIcon: resetIcon,

// Copyright 2014 The Flutter Authors. All rights reserved.
// Use of this source code is governed by a BSD-style license that can be
// found in the LICENSE file.

import 'dart:developer' show Flow, Timeline;
import 'dart:io' show Platform;

import 'package:flutter/foundation.dart';
import 'package:flutter/scheduler.dart';
import 'package:flutter/widgets.dart' hide Flow;

import 'app_bar.dart';
import 'back_button.dart';
import 'card.dart';
import 'constants.dart';
import 'debug.dart';
import 'dialog.dart';
import 'divider.dart';
import 'floating_action_button_location.dart';
import 'ink_decoration.dart';
import 'list_tile.dart';
import 'material.dart';
import 'material_localizations.dart';
import 'page.dart';
import 'page_transitions_theme.dart';
import 'progress_indicator.dart';
import 'scaffold.dart';
import 'scrollbar.dart';
import 'text_button.dart';
import 'text_theme.dart';
import 'theme.dart';

// Examples can assume:
// BuildContext context;

/// A [ListTile] that shows an about box.
///
/// This widget is often added to an app's [Drawer]. When tapped it shows
/// an about box dialog with [showAboutDialog].
///
/// The about box will include a button that shows licenses for software used by
/// the application. The licenses shown are those returned by the
/// [LicenseRegistry] API, which can be used to add more licenses to the list.
///
/// If your application does not have a [Drawer], you should provide an
/// affordance to call [showAboutDialog] or (at least) [showLicensePage].
///
/// {@tool dartpad}
/// This sample shows two ways to open [AboutDialog]. The first one
/// uses an [AboutListTile], and the second uses the [showAboutDialog] function.
///
/// ** See code in examples/api/lib/material/about/about_list_tile.0.dart **
/// {@end-tool}
class AboutListTile extends StatelessWidget {
  /// Creates a list tile for showing an about box.
  ///
  /// The arguments are all optional. The application name, if omitted, will be
  /// derived from the nearest [Title] widget. The version, icon, and legalese
  /// values default to the empty string.
  const AboutListTile({
    super.key,
    this.icon,
    this.child,
    this.applicationName,
    this.applicationVersion,
    this.applicationIcon,
    this.applicationLegalese,
    this.aboutBoxChildren,
    this.dense,
  });

  /// The icon to show for this drawer item.
  ///
  /// By default no icon is shown.
  ///
  /// This is not necessarily the same as the image shown in the dialog box
  /// itself; which is controlled by the [applicationIcon] property.
  final Widget? icon;

  /// The label to show on this drawer item.
  ///
  /// Defaults to a text widget that says "About Foo" where "Foo" is the
  /// application name specified by [applicationName].
  final Widget? child;

  /// The name of the application.
  ///
  /// This string is used in the default label for this drawer item (see
  /// [child]) and as the caption of the [AboutDialog] that is shown.
  ///
  /// Defaults to the value of [Title.title], if a [Title] widget can be found.
  /// Otherwise, defaults to [Platform.resolvedExecutable].
  final String? applicationName;

  /// The version of this build of the application.
  ///
  /// This string is shown under the application name in the [AboutDialog].
  ///
  /// Defaults to the empty string.
  final String? applicationVersion;

  /// The icon to show next to the application name in the [AboutDialog].
  ///
  /// By default no icon is shown.
  ///
  /// Typically this will be an [ImageIcon] widget. It should honor the
  /// [IconTheme]'s [IconThemeData.size].
  ///
  /// This is not necessarily the same as the icon shown on the drawer item
  /// itself, which is controlled by the [icon] property.
  final Widget? applicationIcon;

  /// A string to show in small print in the [AboutDialog].
  ///
  /// Typically this is a copyright notice.
  ///
  /// Defaults to the empty string.
  final String? applicationLegalese;

  /// Widgets to add to the [AboutDialog] after the name, version, and legalese.
  ///
  /// This could include a link to a Web site, some descriptive text, credits,
  /// or other information to show in the about box.
  ///
  /// Defaults to nothing.
  final List<Widget>? aboutBoxChildren;

  /// Whether this list tile is part of a vertically dense list.
  ///
  /// If this property is null, then its value is based on [ListTileThemeData.dense].
  ///
  /// Dense list tiles default to a smaller height.
  final bool? dense;

  @override
  Widget build(BuildContext context) {
    assert(debugCheckHasMaterial(context));
    assert(debugCheckHasMaterialLocalizations(context));
    return ListTile(
      leading: icon,
      title: child ?? Text(MaterialLocalizations.of(context).aboutListTileTitle(
        applicationName ?? _defaultApplicationName(context),
      )),
      dense: dense,
      onTap: () {
        showAboutDialog(
          context: context,
          applicationName: applicationName,
          applicationVersion: applicationVersion,
          applicationIcon: applicationIcon,
          applicationLegalese: applicationLegalese,
          children: aboutBoxChildren,
        );
      },
    );
  }
}

/// Displays an [AboutDialog], which describes the application and provides a
/// button to show licenses for software used by the application.
///
/// The arguments correspond to the properties on [AboutDialog].
///
/// If the application has a [Drawer], consider using [AboutListTile] instead
/// of calling this directly.
///
/// If you do not need an about box in your application, you should at least
/// provide an affordance to call [showLicensePage].
///
/// The licenses shown on the [LicensePage] are those returned by the
/// [LicenseRegistry] API, which can be used to add more licenses to the list.
///
/// The [context], [useRootNavigator], [routeSettings] and [anchorPoint]
/// arguments are passed to [showDialog], the documentation for which discusses
/// how it is used.
void showAboutDialog({
  required BuildContext context,
  String? applicationName,
  String? applicationVersion,
  Widget? applicationIcon,
  String? applicationLegalese,
  List<Widget>? children,
  bool useRootNavigator = true,
  RouteSettings? routeSettings,
  Offset? anchorPoint,
}) {
  showDialog<void>(
    context: context,
    useRootNavigator: useRootNavigator,
    builder: (BuildContext context) {
      return AboutDialog(
        applicationName: applicationName,
        applicationVersion: applicationVersion,
        applicationIcon: applicationIcon,
        applicationLegalese: applicationLegalese,
        children: children,
      );
    },
    routeSettings: routeSettings,
    anchorPoint: anchorPoint,
  );
}

/// Displays a [LicensePage], which shows licenses for software used by the
/// application.
///
/// The application arguments correspond to the properties on [LicensePage].
///
/// The `context` argument is used to look up the [Navigator] for the page.
///
/// The `useRootNavigator` argument is used to determine whether to push the
/// page to the [Navigator] furthest from or nearest to the given `context`. It
/// is `false` by default.
///
/// If the application has a [Drawer], consider using [AboutListTile] instead
/// of calling this directly.
///
/// The [AboutDialog] shown by [showAboutDialog] includes a button that calls
/// [showLicensePage].
///
/// The licenses shown on the [LicensePage] are those returned by the
/// [LicenseRegistry] API, which can be used to add more licenses to the list.
void showLicensePage({
  required BuildContext context,
  String? applicationName,
  String? applicationVersion,
  Widget? applicationIcon,
  String? applicationLegalese,
  bool useRootNavigator = false,
}) {
  Navigator.of(context, rootNavigator: useRootNavigator).push(MaterialPageRoute<void>(
    builder: (BuildContext context) => LicensePage(
      applicationName: applicationName,
      applicationVersion: applicationVersion,
      applicationIcon: applicationIcon,
      applicationLegalese: applicationLegalese,
    ),
  ));
}

/// The amount of vertical space to separate chunks of text.
const double _textVerticalSeparation = 18.0;

/// An about box. This is a dialog box with the application's icon, name,
/// version number, and copyright, plus a button to show licenses for software
/// used by the application.
///
/// To show an [AboutDialog], use [showAboutDialog].
///
/// {@youtube 560 315 https://www.youtube.com/watch?v=YFCSODyFxbE}
///
/// If the application has a [Drawer], the [AboutListTile] widget can make the
/// process of showing an about dialog simpler.
///
/// The [AboutDialog] shown by [showAboutDialog] includes a button that calls
/// [showLicensePage].
///
/// The licenses shown on the [LicensePage] are those returned by the
/// [LicenseRegistry] API, which can be used to add more licenses to the list.
class AboutDialog extends StatelessWidget {
  /// Creates an about box.
  ///
  /// The arguments are all optional. The application name, if omitted, will be
  /// derived from the nearest [Title] widget. The version, icon, and legalese
  /// values default to the empty string.
  const AboutDialog({
    super.key,
    this.applicationName,
    this.applicationVersion,
    this.applicationIcon,
    this.applicationLegalese,
    this.children,
  });

  /// The name of the application.
  ///
  /// Defaults to the value of [Title.title], if a [Title] widget can be found.
  /// Otherwise, defaults to [Platform.resolvedExecutable].
  final String? applicationName;

  /// The version of this build of the application.
  ///
  /// This string is shown under the application name.
  ///
  /// Defaults to the empty string.
  final String? applicationVersion;

  /// The icon to show next to the application name.
  ///
  /// By default no icon is shown.
  ///
  /// Typically this will be an [ImageIcon] widget. It should honor the
  /// [IconTheme]'s [IconThemeData.size].
  final Widget? applicationIcon;

  /// A string to show in small print.
  ///
  /// Typically this is a copyright notice.
  ///
  /// Defaults to the empty string.
  final String? applicationLegalese;

  /// Widgets to add to the dialog box after the name, version, and legalese.
  ///
  /// This could include a link to a Web site, some descriptive text, credits,
  /// or other information to show in the about box.
  ///
  /// Defaults to nothing.
  final List<Widget>? children;

  @override
  Widget build(BuildContext context) {
    assert(debugCheckHasMaterialLocalizations(context));
    final String name = applicationName ?? _defaultApplicationName(context);
    final String version = applicationVersion ?? _defaultApplicationVersion(context);
    final Widget? icon = applicationIcon ?? _defaultApplicationIcon(context);
    final ThemeData themeData = Theme.of(context);
    final MaterialLocalizations localizations = MaterialLocalizations.of(context);
    return AlertDialog(
      content: ListBody(
        children: <Widget>[
          Row(
            crossAxisAlignment: CrossAxisAlignment.start,
            children: <Widget>[
              if (icon != null) IconTheme(data: themeData.iconTheme, child: icon),
              Expanded(
                child: Padding(
                  padding: const EdgeInsets.symmetric(horizontal: 24.0),
                  child: ListBody(
                    children: <Widget>[
                      Text(name, style: themeData.textTheme.headlineSmall),
                      Text(version, style: themeData.textTheme.bodyMedium),
                      const SizedBox(height: _textVerticalSeparation),
                      Text(applicationLegalese ?? '', style: themeData.textTheme.bodySmall),
                    ],
                  ),
                ),
              ),
            ],
          ),
          ...?children,
        ],
      ),
      actions: <Widget>[
        TextButton(
          child: Text(
            themeData.useMaterial3
              ? localizations.viewLicensesButtonLabel
              : localizations.viewLicensesButtonLabel.toUpperCase()
          ),
          onPressed: () {
            showLicensePage(
              context: context,
              applicationName: applicationName,
              applicationVersion: applicationVersion,
              applicationIcon: applicationIcon,
              applicationLegalese: applicationLegalese,
            );
          },
        ),
        TextButton(
          child: Text(
            themeData.useMaterial3
              ? localizations.closeButtonLabel
              : localizations.closeButtonLabel.toUpperCase()
          ),
          onPressed: () {
            Navigator.pop(context);
          },
        ),
      ],
      scrollable: true,
    );
  }
}

/// A page that shows licenses for software used by the application.
///
/// To show a [LicensePage], use [showLicensePage].
///
/// The [AboutDialog] shown by [showAboutDialog] and [AboutListTile] includes
/// a button that calls [showLicensePage].
///
/// The licenses shown on the [LicensePage] are those returned by the
/// [LicenseRegistry] API, which can be used to add more licenses to the list.
class LicensePage extends StatefulWidget {
  /// Creates a page that shows licenses for software used by the application.
  ///
  /// The arguments are all optional. The application name, if omitted, will be
  /// derived from the nearest [Title] widget. The version and legalese values
  /// default to the empty string.
  ///
  /// The licenses shown on the [LicensePage] are those returned by the
  /// [LicenseRegistry] API, which can be used to add more licenses to the list.
  const LicensePage({
    super.key,
    this.applicationName,
    this.applicationVersion,
    this.applicationIcon,
    this.applicationLegalese,
  });

  /// The name of the application.
  ///
  /// Defaults to the value of [Title.title], if a [Title] widget can be found.
  /// Otherwise, defaults to [Platform.resolvedExecutable].
  final String? applicationName;

  /// The version of this build of the application.
  ///
  /// This string is shown under the application name.
  ///
  /// Defaults to the empty string.
  final String? applicationVersion;

  /// The icon to show below the application name.
  ///
  /// By default no icon is shown.
  ///
  /// Typically this will be an [ImageIcon] widget. It should honor the
  /// [IconTheme]'s [IconThemeData.size].
  final Widget? applicationIcon;

  /// A string to show in small print.
  ///
  /// Typically this is a copyright notice.
  ///
  /// Defaults to the empty string.
  final String? applicationLegalese;

  @override
  State<LicensePage> createState() => _LicensePageState();
}

class _LicensePageState extends State<LicensePage> {
  final ValueNotifier<int?> selectedId = ValueNotifier<int?>(null);

  @override
  void dispose() {
    selectedId.dispose();
    super.dispose();
  }

  @override
  Widget build(BuildContext context) {
    return _MasterDetailFlow(
      detailPageFABlessGutterWidth: _getGutterSize(context),
      title: Text(MaterialLocalizations.of(context).licensesPageTitle),
      detailPageBuilder: _packageLicensePage,
      masterViewBuilder: _packagesView,
    );
  }

  Widget _packageLicensePage(BuildContext _, Object? args, ScrollController? scrollController) {
    assert(args is _DetailArguments);
    final _DetailArguments detailArguments = args! as _DetailArguments;
    return _PackageLicensePage(
      packageName: detailArguments.packageName,
      licenseEntries: detailArguments.licenseEntries,
      scrollController: scrollController,
    );
  }

  Widget _packagesView(final BuildContext _, final bool isLateral) {
    final Widget about = _AboutProgram(
      name: widget.applicationName ?? _defaultApplicationName(context),
      icon: widget.applicationIcon ?? _defaultApplicationIcon(context),
      version: widget.applicationVersion ?? _defaultApplicationVersion(context),
      legalese: widget.applicationLegalese,
    );
    return _PackagesView(
      about: about,
      isLateral: isLateral,
      selectedId: selectedId,
    );
  }
}

class _AboutProgram extends StatelessWidget {
  const _AboutProgram({
    required this.name,
    required this.version,
    this.icon,
    this.legalese,
  });

  final String name;
  final String version;
  final Widget? icon;
  final String? legalese;

  @override
  Widget build(BuildContext context) {
    return Padding(
      padding: EdgeInsets.symmetric(
        horizontal: _getGutterSize(context),
        vertical: 24.0,
      ),
      child: Column(
        children: <Widget>[
          Text(
            name,
            style: Theme.of(context).textTheme.headlineSmall,
            textAlign: TextAlign.center,
          ),
          if (icon != null)
            IconTheme(data: Theme.of(context).iconTheme, child: icon!),
          if (version != '')
            Padding(
              padding: const EdgeInsets.only(bottom: _textVerticalSeparation),
              child: Text(
                version,
                style: Theme.of(context).textTheme.bodyMedium,
                textAlign: TextAlign.center,
              ),
            ),
          if (legalese != null && legalese != '')
            Text(
              legalese!,
              style: Theme.of(context).textTheme.bodySmall,
              textAlign: TextAlign.center,
            ),
          const SizedBox(height: _textVerticalSeparation),
          Text(
            'Powered by Flutter',
            style: Theme.of(context).textTheme.bodyMedium,
            textAlign: TextAlign.center,
          ),
        ],
      ),
    );
  }
}

class _PackagesView extends StatefulWidget {
  const _PackagesView({
    required this.about,
    required this.isLateral,
    required this.selectedId,
  });

  final Widget about;
  final bool isLateral;
  final ValueNotifier<int?> selectedId;

  @override
  _PackagesViewState createState() => _PackagesViewState();
}

class _PackagesViewState extends State<_PackagesView> {
  final Future<_LicenseData> licenses = LicenseRegistry.licenses
      .fold<_LicenseData>(
        _LicenseData(),
        (_LicenseData prev, LicenseEntry license) => prev..addLicense(license),
      )
      .then((_LicenseData licenseData) => licenseData..sortPackages());

  @override
  Widget build(BuildContext context) {
    return FutureBuilder<_LicenseData>(
      future: licenses,
      builder: (BuildContext context, AsyncSnapshot<_LicenseData> snapshot) {
        return LayoutBuilder(
          key: ValueKey<ConnectionState>(snapshot.connectionState),
          builder: (BuildContext context, BoxConstraints constraints) {
            switch (snapshot.connectionState) {
              case ConnectionState.done:
                if (snapshot.hasError) {
                  assert(() {
                    FlutterError.reportError(FlutterErrorDetails(
                      exception: snapshot.error!,
                      stack: snapshot.stackTrace,
                      context: ErrorDescription('while decoding the license file'),
                    ));
                    return true;
                  }());
                  return Center(child: Text(snapshot.error.toString()));
                }
                _initDefaultDetailPage(snapshot.data!, context);
                return ValueListenableBuilder<int?>(
                  valueListenable: widget.selectedId,
                  builder: (BuildContext context, int? selectedId, Widget? _) {
                    return Center(
                      child: Material(
                        color: Theme.of(context).cardColor,
                        elevation: 4.0,
                        child: Container(
                          constraints: BoxConstraints.loose(const Size.fromWidth(600.0)),
                          child: _packagesList(context, selectedId, snapshot.data!, widget.isLateral),
                        ),
                      ),
                    );
                  },
                );
              case ConnectionState.none:
              case ConnectionState.active:
              case ConnectionState.waiting:
                return Material(
                    color: Theme.of(context).cardColor,
                    child: Column(
                    children: <Widget>[
                      widget.about,
                      const Center(child: CircularProgressIndicator()),
                    ],
                  ),
                );
            }
          },
        );
      },
    );
  }

  void _initDefaultDetailPage(_LicenseData data, BuildContext context) {
    if (data.packages.isEmpty) {
      return;
    }
    final String packageName = data.packages[widget.selectedId.value ?? 0];
    final List<int> bindings = data.packageLicenseBindings[packageName]!;
    _MasterDetailFlow.of(context).setInitialDetailPage(
      _DetailArguments(
        packageName,
        bindings.map((int i) => data.licenses[i]).toList(growable: false),
      ),
    );
  }

  Widget _packagesList(
    final BuildContext context,
    final int? selectedId,
    final _LicenseData data,
    final bool drawSelection,
  ) {
    return ListView.builder(
      itemCount: data.packages.length + 1,
      itemBuilder: (BuildContext context, int index) {
        if (index == 0) {
          return widget.about;
        }
        final int packageIndex = index - 1;
        final String packageName = data.packages[packageIndex];
        final List<int> bindings = data.packageLicenseBindings[packageName]!;
        return _PackageListTile(
          packageName: packageName,
          index: packageIndex,
          isSelected: drawSelection && packageIndex == (selectedId ?? 0),
          numberLicenses: bindings.length,
          onTap: () {
            widget.selectedId.value = packageIndex;
            _MasterDetailFlow.of(context).openDetailPage(_DetailArguments(
              packageName,
              bindings.map((int i) => data.licenses[i]).toList(growable: false),
            ));
          },
        );
      },
    );
  }
}

class _PackageListTile extends StatelessWidget {
  const _PackageListTile({
    required this.packageName,
    this.index,
    required this.isSelected,
    required this.numberLicenses,
    this.onTap,
});

  final String packageName;
  final int? index;
  final bool isSelected;
  final int numberLicenses;
  final GestureTapCallback? onTap;

  @override
  Widget build(BuildContext context) {
    return Ink(
      color: isSelected ? Theme.of(context).highlightColor : Theme.of(context).cardColor,
      child: ListTile(
        title: Text(packageName),
        subtitle: Text(MaterialLocalizations.of(context).licensesPackageDetailText(numberLicenses)),
        selected: isSelected,
        onTap: onTap,
      ),
    );
  }
}

/// This is a collection of licenses and the packages to which they apply.
/// [packageLicenseBindings] records the m+:n+ relationship between the license
/// and packages as a map of package names to license indexes.
class _LicenseData {
  final List<LicenseEntry> licenses = <LicenseEntry>[];
  final Map<String, List<int>> packageLicenseBindings = <String, List<int>>{};
  final List<String> packages = <String>[];

  // Special treatment for the first package since it should be the package
  // for delivered application.
  String? firstPackage;

  void addLicense(LicenseEntry entry) {
    // Before the license can be added, we must first record the packages to
    // which it belongs.
    for (final String package in entry.packages) {
      _addPackage(package);
      // Bind this license to the package using the next index value. This
      // creates a contract that this license must be inserted at this same
      // index value.
      packageLicenseBindings[package]!.add(licenses.length);
    }
    licenses.add(entry); // Completion of the contract above.
  }

  /// Add a package and initialize package license binding. This is a no-op if
  /// the package has been seen before.
  void _addPackage(String package) {
    if (!packageLicenseBindings.containsKey(package)) {
      packageLicenseBindings[package] = <int>[];
      firstPackage ??= package;
      packages.add(package);
    }
  }

  /// Sort the packages using some comparison method, or by the default manner,
  /// which is to put the application package first, followed by every other
  /// package in case-insensitive alphabetical order.
  void sortPackages([int Function(String a, String b)? compare]) {
    packages.sort(compare ?? (String a, String b) {
      // Based on how LicenseRegistry currently behaves, the first package
      // returned is the end user application license. This should be
      // presented first in the list. So here we make sure that first package
      // remains at the front regardless of alphabetical sorting.
      if (a == firstPackage) {
        return -1;
      }
      if (b == firstPackage) {
        return 1;
      }
      return a.toLowerCase().compareTo(b.toLowerCase());
    });
  }
}

@immutable
class _DetailArguments {
  const _DetailArguments(this.packageName, this.licenseEntries);

  final String packageName;
  final List<LicenseEntry> licenseEntries;

  @override
  bool operator ==(final Object other) {
    if (other is _DetailArguments) {
      return other.packageName == packageName;
    }
    return other == this;
  }

  @override
  int get hashCode => Object.hash(packageName, Object.hashAll(licenseEntries));
}

class _PackageLicensePage extends StatefulWidget {
  const _PackageLicensePage({
    required this.packageName,
    required this.licenseEntries,
    required this.scrollController,
  });

  final String packageName;
  final List<LicenseEntry> licenseEntries;
  final ScrollController? scrollController;

  @override
  _PackageLicensePageState createState() => _PackageLicensePageState();
}

class _PackageLicensePageState extends State<_PackageLicensePage> {
  @override
  void initState() {
    super.initState();
    _initLicenses();
  }

  final List<Widget> _licenses = <Widget>[];
  bool _loaded = false;

  Future<void> _initLicenses() async {
    int debugFlowId = -1;
    assert(() {
      final Flow flow = Flow.begin();
      Timeline.timeSync('_initLicenses()', () { }, flow: flow);
      debugFlowId = flow.id;
      return true;
    }());
    for (final LicenseEntry license in widget.licenseEntries) {
      if (!mounted) {
        return;
      }
      assert(() {
        Timeline.timeSync('_initLicenses()', () { }, flow: Flow.step(debugFlowId));
        return true;
      }());
      final List<LicenseParagraph> paragraphs =
        await SchedulerBinding.instance.scheduleTask<List<LicenseParagraph>>(
          license.paragraphs.toList,
          Priority.animation,
          debugLabel: 'License',
        );
      if (!mounted) {
        return;
      }
      setState(() {
        _licenses.add(const Padding(
          padding: EdgeInsets.all(18.0),
          child: Divider(),
        ));
        for (final LicenseParagraph paragraph in paragraphs) {
          if (paragraph.indent == LicenseParagraph.centeredIndent) {
            _licenses.add(Padding(
              padding: const EdgeInsets.only(top: 16.0),
              child: Text(
                paragraph.text,
                style: const TextStyle(fontWeight: FontWeight.bold),
                textAlign: TextAlign.center,
              ),
            ));
          } else {
            assert(paragraph.indent >= 0);
            _licenses.add(Padding(
              padding: EdgeInsetsDirectional.only(top: 8.0, start: 16.0 * paragraph.indent),
              child: Text(paragraph.text),
            ));
          }
        }
      });
    }
    setState(() {
      _loaded = true;
    });
    assert(() {
      Timeline.timeSync('Build scheduled', () { }, flow: Flow.end(debugFlowId));
      return true;
    }());
  }

  @override
  Widget build(BuildContext context) {
    assert(debugCheckHasMaterialLocalizations(context));
    final MaterialLocalizations localizations = MaterialLocalizations.of(context);
    final ThemeData theme = Theme.of(context);
    final String title = widget.packageName;
    final String subtitle = localizations.licensesPackageDetailText(widget.licenseEntries.length);
    final double pad = _getGutterSize(context);
    final EdgeInsets padding = EdgeInsets.only(left: pad, right: pad, bottom: pad);
    final List<Widget> listWidgets = <Widget>[
      ..._licenses,
      if (!_loaded)
        const Padding(
          padding: EdgeInsets.symmetric(vertical: 24.0),
          child: Center(
            child: CircularProgressIndicator(),
          ),
        ),
    ];

    final Widget page;
    if (widget.scrollController == null) {
      page = Scaffold(
        appBar: AppBar(
          title: _PackageLicensePageTitle(
            title: title,
            subtitle: subtitle,
            theme: theme.useMaterial3 ? theme.textTheme : theme.primaryTextTheme,
            titleTextStyle: theme.appBarTheme.titleTextStyle,
            foregroundColor: theme.appBarTheme.foregroundColor,
          ),
        ),
        body: Center(
          child: Material(
            color: theme.cardColor,
            elevation: 4.0,
            child: Container(
              constraints: BoxConstraints.loose(const Size.fromWidth(600.0)),
              child: Localizations.override(
                locale: const Locale('en', 'US'),
                context: context,
                child: ScrollConfiguration(
                  // A Scrollbar is built-in below.
                  behavior: ScrollConfiguration.of(context).copyWith(scrollbars: false),
                  child: Scrollbar(
                    child: ListView(
                      primary: true,
                      padding: padding,
                      children: listWidgets,
                    ),
                  ),
                ),
              ),
            ),
          ),
        ),
      );
    } else {
      page = CustomScrollView(
        controller: widget.scrollController,
        slivers: <Widget>[
          SliverAppBar(
            automaticallyImplyLeading: false,
            pinned: true,
            backgroundColor: theme.cardColor,
            title: _PackageLicensePageTitle(
              title: title,
              subtitle: subtitle,
              theme: theme.textTheme,
              titleTextStyle: theme.textTheme.titleLarge,
            ),
          ),
          SliverPadding(
            padding: padding,
            sliver: SliverList(
              delegate: SliverChildBuilderDelegate(
                (BuildContext context, int index) => Localizations.override(
                  locale: const Locale('en', 'US'),
                  context: context,
                  child: listWidgets[index],
                ),
                childCount: listWidgets.length,
              ),
            ),
          ),
        ],
      );
    }
    return DefaultTextStyle(
      style: theme.textTheme.bodySmall!,
      child: page,
    );
  }
}

class _PackageLicensePageTitle extends StatelessWidget {
  const _PackageLicensePageTitle({
    required this.title,
    required this.subtitle,
    required this.theme,
    this.titleTextStyle,
    this.foregroundColor,
  });

  final String title;
  final String subtitle;
  final TextTheme theme;
  final TextStyle? titleTextStyle;
  final Color? foregroundColor;

  @override
  Widget build(BuildContext context) {
    final TextStyle? effectiveTitleTextStyle = titleTextStyle ?? theme.titleLarge;
    return Column(
      mainAxisAlignment: MainAxisAlignment.center,
      crossAxisAlignment: CrossAxisAlignment.start,
      children: <Widget>[
        Text(title, style: effectiveTitleTextStyle?.copyWith(color: foregroundColor)),
        Text(subtitle, style: theme.titleSmall?.copyWith(color: foregroundColor)),
      ],
    );
  }
}

String _defaultApplicationName(BuildContext context) {
  // This doesn't handle the case of the application's title dynamically
  // changing. In theory, we should make Title expose the current application
  // title using an InheritedWidget, and so forth. However, in practice, if
  // someone really wants their application title to change dynamically, they
  // can provide an explicit applicationName to the widgets defined in this
  // file, instead of relying on the default.
  final Title? ancestorTitle = context.findAncestorWidgetOfExactType<Title>();
  return ancestorTitle?.title ?? Platform.resolvedExecutable.split(Platform.pathSeparator).last;
}

String _defaultApplicationVersion(BuildContext context) {
  // TODO(ianh): Get this from the embedder somehow.
  return '';
}

Widget? _defaultApplicationIcon(BuildContext context) {
  // TODO(ianh): Get this from the embedder somehow.
  return null;
}

const int _materialGutterThreshold = 720;
const double _wideGutterSize = 24.0;
const double _narrowGutterSize = 12.0;

double _getGutterSize(BuildContext context) =>
    MediaQuery.sizeOf(context).width >= _materialGutterThreshold ? _wideGutterSize : _narrowGutterSize;

/// Signature for the builder callback used by [_MasterDetailFlow].
typedef _MasterViewBuilder = Widget Function(BuildContext context, bool isLateralUI);

/// Signature for the builder callback used by [_MasterDetailFlow.detailPageBuilder].
///
/// scrollController is provided when the page destination is the draggable
/// sheet in the lateral UI. Otherwise, it is null.
typedef _DetailPageBuilder = Widget Function(BuildContext context, Object? arguments, ScrollController? scrollController);

/// Signature for the builder callback used by [_MasterDetailFlow.actionBuilder].
///
/// Builds the actions that go in the app bars constructed for the master and
/// lateral UI pages. actionLevel indicates the intended destination of the
/// return actions.
typedef _ActionBuilder = List<Widget> Function(BuildContext context, _ActionLevel actionLevel);

/// Describes which type of app bar the actions are intended for.
enum _ActionLevel {
  /// Indicates the top app bar in the lateral UI.
  top,

  /// Indicates the master view app bar in the lateral UI.
  view,
}

/// Describes which layout will be used by [_MasterDetailFlow].
enum _LayoutMode {
  /// Always use a lateral layout.
  lateral,

  /// Always use a nested layout.
  nested,
}

const String _navMaster = 'master';
const String _navDetail = 'detail';
enum _Focus { master, detail }

/// A Master Detail Flow widget. Depending on screen width it builds either a
/// lateral or nested navigation flow between a master view and a detail page.
/// bloc pattern.
///
/// If focus is on detail view, then switching to nested navigation will
/// populate the navigation history with the master page and the detail page on
/// top. Otherwise the focus is on the master view and just the master page
/// is shown.
class _MasterDetailFlow extends StatefulWidget {
  /// Creates a master detail navigation flow which is either nested or
  /// lateral depending on screen width.
  const _MasterDetailFlow({
    required this.detailPageBuilder,
    required this.masterViewBuilder,
<<<<<<< HEAD
    this.automaticallyImplyLeading = true, // ignore: unused_element, unused_element_parameter
    this.detailPageFABlessGutterWidth,
    this.displayMode = _LayoutMode.auto, // ignore: unused_element, unused_element_parameter
=======
    this.detailPageFABlessGutterWidth,
>>>>>>> c08b9acc
    this.title,
  });

  /// Builder for the master view for lateral navigation.
  ///
  /// If [masterPageBuilder] is not supplied the master page required for nested navigation, also
  /// builds the master view inside a [Scaffold] with an [AppBar].
  final _MasterViewBuilder masterViewBuilder;

  /// Builder for the detail page.
  ///
  /// If scrollController == null, the page is intended for nested navigation. The lateral detail
  /// page is inside a [DraggableScrollableSheet] and should have a scrollable element that uses
  /// the [ScrollController] provided. In fact, it is strongly recommended the entire lateral
  /// page is scrollable.
  final _DetailPageBuilder detailPageBuilder;

  /// Override the width of the gutter when there is no floating action button.
  final double? detailPageFABlessGutterWidth;

  /// The title for the lateral UI [AppBar].
  ///
  /// See [AppBar.title].
  final Widget? title;

  @override
  _MasterDetailFlowState createState() => _MasterDetailFlowState();

  // The master detail flow proxy from the closest instance of this class that encloses the given
  // context.
  //
  // Typical usage is as follows:
  //
  // ```dart
  // _MasterDetailFlow.of(context).openDetailPage(arguments);
  // ```
  static _MasterDetailFlowProxy of(BuildContext context) {
    _PageOpener? pageOpener = context.findAncestorStateOfType<_MasterDetailScaffoldState>();
    pageOpener ??= context.findAncestorStateOfType<_MasterDetailFlowState>();
    assert(() {
      if (pageOpener == null) {
        throw FlutterError(
          'Master Detail operation requested with a context that does not include a Master Detail '
          'Flow.\nThe context used to open a detail page from the Master Detail Flow must be '
          'that of a widget that is a descendant of a Master Detail Flow widget.',
        );
      }
      return true;
    }());
    return _MasterDetailFlowProxy._(pageOpener!);
  }
}

/// Interface for interacting with the [_MasterDetailFlow].
class _MasterDetailFlowProxy implements _PageOpener {
  _MasterDetailFlowProxy._(this._pageOpener);

  final _PageOpener _pageOpener;

  /// Open detail page with arguments.
  @override
  void openDetailPage(Object arguments) =>
      _pageOpener.openDetailPage(arguments);

  /// Set the initial page to be open for the lateral layout. This can be set at any time, but
  /// will have no effect after any calls to openDetailPage.
  @override
  void setInitialDetailPage(Object arguments) =>
      _pageOpener.setInitialDetailPage(arguments);
}

abstract class _PageOpener {
  void openDetailPage(Object arguments);

  void setInitialDetailPage(Object arguments);
}

const int _materialWideDisplayThreshold = 840;

class _MasterDetailFlowState extends State<_MasterDetailFlow> implements _PageOpener {
  /// Tracks whether focus is on the detail or master views. Determines behavior when switching
  /// from lateral to nested navigation.
  _Focus focus = _Focus.master;

  /// Cache of arguments passed when opening a detail page. Used when rebuilding.
  Object? _cachedDetailArguments;

  /// Record of the layout that was built.
  _LayoutMode? _builtLayout;

  /// Key to access navigator in the nested layout.
  final GlobalKey<NavigatorState> _navigatorKey = GlobalKey<NavigatorState>();

  @override
  void openDetailPage(Object arguments) {
    _cachedDetailArguments = arguments;
    if (_builtLayout == _LayoutMode.nested) {
      _navigatorKey.currentState!.pushNamed(_navDetail, arguments: arguments);
    } else {
      focus = _Focus.detail;
    }
  }

  @override
  void setInitialDetailPage(Object arguments) {
    _cachedDetailArguments = arguments;
  }

  @override
  Widget build(BuildContext context) {
    return LayoutBuilder(builder: (BuildContext context, BoxConstraints constraints) {
      final double availableWidth = constraints.maxWidth;
      if (availableWidth >= _materialWideDisplayThreshold) {
        return _lateralUI(context);
      }
      return _nestedUI(context);
    });
  }

  Widget _nestedUI(BuildContext context) {
    _builtLayout = _LayoutMode.nested;
    final MaterialPageRoute<void> masterPageRoute = _masterPageRoute(context);

    return WillPopScope(
      // Push pop check into nested navigator.
      onWillPop: () async => !(await _navigatorKey.currentState!.maybePop()),
      child: Navigator(
        key: _navigatorKey,
        initialRoute: 'initial',
        onGenerateInitialRoutes: (NavigatorState navigator, String initialRoute) {
          switch (focus) {
            case _Focus.master:
              return <Route<void>>[masterPageRoute];
            case _Focus.detail:
              return <Route<void>>[
                masterPageRoute,
                _detailPageRoute(_cachedDetailArguments),
              ];
          }
        },
        onGenerateRoute: (RouteSettings settings) {
          switch (settings.name) {
            case _navMaster:
              // Matching state to navigation event.
              focus = _Focus.master;
              return masterPageRoute;
            case _navDetail:
              // Matching state to navigation event.
              focus = _Focus.detail;
              // Cache detail page settings.
              _cachedDetailArguments = settings.arguments;
              return _detailPageRoute(_cachedDetailArguments);
            default:
              throw Exception('Unknown route ${settings.name}');
          }
        },
      ),
    );
  }

  MaterialPageRoute<void> _masterPageRoute(BuildContext context) {
    return MaterialPageRoute<dynamic>(
      builder: (BuildContext c) {
        return BlockSemantics(
          child: _MasterPage(
            leading: Navigator.of(context).canPop()
              ? BackButton(onPressed: () { Navigator.of(context).pop(); })
              : null,
            title: widget.title,
            masterViewBuilder: widget.masterViewBuilder,
          ),
        );
      },
    );
  }

  MaterialPageRoute<void> _detailPageRoute(Object? arguments) {
    return MaterialPageRoute<dynamic>(builder: (BuildContext context) {
      return WillPopScope(
        onWillPop: () async {
          // No need for setState() as rebuild happens on navigation pop.
          focus = _Focus.master;
          Navigator.of(context).pop();
          return false;
        },
        child: BlockSemantics(child: widget.detailPageBuilder(context, arguments, null)),
      );
    });
  }

  Widget _lateralUI(BuildContext context) {
    _builtLayout = _LayoutMode.lateral;
    return _MasterDetailScaffold(
      actionBuilder: (_, __) => const<Widget>[],
      detailPageBuilder: (BuildContext context, Object? args, ScrollController? scrollController) =>
          widget.detailPageBuilder(context, args ?? _cachedDetailArguments, scrollController),
      detailPageFABlessGutterWidth: widget.detailPageFABlessGutterWidth,
      initialArguments: _cachedDetailArguments,
      masterViewBuilder: (BuildContext context, bool isLateral) => widget.masterViewBuilder(context, isLateral),
      title: widget.title,
    );
  }
}

class _MasterPage extends StatelessWidget {
  const _MasterPage({
    this.leading,
    this.title,
    this.masterViewBuilder,
  });

  final _MasterViewBuilder? masterViewBuilder;
  final Widget? title;
  final Widget? leading;

  @override
  Widget build(BuildContext context) {
    return Scaffold(
      appBar: AppBar(
        title: title,
        leading: leading,
        actions: const <Widget>[],
      ),
      body: masterViewBuilder!(context, false),
    );
  }

}

const double _kCardElevation = 4.0;
const double _kMasterViewWidth = 320.0;
const double _kDetailPageFABlessGutterWidth = 40.0;
const double _kDetailPageFABGutterWidth = 84.0;

class _MasterDetailScaffold extends StatefulWidget {
  const _MasterDetailScaffold({
    required this.detailPageBuilder,
    required this.masterViewBuilder,
    this.actionBuilder,
    this.initialArguments,
    this.title,
    this.detailPageFABlessGutterWidth,
  });

  final _MasterViewBuilder masterViewBuilder;

  /// Builder for the detail page.
  ///
  /// The detail page is inside a [DraggableScrollableSheet] and should have a scrollable element
  /// that uses the [ScrollController] provided. In fact, it is strongly recommended the entire
  /// lateral page is scrollable.
  final _DetailPageBuilder detailPageBuilder;
  final _ActionBuilder? actionBuilder;
  final Object? initialArguments;
  final Widget? title;
  final double? detailPageFABlessGutterWidth;

  @override
  _MasterDetailScaffoldState createState() => _MasterDetailScaffoldState();
}

class _MasterDetailScaffoldState extends State<_MasterDetailScaffold>
    implements _PageOpener {
  late FloatingActionButtonLocation floatingActionButtonLocation;
  late double detailPageFABGutterWidth;
  late double detailPageFABlessGutterWidth;
  late double masterViewWidth;

  final ValueNotifier<Object?> _detailArguments = ValueNotifier<Object?>(null);

  @override
  void initState() {
    super.initState();
    detailPageFABlessGutterWidth = widget.detailPageFABlessGutterWidth ?? _kDetailPageFABlessGutterWidth;
    detailPageFABGutterWidth = _kDetailPageFABGutterWidth;
    masterViewWidth = _kMasterViewWidth;
    floatingActionButtonLocation = FloatingActionButtonLocation.endTop;
  }

  @override
  void dispose() {
    _detailArguments.dispose();
    super.dispose();
  }

  @override
  void openDetailPage(Object arguments) {
    SchedulerBinding.instance.addPostFrameCallback((_) => _detailArguments.value = arguments);
    _MasterDetailFlow.of(context).openDetailPage(arguments);
  }

  @override
  void setInitialDetailPage(Object arguments) {
    SchedulerBinding.instance.addPostFrameCallback((_) => _detailArguments.value = arguments);
    _MasterDetailFlow.of(context).setInitialDetailPage(arguments);
  }

  @override
  Widget build(BuildContext context) {
    return Stack(
      children: <Widget>[
        Scaffold(
          floatingActionButtonLocation: floatingActionButtonLocation,
          appBar: AppBar(
            title: widget.title,
            actions: widget.actionBuilder!(context, _ActionLevel.top),
            bottom: PreferredSize(
              preferredSize: const Size.fromHeight(kToolbarHeight),
              child: Row(
                children: <Widget>[
                  ConstrainedBox(
                    constraints: BoxConstraints.tightFor(width: masterViewWidth),
                    child: IconTheme(
                      data: Theme.of(context).primaryIconTheme,
                      child: Container(
                        alignment: AlignmentDirectional.centerEnd,
                        padding: const EdgeInsets.all(8),
                        child: OverflowBar(
                          spacing: 8,
                          overflowAlignment: OverflowBarAlignment.end,
                          children: widget.actionBuilder!(context, _ActionLevel.view),
                        ),
                      ),
                    ),
                  ),
                ],
              ),
            ),
          ),
          body: Align(
            alignment: AlignmentDirectional.centerStart,
            child: _masterPanel(context),
          ),
        ),
        // Detail view stacked above main scaffold and master view.
        SafeArea(
          child: Padding(
            padding: EdgeInsetsDirectional.only(
              start: masterViewWidth - _kCardElevation,
              end: detailPageFABlessGutterWidth,
            ),
            child: ValueListenableBuilder<Object?>(
              valueListenable: _detailArguments,
              builder: (BuildContext context, Object? value, Widget? child) {
                return AnimatedSwitcher(
                  transitionBuilder: (Widget child, Animation<double> animation) =>
                    const FadeUpwardsPageTransitionsBuilder().buildTransitions<void>(
                      null,
                      null,
                      animation,
                      null,
                      child,
                    ),
                  duration: const Duration(milliseconds: 500),
                  child: Container(
                    key: ValueKey<Object?>(value ?? widget.initialArguments),
                    constraints: const BoxConstraints.expand(),
                    child: _DetailView(
                      builder: widget.detailPageBuilder,
                      arguments: value ?? widget.initialArguments,
                    ),
                  ),
                );
              },
            ),
          ),
        ),
      ],
    );
  }

  ConstrainedBox _masterPanel(BuildContext context, {bool needsScaffold = false}) {
    return ConstrainedBox(
      constraints: BoxConstraints(maxWidth: masterViewWidth),
      child: needsScaffold
          ? Scaffold(
              appBar: AppBar(
                title: widget.title,
                actions: widget.actionBuilder!(context, _ActionLevel.top),
              ),
              body: widget.masterViewBuilder(context, true),
            )
          : widget.masterViewBuilder(context, true),
    );
  }
}

class _DetailView extends StatelessWidget {
  const _DetailView({
    required _DetailPageBuilder builder,
    Object? arguments,
  })  : _builder = builder,
        _arguments = arguments;

  final _DetailPageBuilder _builder;
  final Object? _arguments;

  @override
  Widget build(BuildContext context) {
    if (_arguments == null) {
      return const SizedBox.shrink();
    }
    final double screenHeight = MediaQuery.sizeOf(context).height;
    final double minHeight = (screenHeight - kToolbarHeight) / screenHeight;

    return DraggableScrollableSheet(
      initialChildSize: minHeight,
      minChildSize: minHeight,
      expand: false,
      builder: (BuildContext context, ScrollController controller) {
        return MouseRegion(
          // TODO(TonicArtos): Remove MouseRegion workaround for pointer hover events passing through DraggableScrollableSheet once https://github.com/flutter/flutter/issues/59741 is resolved.
          child: Card(
            color: Theme.of(context).cardColor,
            elevation: _kCardElevation,
            clipBehavior: Clip.antiAlias,
            margin: const EdgeInsets.fromLTRB(_kCardElevation, 0.0, _kCardElevation, 0.0),
            shape: const RoundedRectangleBorder(
              borderRadius: BorderRadius.vertical(top: Radius.circular(3.0)),
            ),
            child: _builder(
              context,
              _arguments,
              controller,
            ),
          ),
        );
      },
    );
  }
}<|MERGE_RESOLUTION|>--- conflicted
+++ resolved
@@ -1049,13 +1049,7 @@
   const _MasterDetailFlow({
     required this.detailPageBuilder,
     required this.masterViewBuilder,
-<<<<<<< HEAD
-    this.automaticallyImplyLeading = true, // ignore: unused_element, unused_element_parameter
     this.detailPageFABlessGutterWidth,
-    this.displayMode = _LayoutMode.auto, // ignore: unused_element, unused_element_parameter
-=======
-    this.detailPageFABlessGutterWidth,
->>>>>>> c08b9acc
     this.title,
   });
 

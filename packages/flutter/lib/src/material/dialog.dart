// Copyright 2014 The Flutter Authors. All rights reserved.
// Use of this source code is governed by a BSD-style license that can be
// found in the LICENSE file.

import 'dart:ui';

import 'package:flutter/widgets.dart';

import 'button_bar.dart';
import 'colors.dart';
import 'debug.dart';
import 'dialog_theme.dart';
import 'ink_well.dart';
import 'material.dart';
import 'material_localizations.dart';
import 'theme.dart';
import 'theme_data.dart';

// Examples can assume:
// enum Department { treasury, state }
// late BuildContext context;

const EdgeInsets _defaultInsetPadding = EdgeInsets.symmetric(horizontal: 40.0, vertical: 24.0);

/// A material design dialog.
///
/// This dialog widget does not have any opinion about the contents of the
/// dialog. Rather than using this widget directly, consider using [AlertDialog]
/// or [SimpleDialog], which implement specific kinds of material design
/// dialogs.
///
/// See also:
///
///  * [AlertDialog], for dialogs that have a message and some buttons.
///  * [SimpleDialog], for dialogs that offer a variety of options.
///  * [showDialog], which actually displays the dialog and returns its result.
///  * <https://material.io/design/components/dialogs.html>
class Dialog extends StatelessWidget {
  /// Creates a dialog.
  ///
  /// Typically used in conjunction with [showDialog].
  const Dialog({
    Key? key,
    this.backgroundColor,
    this.elevation,
    this.maxWidth,
    this.insetAnimationDuration = const Duration(milliseconds: 100),
    this.insetAnimationCurve = Curves.decelerate,
    this.insetPadding = _defaultInsetPadding,
    this.clipBehavior = Clip.none,
    this.shape,
    this.child,
  }) : assert(clipBehavior != null),
       assert(maxWidth == null || maxWidth >= 280.0),
       super(key: key);

  /// {@template flutter.material.dialog.backgroundColor}
  /// The background color of the surface of this [Dialog].
  ///
  /// This sets the [Material.color] on this [Dialog]'s [Material].
  ///
  /// If `null`, [ThemeData.dialogBackgroundColor] is used.
  /// {@endtemplate}
  final Color? backgroundColor;

  /// {@template flutter.material.dialog.elevation}
  /// The z-coordinate of this [Dialog].
  ///
  /// If null then [DialogTheme.elevation] is used, and if that's null then the
  /// dialog's elevation is 24.0.
  /// {@endtemplate}
  /// {@macro flutter.material.material.elevation}
  final double? elevation;

  /// {@template flutter.material.dialog.maxWidth}
  /// The maximum width of the [Dialog].
  ///
  /// Value must be greater or equal to 280.0
  ///
  /// If null then [DialogTheme.maxWidth] is used, and if that's null then
  /// the dialog's maxWidth is [double.infinity].
  /// {@endtemplate}
  final double? maxWidth;

  /// {@template flutter.material.dialog.insetAnimationDuration}
  /// The duration of the animation to show when the system keyboard intrudes
  /// into the space that the dialog is placed in.
  ///
  /// Defaults to 100 milliseconds.
  /// {@endtemplate}
  final Duration insetAnimationDuration;

  /// {@template flutter.material.dialog.insetAnimationCurve}
  /// The curve to use for the animation shown when the system keyboard intrudes
  /// into the space that the dialog is placed in.
  ///
  /// Defaults to [Curves.decelerate].
  /// {@endtemplate}
  final Curve insetAnimationCurve;

  /// {@template flutter.material.dialog.insetPadding}
  /// The amount of padding added to [MediaQueryData.viewInsets] on the outside
  /// of the dialog. This defines the minimum space between the screen's edges
  /// and the dialog.
  ///
  /// Defaults to `EdgeInsets.symmetric(horizontal: 40.0, vertical: 24.0)`.
  /// {@endtemplate}
  final EdgeInsets? insetPadding;

  /// {@template flutter.material.dialog.clipBehavior}
  /// Controls how the contents of the dialog are clipped (or not) to the given
  /// [shape].
  ///
  /// See the enum [Clip] for details of all possible options and their common
  /// use cases.
  ///
  /// Defaults to [Clip.none], and must not be null.
  /// {@endtemplate}
  final Clip clipBehavior;

  /// {@template flutter.material.dialog.shape}
  /// The shape of this dialog's border.
  ///
  /// Defines the dialog's [Material.shape].
  ///
  /// The default shape is a [RoundedRectangleBorder] with a radius of 4.0
  /// {@endtemplate}
  final ShapeBorder? shape;

  /// The widget below this widget in the tree.
  ///
  /// {@macro flutter.widgets.ProxyWidget.child}
  final Widget? child;

  static const RoundedRectangleBorder _defaultDialogShape =
    RoundedRectangleBorder(borderRadius: BorderRadius.all(Radius.circular(4.0)));
  static const double _defaultElevation = 24.0;

  @override
  Widget build(BuildContext context) {
    final DialogTheme dialogTheme = DialogTheme.of(context);
    final EdgeInsets effectivePadding = MediaQuery.of(context).viewInsets + (insetPadding ?? EdgeInsets.zero);
    return AnimatedPadding(
      padding: effectivePadding,
      duration: insetAnimationDuration,
      curve: insetAnimationCurve,
      child: MediaQuery.removeViewInsets(
        removeLeft: true,
        removeTop: true,
        removeRight: true,
        removeBottom: true,
        context: context,
        child: Center(
          child: ConstrainedBox(
            constraints: BoxConstraints(
              minWidth: 280.0,
              maxWidth: maxWidth ?? dialogTheme.maxWidth ?? double.infinity,
              ),
            child: Material(
              color: backgroundColor ?? dialogTheme.backgroundColor ?? Theme.of(context).dialogBackgroundColor,
              elevation: elevation ?? dialogTheme.elevation ?? _defaultElevation,
              shape: shape ?? dialogTheme.shape ?? _defaultDialogShape,
              type: MaterialType.card,
              clipBehavior: clipBehavior,
              child: child,
            ),
          ),
        ),
      ),
    );
  }
}

/// A material design alert dialog.
///
/// An alert dialog informs the user about situations that require
/// acknowledgement. An alert dialog has an optional title and an optional list
/// of actions. The title is displayed above the content and the actions are
/// displayed below the content.
///
/// {@youtube 560 315 https://www.youtube.com/watch?v=75CsnyRXf5I}
///
/// If the content is too large to fit on the screen vertically, the dialog will
/// display the title and the actions and let the content overflow, which is
/// rarely desired. Consider using a scrolling widget for [content], such as
/// [SingleChildScrollView], to avoid overflow. (However, be aware that since
/// [AlertDialog] tries to size itself using the intrinsic dimensions of its
/// children, widgets such as [ListView], [GridView], and [CustomScrollView],
/// which use lazy viewports, will not work. If this is a problem, consider
/// using [Dialog] directly.)
///
/// For dialogs that offer the user a choice between several options, consider
/// using a [SimpleDialog].
///
/// Typically passed as the child widget to [showDialog], which displays the
/// dialog.
///
/// {@animation 350 622 https://flutter.github.io/assets-for-api-docs/assets/material/alert_dialog.mp4}
///
/// {@tool snippet}
///
/// This snippet shows a method in a [State] which, when called, displays a dialog box
/// and returns a [Future] that completes when the dialog is dismissed.
///
/// ```dart
/// Future<void> _showMyDialog() async {
///   return showDialog<void>(
///     context: context,
///     barrierDismissible: false, // user must tap button!
///     builder: (BuildContext context) {
///       return AlertDialog(
///         title: const Text('AlertDialog Title'),
///         content: SingleChildScrollView(
///           child: ListBody(
///             children: const <Widget>[
///               Text('This is a demo alert dialog.'),
///               Text('Would you like to approve of this message?'),
///             ],
///           ),
///         ),
///         actions: <Widget>[
///           TextButton(
///             child: const Text('Approve'),
///             onPressed: () {
///               Navigator.of(context).pop();
///             },
///           ),
///         ],
///       );
///     },
///   );
/// }
/// ```
/// {@end-tool}
///
/// {@tool dartpad --template=stateless_widget_scaffold_center}
///
/// This demo shows a [TextButton] which when pressed, calls [showDialog]. When called, this method
/// displays a Material dialog above the current contents of the app and returns
/// a [Future] that completes when the dialog is dismissed.
///
/// ```dart
/// Widget build(BuildContext context) {
///   return TextButton(
///     onPressed: () => showDialog<String>(
///       context: context,
///       builder: (BuildContext context) => AlertDialog(
///         title: const Text('AlertDialog Tilte'),
///         content: const Text('AlertDialog description'),
///         actions: <Widget>[
///           TextButton(
///             onPressed: () => Navigator.pop(context, 'Cancel'),
///             child: const Text('Cancel'),
///           ),
///           TextButton(
///             onPressed: () => Navigator.pop(context, 'OK'),
///             child: const Text('OK'),
///           ),
///         ],
///       ),
///     ),
///     child: const Text('Show Dialog'),
///   );
/// }
///
/// ```
/// {@end-tool}
///
/// See also:
///
///  * [SimpleDialog], which handles the scrolling of the contents but has no [actions].
///  * [Dialog], on which [AlertDialog] and [SimpleDialog] are based.
///  * [CupertinoAlertDialog], an iOS-styled alert dialog.
///  * [showDialog], which actually displays the dialog and returns its result.
///  * <https://material.io/design/components/dialogs.html#alert-dialog>
class AlertDialog extends StatelessWidget {
  /// Creates an alert dialog.
  ///
  /// Typically used in conjunction with [showDialog].
  ///
  /// The [contentPadding] must not be null. The [titlePadding] defaults to
  /// null, which implies a default that depends on the values of the other
  /// properties. See the documentation of [titlePadding] for details.
  const AlertDialog({
    Key? key,
    this.title,
    this.titlePadding,
    this.titleTextStyle,
    this.content,
    this.contentPadding = const EdgeInsets.fromLTRB(24.0, 20.0, 24.0, 24.0),
    this.contentTextStyle,
    this.actions,
    this.actionsPadding = EdgeInsets.zero,
    this.actionsOverflowDirection,
    this.actionsOverflowButtonSpacing,
    this.buttonPadding,
    this.backgroundColor,
    this.elevation,
    this.maxWidth,
    this.semanticLabel,
    this.insetPadding = _defaultInsetPadding,
    this.clipBehavior = Clip.none,
    this.shape,
    this.scrollable = false,
  }) : assert(contentPadding != null),
       assert(maxWidth == null || maxWidth >= 280.0),
       assert(clipBehavior != null),
       super(key: key);

  /// The (optional) title of the dialog is displayed in a large font at the top
  /// of the dialog.
  ///
  /// Typically a [Text] widget.
  final Widget? title;

  /// Padding around the title.
  ///
  /// If there is no title, no padding will be provided. Otherwise, this padding
  /// is used.
  ///
  /// This property defaults to providing 24 pixels on the top, left, and right
  /// of the title. If the [content] is not null, then no bottom padding is
  /// provided (but see [contentPadding]). If it _is_ null, then an extra 20
  /// pixels of bottom padding is added to separate the [title] from the
  /// [actions].
  final EdgeInsetsGeometry? titlePadding;

  /// Style for the text in the [title] of this [AlertDialog].
  ///
  /// If null, [DialogTheme.titleTextStyle] is used. If that's null, defaults to
  /// [TextTheme.headline6] of [ThemeData.textTheme].
  final TextStyle? titleTextStyle;

  /// The (optional) content of the dialog is displayed in the center of the
  /// dialog in a lighter font.
  ///
  /// Typically this is a [SingleChildScrollView] that contains the dialog's
  /// message. As noted in the [AlertDialog] documentation, it's important
  /// to use a [SingleChildScrollView] if there's any risk that the content
  /// will not fit.
  final Widget? content;

  /// Padding around the content.
  ///
  /// If there is no content, no padding will be provided. Otherwise, padding of
  /// 20 pixels is provided above the content to separate the content from the
  /// title, and padding of 24 pixels is provided on the left, right, and bottom
  /// to separate the content from the other edges of the dialog.
  final EdgeInsetsGeometry contentPadding;

  /// Style for the text in the [content] of this [AlertDialog].
  ///
  /// If null, [DialogTheme.contentTextStyle] is used. If that's null, defaults
  /// to [TextTheme.subtitle1] of [ThemeData.textTheme].
  final TextStyle? contentTextStyle;

  /// The (optional) set of actions that are displayed at the bottom of the
  /// dialog.
  ///
  /// Typically this is a list of [TextButton] widgets. It is recommended to
  /// set the [Text.textAlign] to [TextAlign.end] for the [Text] within the
  /// [TextButton], so that buttons whose labels wrap to an extra line align
  /// with the overall [ButtonBar]'s alignment within the dialog.
  ///
  /// These widgets will be wrapped in a [ButtonBar], which introduces 8 pixels
  /// of padding on each side.
  ///
  /// If the [title] is not null but the [content] _is_ null, then an extra 20
  /// pixels of padding is added above the [ButtonBar] to separate the [title]
  /// from the [actions].
  final List<Widget>? actions;

  /// Padding around the set of [actions] at the bottom of the dialog.
  ///
  /// Typically used to provide padding to the button bar between the button bar
  /// and the edges of the dialog.
  ///
  /// If are no [actions], then no padding will be included. The padding around
  /// the button bar defaults to zero. It is also important to note that
  /// [buttonPadding] may contribute to the padding on the edges of [actions] as
  /// well.
  ///
  /// {@tool snippet}
  /// This is an example of a set of actions aligned with the content widget.
  /// ```dart
  /// AlertDialog(
  ///   title: const Text('Title'),
  ///   content: Container(width: 200, height: 200, color: Colors.green),
  ///   actions: <Widget>[
  ///     ElevatedButton(onPressed: () {}, child: const Text('Button 1')),
  ///     ElevatedButton(onPressed: () {}, child: const Text('Button 2')),
  ///   ],
  ///   actionsPadding: const EdgeInsets.symmetric(horizontal: 8.0),
  /// )
  /// ```
  /// {@end-tool}
  ///
  /// See also:
  ///
  /// * [ButtonBar], which [actions] configures to lay itself out.
  final EdgeInsetsGeometry actionsPadding;

  /// The vertical direction of [actions] if the children overflow
  /// horizontally.
  ///
  /// If the dialog's [actions] do not fit into a single row, then they
  /// are arranged in a column. The first action is at the top of the
  /// column if this property is set to [VerticalDirection.down], since it
  /// "starts" at the top and "ends" at the bottom. On the other hand,
  /// the first action will be at the bottom of the column if this
  /// property is set to [VerticalDirection.up], since it "starts" at the
  /// bottom and "ends" at the top.
  ///
  /// If null then it will use the surrounding
  /// [ButtonBarThemeData.overflowDirection]. If that is null, it will
  /// default to [VerticalDirection.down].
  ///
  /// See also:
  ///
  /// * [ButtonBar], which [actions] configures to lay itself out.
  final VerticalDirection? actionsOverflowDirection;

  /// The spacing between [actions] when the button bar overflows.
  ///
  /// If the widgets in [actions] do not fit into a single row, they are
  /// arranged into a column. This parameter provides additional
  /// vertical space in between buttons when it does overflow.
  ///
  /// Note that the button spacing may appear to be more than
  /// the value provided. This is because most buttons adhere to the
  /// [MaterialTapTargetSize] of 48px. So, even though a button
  /// might visually be 36px in height, it might still take up to
  /// 48px vertically.
  ///
  /// If null then no spacing will be added in between buttons in
  /// an overflow state.
  final double? actionsOverflowButtonSpacing;

  /// The padding that surrounds each button in [actions].
  ///
  /// This is different from [actionsPadding], which defines the padding
  /// between the entire button bar and the edges of the dialog.
  ///
  /// If this property is null, then it will default to
  /// 8.0 logical pixels on the left and right.
  final EdgeInsetsGeometry? buttonPadding;

  /// {@macro flutter.material.dialog.backgroundColor}
  final Color? backgroundColor;

  /// {@macro flutter.material.dialog.elevation}
  /// {@macro flutter.material.material.elevation}
  final double? elevation;

  /// {@macro flutter.material.dialog.maxWidth}
  final double? maxWidth;

  /// The semantic label of the dialog used by accessibility frameworks to
  /// announce screen transitions when the dialog is opened and closed.
  ///
  /// In iOS, if this label is not provided, a semantic label will be inferred
  /// from the [title] if it is not null.
  ///
  /// In Android, if this label is not provided, the dialog will use the
  /// [MaterialLocalizations.alertDialogLabel] as its label.
  ///
  /// See also:
  ///
  ///  * [SemanticsConfiguration.namesRoute], for a description of how this
  ///    value is used.
  final String? semanticLabel;

  /// {@macro flutter.material.dialog.insetPadding}
  final EdgeInsets insetPadding;

  /// {@macro flutter.material.dialog.clipBehavior}
  final Clip clipBehavior;

  /// {@macro flutter.material.dialog.shape}
  final ShapeBorder? shape;

  /// Determines whether the [title] and [content] widgets are wrapped in a
  /// scrollable.
  ///
  /// This configuration is used when the [title] and [content] are expected
  /// to overflow. Both [title] and [content] are wrapped in a scroll view,
  /// allowing all overflowed content to be visible while still showing the
  /// button bar.
  final bool scrollable;

  @override
  Widget build(BuildContext context) {
    assert(debugCheckHasMaterialLocalizations(context));
    final ThemeData theme = Theme.of(context);
    final DialogTheme dialogTheme = DialogTheme.of(context);

    String? label = semanticLabel;
    switch (theme.platform) {
      case TargetPlatform.iOS:
      case TargetPlatform.macOS:
        break;
      case TargetPlatform.android:
      case TargetPlatform.fuchsia:
      case TargetPlatform.linux:
      case TargetPlatform.windows:
        label ??= MaterialLocalizations.of(context).alertDialogLabel;
    }

    // The paddingScaleFactor is used to adjust the padding of Dialog's
    // children.
    final double paddingScaleFactor = _paddingScaleFactor(MediaQuery.of(context).textScaleFactor);
    final TextDirection? textDirection = Directionality.maybeOf(context);

    Widget? titleWidget;
    Widget? contentWidget;
    Widget? actionsWidget;
    if (title != null) {
      final EdgeInsets defaultTitlePadding = EdgeInsets.fromLTRB(24.0, 24.0, 24.0, content == null ? 20.0 : 0.0);
      final EdgeInsets effectiveTitlePadding = titlePadding?.resolve(textDirection) ?? defaultTitlePadding;
      titleWidget = Padding(
        padding: EdgeInsets.only(
          left: effectiveTitlePadding.left * paddingScaleFactor,
          right: effectiveTitlePadding.right * paddingScaleFactor,
          top: effectiveTitlePadding.top * paddingScaleFactor,
          bottom: effectiveTitlePadding.bottom,
        ),
        child: DefaultTextStyle(
          style: titleTextStyle ?? dialogTheme.titleTextStyle ?? theme.textTheme.headline6!,
          child: Semantics(
            child: title,
            namesRoute: label == null,
            container: true,
          ),
        ),
      );
    }

    if (content != null) {
      final EdgeInsets effectiveContentPadding = contentPadding.resolve(textDirection);
      contentWidget = Padding(
        padding: EdgeInsets.only(
          left: effectiveContentPadding.left * paddingScaleFactor,
          right: effectiveContentPadding.right * paddingScaleFactor,
          top: title == null ? effectiveContentPadding.top * paddingScaleFactor : effectiveContentPadding.top,
          bottom: effectiveContentPadding.bottom,
        ),
        child: DefaultTextStyle(
          style: contentTextStyle ?? dialogTheme.contentTextStyle ?? theme.textTheme.subtitle1!,
          child: content!,
        ),
      );
    }


    if (actions != null) {
      final double spacing = (buttonPadding?.horizontal ?? 16) / 2;
      actionsWidget = Padding(
        padding: actionsPadding,
        child: Container(
          alignment: AlignmentDirectional.centerEnd,
          padding: EdgeInsets.all(spacing),
          child: OverflowBar(
            spacing: spacing,
            overflowAlignment: OverflowBarAlignment.end,
            overflowDirection: actionsOverflowDirection ?? VerticalDirection.down,
            overflowSpacing: actionsOverflowButtonSpacing ?? 0,
            children: actions!,
          ),
        ),
      );
    }

    List<Widget> columnChildren;
    if (scrollable) {
      columnChildren = <Widget>[
        if (title != null || content != null)
          Flexible(
            child: SingleChildScrollView(
              child: Column(
                mainAxisSize: MainAxisSize.min,
                crossAxisAlignment: CrossAxisAlignment.stretch,
                children: <Widget>[
                  if (title != null) titleWidget!,
                  if (content != null) contentWidget!,
                ],
              ),
            ),
          ),
        if (actions != null)
          actionsWidget!,
      ];
    } else {
      columnChildren = <Widget>[
        if (title != null) titleWidget!,
        if (content != null) Flexible(child: contentWidget!),
        if (actions != null) actionsWidget!,
      ];
    }

    Widget dialogChild = IntrinsicWidth(
      child: Column(
        mainAxisSize: MainAxisSize.min,
        crossAxisAlignment: CrossAxisAlignment.stretch,
        children: columnChildren,
      ),
    );

    if (label != null)
      dialogChild = Semantics(
        scopesRoute: true,
        explicitChildNodes: true,
        namesRoute: true,
        label: label,
        child: dialogChild,
      );

    return Dialog(
      backgroundColor: backgroundColor,
      elevation: elevation,
      maxWidth: maxWidth,
      insetPadding: insetPadding,
      clipBehavior: clipBehavior,
      shape: shape,
      child: dialogChild,
    );
  }
}

/// An option used in a [SimpleDialog].
///
/// A simple dialog offers the user a choice between several options. This
/// widget is commonly used to represent each of the options. If the user
/// selects this option, the widget will call the [onPressed] callback, which
/// typically uses [Navigator.pop] to close the dialog.
///
/// The padding on a [SimpleDialogOption] is configured to combine with the
/// default [SimpleDialog.contentPadding] so that each option ends up 8 pixels
/// from the other vertically, with 20 pixels of spacing between the dialog's
/// title and the first option, and 24 pixels of spacing between the last option
/// and the bottom of the dialog.
///
/// {@tool snippet}
///
/// ```dart
/// SimpleDialogOption(
///   onPressed: () { Navigator.pop(context, Department.treasury); },
///   child: const Text('Treasury department'),
/// )
/// ```
/// {@end-tool}
///
/// See also:
///
///  * [SimpleDialog], for a dialog in which to use this widget.
///  * [showDialog], which actually displays the dialog and returns its result.
///  * [TextButton], which are commonly used as actions in other kinds of
///    dialogs, such as [AlertDialog]s.
///  * <https://material.io/design/components/dialogs.html#simple-dialog>
class SimpleDialogOption extends StatelessWidget {
  /// Creates an option for a [SimpleDialog].
  const SimpleDialogOption({
    Key? key,
    this.onPressed,
    this.padding,
    this.child,
  }) : super(key: key);

  /// The callback that is called when this option is selected.
  ///
  /// If this is set to null, the option cannot be selected.
  ///
  /// When used in a [SimpleDialog], this will typically call [Navigator.pop]
  /// with a value for [showDialog] to complete its future with.
  final VoidCallback? onPressed;

  /// The widget below this widget in the tree.
  ///
  /// Typically a [Text] widget.
  final Widget? child;

  /// The amount of space to surround the [child] with.
  ///
  /// Defaults to EdgeInsets.symmetric(vertical: 8.0, horizontal: 24.0).
  final EdgeInsets? padding;

  @override
  Widget build(BuildContext context) {
    return InkWell(
      onTap: onPressed,
      child: Padding(
        padding: padding ?? const EdgeInsets.symmetric(vertical: 8.0, horizontal: 24.0),
        child: child,
      ),
    );
  }
}

/// A simple material design dialog.
///
/// A simple dialog offers the user a choice between several options. A simple
/// dialog has an optional title that is displayed above the choices.
///
/// Choices are normally represented using [SimpleDialogOption] widgets. If
/// other widgets are used, see [contentPadding] for notes regarding the
/// conventions for obtaining the spacing expected by Material Design.
///
/// For dialogs that inform the user about a situation, consider using an
/// [AlertDialog].
///
/// Typically passed as the child widget to [showDialog], which displays the
/// dialog.
///
/// {@animation 350 622 https://flutter.github.io/assets-for-api-docs/assets/material/simple_dialog.mp4}
///
/// {@tool snippet}
///
/// In this example, the user is asked to select between two options. These
/// options are represented as an enum. The [showDialog] method here returns
/// a [Future] that completes to a value of that enum. If the user cancels
/// the dialog (e.g. by hitting the back button on Android, or tapping on the
/// mask behind the dialog) then the future completes with the null value.
///
/// The return value in this example is used as the index for a switch statement.
/// One advantage of using an enum as the return value and then using that to
/// drive a switch statement is that the analyzer will flag any switch statement
/// that doesn't mention every value in the enum.
///
/// ```dart
/// Future<void> _askedToLead() async {
///   switch (await showDialog<Department>(
///     context: context,
///     builder: (BuildContext context) {
///       return SimpleDialog(
///         title: const Text('Select assignment'),
///         children: <Widget>[
///           SimpleDialogOption(
///             onPressed: () { Navigator.pop(context, Department.treasury); },
///             child: const Text('Treasury department'),
///           ),
///           SimpleDialogOption(
///             onPressed: () { Navigator.pop(context, Department.state); },
///             child: const Text('State department'),
///           ),
///         ],
///       );
///     }
///   )) {
///     case Department.treasury:
///       // Let's go.
///       // ...
///     break;
///     case Department.state:
///       // ...
///     break;
///     case null:
///       // dialog dismissed
///     break;
///   }
/// }
/// ```
/// {@end-tool}
///
/// See also:
///
///  * [SimpleDialogOption], which are options used in this type of dialog.
///  * [AlertDialog], for dialogs that have a row of buttons below the body.
///  * [Dialog], on which [SimpleDialog] and [AlertDialog] are based.
///  * [showDialog], which actually displays the dialog and returns its result.
///  * <https://material.io/design/components/dialogs.html#simple-dialog>
class SimpleDialog extends StatelessWidget {
  /// Creates a simple dialog.
  ///
  /// Typically used in conjunction with [showDialog].
  ///
  /// The [titlePadding] and [contentPadding] arguments must not be null.
  const SimpleDialog({
    Key? key,
    this.title,
    this.titlePadding = const EdgeInsets.fromLTRB(24.0, 24.0, 24.0, 0.0),
    this.titleTextStyle,
    this.children,
    this.contentPadding = const EdgeInsets.fromLTRB(0.0, 12.0, 0.0, 16.0),
    this.backgroundColor,
    this.elevation,
    this.maxWidth,
    this.semanticLabel,
    this.insetPadding = _defaultInsetPadding,
    this.clipBehavior = Clip.none,
    this.shape,
  }) : assert(titlePadding != null),
       assert(contentPadding != null),
       assert(maxWidth == null || maxWidth >= 280.0),
       super(key: key);

  /// The (optional) title of the dialog is displayed in a large font at the top
  /// of the dialog.
  ///
  /// Typically a [Text] widget.
  final Widget? title;

  /// Padding around the title.
  ///
  /// If there is no title, no padding will be provided.
  ///
  /// By default, this provides the recommend Material Design padding of 24
  /// pixels around the left, top, and right edges of the title.
  ///
  /// See [contentPadding] for the conventions regarding padding between the
  /// [title] and the [children].
  final EdgeInsetsGeometry titlePadding;

  /// Style for the text in the [title] of this [SimpleDialog].
  ///
  /// If null, [DialogTheme.titleTextStyle] is used. If that's null, defaults to
  /// [TextTheme.headline6] of [ThemeData.textTheme].
  final TextStyle? titleTextStyle;

  /// The (optional) content of the dialog is displayed in a
  /// [SingleChildScrollView] underneath the title.
  ///
  /// Typically a list of [SimpleDialogOption]s.
  final List<Widget>? children;

  /// Padding around the content.
  ///
  /// By default, this is 12 pixels on the top and 16 pixels on the bottom. This
  /// is intended to be combined with children that have 24 pixels of padding on
  /// the left and right, and 8 pixels of padding on the top and bottom, so that
  /// the content ends up being indented 20 pixels from the title, 24 pixels
  /// from the bottom, and 24 pixels from the sides.
  ///
  /// The [SimpleDialogOption] widget uses such padding.
  ///
  /// If there is no [title], the [contentPadding] should be adjusted so that
  /// the top padding ends up being 24 pixels.
  final EdgeInsetsGeometry contentPadding;

  /// {@macro flutter.material.dialog.backgroundColor}
  final Color? backgroundColor;

  /// {@macro flutter.material.dialog.elevation}
  /// {@macro flutter.material.material.elevation}
  final double? elevation;

  /// {@macro flutter.material.dialog.maxWidth}
  final double? maxWidth;

  /// The semantic label of the dialog used by accessibility frameworks to
  /// announce screen transitions when the dialog is opened and closed.
  ///
  /// If this label is not provided, a semantic label will be inferred from the
  /// [title] if it is not null.  If there is no title, the label will be taken
  /// from [MaterialLocalizations.dialogLabel].
  ///
  /// See also:
  ///
  ///  * [SemanticsConfiguration.namesRoute], for a description of how this
  ///    value is used.
  final String? semanticLabel;

  /// {@macro flutter.material.dialog.insetPadding}
  final EdgeInsets insetPadding;

  /// {@macro flutter.material.dialog.clipBehavior}
  final Clip clipBehavior;

  /// {@macro flutter.material.dialog.shape}
  final ShapeBorder? shape;

  @override
  Widget build(BuildContext context) {
    assert(debugCheckHasMaterialLocalizations(context));
    final ThemeData theme = Theme.of(context);

    String? label = semanticLabel;
    if (title == null) {
      switch (theme.platform) {
        case TargetPlatform.macOS:
        case TargetPlatform.iOS:
          break;
        case TargetPlatform.android:
        case TargetPlatform.fuchsia:
        case TargetPlatform.linux:
        case TargetPlatform.windows:
          label = semanticLabel ?? MaterialLocalizations.of(context).dialogLabel;
      }
    }

    // The paddingScaleFactor is used to adjust the padding of Dialog
    // children.
    final double paddingScaleFactor = _paddingScaleFactor(MediaQuery.of(context).textScaleFactor);
    final TextDirection? textDirection = Directionality.maybeOf(context);

    Widget? titleWidget;
    if (title != null) {
      final EdgeInsets effectiveTitlePadding = titlePadding.resolve(textDirection);
      titleWidget = Padding(
        padding: EdgeInsets.only(
          left: effectiveTitlePadding.left * paddingScaleFactor,
          right: effectiveTitlePadding.right * paddingScaleFactor,
          top: effectiveTitlePadding.top * paddingScaleFactor,
          bottom: children == null ? effectiveTitlePadding.bottom * paddingScaleFactor : effectiveTitlePadding.bottom,
        ),
        child: DefaultTextStyle(
          style: titleTextStyle ?? DialogTheme.of(context).titleTextStyle ?? theme.textTheme.headline6!,
          child: Semantics(namesRoute: label == null, child: title),
        ),
      );
    }

    Widget? contentWidget;
    if (children != null) {
      final EdgeInsets effectiveContentPadding = contentPadding.resolve(textDirection);
      contentWidget = Flexible(
        child: SingleChildScrollView(
          padding: EdgeInsets.only(
            left: effectiveContentPadding.left * paddingScaleFactor,
            right: effectiveContentPadding.right * paddingScaleFactor,
            top: title == null ? effectiveContentPadding.top * paddingScaleFactor : effectiveContentPadding.top,
            bottom: effectiveContentPadding.bottom * paddingScaleFactor,
          ),
          child: ListBody(children: children!),
        ),
      );
    }

    Widget dialogChild = IntrinsicWidth(
      stepWidth: 56.0,
      child: ConstrainedBox(
        constraints: const BoxConstraints(minWidth: 280.0),
        child: Column(
          mainAxisSize: MainAxisSize.min,
          crossAxisAlignment: CrossAxisAlignment.stretch,
          children: <Widget>[
            if (title != null) titleWidget!,
            if (children != null) contentWidget!,
          ],
        ),
      ),
    );

    if (label != null)
      dialogChild = Semantics(
        scopesRoute: true,
        explicitChildNodes: true,
        namesRoute: true,
        label: label,
        child: dialogChild,
      );
    return Dialog(
      backgroundColor: backgroundColor,
      elevation: elevation,
<<<<<<< HEAD
      maxWidth: maxWidth,
=======
      insetPadding: insetPadding,
      clipBehavior: clipBehavior,
>>>>>>> 3c3c873c
      shape: shape,
      child: dialogChild,
    );
  }
}

Widget _buildMaterialDialogTransitions(BuildContext context, Animation<double> animation, Animation<double> secondaryAnimation, Widget child) {
  return FadeTransition(
    opacity: CurvedAnimation(
      parent: animation,
      curve: Curves.easeOut,
    ),
    child: child,
  );
}

/// Displays a Material dialog above the current contents of the app, with
/// Material entrance and exit animations, modal barrier color, and modal
/// barrier behavior (dialog is dismissible with a tap on the barrier).
///
/// This function takes a `builder` which typically builds a [Dialog] widget.
/// Content below the dialog is dimmed with a [ModalBarrier]. The widget
/// returned by the `builder` does not share a context with the location that
/// `showDialog` is originally called from. Use a [StatefulBuilder] or a
/// custom [StatefulWidget] if the dialog needs to update dynamically.
///
/// The `child` argument is deprecated, and should be replaced with `builder`.
///
/// The `context` argument is used to look up the [Navigator] and [Theme] for
/// the dialog. It is only used when the method is called. Its corresponding
/// widget can be safely removed from the tree before the dialog is closed.
///
/// The `barrierDismissible` argument is used to indicate whether tapping on the
/// barrier will dismiss the dialog. It is `true` by default and can not be `null`.
///
/// The `barrierColor` argument is used to specify the color of the modal
/// barrier that darkens everything below the dialog. If `null` the default color
/// `Colors.black54` is used.
///
/// The `useSafeArea` argument is used to indicate if the dialog should only
/// display in 'safe' areas of the screen not used by the operating system
/// (see [SafeArea] for more details). It is `true` by default, which means
/// the dialog will not overlap operating system areas. If it is set to `false`
/// the dialog will only be constrained by the screen size. It can not be `null`.
///
/// The `useRootNavigator` argument is used to determine whether to push the
/// dialog to the [Navigator] furthest from or nearest to the given `context`.
/// By default, `useRootNavigator` is `true` and the dialog route created by
/// this method is pushed to the root navigator. It can not be `null`.
///
/// The `routeSettings` argument is passed to [showGeneralDialog],
/// see [RouteSettings] for details.
///
/// If the application has multiple [Navigator] objects, it may be necessary to
/// call `Navigator.of(context, rootNavigator: true).pop(result)` to close the
/// dialog rather than just `Navigator.pop(context, result)`.
///
/// Returns a [Future] that resolves to the value (if any) that was passed to
/// [Navigator.pop] when the dialog was closed.
///
/// ### State Restoration in Dialogs
///
/// Using this method will not enable state restoration for the dialog. In order
/// to enable state restoration for a dialog, use [Navigator.restorablePush]
/// or [Navigator.restorablePushNamed] with [DialogRoute].
///
/// For more information about state restoration, see [RestorationManager].
///
/// {@tool sample --template=freeform}
///
/// This sample demonstrates how to create a restorable Material dialog. This is
/// accomplished by enabling state restoration by specifying
/// [MaterialApp.restorationScopeId] and using [Navigator.restorablePush] to
/// push [DialogRoute] when the button is tapped.
///
/// {@macro flutter.widgets.RestorationManager}
///
/// ```dart imports
/// import 'package:flutter/material.dart';
/// ```
///
/// ```dart
/// void main() {
///   runApp(const MyApp());
/// }
///
/// class MyApp extends StatelessWidget {
///   const MyApp({Key? key}) : super(key: key);
///
///   @override
///   Widget build(BuildContext context) {
///     return const MaterialApp(
///       restorationScopeId: 'app',
///       title: 'Restorable Routes Demo',
///       home: MyHomePage(),
///     );
///   }
/// }
///
/// class MyHomePage extends StatelessWidget {
///   const MyHomePage({Key? key}) : super(key: key);
///
///   static Route<Object?> _dialogBuilder(BuildContext context, Object? arguments) {
///     return DialogRoute<void>(
///       context: context,
///       builder: (BuildContext context) => const AlertDialog(title: Text('Material Alert!')),
///     );
///   }
///
///   @override
///   Widget build(BuildContext context) {
///     return Scaffold(
///       body: Center(
///         child: OutlinedButton(
///           onPressed: () {
///             Navigator.of(context).restorablePush(_dialogBuilder);
///           },
///           child: const Text('Open Dialog'),
///         ),
///       ),
///     );
///   }
/// }
/// ```
///
/// {@end-tool}
///
/// See also:
///
///  * [AlertDialog], for dialogs that have a row of buttons below a body.
///  * [SimpleDialog], which handles the scrolling of the contents and does
///    not show buttons below its body.
///  * [Dialog], on which [SimpleDialog] and [AlertDialog] are based.
///  * [showCupertinoDialog], which displays an iOS-style dialog.
///  * [showGeneralDialog], which allows for customization of the dialog popup.
///  * <https://material.io/design/components/dialogs.html>
Future<T?> showDialog<T>({
  required BuildContext context,
  required WidgetBuilder builder,
  bool barrierDismissible = true,
  Color? barrierColor = Colors.black54,
  String? barrierLabel,
  bool useSafeArea = true,
  bool useRootNavigator = true,
  RouteSettings? routeSettings,
}) {
  assert(builder != null);
  assert(barrierDismissible != null);
  assert(useSafeArea != null);
  assert(useRootNavigator != null);
  assert(debugCheckHasMaterialLocalizations(context));

  final CapturedThemes themes = InheritedTheme.capture(
    from: context,
    to: Navigator.of(
      context,
      rootNavigator: useRootNavigator,
    ).context,
  );

  return Navigator.of(context, rootNavigator: useRootNavigator).push<T>(DialogRoute<T>(
    context: context,
    builder: builder,
    barrierColor: barrierColor,
    barrierDismissible: barrierDismissible,
    barrierLabel: barrierLabel,
    useSafeArea: useSafeArea,
    settings: routeSettings,
    themes: themes,
  ));
}

/// A dialog route with Material entrance and exit animations,
/// modal barrier color, and modal barrier behavior (dialog is dismissible
/// with a tap on the barrier).
///
/// It is used internally by [showDialog] or can be directly pushed
/// onto the [Navigator] stack to enable state restoration. See
/// [showDialog] for a state restoration app example.
///
/// This function takes a `builder` which typically builds a [Dialog] widget.
/// Content below the dialog is dimmed with a [ModalBarrier]. The widget
/// returned by the `builder` does not share a context with the location that
/// `showDialog` is originally called from. Use a [StatefulBuilder] or a
/// custom [StatefulWidget] if the dialog needs to update dynamically.
///
/// The `context` argument is used to look up
/// [MaterialLocalizations.modalBarrierDismissLabel], which provides the
/// modal with a localized accessibility label that will be used for the
/// modal's barrier. However, a custom `barrierLabel` can be passed in as well.
///
/// The `barrierDismissible` argument is used to indicate whether tapping on the
/// barrier will dismiss the dialog. It is `true` by default and cannot be `null`.
///
/// The `barrierColor` argument is used to specify the color of the modal
/// barrier that darkens everything below the dialog. If `null`, the default
/// color `Colors.black54` is used.
///
/// The `useSafeArea` argument is used to indicate if the dialog should only
/// display in 'safe' areas of the screen not used by the operating system
/// (see [SafeArea] for more details). It is `true` by default, which means
/// the dialog will not overlap operating system areas. If it is set to `false`
/// the dialog will only be constrained by the screen size. It can not be `null`.
///
/// The `settings` argument define the settings for this route. See
/// [RouteSettings] for details.
///
/// See also:
///
///  * [showDialog], which is a way to display a DialogRoute.
///  * [showGeneralDialog], which allows for customization of the dialog popup.
///  * [showCupertinoDialog], which displays an iOS-style dialog.
class DialogRoute<T> extends RawDialogRoute<T> {
  /// A dialog route with Material entrance and exit animations,
  /// modal barrier color, and modal barrier behavior (dialog is dismissible
  /// with a tap on the barrier).
  DialogRoute({
    required BuildContext context,
    required WidgetBuilder builder,
    CapturedThemes? themes,
    Color? barrierColor = Colors.black54,
    bool barrierDismissible = true,
    String? barrierLabel,
    bool useSafeArea = true,
    RouteSettings? settings,
  }) : assert(barrierDismissible != null),
       super(
         pageBuilder: (BuildContext buildContext, Animation<double> animation, Animation<double> secondaryAnimation) {
           final Widget pageChild = Builder(builder: builder);
           Widget dialog = themes?.wrap(pageChild) ?? pageChild;
           if (useSafeArea) {
             dialog = SafeArea(child: dialog);
           }
           return dialog;
         },
         barrierDismissible: barrierDismissible,
         barrierColor: barrierColor,
         barrierLabel: barrierLabel ?? MaterialLocalizations.of(context).modalBarrierDismissLabel,
         transitionDuration: const Duration(milliseconds: 150),
         transitionBuilder: _buildMaterialDialogTransitions,
         settings: settings,
       );
}

double _paddingScaleFactor(double textScaleFactor) {
  final double clampedTextScaleFactor = textScaleFactor.clamp(1.0, 2.0).toDouble();
  // The final padding scale factor is clamped between 1/3 and 1. For example,
  // a non-scaled padding of 24 will produce a padding between 24 and 8.
  return lerpDouble(1.0, 1.0 / 3.0, clampedTextScaleFactor - 1.0)!;
}<|MERGE_RESOLUTION|>--- conflicted
+++ resolved
@@ -950,12 +950,9 @@
     return Dialog(
       backgroundColor: backgroundColor,
       elevation: elevation,
-<<<<<<< HEAD
       maxWidth: maxWidth,
-=======
       insetPadding: insetPadding,
       clipBehavior: clipBehavior,
->>>>>>> 3c3c873c
       shape: shape,
       child: dialogChild,
     );

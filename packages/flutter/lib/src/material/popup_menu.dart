--- conflicted
+++ resolved
@@ -880,15 +880,9 @@
   void showButtonMenu() {
     final RenderBox button = context.findRenderObject();
     final RenderBox overlay = Overlay.of(context).context.findRenderObject();
-<<<<<<< HEAD
     final RelativeRect position = new RelativeRect.fromRect(
       new Rect.fromPoints(
         button.localToGlobal(widget.offset, ancestor: overlay),
-=======
-    final RelativeRect position = RelativeRect.fromRect(
-      Rect.fromPoints(
-        button.localToGlobal(Offset.zero, ancestor: overlay),
->>>>>>> 22bb3e6f
         button.localToGlobal(button.size.bottomRight(Offset.zero), ancestor: overlay),
       ),
       Offset.zero & overlay.size,

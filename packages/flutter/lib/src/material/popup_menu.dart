// Copyright 2014 The Flutter Authors. All rights reserved.
// Use of this source code is governed by a BSD-style license that can be
// found in the LICENSE file.

import 'package:flutter/foundation.dart';
import 'package:flutter/rendering.dart';
import 'package:flutter/widgets.dart';

import 'constants.dart';
import 'debug.dart';
import 'divider.dart';
import 'icon_button.dart';
import 'icons.dart';
import 'ink_well.dart';
import 'list_tile.dart';
import 'material.dart';
import 'material_localizations.dart';
import 'material_state.dart';
import 'popup_menu_theme.dart';
import 'theme.dart';
import 'tooltip.dart';

// Examples can assume:
// enum Commands { heroAndScholar, hurricaneCame }
// dynamic _heroAndScholar;
// dynamic _selection;
// BuildContext context;
// void setState(VoidCallback fn) { }

const Duration _kMenuDuration = Duration(milliseconds: 300);
const double _kMenuCloseIntervalEnd = 2.0 / 3.0;
const double _kMenuHorizontalPadding = 16.0;
const double _kMenuDividerHeight = 16.0;
const double _kMenuMaxWidth = 5.0 * _kMenuWidthStep;
const double _kMenuMinWidth = 2.0 * _kMenuWidthStep;
const double _kMenuVerticalPadding = 8.0;
const double _kMenuWidthStep = 56.0;
const double _kMenuScreenPadding = 8.0;

/// A base class for entries in a material design popup menu.
///
/// The popup menu widget uses this interface to interact with the menu items.
/// To show a popup menu, use the [showMenu] function. To create a button that
/// shows a popup menu, consider using [PopupMenuButton].
///
/// The type `T` is the type of the value(s) the entry represents. All the
/// entries in a given menu must represent values with consistent types.
///
/// A [PopupMenuEntry] may represent multiple values, for example a row with
/// several icons, or a single entry, for example a menu item with an icon (see
/// [PopupMenuItem]), or no value at all (for example, [PopupMenuDivider]).
///
/// See also:
///
///  * [PopupMenuItem], a popup menu entry for a single value.
///  * [PopupMenuDivider], a popup menu entry that is just a horizontal line.
///  * [CheckedPopupMenuItem], a popup menu item with a checkmark.
///  * [showMenu], a method to dynamically show a popup menu at a given location.
///  * [PopupMenuButton], an [IconButton] that automatically shows a menu when
///    it is tapped.
abstract class PopupMenuEntry<T> extends StatefulWidget {
  /// Abstract const constructor. This constructor enables subclasses to provide
  /// const constructors so that they can be used in const expressions.
  const PopupMenuEntry({ Key? key }) : super(key: key);

  /// The amount of vertical space occupied by this entry.
  ///
  /// This value is used at the time the [showMenu] method is called, if the
  /// `initialValue` argument is provided, to determine the position of this
  /// entry when aligning the selected entry over the given `position`. It is
  /// otherwise ignored.
  double get height;

  /// Whether this entry represents a particular value.
  ///
  /// This method is used by [showMenu], when it is called, to align the entry
  /// representing the `initialValue`, if any, to the given `position`, and then
  /// later is called on each entry to determine if it should be highlighted (if
  /// the method returns true, the entry will have its background color set to
  /// the ambient [ThemeData.highlightColor]). If `initialValue` is null, then
  /// this method is not called.
  ///
  /// If the [PopupMenuEntry] represents a single value, this should return true
  /// if the argument matches that value. If it represents multiple values, it
  /// should return true if the argument matches any of them.
  bool represents(T? value);
}

/// A horizontal divider in a material design popup menu.
///
/// This widget adapts the [Divider] for use in popup menus.
///
/// See also:
///
///  * [PopupMenuItem], for the kinds of items that this widget divides.
///  * [showMenu], a method to dynamically show a popup menu at a given location.
///  * [PopupMenuButton], an [IconButton] that automatically shows a menu when
///    it is tapped.
class PopupMenuDivider extends PopupMenuEntry<Never> {
  /// Creates a horizontal divider for a popup menu.
  ///
  /// By default, the divider has a height of 16 logical pixels.
  const PopupMenuDivider({ Key? key, this.height = _kMenuDividerHeight }) : super(key: key);

  /// The height of the divider entry.
  ///
  /// Defaults to 16 pixels.
  @override
  final double height;

  @override
  bool represents(void value) => false;

  @override
  _PopupMenuDividerState createState() => _PopupMenuDividerState();
}

class _PopupMenuDividerState extends State<PopupMenuDivider> {
  @override
  Widget build(BuildContext context) => Divider(height: widget.height);
}

// This widget only exists to enable _PopupMenuRoute to save the sizes of
// each menu item. The sizes are used by _PopupMenuRouteLayout to compute the
// y coordinate of the menu's origin so that the center of selected menu
// item lines up with the center of its PopupMenuButton.
class _MenuItem extends SingleChildRenderObjectWidget {
  const _MenuItem({
    Key? key,
    required this.onLayout,
    required Widget? child,
  }) : assert(onLayout != null), super(key: key, child: child);

  final ValueChanged<Size> onLayout;

  @override
  RenderObject createRenderObject(BuildContext context) {
    return _RenderMenuItem(onLayout);
  }

  @override
  void updateRenderObject(BuildContext context, covariant _RenderMenuItem renderObject) {
    renderObject.onLayout = onLayout;
  }
}

class _RenderMenuItem extends RenderShiftedBox {
  _RenderMenuItem(this.onLayout, [RenderBox? child]) : assert(onLayout != null), super(child);

  ValueChanged<Size> onLayout;

  @override
  void performLayout() {
    if (child == null) {
      size = Size.zero;
    } else {
      child!.layout(constraints, parentUsesSize: true);
      size = constraints.constrain(child!.size);
      final BoxParentData childParentData = child!.parentData! as BoxParentData;
      childParentData.offset = Offset.zero;
    }
    onLayout(size);
  }
}

/// An item in a material design popup menu.
///
/// To show a popup menu, use the [showMenu] function. To create a button that
/// shows a popup menu, consider using [PopupMenuButton].
///
/// To show a checkmark next to a popup menu item, consider using
/// [CheckedPopupMenuItem].
///
/// Typically the [child] of a [PopupMenuItem] is a [Text] widget. More
/// elaborate menus with icons can use a [ListTile]. By default, a
/// [PopupMenuItem] is [kMinInteractiveDimension] pixels high. If you use a widget
/// with a different height, it must be specified in the [height] property.
///
/// {@tool snippet}
///
/// Here, a [Text] widget is used with a popup menu item. The `WhyFarther` type
/// is an enum, not shown here.
///
/// ```dart
/// const PopupMenuItem<WhyFarther>(
///   value: WhyFarther.harder,
///   child: Text('Working a lot harder'),
/// )
/// ```
/// {@end-tool}
///
/// See the example at [PopupMenuButton] for how this example could be used in a
/// complete menu, and see the example at [CheckedPopupMenuItem] for one way to
/// keep the text of [PopupMenuItem]s that use [Text] widgets in their [child]
/// slot aligned with the text of [CheckedPopupMenuItem]s or of [PopupMenuItem]
/// that use a [ListTile] in their [child] slot.
///
/// See also:
///
///  * [PopupMenuDivider], which can be used to divide items from each other.
///  * [CheckedPopupMenuItem], a variant of [PopupMenuItem] with a checkmark.
///  * [showMenu], a method to dynamically show a popup menu at a given location.
///  * [PopupMenuButton], an [IconButton] that automatically shows a menu when
///    it is tapped.
class PopupMenuItem<T> extends PopupMenuEntry<T> {
  /// Creates an item for a popup menu.
  ///
  /// By default, the item is [enabled].
  ///
  /// The `enabled` and `height` arguments must not be null.
  const PopupMenuItem({
    Key? key,
    this.value,
    this.enabled = true,
    this.height = kMinInteractiveDimension,
    this.textStyle,
    this.mouseCursor,
    required this.child,
  }) : assert(enabled != null),
       assert(height != null),
       super(key: key);

  /// The value that will be returned by [showMenu] if this entry is selected.
  final T? value;

  /// Whether the user is permitted to select this item.
  ///
  /// Defaults to true. If this is false, then the item will not react to
  /// touches.
  final bool enabled;

  /// The minimum height of the menu item.
  ///
  /// Defaults to [kMinInteractiveDimension] pixels.
  @override
  final double height;

  /// The text style of the popup menu item.
  ///
  /// If this property is null, then [PopupMenuThemeData.textStyle] is used.
  /// If [PopupMenuThemeData.textStyle] is also null, then [TextTheme.subtitle1]
  /// of [ThemeData.textTheme] is used.
  final TextStyle? textStyle;

  /// The cursor for a mouse pointer when it enters or is hovering over the
  /// widget.
  ///
  /// If [mouseCursor] is a [MaterialStateProperty<MouseCursor>],
  /// [MaterialStateProperty.resolve] is used for the following [MaterialState]:
  ///
  ///  * [MaterialState.disabled].
  ///
  /// If this property is null, [MaterialStateMouseCursor.clickable] will be used.
  final MouseCursor? mouseCursor;

  /// The widget below this widget in the tree.
  ///
  /// Typically a single-line [ListTile] (for menus with icons) or a [Text]. An
  /// appropriate [DefaultTextStyle] is put in scope for the child. In either
  /// case, the text should be short enough that it won't wrap.
  final Widget? child;

  @override
  bool represents(T? value) => value == this.value;

  @override
  PopupMenuItemState<T, PopupMenuItem<T>> createState() => PopupMenuItemState<T, PopupMenuItem<T>>();
}

/// The [State] for [PopupMenuItem] subclasses.
///
/// By default this implements the basic styling and layout of Material Design
/// popup menu items.
///
/// The [buildChild] method can be overridden to adjust exactly what gets placed
/// in the menu. By default it returns [PopupMenuItem.child].
///
/// The [handleTap] method can be overridden to adjust exactly what happens when
/// the item is tapped. By default, it uses [Navigator.pop] to return the
/// [PopupMenuItem.value] from the menu route.
///
/// This class takes two type arguments. The second, `W`, is the exact type of
/// the [Widget] that is using this [State]. It must be a subclass of
/// [PopupMenuItem]. The first, `T`, must match the type argument of that widget
/// class, and is the type of values returned from this menu.
class PopupMenuItemState<T, W extends PopupMenuItem<T>> extends State<W> {
  /// The menu item contents.
  ///
  /// Used by the [build] method.
  ///
  /// By default, this returns [PopupMenuItem.child]. Override this to put
  /// something else in the menu entry.
  @protected
  Widget? buildChild() => widget.child;

  /// The handler for when the user selects the menu item.
  ///
  /// Used by the [InkWell] inserted by the [build] method.
  ///
  /// By default, uses [Navigator.pop] to return the [PopupMenuItem.value] from
  /// the menu route.
  @protected
  void handleTap() {
    Navigator.pop<T>(context, widget.value);
  }

  @override
  Widget build(BuildContext context) {
    final ThemeData theme = Theme.of(context);
    final PopupMenuThemeData popupMenuTheme = PopupMenuTheme.of(context);
    TextStyle style = widget.textStyle ?? popupMenuTheme.textStyle ?? theme.textTheme.subtitle1!;

    if (!widget.enabled)
      style = style.copyWith(color: theme.disabledColor);

    Widget item = AnimatedDefaultTextStyle(
      style: style,
      duration: kThemeChangeDuration,
      child: Container(
        alignment: AlignmentDirectional.centerStart,
        constraints: BoxConstraints(minHeight: widget.height),
        padding: const EdgeInsets.symmetric(horizontal: _kMenuHorizontalPadding),
        child: buildChild(),
      ),
    );

    if (!widget.enabled) {
      final bool isDark = theme.brightness == Brightness.dark;
      item = IconTheme.merge(
        data: IconThemeData(opacity: isDark ? 0.5 : 0.38),
        child: item,
      );
    }
    final MouseCursor effectiveMouseCursor = MaterialStateProperty.resolveAs<MouseCursor>(
      widget.mouseCursor ?? MaterialStateMouseCursor.clickable,
      <MaterialState>{
        if (!widget.enabled) MaterialState.disabled,
      },
    );

    return MergeSemantics(
      child: Semantics(
        enabled: widget.enabled,
        button: true,
        child: InkWell(
          onTap: widget.enabled ? handleTap : null,
          canRequestFocus: widget.enabled,
          mouseCursor: effectiveMouseCursor,
          child: item,
        ),
      )
    );
  }
}

/// An item with a checkmark in a material design popup menu.
///
/// To show a popup menu, use the [showMenu] function. To create a button that
/// shows a popup menu, consider using [PopupMenuButton].
///
/// A [CheckedPopupMenuItem] is kMinInteractiveDimension pixels high, which
/// matches the default minimum height of a [PopupMenuItem]. The horizontal
/// layout uses [ListTile]; the checkmark is an [Icons.done] icon, shown in the
/// [ListTile.leading] position.
///
/// {@tool snippet}
///
/// Suppose a `Commands` enum exists that lists the possible commands from a
/// particular popup menu, including `Commands.heroAndScholar` and
/// `Commands.hurricaneCame`, and further suppose that there is a
/// `_heroAndScholar` member field which is a boolean. The example below shows a
/// menu with one menu item with a checkmark that can toggle the boolean, and
/// one menu item without a checkmark for selecting the second option. (It also
/// shows a divider placed between the two menu items.)
///
/// ```dart
/// PopupMenuButton<Commands>(
///   onSelected: (Commands result) {
///     switch (result) {
///       case Commands.heroAndScholar:
///         setState(() { _heroAndScholar = !_heroAndScholar; });
///         break;
///       case Commands.hurricaneCame:
///         // ...handle hurricane option
///         break;
///       // ...other items handled here
///     }
///   },
///   itemBuilder: (BuildContext context) => <PopupMenuEntry<Commands>>[
///     CheckedPopupMenuItem<Commands>(
///       checked: _heroAndScholar,
///       value: Commands.heroAndScholar,
///       child: const Text('Hero and scholar'),
///     ),
///     const PopupMenuDivider(),
///     const PopupMenuItem<Commands>(
///       value: Commands.hurricaneCame,
///       child: ListTile(leading: Icon(null), title: Text('Bring hurricane')),
///     ),
///     // ...other items listed here
///   ],
/// )
/// ```
/// {@end-tool}
///
/// In particular, observe how the second menu item uses a [ListTile] with a
/// blank [Icon] in the [ListTile.leading] position to get the same alignment as
/// the item with the checkmark.
///
/// See also:
///
///  * [PopupMenuItem], a popup menu entry for picking a command (as opposed to
///    toggling a value).
///  * [PopupMenuDivider], a popup menu entry that is just a horizontal line.
///  * [showMenu], a method to dynamically show a popup menu at a given location.
///  * [PopupMenuButton], an [IconButton] that automatically shows a menu when
///    it is tapped.
class CheckedPopupMenuItem<T> extends PopupMenuItem<T> {
  /// Creates a popup menu item with a checkmark.
  ///
  /// By default, the menu item is [enabled] but unchecked. To mark the item as
  /// checked, set [checked] to true.
  ///
  /// The `checked` and `enabled` arguments must not be null.
  const CheckedPopupMenuItem({
    Key? key,
    T? value,
    this.checked = false,
    bool enabled = true,
    Widget? child,
  }) : assert(checked != null),
       super(
    key: key,
    value: value,
    enabled: enabled,
    child: child,
  );

  /// Whether to display a checkmark next to the menu item.
  ///
  /// Defaults to false.
  ///
  /// When true, an [Icons.done] checkmark is displayed.
  ///
  /// When this popup menu item is selected, the checkmark will fade in or out
  /// as appropriate to represent the implied new state.
  final bool checked;

  /// The widget below this widget in the tree.
  ///
  /// Typically a [Text]. An appropriate [DefaultTextStyle] is put in scope for
  /// the child. The text should be short enough that it won't wrap.
  ///
  /// This widget is placed in the [ListTile.title] slot of a [ListTile] whose
  /// [ListTile.leading] slot is an [Icons.done] icon.
  @override
  Widget? get child => super.child;

  @override
  _CheckedPopupMenuItemState<T> createState() => _CheckedPopupMenuItemState<T>();
}

class _CheckedPopupMenuItemState<T> extends PopupMenuItemState<T, CheckedPopupMenuItem<T>> with SingleTickerProviderStateMixin {
  static const Duration _fadeDuration = Duration(milliseconds: 150);
  late AnimationController _controller;
  Animation<double> get _opacity => _controller.view;

  @override
  void initState() {
    super.initState();
    _controller = AnimationController(duration: _fadeDuration, vsync: this)
      ..value = widget.checked ? 1.0 : 0.0
      ..addListener(() => setState(() { /* animation changed */ }));
  }

  @override
  void handleTap() {
    // This fades the checkmark in or out when tapped.
    if (widget.checked)
      _controller.reverse();
    else
      _controller.forward();
    super.handleTap();
  }

  @override
  Widget buildChild() {
    return ListTile(
      enabled: widget.enabled,
      leading: FadeTransition(
        opacity: _opacity,
        child: Icon(_controller.isDismissed ? null : Icons.done),
      ),
      title: widget.child,
    );
  }
}

class _PopupMenu<T> extends StatelessWidget {
  const _PopupMenu({
    Key? key,
    required this.route,
    required this.semanticLabel,
  }) : super(key: key);

  final _PopupMenuRoute<T> route;
  final String? semanticLabel;

  @override
  Widget build(BuildContext context) {
    final double unit = 1.0 / (route.items.length + 1.5); // 1.0 for the width and 0.5 for the last item's fade.
    final List<Widget> children = <Widget>[];
    final PopupMenuThemeData popupMenuTheme = PopupMenuTheme.of(context);

    for (int i = 0; i < route.items.length; i += 1) {
      final double start = (i + 1) * unit;
      final double end = (start + 1.5 * unit).clamp(0.0, 1.0);
      final CurvedAnimation opacity = CurvedAnimation(
        parent: route.animation!,
        curve: Interval(start, end),
      );
      Widget item = route.items[i];
      if (route.initialValue != null && route.items[i].represents(route.initialValue)) {
        item = Container(
          color: Theme.of(context).highlightColor,
          child: item,
        );
      }
      children.add(
        _MenuItem(
          onLayout: (Size size) {
            route.itemSizes[i] = size;
          },
          child: FadeTransition(
            opacity: opacity,
            child: item,
          ),
        ),
      );
    }

    final CurveTween opacity = CurveTween(curve: const Interval(0.0, 1.0 / 3.0));
    final CurveTween width = CurveTween(curve: Interval(0.0, unit));
    final CurveTween height = CurveTween(curve: Interval(0.0, unit * route.items.length));

    final Widget child = ConstrainedBox(
      constraints: const BoxConstraints(
        minWidth: _kMenuMinWidth,
        maxWidth: _kMenuMaxWidth,
      ),
      child: IntrinsicWidth(
        stepWidth: _kMenuWidthStep,
        child: Semantics(
          scopesRoute: true,
          namesRoute: true,
          explicitChildNodes: true,
          label: semanticLabel,
          child: SingleChildScrollView(
            padding: const EdgeInsets.symmetric(
              vertical: _kMenuVerticalPadding
            ),
            child: ListBody(children: children),
          ),
        ),
      ),
    );

    return AnimatedBuilder(
      animation: route.animation!,
      builder: (BuildContext context, Widget? child) {
        return Opacity(
          opacity: opacity.evaluate(route.animation!),
          child: Material(
            shape: route.shape ?? popupMenuTheme.shape,
            color: route.color ?? popupMenuTheme.color,
            type: MaterialType.card,
            elevation: route.elevation ?? popupMenuTheme.elevation ?? 8.0,
            child: Align(
              alignment: AlignmentDirectional.topEnd,
              widthFactor: width.evaluate(route.animation!),
              heightFactor: height.evaluate(route.animation!),
              child: child,
            ),
          ),
        );
      },
      child: child,
    );
  }
}

// Positioning of the menu on the screen.
class _PopupMenuRouteLayout extends SingleChildLayoutDelegate {
  _PopupMenuRouteLayout(this.position, this.itemSizes, this.selectedItemIndex, this.textDirection);

  // Rectangle of underlying button, relative to the overlay's dimensions.
  final RelativeRect position;

  // The sizes of each item are computed when the menu is laid out, and before
  // the route is laid out.
  List<Size?> itemSizes;

  // The index of the selected item, or null if PopupMenuButton.initialValue
  // was not specified.
  final int? selectedItemIndex;

  // Whether to prefer going to the left or to the right.
  final TextDirection textDirection;

  // We put the child wherever position specifies, so long as it will fit within
  // the specified parent size padded (inset) by 8. If necessary, we adjust the
  // child's position so that it fits.

  @override
  BoxConstraints getConstraintsForChild(BoxConstraints constraints) {
    // The menu can be at most the size of the overlay minus 8.0 pixels in each
    // direction.
    return BoxConstraints.loose(
      constraints.biggest - const Offset(_kMenuScreenPadding * 2.0, _kMenuScreenPadding * 2.0) as Size,
    );
  }

  @override
  Offset getPositionForChild(Size size, Size childSize) {
    // size: The size of the overlay.
    // childSize: The size of the menu, when fully open, as determined by
    // getConstraintsForChild.

    // Find the ideal vertical position.
    double y = position.top;
    if (selectedItemIndex != null && itemSizes != null) {
      double selectedItemOffset = _kMenuVerticalPadding;
      for (int index = 0; index < selectedItemIndex!; index += 1)
        selectedItemOffset += itemSizes[index]!.height;
      selectedItemOffset += itemSizes[selectedItemIndex!]!.height / 2;
      y = position.top + (size.height - position.top - position.bottom) / 2.0 - selectedItemOffset;
    }

    // Find the ideal horizontal position.
    double x;
    if (position.left > position.right) {
      // Menu button is closer to the right edge, so grow to the left, aligned to the right edge.
      x = size.width - position.right - childSize.width;
    } else if (position.left < position.right) {
      // Menu button is closer to the left edge, so grow to the right, aligned to the left edge.
      x = position.left;
    } else {
      // Menu button is equidistant from both edges, so grow in reading direction.
      assert(textDirection != null);
      switch (textDirection) {
        case TextDirection.rtl:
          x = size.width - position.right - childSize.width;
          break;
        case TextDirection.ltr:
          x = position.left;
          break;
      }
    }

    // Avoid going outside an area defined as the rectangle 8.0 pixels from the
    // edge of the screen in every direction.
    if (x < _kMenuScreenPadding)
      x = _kMenuScreenPadding;
    else if (x + childSize.width > size.width - _kMenuScreenPadding)
      x = size.width - childSize.width - _kMenuScreenPadding;
    if (y < _kMenuScreenPadding)
      y = _kMenuScreenPadding;
    else if (y + childSize.height > size.height - _kMenuScreenPadding)
      y = size.height - childSize.height - _kMenuScreenPadding;
    return Offset(x, y);
  }

  @override
  bool shouldRelayout(_PopupMenuRouteLayout oldDelegate) {
    // If called when the old and new itemSizes have been initialized then
    // we expect them to have the same length because there's no practical
    // way to change length of the items list once the menu has been shown.
    assert(itemSizes.length == oldDelegate.itemSizes.length);

    return position != oldDelegate.position
        || selectedItemIndex != oldDelegate.selectedItemIndex
        || textDirection != oldDelegate.textDirection
        || !listEquals(itemSizes, oldDelegate.itemSizes);
  }
}

class _PopupMenuRoute<T> extends PopupRoute<T> {
  _PopupMenuRoute({
    required this.position,
    required this.items,
    this.initialValue,
    this.elevation,
    required this.barrierLabel,
    this.semanticLabel,
    this.shape,
    this.color,
    required this.capturedThemes,
  }) : itemSizes = List<Size?>.filled(items.length, null);

  final RelativeRect position;
  final List<PopupMenuEntry<T>> items;
  final List<Size?> itemSizes;
  final T? initialValue;
  final double? elevation;
  final String? semanticLabel;
  final ShapeBorder? shape;
  final Color? color;
  final CapturedThemes capturedThemes;

  @override
  Animation<double> createAnimation() {
    return CurvedAnimation(
      parent: super.createAnimation(),
      curve: Curves.linear,
      reverseCurve: const Interval(0.0, _kMenuCloseIntervalEnd),
    );
  }

  @override
  Duration get transitionDuration => _kMenuDuration;

  @override
  bool get barrierDismissible => true;

  @override
  Color? get barrierColor => null;

  @override
  final String barrierLabel;

  @override
  Widget buildPage(BuildContext context, Animation<double> animation, Animation<double> secondaryAnimation) {

    int? selectedItemIndex;
    if (initialValue != null) {
      for (int index = 0; selectedItemIndex == null && index < items.length; index += 1) {
        if (items[index].represents(initialValue))
          selectedItemIndex = index;
      }
    }

    final Widget menu = _PopupMenu<T>(route: this, semanticLabel: semanticLabel);

    return SafeArea(
      child: Builder(
        builder: (BuildContext context) {
          return CustomSingleChildLayout(
            delegate: _PopupMenuRouteLayout(
              position,
              itemSizes,
              selectedItemIndex,
              Directionality.of(context),
            ),
            child: capturedThemes.wrap(menu),
          );
        },
      ),
    );
  }
}

/// Show a popup menu that contains the `items` at `position`.
///
/// `items` should be non-null and not empty.
///
/// If `initialValue` is specified then the first item with a matching value
/// will be highlighted and the value of `position` gives the rectangle whose
/// vertical center will be aligned with the vertical center of the highlighted
/// item (when possible).
///
/// If `initialValue` is not specified then the top of the menu will be aligned
/// with the top of the `position` rectangle.
///
/// In both cases, the menu position will be adjusted if necessary to fit on the
/// screen.
///
/// Horizontally, the menu is positioned so that it grows in the direction that
/// has the most room. For example, if the `position` describes a rectangle on
/// the left edge of the screen, then the left edge of the menu is aligned with
/// the left edge of the `position`, and the menu grows to the right. If both
/// edges of the `position` are equidistant from the opposite edge of the
/// screen, then the ambient [Directionality] is used as a tie-breaker,
/// preferring to grow in the reading direction.
///
/// The positioning of the `initialValue` at the `position` is implemented by
/// iterating over the `items` to find the first whose
/// [PopupMenuEntry.represents] method returns true for `initialValue`, and then
/// summing the values of [PopupMenuEntry.height] for all the preceding widgets
/// in the list.
///
/// The `elevation` argument specifies the z-coordinate at which to place the
/// menu. The elevation defaults to 8, the appropriate elevation for popup
/// menus.
///
/// The `context` argument is used to look up the [Navigator] and [Theme] for
/// the menu. It is only used when the method is called. Its corresponding
/// widget can be safely removed from the tree before the popup menu is closed.
///
/// The `useRootNavigator` argument is used to determine whether to push the
/// menu to the [Navigator] furthest from or nearest to the given `context`. It
/// is `false` by default.
///
/// The `semanticLabel` argument is used by accessibility frameworks to
/// announce screen transitions when the menu is opened and closed. If this
/// label is not provided, it will default to
/// [MaterialLocalizations.popupMenuLabel].
///
/// See also:
///
///  * [PopupMenuItem], a popup menu entry for a single value.
///  * [PopupMenuDivider], a popup menu entry that is just a horizontal line.
///  * [CheckedPopupMenuItem], a popup menu item with a checkmark.
///  * [PopupMenuButton], which provides an [IconButton] that shows a menu by
///    calling this method automatically.
///  * [SemanticsConfiguration.namesRoute], for a description of edge triggered
///    semantics.
Future<T?> showMenu<T>({
  required BuildContext context,
  required RelativeRect position,
  required List<PopupMenuEntry<T>> items,
  T? initialValue,
  double? elevation,
  String? semanticLabel,
  ShapeBorder? shape,
  Color? color,
  bool useRootNavigator = false,
}) {
  assert(context != null);
  assert(position != null);
  assert(useRootNavigator != null);
  assert(items != null && items.isNotEmpty);
  assert(debugCheckHasMaterialLocalizations(context));

  switch (Theme.of(context).platform) {
    case TargetPlatform.iOS:
    case TargetPlatform.macOS:
      break;
    case TargetPlatform.android:
    case TargetPlatform.fuchsia:
    case TargetPlatform.linux:
    case TargetPlatform.windows:
      semanticLabel ??= MaterialLocalizations.of(context).popupMenuLabel;
  }

  final NavigatorState navigator = Navigator.of(context, rootNavigator: useRootNavigator)!;
  return navigator.push(_PopupMenuRoute<T>(
    position: position,
    items: items,
    initialValue: initialValue,
    elevation: elevation,
    semanticLabel: semanticLabel,
    barrierLabel: MaterialLocalizations.of(context).modalBarrierDismissLabel,
    shape: shape,
    color: color,
    capturedThemes: InheritedTheme.capture(from: context, to: navigator.context),
  ));
}

/// Signature for the callback invoked when a menu item is selected. The
/// argument is the value of the [PopupMenuItem] that caused its menu to be
/// dismissed.
///
/// Used by [PopupMenuButton.onSelected].
typedef PopupMenuItemSelected<T> = void Function(T value);

/// Signature for the callback invoked when a [PopupMenuButton] is dismissed
/// without selecting an item.
///
/// Used by [PopupMenuButton.onCanceled].
typedef PopupMenuCanceled = void Function();

/// Signature used by [PopupMenuButton] to lazily construct the items shown when
/// the button is pressed.
///
/// Used by [PopupMenuButton.itemBuilder].
typedef PopupMenuItemBuilder<T> = List<PopupMenuEntry<T>> Function(BuildContext context);

/// Displays a menu when pressed and calls [onSelected] when the menu is dismissed
/// because an item was selected. The value passed to [onSelected] is the value of
/// the selected menu item.
///
/// One of [child] or [icon] may be provided, but not both. If [icon] is provided,
/// then [PopupMenuButton] behaves like an [IconButton].
///
/// If both are null, then a standard overflow icon is created (depending on the
/// platform).
///
/// {@tool snippet}
///
/// This example shows a menu with four items, selecting between an enum's
/// values and setting a `_selection` field based on the selection.
///
/// ```dart
/// // This is the type used by the popup menu below.
/// enum WhyFarther { harder, smarter, selfStarter, tradingCharter }
///
/// // This menu button widget updates a _selection field (of type WhyFarther,
/// // not shown here).
/// PopupMenuButton<WhyFarther>(
///   onSelected: (WhyFarther result) { setState(() { _selection = result; }); },
///   itemBuilder: (BuildContext context) => <PopupMenuEntry<WhyFarther>>[
///     const PopupMenuItem<WhyFarther>(
///       value: WhyFarther.harder,
///       child: Text('Working a lot harder'),
///     ),
///     const PopupMenuItem<WhyFarther>(
///       value: WhyFarther.smarter,
///       child: Text('Being a lot smarter'),
///     ),
///     const PopupMenuItem<WhyFarther>(
///       value: WhyFarther.selfStarter,
///       child: Text('Being a self-starter'),
///     ),
///     const PopupMenuItem<WhyFarther>(
///       value: WhyFarther.tradingCharter,
///       child: Text('Placed in charge of trading charter'),
///     ),
///   ],
/// )
/// ```
/// {@end-tool}
///
/// See also:
///
///  * [PopupMenuItem], a popup menu entry for a single value.
///  * [PopupMenuDivider], a popup menu entry that is just a horizontal line.
///  * [CheckedPopupMenuItem], a popup menu item with a checkmark.
///  * [showMenu], a method to dynamically show a popup menu at a given location.
class PopupMenuButton<T> extends StatefulWidget {
  /// Creates a button that shows a popup menu.
  ///
  /// The [itemBuilder] argument must not be null.
  const PopupMenuButton({
    Key? key,
    required this.itemBuilder,
    this.initialValue,
    this.onSelected,
    this.onCanceled,
    this.tooltip,
    this.elevation,
    this.padding = const EdgeInsets.all(8.0),
    this.child,
    this.icon,
    this.iconSize = 24.0,
    this.offset = Offset.zero,
    this.enabled = true,
    this.shape,
    this.color,
  }) : assert(itemBuilder != null),
       assert(offset != null),
       assert(enabled != null),
       assert(!(child != null && icon != null),
           'You can only pass [child] or [icon], not both.'),
       super(key: key);

  /// Called when the button is pressed to create the items to show in the menu.
  final PopupMenuItemBuilder<T> itemBuilder;

  /// The value of the menu item, if any, that should be highlighted when the menu opens.
  final T? initialValue;

  /// Called when the user selects a value from the popup menu created by this button.
  ///
  /// If the popup menu is dismissed without selecting a value, [onCanceled] is
  /// called instead.
  final PopupMenuItemSelected<T>? onSelected;

  /// Called when the user dismisses the popup menu without selecting an item.
  ///
  /// If the user selects a value, [onSelected] is called instead.
  final PopupMenuCanceled? onCanceled;

  /// Text that describes the action that will occur when the button is pressed.
  ///
  /// This text is displayed when the user long-presses on the button and is
  /// used for accessibility.
  final String? tooltip;

  /// The z-coordinate at which to place the menu when open. This controls the
  /// size of the shadow below the menu.
  ///
  /// Defaults to 8, the appropriate elevation for popup menus.
  final double? elevation;

  /// Matches IconButton's 8 dps padding by default. In some cases, notably where
  /// this button appears as the trailing element of a list item, it's useful to be able
  /// to set the padding to zero.
  final EdgeInsetsGeometry padding;

  /// If provided, [child] is the widget used for this button
  /// and the button will utilize an [InkWell] for taps.
  final Widget? child;

  /// If provided, the [icon] is used for this button
  /// and the button will behave like an [IconButton].
  final Widget? icon;

  /// The offset applied to the Popup Menu Button.
  ///
  /// When not set, the Popup Menu Button will be positioned directly next to
  /// the button that was used to create it.
  final Offset offset;

  /// Whether this popup menu button is interactive.
  ///
  /// Must be non-null, defaults to `true`
  ///
  /// If `true` the button will respond to presses by displaying the menu.
  ///
  /// If `false`, the button is styled with the disabled color from the
  /// current [Theme] and will not respond to presses or show the popup
  /// menu and [onSelected], [onCanceled] and [itemBuilder] will not be called.
  ///
  /// This can be useful in situations where the app needs to show the button,
  /// but doesn't currently have anything to show in the menu.
  final bool enabled;

  /// If provided, the shape used for the menu.
  ///
  /// If this property is null, then [PopupMenuThemeData.shape] is used.
  /// If [PopupMenuThemeData.shape] is also null, then the default shape for
  /// [MaterialType.card] is used. This default shape is a rectangle with
  /// rounded edges of BorderRadius.circular(2.0).
  final ShapeBorder? shape;

  /// If provided, the background color used for the menu.
  ///
  /// If this property is null, then [PopupMenuThemeData.color] is used.
  /// If [PopupMenuThemeData.color] is also null, then
  /// Theme.of(context).cardColor is used.
  final Color? color;

<<<<<<< HEAD
  /// If true (the default) then the menu will be wrapped with copies
  /// of the [InheritedTheme]s, like [Theme] and [PopupMenuTheme], which
  /// are defined above the [BuildContext] where the menu is shown.
  final bool captureInheritedThemes;

  /// Change the default icon size.
  final double iconSize;

=======
>>>>>>> e8efde6a
  @override
  PopupMenuButtonState<T> createState() => PopupMenuButtonState<T>();
}

/// The [State] for a [PopupMenuButton].
///
/// See [showButtonMenu] for a way to programmatically open the popup menu
/// of your button state.
class PopupMenuButtonState<T> extends State<PopupMenuButton<T>> {
  /// A method to show a popup menu with the items supplied to
  /// [PopupMenuButton.itemBuilder] at the position of your [PopupMenuButton].
  ///
  /// By default, it is called when the user taps the button and [PopupMenuButton.enabled]
  /// is set to `true`. Moreover, you can open the button by calling the method manually.
  ///
  /// You would access your [PopupMenuButtonState] using a [GlobalKey] and
  /// show the menu of the button with `globalKey.currentState.showButtonMenu`.
  void showButtonMenu() {
    final PopupMenuThemeData popupMenuTheme = PopupMenuTheme.of(context);
    final RenderBox button = context.findRenderObject()! as RenderBox;
    final RenderBox overlay = Navigator.of(context)!.overlay!.context.findRenderObject()! as RenderBox;
    final RelativeRect position = RelativeRect.fromRect(
      Rect.fromPoints(
        button.localToGlobal(widget.offset, ancestor: overlay),
        button.localToGlobal(button.size.bottomRight(Offset.zero), ancestor: overlay),
      ),
      Offset.zero & overlay.size,
    );
    final List<PopupMenuEntry<T>> items = widget.itemBuilder(context);
    // Only show the menu if there is something to show
    if (items.isNotEmpty) {
      showMenu<T?>(
        context: context,
        elevation: widget.elevation ?? popupMenuTheme.elevation,
        items: items,
        initialValue: widget.initialValue,
        position: position,
        shape: widget.shape ?? popupMenuTheme.shape,
        color: widget.color ?? popupMenuTheme.color,
      )
      .then<void>((T? newValue) {
        if (!mounted)
          return null;
        if (newValue == null) {
          if (widget.onCanceled != null)
            widget.onCanceled!();
          return null;
        }
        if (widget.onSelected != null)
          widget.onSelected!(newValue);
      });
    }
  }

  Icon _getIcon(TargetPlatform platform) {
    assert(platform != null);
    switch (platform) {
      case TargetPlatform.android:
      case TargetPlatform.fuchsia:
      case TargetPlatform.linux:
      case TargetPlatform.windows:
        return const Icon(Icons.more_vert);
      case TargetPlatform.iOS:
      case TargetPlatform.macOS:
        return const Icon(Icons.more_horiz);
    }
  }

  bool get _canRequestFocus {
    final NavigationMode mode = MediaQuery.maybeOf(context)?.navigationMode ?? NavigationMode.traditional;
    switch (mode) {
      case NavigationMode.traditional:
        return widget.enabled;
      case NavigationMode.directional:
        return true;
    }
  }

  @override
  Widget build(BuildContext context) {
    assert(debugCheckHasMaterialLocalizations(context));

    if (widget.child != null)
      return Tooltip(
        message: widget.tooltip ?? MaterialLocalizations.of(context).showMenuTooltip,
        child: InkWell(
          onTap: widget.enabled ? showButtonMenu : null,
          canRequestFocus: _canRequestFocus,
          child: widget.child,
        ),
      );

    return IconButton(
      icon: widget.icon ?? _getIcon(Theme.of(context).platform),
      padding: widget.padding,
<<<<<<< HEAD
      iconSize: widget.iconSize,
      tooltip: widget.tooltip ?? MaterialLocalizations.of(context)!.showMenuTooltip,
=======
      tooltip: widget.tooltip ?? MaterialLocalizations.of(context).showMenuTooltip,
>>>>>>> e8efde6a
      onPressed: widget.enabled ? showButtonMenu : null,
    );
  }
}<|MERGE_RESOLUTION|>--- conflicted
+++ resolved
@@ -1030,17 +1030,9 @@
   /// Theme.of(context).cardColor is used.
   final Color? color;
 
-<<<<<<< HEAD
-  /// If true (the default) then the menu will be wrapped with copies
-  /// of the [InheritedTheme]s, like [Theme] and [PopupMenuTheme], which
-  /// are defined above the [BuildContext] where the menu is shown.
-  final bool captureInheritedThemes;
-
   /// Change the default icon size.
   final double iconSize;
 
-=======
->>>>>>> e8efde6a
   @override
   PopupMenuButtonState<T> createState() => PopupMenuButtonState<T>();
 }
@@ -1136,12 +1128,8 @@
     return IconButton(
       icon: widget.icon ?? _getIcon(Theme.of(context).platform),
       padding: widget.padding,
-<<<<<<< HEAD
       iconSize: widget.iconSize,
-      tooltip: widget.tooltip ?? MaterialLocalizations.of(context)!.showMenuTooltip,
-=======
       tooltip: widget.tooltip ?? MaterialLocalizations.of(context).showMenuTooltip,
->>>>>>> e8efde6a
       onPressed: widget.enabled ? showButtonMenu : null,
     );
   }

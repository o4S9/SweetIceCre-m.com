--- conflicted
+++ resolved
@@ -249,18 +249,12 @@
   ///  * [RawKeyboard], which uses this channel to expose key data.
   ///  * [new RawKeyEvent.fromMessage], which can decode this data into the [RawKeyEvent]
   ///    subclasses mentioned above.
-<<<<<<< HEAD
-  static BasicMessageChannel<dynamic> get keyEvent => Application.current.get(
+  static BasicMessageChannel<Object?> get keyEvent => Application.current.get(
       #SystemChannels.keyEvent,
-      ()=> BasicMessageChannel<dynamic>(
+      ()=> BasicMessageChannel<Object?>(
         'flutter/keyevent',
         JSONMessageCodec(),
       )
-=======
-  static const BasicMessageChannel<Object?> keyEvent = BasicMessageChannel<Object?>(
-      'flutter/keyevent',
-      JSONMessageCodec(),
->>>>>>> 6ba2f526
   );
 
   /// A string [BasicMessageChannel] for lifecycle events.
@@ -292,18 +286,12 @@
   ///    applications to release caches to free up more memory. See
   ///    [WidgetsBindingObserver.didHaveMemoryPressure], which triggers whenever
   ///    a message is received on this channel.
-<<<<<<< HEAD
-  static BasicMessageChannel<dynamic> get system => Application.current.get(
+  static BasicMessageChannel<Object?> get system => Application.current.get(
       #SystemChannels.system,
-      () => BasicMessageChannel<dynamic>(
+      () => BasicMessageChannel<Object?>(
         'flutter/system',
         JSONMessageCodec(),
       )
-=======
-  static const BasicMessageChannel<Object?> system = BasicMessageChannel<Object?>(
-      'flutter/system',
-      JSONMessageCodec(),
->>>>>>> 6ba2f526
   );
 
   /// A [BasicMessageChannel] for accessibility events.
@@ -313,18 +301,12 @@
   ///  * [SemanticsEvent] and its subclasses for a list of valid accessibility
   ///    events that can be sent over this channel.
   ///  * [SemanticsNode.sendEvent], which uses this channel to dispatch events.
-<<<<<<< HEAD
-  static BasicMessageChannel<dynamic> get accessibility => Application.current.get(
+  static BasicMessageChannel<Object?> get accessibility => Application.current.get(
       #SystemChannels.accessibility,
-      () => BasicMessageChannel<dynamic>(
+      () => BasicMessageChannel<Object?>(
         'flutter/accessibility',
         StandardMessageCodec(),
       )
-=======
-  static const BasicMessageChannel<Object?> accessibility = BasicMessageChannel<Object?>(
-    'flutter/accessibility',
-    StandardMessageCodec(),
->>>>>>> 6ba2f526
   );
 
   /// A [MethodChannel] for controlling platform views.

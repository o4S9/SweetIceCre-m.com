--- conflicted
+++ resolved
@@ -159,14 +159,13 @@
   ///    second argument is a [String] consisting of the stringification of one
   ///    of the values of the [TextInputAction] enum.
   ///
-<<<<<<< HEAD
   ///  * `TextInputClient.requestExistingInputState`: The embedding may have
   ///    lost its internal state about the current editing client, if there is
   ///    one. The framework should call `TextInput.setClient` and
   ///    `TextInput.setEditingState` again with its most recent information. If
   ///    there is no existing state on the framework side, the call should
   ///    fizzle.
-=======
+  ///
   ///  * `TextInputClient.onConnectionClosed`: The text input connection closed
   ///    on the platform side. For example the application is moved to
   ///    background or used closed the virtual keyboard. This method informs
@@ -174,7 +173,6 @@
   ///    `TextInput.clearClient` and `TextInput.hide` is not called after
   ///    clearing the connection since on the platform side the connection is
   ///    already finalized.
->>>>>>> b94c1a41
   ///
   /// Calls to methods that are not implemented on the shell side are ignored
   /// (so it is safe to call methods when the relevant plugin might be missing).

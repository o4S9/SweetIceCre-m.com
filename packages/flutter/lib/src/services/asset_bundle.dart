--- conflicted
+++ resolved
@@ -59,14 +59,10 @@
   /// buffer.
   ///
   /// Throws an exception if the asset is not found.
-<<<<<<< HEAD
-  Future<ui.ImmutableBuffer> loadBuffer(String key);
-=======
   Future<ui.ImmutableBuffer> loadBuffer(String key) async {
     final ByteData data = await load(key);
     return ui.ImmutableBuffer.fromUint8List(data.buffer.asUint8List());
   }
->>>>>>> 54256fab
 
   /// Retrieve a string from the asset bundle.
   ///
@@ -166,12 +162,6 @@
 
   @override
   String toString() => '${describeIdentity(this)}($_baseUrl)';
-
-  @override
-  Future<ui.ImmutableBuffer> loadBuffer(String key) async {
-    final ByteData data = await load(key);
-    return ui.ImmutableBuffer.fromUint8List(data.buffer.asUint8List());
-  }
 }
 
 /// An [AssetBundle] that permanently caches string and structured resources
@@ -276,13 +266,8 @@
     }
     try {
       return await ui.ImmutableBuffer.fromAsset(key);
-<<<<<<< HEAD
-    } on Exception {
-      throw FlutterError('Unable to load asset: $key');
-=======
     } on Exception catch (err) {
       throw FlutterError('Unable to load asset: $key.\n$err');
->>>>>>> 54256fab
     }
   }
 }

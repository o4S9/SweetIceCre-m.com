--- conflicted
+++ resolved
@@ -28,15 +28,9 @@
 /// The logical identity of the channel is given by its name. Identically named
 /// channels will interfere with each other's communication.
 ///
-<<<<<<< HEAD
 /// See: <https://flutter.io/platform-channels/>
 class BaseMessageChannel<T> {
   /// Creates a [BaseMessageChannel] with the specified [name], [codec] and [binaryMessenger].
-=======
-/// See: <https://flutter.dev/platform-channels/>
-class BasicMessageChannel<T> {
-  /// Creates a [BasicMessageChannel] with the specified [name] and [codec].
->>>>>>> ecb468f3
   ///
   /// None of [name], [codec], or [binaryMessenger] may be null.
   const BaseMessageChannel(this.name, this.codec, this.binaryMessenger);
@@ -115,15 +109,9 @@
 /// The logical identity of the channel is given by its name. Identically named
 /// channels will interfere with each other's communication.
 ///
-<<<<<<< HEAD
-/// See: <https://flutter.io/platform-channels/>
+/// See: <https://flutter.dev/platform-channels/>
 class BaseMethodChannel {
   /// Creates a [BaseMethodChannel] with the specified [name].
-=======
-/// See: <https://flutter.dev/platform-channels/>
-class MethodChannel {
-  /// Creates a [MethodChannel] with the specified [name].
->>>>>>> ecb468f3
   ///
   /// The [codec] used will be [StandardMethodCodec], unless otherwise
   /// specified.
@@ -309,7 +297,7 @@
   ///  * <https://docs.flutter.io/javadoc/io/flutter/plugin/common/MethodCall.html>
   ///    for how to access method call arguments on Android.
   @optionalTypeArgs
-  Future<T> invokeMethod<T>(String method, [dynamic arguments]) async {
+  Future<T> invokeMethod<T>(String method, [ dynamic arguments ]) async {
     assert(method != null);
     final ByteData result = await binaryMessenger.send(
       name,

// Copyright 2014 The Flutter Authors. All rights reserved.
// Use of this source code is governed by a BSD-style license that can be
// found in the LICENSE file.

import 'dart:async';
import 'dart:io' show Platform;
import 'dart:ui' show
  FontWeight,
  Offset,
  Size,
  TextAffinity,
  TextAlign,
  TextDirection,
  hashValues;

import 'package:flutter/foundation.dart';
import 'package:vector_math/vector_math_64.dart' show Matrix4;

import 'autofill.dart';
import 'message_codec.dart';
import 'platform_channel.dart';
import 'system_channels.dart';
import 'system_chrome.dart';
import 'text_editing.dart';

export 'dart:ui' show TextAffinity;

// Whether we're compiled to JavaScript in a web browser.
const bool _kIsBrowser = identical(0, 0.0);

/// Indicates how to handle the intelligent replacement of dashes in text input.
///
/// See also:
///
///  * [TextField.smartDashesType]
///  * [TextFormField.smartDashesType]
///  * [CupertinoTextField.smartDashesType]
///  * [EditableText.smartDashesType]
///  * [SmartQuotesType]
///  * <https://developer.apple.com/documentation/uikit/uitextinputtraits>
enum SmartDashesType {
  /// Smart dashes is disabled.
  ///
  /// This corresponds to the
  /// ["no" value of UITextSmartDashesType](https://developer.apple.com/documentation/uikit/uitextsmartdashestype/no).
  disabled,

  /// Smart dashes is enabled.
  ///
  /// This corresponds to the
  /// ["yes" value of UITextSmartDashesType](https://developer.apple.com/documentation/uikit/uitextsmartdashestype/yes).
  enabled,
}

/// Indicates how to handle the intelligent replacement of quotes in text input.
///
/// See also:
///
///  * [TextField.smartQuotesType]
///  * [TextFormField.smartQuotesType]
///  * [CupertinoTextField.smartQuotesType]
///  * [EditableText.smartQuotesType]
///  * [SmartDashesType]
///  * <https://developer.apple.com/documentation/uikit/uitextinputtraits>
enum SmartQuotesType {
  /// Smart quotes is disabled.
  ///
  /// This corresponds to the
  /// ["no" value of UITextSmartQuotesType](https://developer.apple.com/documentation/uikit/uitextsmartquotestype/no).
  disabled,

  /// Smart quotes is enabled.
  ///
  /// This corresponds to the
  /// ["yes" value of UITextSmartQuotesType](https://developer.apple.com/documentation/uikit/uitextsmartquotestype/yes).
  enabled,
}

/// The type of information for which to optimize the text input control.
///
/// On Android, behavior may vary across device and keyboard provider.
///
/// This class stays as close to [Enum] interface as possible, and allows
/// for additional flags for some input types. For example, numeric input
/// can specify whether it supports decimal numbers and/or signed numbers.
@immutable
class TextInputType {
  const TextInputType._(this.index)
    : signed = null,
      decimal = null;

  /// Optimize for numerical information.
  ///
  /// Requests a numeric keyboard with additional settings.
  /// The [signed] and [decimal] parameters are optional.
  const TextInputType.numberWithOptions({
    this.signed = false,
    this.decimal = false,
  }) : index = 2;

  /// Enum value index, corresponds to one of the [values].
  final int index;

  /// The number is signed, allowing a positive or negative sign at the start.
  ///
  /// This flag is only used for the [number] input type, otherwise `null`.
  /// Use `const TextInputType.numberWithOptions(signed: true)` to set this.
  final bool signed;

  /// The number is decimal, allowing a decimal point to provide fractional.
  ///
  /// This flag is only used for the [number] input type, otherwise `null`.
  /// Use `const TextInputType.numberWithOptions(decimal: true)` to set this.
  final bool decimal;

  /// Optimize for textual information.
  ///
  /// Requests the default platform keyboard.
  static const TextInputType text = TextInputType._(0);

  /// Optimize for multiline textual information.
  ///
  /// Requests the default platform keyboard, but accepts newlines when the
  /// enter key is pressed. This is the input type used for all multiline text
  /// fields.
  static const TextInputType multiline = TextInputType._(1);

  /// Optimize for unsigned numerical information without a decimal point.
  ///
  /// Requests a default keyboard with ready access to the number keys.
  /// Additional options, such as decimal point and/or positive/negative
  /// signs, can be requested using [new TextInputType.numberWithOptions].
  static const TextInputType number = TextInputType.numberWithOptions();

  /// Optimize for telephone numbers.
  ///
  /// Requests a keyboard with ready access to the number keys, "*", and "#".
  static const TextInputType phone = TextInputType._(3);

  /// Optimize for date and time information.
  ///
  /// On iOS, requests the default keyboard.
  ///
  /// On Android, requests a keyboard with ready access to the number keys,
  /// ":", and "-".
  static const TextInputType datetime = TextInputType._(4);

  /// Optimize for email addresses.
  ///
  /// Requests a keyboard with ready access to the "@" and "." keys.
  static const TextInputType emailAddress = TextInputType._(5);

  /// Optimize for URLs.
  ///
  /// Requests a keyboard with ready access to the "/" and "." keys.
  static const TextInputType url = TextInputType._(6);

  /// Optimize for passwords that are visible to the user.
  ///
  /// Requests a keyboard with ready access to both letters and numbers.
  static const TextInputType visiblePassword = TextInputType._(7);

  /// All possible enum values.
  static const List<TextInputType> values = <TextInputType>[
    text, multiline, number, phone, datetime, emailAddress, url, visiblePassword,
  ];

  // Corresponding string name for each of the [values].
  static const List<String> _names = <String>[
    'text', 'multiline', 'number', 'phone', 'datetime', 'emailAddress', 'url', 'visiblePassword',
  ];

  // Enum value name, this is what enum.toString() would normally return.
  String get _name => 'TextInputType.${_names[index]}';

  /// Returns a representation of this object as a JSON object.
  Map<String, dynamic> toJson() {
    return <String, dynamic>{
      'name': _name,
      'signed': signed,
      'decimal': decimal,
    };
  }

  @override
  String toString() {
    return '${objectRuntimeType(this, 'TextInputType')}('
        'name: $_name, '
        'signed: $signed, '
        'decimal: $decimal)';
  }

  @override
  bool operator ==(Object other) {
    return other is TextInputType
        && other.index == index
        && other.signed == signed
        && other.decimal == decimal;
  }

  @override
  int get hashCode => hashValues(index, signed, decimal);
}

/// An action the user has requested the text input control to perform.
///
/// Each action represents a logical meaning, and also configures the soft
/// keyboard to display a certain kind of action button. The visual appearance
/// of the action button might differ between versions of the same OS.
///
/// Despite the logical meaning of each action, choosing a particular
/// [TextInputAction] does not necessarily cause any specific behavior to
/// happen. It is up to the developer to ensure that the behavior that occurs
/// when an action button is pressed is appropriate for the action button chosen.
///
/// For example: If the user presses the keyboard action button on iOS when it
/// reads "Emergency Call", the result should not be a focus change to the next
/// TextField. This behavior is not logically appropriate for a button that says
/// "Emergency Call".
///
/// See [EditableText] for more information about customizing action button
/// behavior.
///
/// Most [TextInputAction]s are supported equally by both Android and iOS.
/// However, there is not a complete, direct mapping between Android's IME input
/// types and iOS's keyboard return types. Therefore, some [TextInputAction]s
/// are inappropriate for one of the platforms. If a developer chooses an
/// inappropriate [TextInputAction] when running in debug mode, an error will be
/// thrown. If the same thing is done in release mode, then instead of sending
/// the inappropriate value, Android will use "unspecified" on the platform
/// side and iOS will use "default" on the platform side.
///
/// See also:
///
///  * [TextInput], which configures the platform's keyboard setup.
///  * [EditableText], which invokes callbacks when the action button is pressed.
enum TextInputAction {
  /// Logical meaning: There is no relevant input action for the current input
  /// source, e.g., [TextField].
  ///
  /// Android: Corresponds to Android's "IME_ACTION_NONE". The keyboard setup
  /// is decided by the OS. The keyboard will likely show a return key.
  ///
  /// iOS: iOS does not have a keyboard return type of "none." It is
  /// inappropriate to choose this [TextInputAction] when running on iOS.
  none,

  /// Logical meaning: Let the OS decide which action is most appropriate.
  ///
  /// Android: Corresponds to Android's "IME_ACTION_UNSPECIFIED". The OS chooses
  /// which keyboard action to display. The decision will likely be a done
  /// button or a return key.
  ///
  /// iOS: Corresponds to iOS's "UIReturnKeyDefault". The title displayed in
  /// the action button is "return".
  unspecified,

  /// Logical meaning: The user is done providing input to a group of inputs
  /// (like a form). Some kind of finalization behavior should now take place.
  ///
  /// Android: Corresponds to Android's "IME_ACTION_DONE". The OS displays a
  /// button that represents completion, e.g., a checkmark button.
  ///
  /// iOS: Corresponds to iOS's "UIReturnKeyDone". The title displayed in the
  /// action button is "Done".
  done,

  /// Logical meaning: The user has entered some text that represents a
  /// destination, e.g., a restaurant name. The "go" button is intended to take
  /// the user to a part of the app that corresponds to this destination.
  ///
  /// Android: Corresponds to Android's "IME_ACTION_GO". The OS displays a
  /// button that represents taking "the user to the target of the text they
  /// typed", e.g., a right-facing arrow button.
  ///
  /// iOS: Corresponds to iOS's "UIReturnKeyGo". The title displayed in the
  /// action button is "Go".
  go,

  /// Logical meaning: Execute a search query.
  ///
  /// Android: Corresponds to Android's "IME_ACTION_SEARCH". The OS displays a
  /// button that represents a search, e.g., a magnifying glass button.
  ///
  /// iOS: Corresponds to iOS's "UIReturnKeySearch". The title displayed in the
  /// action button is "Search".
  search,

  /// Logical meaning: Sends something that the user has composed, e.g., an
  /// email or a text message.
  ///
  /// Android: Corresponds to Android's "IME_ACTION_SEND". The OS displays a
  /// button that represents sending something, e.g., a paper plane button.
  ///
  /// iOS: Corresponds to iOS's "UIReturnKeySend". The title displayed in the
  /// action button is "Send".
  send,

  /// Logical meaning: The user is done with the current input source and wants
  /// to move to the next one.
  ///
  /// Android: Corresponds to Android's "IME_ACTION_NEXT". The OS displays a
  /// button that represents moving forward, e.g., a right-facing arrow button.
  ///
  /// iOS: Corresponds to iOS's "UIReturnKeyNext". The title displayed in the
  /// action button is "Next".
  next,

  /// Logical meaning: The user wishes to return to the previous input source
  /// in the group, e.g., a form with multiple [TextField]s.
  ///
  /// Android: Corresponds to Android's "IME_ACTION_PREVIOUS". The OS displays a
  /// button that represents moving backward, e.g., a left-facing arrow button.
  ///
  /// iOS: iOS does not have a keyboard return type of "previous." It is
  /// inappropriate to choose this [TextInputAction] when running on iOS.
  previous,

  /// Logical meaning: In iOS apps, it is common for a "Back" button and
  /// "Continue" button to appear at the top of the screen. However, when the
  /// keyboard is open, these buttons are often hidden off-screen. Therefore,
  /// the purpose of the "Continue" return key on iOS is to make the "Continue"
  /// button available when the user is entering text.
  ///
  /// Historical context aside, [TextInputAction.continueAction] can be used any
  /// time that the term "Continue" seems most appropriate for the given action.
  ///
  /// Android: Android does not have an IME input type of "continue." It is
  /// inappropriate to choose this [TextInputAction] when running on Android.
  ///
  /// iOS: Corresponds to iOS's "UIReturnKeyContinue". The title displayed in the
  /// action button is "Continue". This action is only available on iOS 9.0+.
  ///
  /// The reason that this value has "Action" post-fixed to it is because
  /// "continue" is a reserved word in Dart, as well as many other languages.
  continueAction,

  /// Logical meaning: The user wants to join something, e.g., a wireless
  /// network.
  ///
  /// Android: Android does not have an IME input type of "join." It is
  /// inappropriate to choose this [TextInputAction] when running on Android.
  ///
  /// iOS: Corresponds to iOS's "UIReturnKeyJoin". The title displayed in the
  /// action button is "Join".
  join,

  /// Logical meaning: The user wants routing options, e.g., driving directions.
  ///
  /// Android: Android does not have an IME input type of "route." It is
  /// inappropriate to choose this [TextInputAction] when running on Android.
  ///
  /// iOS: Corresponds to iOS's "UIReturnKeyRoute". The title displayed in the
  /// action button is "Route".
  route,

  /// Logical meaning: Initiate a call to emergency services.
  ///
  /// Android: Android does not have an IME input type of "emergencyCall." It is
  /// inappropriate to choose this [TextInputAction] when running on Android.
  ///
  /// iOS: Corresponds to iOS's "UIReturnKeyEmergencyCall". The title displayed
  /// in the action button is "Emergency Call".
  emergencyCall,

  /// Logical meaning: Insert a newline character in the focused text input,
  /// e.g., [TextField].
  ///
  /// Android: Corresponds to Android's "IME_ACTION_NONE". The OS displays a
  /// button that represents a new line, e.g., a carriage return button.
  ///
  /// iOS: Corresponds to iOS's "UIReturnKeyDefault". The title displayed in the
  /// action button is "return".
  ///
  /// The term [TextInputAction.newline] exists in Flutter but not in Android
  /// or iOS. The reason for introducing this term is so that developers can
  /// achieve the common result of inserting new lines without needing to
  /// understand the various IME actions on Android and return keys on iOS.
  /// Thus, [TextInputAction.newline] is a convenience term that alleviates the
  /// need to understand the underlying platforms to achieve this common behavior.
  newline,
}

/// Configures how the platform keyboard will select an uppercase or
/// lowercase keyboard.
///
/// Only supports text keyboards, other keyboard types will ignore this
/// configuration. Capitalization is locale-aware.
enum TextCapitalization {
  /// Defaults to an uppercase keyboard for the first letter of each word.
  ///
  /// Corresponds to `InputType.TYPE_TEXT_FLAG_CAP_WORDS` on Android, and
  /// `UITextAutocapitalizationTypeWords` on iOS.
  words,

  /// Defaults to an uppercase keyboard for the first letter of each sentence.
  ///
  /// Corresponds to `InputType.TYPE_TEXT_FLAG_CAP_SENTENCES` on Android, and
  /// `UITextAutocapitalizationTypeSentences` on iOS.
  sentences,

  /// Defaults to an uppercase keyboard for each character.
  ///
  /// Corresponds to `InputType.TYPE_TEXT_FLAG_CAP_CHARACTERS` on Android, and
  /// `UITextAutocapitalizationTypeAllCharacters` on iOS.
  characters,

  /// Defaults to a lowercase keyboard.
  none,
}

/// Controls the visual appearance of the text input control.
///
/// Many [TextInputAction]s are common between Android and iOS. However, if an
/// [inputAction] is provided that is not supported by the current
/// platform in debug mode, an error will be thrown when the corresponding
/// text input is attached. For example, providing iOS's "emergencyCall"
/// action when running on an Android device will result in an error when in
/// debug mode. In release mode, incompatible [TextInputAction]s are replaced
/// either with "unspecified" on Android, or "default" on iOS. Appropriate
/// [inputAction]s can be chosen by checking the current platform and then
/// selecting the appropriate action.
///
/// See also:
///
///  * [TextInput.attach]
///  * [TextInputAction]
@immutable
class TextInputConfiguration {
  /// Creates configuration information for a text input control.
  ///
  /// All arguments have default values, except [actionLabel]. Only
  /// [actionLabel] may be null.
  const TextInputConfiguration({
    this.inputType = TextInputType.text,
    this.obscureText = false,
    this.autocorrect = true,
    SmartDashesType smartDashesType,
    SmartQuotesType smartQuotesType,
    this.enableSuggestions = true,
    this.actionLabel,
    this.inputAction = TextInputAction.done,
    this.keyboardAppearance = Brightness.light,
    this.textCapitalization = TextCapitalization.none,
    this.autofillConfiguration,
  }) : assert(inputType != null),
       assert(obscureText != null),
       smartDashesType = smartDashesType ?? (obscureText ? SmartDashesType.disabled : SmartDashesType.enabled),
       smartQuotesType = smartQuotesType ?? (obscureText ? SmartQuotesType.disabled : SmartQuotesType.enabled),
       assert(autocorrect != null),
       assert(enableSuggestions != null),
       assert(keyboardAppearance != null),
       assert(inputAction != null),
       assert(textCapitalization != null);

  /// The type of information for which to optimize the text input control.
  final TextInputType inputType;

  /// Whether to hide the text being edited (e.g., for passwords).
  ///
  /// Defaults to false.
  final bool obscureText;

  /// Whether to enable autocorrection.
  ///
  /// Defaults to true.
  final bool autocorrect;

  /// The configuration to use for autofill.
  ///
  /// Defaults to null, in which case no autofill information will be provided
  /// to the platform.
  final AutofillConfiguration autofillConfiguration;

  /// {@template flutter.services.textInput.smartDashesType}
  /// Whether to allow the platform to automatically format dashes.
  ///
  /// This flag only affects iOS versions 11 and above. It sets
  /// [`UITextSmartDashesType`](https://developer.apple.com/documentation/uikit/uitextsmartdashestype?language=objc)
  /// in the engine. When true, it passes
  /// [`UITextSmartDashesTypeYes`](https://developer.apple.com/documentation/uikit/uitextsmartdashestype/uitextsmartdashestypeyes?language=objc),
  /// and when false, it passes
  /// [`UITextSmartDashesTypeNo`](https://developer.apple.com/documentation/uikit/uitextsmartdashestype/uitextsmartdashestypeno?language=objc).
  ///
  /// As an example of what this does, two consecutive hyphen characters will be
  /// automatically replaced with one en dash, and three consecutive hyphens
  /// will become one em dash.
  ///
  /// Defaults to true, unless [obscureText] is true, when it defaults to false.
  /// This is to avoid the problem where password fields receive autoformatted
  /// characters.
  ///
  /// See also:
  ///
  ///  * [smartQuotesType]
  ///  * <https://developer.apple.com/documentation/uikit/uitextinputtraits>
  /// {@endtemplate}
  final SmartDashesType smartDashesType;

  /// {@template flutter.services.textInput.smartQuotesType}
  /// Whether to allow the platform to automatically format quotes.
  ///
  /// This flag only affects iOS. It sets
  /// [`UITextSmartQuotesType`](https://developer.apple.com/documentation/uikit/uitextsmartquotestype?language=objc)
  /// in the engine. When true, it passes
  /// [`UITextSmartQuotesTypeYes`](https://developer.apple.com/documentation/uikit/uitextsmartquotestype/uitextsmartquotestypeyes?language=objc),
  /// and when false, it passes
  /// [`UITextSmartQuotesTypeNo`](https://developer.apple.com/documentation/uikit/uitextsmartquotestype/uitextsmartquotestypeno?language=objc).
  ///
  /// As an example of what this does, a standard vertical double quote
  /// character will be automatically replaced by a left or right double quote
  /// depending on its position in a word.
  ///
  /// Defaults to true, unless [obscureText] is true, when it defaults to false.
  /// This is to avoid the problem where password fields receive autoformatted
  /// characters.
  ///
  /// See also:
  ///
  ///  * [smartDashesType]
  ///  * <https://developer.apple.com/documentation/uikit/uitextinputtraits>
  /// {@endtemplate}
  final SmartQuotesType smartQuotesType;

  /// {@template flutter.services.textInput.enableSuggestions}
  /// Whether to show input suggestions as the user types.
  ///
  /// This flag only affects Android. On iOS, suggestions are tied directly to
  /// [autocorrect], so that suggestions are only shown when [autocorrect] is
  /// true. On Android autocorrection and suggestion are controlled separately.
  ///
  /// Defaults to true. Cannot be null.
  ///
  /// See also:
  ///
  ///  * <https://developer.android.com/reference/android/text/InputType.html#TYPE_TEXT_FLAG_NO_SUGGESTIONS>
  /// {@endtemplate}
  final bool enableSuggestions;

  /// What text to display in the text input control's action button.
  final String actionLabel;

  /// What kind of action to request for the action button on the IME.
  final TextInputAction inputAction;

  /// Specifies how platforms may automatically capitalize text entered by the
  /// user.
  ///
  /// Defaults to [TextCapitalization.none].
  ///
  /// See also:
  ///
  ///  * [TextCapitalization], for a description of each capitalization behavior.
  final TextCapitalization textCapitalization;

  /// The appearance of the keyboard.
  ///
  /// This setting is only honored on iOS devices.
  ///
  /// Defaults to [Brightness.light].
  final Brightness keyboardAppearance;

  /// Returns a representation of this object as a JSON object.
  Map<String, dynamic> toJson() {
    return <String, dynamic>{
      'inputType': inputType.toJson(),
      'obscureText': obscureText,
      'autocorrect': autocorrect,
      'smartDashesType': smartDashesType.index.toString(),
      'smartQuotesType': smartQuotesType.index.toString(),
      'enableSuggestions': enableSuggestions,
      'actionLabel': actionLabel,
      'inputAction': inputAction.toString(),
      'textCapitalization': textCapitalization.toString(),
      'keyboardAppearance': keyboardAppearance.toString(),
      if (autofillConfiguration != null) 'autofill': autofillConfiguration.toJson(),
    };
  }
}

TextAffinity _toTextAffinity(String affinity) {
  switch (affinity) {
    case 'TextAffinity.downstream':
      return TextAffinity.downstream;
    case 'TextAffinity.upstream':
      return TextAffinity.upstream;
  }
  return null;
}

/// A floating cursor state the user has induced by force pressing an iOS
/// keyboard.
enum FloatingCursorDragState {
  /// A user has just activated a floating cursor.
  Start,

  /// A user is dragging a floating cursor.
  Update,

  /// A user has lifted their finger off the screen after using a floating
  /// cursor.
  End,
}

/// The current state and position of the floating cursor.
class RawFloatingCursorPoint {
  /// Creates information for setting the position and state of a floating
  /// cursor.
  ///
  /// [state] must not be null and [offset] must not be null if the state is
  /// [FloatingCursorDragState.Update].
  RawFloatingCursorPoint({
    this.offset,
    @required this.state,
  }) : assert(state != null),
       assert(state != FloatingCursorDragState.Update || offset != null);

  /// The raw position of the floating cursor as determined by the iOS sdk.
  final Offset offset;

  /// The state of the floating cursor.
  final FloatingCursorDragState state;
}

/// The current text, selection, and composing state for editing a run of text.
@immutable
class TextEditingValue {
  /// Creates information for editing a run of text.
  ///
  /// The selection and composing range must be within the text.
  ///
  /// The [text], [selection], and [composing] arguments must not be null but
  /// each have default values.
  const TextEditingValue({
    this.text = '',
    this.selection = const TextSelection.collapsed(offset: -1),
    this.composing = TextRange.empty,
  }) : assert(text != null),
       assert(selection != null),
       assert(composing != null);

  /// Creates an instance of this class from a JSON object.
  factory TextEditingValue.fromJSON(Map<String, dynamic> encoded) {
    return TextEditingValue(
      text: encoded['text'] as String,
      selection: TextSelection(
        baseOffset: encoded['selectionBase'] as int ?? -1,
        extentOffset: encoded['selectionExtent'] as int ?? -1,
        affinity: _toTextAffinity(encoded['selectionAffinity'] as String) ?? TextAffinity.downstream,
        isDirectional: encoded['selectionIsDirectional'] as bool ?? false,
      ),
      composing: TextRange(
        start: encoded['composingBase'] as int ?? -1,
        end: encoded['composingExtent'] as int ?? -1,
      ),
    );
  }

  /// Returns a representation of this object as a JSON object.
  Map<String, dynamic> toJSON() {
    return <String, dynamic>{
      'text': text,
      'selectionBase': selection.baseOffset,
      'selectionExtent': selection.extentOffset,
      'selectionAffinity': selection.affinity.toString(),
      'selectionIsDirectional': selection.isDirectional,
      'composingBase': composing.start,
      'composingExtent': composing.end,
    };
  }

  /// The current text being edited.
  final String text;

  /// The range of text that is currently selected.
  final TextSelection selection;

  /// The range of text that is still being composed.
  final TextRange composing;

  /// A value that corresponds to the empty string with no selection and no composing range.
  static const TextEditingValue empty = TextEditingValue();

  /// Creates a copy of this value but with the given fields replaced with the new values.
  TextEditingValue copyWith({
    String text,
    TextSelection selection,
    TextRange composing,
  }) {
    return TextEditingValue(
      text: text ?? this.text,
      selection: selection ?? this.selection,
      composing: composing ?? this.composing,
    );
  }

  @override
  String toString() => '${objectRuntimeType(this, 'TextEditingValue')}(text: \u2524$text\u251C, selection: $selection, composing: $composing)';

  @override
  bool operator ==(Object other) {
    if (identical(this, other))
      return true;
    return other is TextEditingValue
        && other.text == text
        && other.selection == selection
        && other.composing == composing;
  }

  @override
  int get hashCode => hashValues(
    text.hashCode,
    selection.hashCode,
    composing.hashCode,
  );
}

/// An interface for manipulating the selection, to be used by the implementor
/// of the toolbar widget.
abstract class TextSelectionDelegate {
  /// Gets the current text input.
  TextEditingValue get textEditingValue;

  /// Sets the current text input (replaces the whole line).
  set textEditingValue(TextEditingValue value);

  /// Hides the text selection toolbar.
  void hideToolbar();

  /// Brings the provided [TextPosition] into the visible area of the text
  /// input.
  void bringIntoView(TextPosition position);

  /// Whether cut is enabled, must not be null.
  bool get cutEnabled => true;

  /// Whether copy is enabled, must not be null.
  bool get copyEnabled => true;

  /// Whether paste is enabled, must not be null.
  bool get pasteEnabled => true;

  /// Whether select all is enabled, must not be null.
  bool get selectAllEnabled => true;
}

/// An interface to receive information from [TextInput].
///
/// See also:
///
///  * [TextInput.attach]
abstract class TextInputClient {
  /// Abstract const constructor. This constructor enables subclasses to provide
  /// const constructors so that they can be used in const expressions.
  const TextInputClient();

  /// The current state of the [TextEditingValue] held by this client.
  TextEditingValue get currentTextEditingValue;

  /// Requests that this client update its editing state to the given value.
  void updateEditingValue(TextEditingValue value);

  /// Requests that this client perform the given action.
  void performAction(TextInputAction action);

  /// Updates the floating cursor position and state.
  void updateFloatingCursor(RawFloatingCursorPoint point);

<<<<<<< HEAD
=======
  /// The current state of the [TextEditingValue] held by this client.
  TextEditingValue get currentTextEditingValue;

  /// Requests that this client display a prompt rectangle for the given text range,
  /// to indicate the range of text that will be changed by a pending autocorrection.
  ///
  /// This method will only be called on iOS.
  void showAutocorrectionPromptRect(int start, int end);

>>>>>>> df63c82c
  /// Platform notified framework of closed connection.
  ///
  /// [TextInputClient] should cleanup its connection and finalize editing.
  void connectionClosed();
}

/// An interface for interacting with a text input control.
///
/// See also:
///
///  * [TextInput.attach]
class TextInputConnection {
  TextInputConnection._(this._client)
      : assert(_client != null),
        _id = _nextId++;

  Size _cachedSize;
  Matrix4 _cachedTransform;

  static int _nextId = 1;
  final int _id;

  /// Resets the internal ID counter for testing purposes.
  ///
  /// This call has no effect when asserts are disabled. Calling it from
  /// application code will likely break text input for the application.
  @visibleForTesting
  static void debugResetId({int to = 1}) {
    assert(to != null);
    assert(() {
      _nextId = to;
      return true;
    }());
  }

  final TextInputClient _client;

  /// Whether this connection is currently interacting with the text input control.
  bool get attached => TextInput._instance._currentConnection == this;

  /// Requests that the text input control become visible.
  void show() {
    assert(attached);
    TextInput._instance._show();
  }

  /// Requests the platform autofill UI to appear.
  ///
  /// The call has no effect unless the currently attached client supports
  /// autofill, and the platform has a standalone autofill UI (for example, this
  /// call has no effect on iOS since its autofill UI is part of the software
  /// keyboard).
  void requestAutofill() {
    assert(attached);
    TextInput._instance._requestAutofill();
  }

  /// Requests that the text input control change its internal state to match the given state.
  void setEditingState(TextEditingValue value) {
    assert(attached);
    TextInput._instance._setEditingState(value);
  }

  /// Send the size and transform of the editable text to engine.
  ///
  /// The values are sent as platform messages so they can be used on web for
  /// example to correctly position and size the html input field.
  ///
  /// 1. [editableBoxSize]: size of the render editable box.
  ///
  /// 2. [transform]: a matrix that maps the local paint coordinate system
  ///                 to the [PipelineOwner.rootNode].
  void setEditableSizeAndTransform(Size editableBoxSize, Matrix4 transform) {
    if (editableBoxSize != _cachedSize || transform != _cachedTransform) {
      _cachedSize = editableBoxSize;
      _cachedTransform = transform;
      TextInput._instance._setEditableSizeAndTransform(
        <String, dynamic>{
          'width': editableBoxSize.width,
          'height': editableBoxSize.height,
          'transform': transform.storage,
        },
      );
    }
  }

  /// Send text styling information.
  ///
  /// This information is used by the Flutter Web Engine to change the style
  /// of the hidden native input's content. Hence, the content size will match
  /// to the size of the editable widget's content.
  void setStyle({
    @required String fontFamily,
    @required double fontSize,
    @required FontWeight fontWeight,
    @required TextDirection textDirection,
    @required TextAlign textAlign,
  }) {
    assert(attached);

    TextInput._instance._setStyle(
      <String, dynamic>{
        'fontFamily': fontFamily,
        'fontSize': fontSize,
        'fontWeightIndex': fontWeight?.index,
        'textAlignIndex': textAlign.index,
        'textDirectionIndex': textDirection.index,
      },
    );
  }

  /// Stop interacting with the text input control.
  ///
  /// After calling this method, the text input control might disappear if no
  /// other client attaches to it within this animation frame.
  void close() {
    if (attached) {
      TextInput._instance._clearClient();
    }
    assert(!attached);
  }

  /// Platform sent a notification informing the connection is closed.
  ///
  /// [TextInputConnection] should clean current client connection.
  void connectionClosedReceived() {
    TextInput._instance._currentConnection = null;
    assert(!attached);
  }
}

TextInputAction _toTextInputAction(String action) {
  switch (action) {
    case 'TextInputAction.none':
      return TextInputAction.none;
    case 'TextInputAction.unspecified':
      return TextInputAction.unspecified;
    case 'TextInputAction.go':
      return TextInputAction.go;
    case 'TextInputAction.search':
      return TextInputAction.search;
    case 'TextInputAction.send':
      return TextInputAction.send;
    case 'TextInputAction.next':
      return TextInputAction.next;
    case 'TextInputAction.previuos':
      return TextInputAction.previous;
    case 'TextInputAction.continue_action':
      return TextInputAction.continueAction;
    case 'TextInputAction.join':
      return TextInputAction.join;
    case 'TextInputAction.route':
      return TextInputAction.route;
    case 'TextInputAction.emergencyCall':
      return TextInputAction.emergencyCall;
    case 'TextInputAction.done':
      return TextInputAction.done;
    case 'TextInputAction.newline':
      return TextInputAction.newline;
  }
  throw FlutterError.fromParts(<DiagnosticsNode>[ErrorSummary('Unknown text input action: $action')]);
}

FloatingCursorDragState _toTextCursorAction(String state) {
  switch (state) {
    case 'FloatingCursorDragState.start':
      return FloatingCursorDragState.Start;
    case 'FloatingCursorDragState.update':
      return FloatingCursorDragState.Update;
    case 'FloatingCursorDragState.end':
      return FloatingCursorDragState.End;
  }
  throw FlutterError.fromParts(<DiagnosticsNode>[ErrorSummary('Unknown text cursor action: $state')]);
}

RawFloatingCursorPoint _toTextPoint(FloatingCursorDragState state, Map<String, dynamic> encoded) {
  assert(state != null, 'You must provide a state to set a new editing point.');
  assert(encoded['X'] != null, 'You must provide a value for the horizontal location of the floating cursor.');
  assert(encoded['Y'] != null, 'You must provide a value for the vertical location of the floating cursor.');
  final Offset offset = state == FloatingCursorDragState.Update
    ? Offset(encoded['X'] as double, encoded['Y'] as double)
    : const Offset(0, 0);
  return RawFloatingCursorPoint(offset: offset, state: state);
}

/// An interface to the system's text input control.
class TextInput {
  TextInput._() {
    _channel = SystemChannels.textInput;
    _channel.setMethodCallHandler(_handleTextInputInvocation);
  }

  /// Set the [MethodChannel] used to communicate with the system's text input
  /// control.
  ///
  /// This is only meant for testing within the Flutter SDK. Changing this
  /// will break the ability to input text. This has no effect if asserts are
  /// disabled.
  @visibleForTesting
  static void setChannel(MethodChannel newChannel) {
    assert(() {
      _instance._channel = newChannel..setMethodCallHandler(_instance._handleTextInputInvocation);
      return true;
    }());
  }

  static final TextInput _instance = TextInput._();

  static const List<TextInputAction> _androidSupportedInputActions = <TextInputAction>[
    TextInputAction.none,
    TextInputAction.unspecified,
    TextInputAction.done,
    TextInputAction.send,
    TextInputAction.go,
    TextInputAction.search,
    TextInputAction.next,
    TextInputAction.previous,
    TextInputAction.newline,
  ];

  static const List<TextInputAction> _iOSSupportedInputActions = <TextInputAction>[
    TextInputAction.unspecified,
    TextInputAction.done,
    TextInputAction.send,
    TextInputAction.go,
    TextInputAction.search,
    TextInputAction.next,
    TextInputAction.newline,
    TextInputAction.continueAction,
    TextInputAction.join,
    TextInputAction.route,
    TextInputAction.emergencyCall,
  ];

  /// Begin interacting with the text input control.
  ///
  /// Calling this function helps multiple clients coordinate about which one is
  /// currently interacting with the text input control. The returned
  /// [TextInputConnection] provides an interface for actually interacting with
  /// the text input control.
  ///
  /// A client that no longer wishes to interact with the text input control
  /// should call [TextInputConnection.close] on the returned
  /// [TextInputConnection].
  static TextInputConnection attach(TextInputClient client, TextInputConfiguration configuration) {
    assert(client != null);
    assert(configuration != null);
    final TextInputConnection connection = TextInputConnection._(client);
    _instance._attach(connection, configuration);
    return connection;
  }

  /// This method actually notifies the embedding of the client. It is utilized
  /// by [attach] and by [_handleTextInputInvocation] for the
  /// `TextInputClient.requestExistingInputState` method.
  void _attach(TextInputConnection connection, TextInputConfiguration configuration) {
    assert(connection != null);
    assert(connection._client != null);
    assert(configuration != null);
    assert(_debugEnsureInputActionWorksOnPlatform(configuration.inputAction));
    _channel.invokeMethod<void>(
      'TextInput.setClient',
      <dynamic>[ connection._id, configuration.toJson() ],
    );
    _currentConnection = connection;
    _currentConfiguration = configuration;
  }

  static bool _debugEnsureInputActionWorksOnPlatform(TextInputAction inputAction) {
    assert(() {
      if (_kIsBrowser) {
        // TODO(flutterweb): what makes sense here?
        return true;
      }
      if (Platform.isIOS) {
        assert(
          _iOSSupportedInputActions.contains(inputAction),
          'The requested TextInputAction "$inputAction" is not supported on iOS.',
        );
      } else if (Platform.isAndroid) {
        assert(
          _androidSupportedInputActions.contains(inputAction),
          'The requested TextInputAction "$inputAction" is not supported on Android.',
        );
      }
      return true;
    }());
    return true;
  }

  MethodChannel _channel;

  TextInputConnection _currentConnection;
  TextInputConfiguration _currentConfiguration;

  Future<dynamic> _handleTextInputInvocation(MethodCall methodCall) async {
    if (_currentConnection == null)
      return;
    final String method = methodCall.method;

    // The requestExistingInputState request needs to be handled regardless of
    // the client ID, as long as we have a _currentConnection.
    if (method == 'TextInputClient.requestExistingInputState') {
      assert(_currentConnection._client != null);
      _attach(_currentConnection, _currentConfiguration);
      final TextEditingValue editingValue = _currentConnection._client.currentTextEditingValue;
      if (editingValue != null) {
        _setEditingState(editingValue);
      }
      return;
    }

    final List<dynamic> args = methodCall.arguments as List<dynamic>;

    if (method == 'TextInputClient.updateEditingStateWithTag') {
      final TextInputClient client = _currentConnection._client;
      assert(client != null);
      if (client is AutofillTrigger) {
        final AutofillScope scope = client.currentAutofillScope;
        final Map<String, dynamic> editingValue = args[1] as Map<String, dynamic>;
        for (final String tag in editingValue.keys) {
          final TextEditingValue textEditingValue = TextEditingValue.fromJSON(
            editingValue[tag] as Map<String, dynamic>,
          );
          scope.getAutofillClient(tag).updateEditingValue(textEditingValue);
        }
      }

      return;
    }

    final int client = args[0] as int;
    // The incoming message was for a different client.
    if (client != _currentConnection._id)
      return;
    switch (method) {
      case 'TextInputClient.updateEditingState':
        _currentConnection._client.updateEditingValue(TextEditingValue.fromJSON(args[1] as Map<String, dynamic>));
        break;
      case 'TextInputClient.performAction':
        _currentConnection._client.performAction(_toTextInputAction(args[1] as String));
        break;
      case 'TextInputClient.updateFloatingCursor':
        _currentConnection._client.updateFloatingCursor(_toTextPoint(
          _toTextCursorAction(args[1] as String),
          args[2] as Map<String, dynamic>,
        ));
        break;
      case 'TextInputClient.onConnectionClosed':
        _currentConnection._client.connectionClosed();
        break;
      case 'TextInputClient.showAutocorrectionPromptRect':
        _currentConnection._client.showAutocorrectionPromptRect(args[1] as int, args[2] as int);
        break;
      default:
        throw MissingPluginException();
    }
  }

  bool _hidePending = false;

  void _scheduleHide() {
    if (_hidePending)
      return;
    _hidePending = true;

    // Schedule a deferred task that hides the text input. If someone else
    // shows the keyboard during this update cycle, then the task will do
    // nothing.
    scheduleMicrotask(() {
      _hidePending = false;
      if (_currentConnection == null)
        _channel.invokeMethod<void>('TextInput.hide');
    });
  }

  void _clearClient() {
    _channel.invokeMethod<void>('TextInput.clearClient');
    _currentConnection = null;
    _scheduleHide();
  }

  void _setEditingState(TextEditingValue value) {
    assert(value != null);
    _channel.invokeMethod<void>(
      'TextInput.setEditingState',
      value.toJSON(),
    );
  }

  void _show() {
    _channel.invokeMethod<void>('TextInput.show');
  }

  void _requestAutofill() {
    _channel.invokeMethod<void>('TextInput.requestAutofill');
  }

  void _setEditableSizeAndTransform(Map<String, dynamic> args) {
    _channel.invokeMethod<void>(
      'TextInput.setEditableSizeAndTransform',
      args,
    );
  }

  void _setStyle(Map<String, dynamic> args) {
    _channel.invokeMethod<void>(
      'TextInput.setStyle',
      args,
    );
  }
}<|MERGE_RESOLUTION|>--- conflicted
+++ resolved
@@ -766,18 +766,12 @@
   /// Updates the floating cursor position and state.
   void updateFloatingCursor(RawFloatingCursorPoint point);
 
-<<<<<<< HEAD
-=======
-  /// The current state of the [TextEditingValue] held by this client.
-  TextEditingValue get currentTextEditingValue;
-
   /// Requests that this client display a prompt rectangle for the given text range,
   /// to indicate the range of text that will be changed by a pending autocorrection.
   ///
   /// This method will only be called on iOS.
   void showAutocorrectionPromptRect(int start, int end);
 
->>>>>>> df63c82c
   /// Platform notified framework of closed connection.
   ///
   /// [TextInputClient] should cleanup its connection and finalize editing.

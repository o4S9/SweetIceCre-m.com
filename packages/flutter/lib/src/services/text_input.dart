// Copyright 2016 The Chromium Authors. All rights reserved.
// Use of this source code is governed by a BSD-style license that can be
// found in the LICENSE file.

import 'dart:async';
import 'dart:io' show Platform;
import 'dart:ui' show
  FontWeight,
  Offset,
  Size,
  TextAffinity,
  TextAlign,
  TextDirection,
  hashValues;

import 'package:flutter/foundation.dart';
import 'package:vector_math/vector_math_64.dart' show Matrix4;

import 'message_codec.dart';
import 'platform_channel.dart';
import 'system_channels.dart';
import 'system_chrome.dart';
import 'text_editing.dart';

export 'dart:ui' show TextAffinity;

// Whether we're compiled to JavaScript in a web browser.
const bool _kIsBrowser = identical(0, 0.0);

/// The type of information for which to optimize the text input control.
///
/// On Android, behavior may vary across device and keyboard provider.
///
/// This class stays as close to [Enum] interface as possible, and allows
/// for additional flags for some input types. For example, numeric input
/// can specify whether it supports decimal numbers and/or signed numbers.
class TextInputType {
  const TextInputType._(this.index)
    : signed = null,
      decimal = null;

  /// Optimize for numerical information.
  ///
  /// Requests a numeric keyboard with additional settings.
  /// The [signed] and [decimal] parameters are optional.
  const TextInputType.numberWithOptions({
    this.signed = false,
    this.decimal = false,
  }) : index = 2;

  /// Enum value index, corresponds to one of the [values].
  final int index;

  /// The number is signed, allowing a positive or negative sign at the start.
  ///
  /// This flag is only used for the [number] input type, otherwise `null`.
  /// Use `const TextInputType.numberWithOptions(signed: true)` to set this.
  final bool signed;

  /// The number is decimal, allowing a decimal point to provide fractional.
  ///
  /// This flag is only used for the [number] input type, otherwise `null`.
  /// Use `const TextInputType.numberWithOptions(decimal: true)` to set this.
  final bool decimal;

  /// Optimize for textual information.
  ///
  /// Requests the default platform keyboard.
  static const TextInputType text = TextInputType._(0);

  /// Optimize for multi-line textual information.
  ///
  /// Requests the default platform keyboard, but accepts newlines when the
  /// enter key is pressed. This is the input type used for all multi-line text
  /// fields.
  static const TextInputType multiline = TextInputType._(1);

  /// Optimize for unsigned numerical information without a decimal point.
  ///
  /// Requests a default keyboard with ready access to the number keys.
  /// Additional options, such as decimal point and/or positive/negative
  /// signs, can be requested using [new TextInputType.numberWithOptions].
  static const TextInputType number = TextInputType.numberWithOptions();

  /// Optimize for telephone numbers.
  ///
  /// Requests a keyboard with ready access to the number keys, "*", and "#".
  static const TextInputType phone = TextInputType._(3);

  /// Optimize for date and time information.
  ///
  /// On iOS, requests the default keyboard.
  ///
  /// On Android, requests a keyboard with ready access to the number keys,
  /// ":", and "-".
  static const TextInputType datetime = TextInputType._(4);

  /// Optimize for email addresses.
  ///
  /// Requests a keyboard with ready access to the "@" and "." keys.
  static const TextInputType emailAddress = TextInputType._(5);

  /// Optimize for URLs.
  ///
  /// Requests a keyboard with ready access to the "/" and "." keys.
  static const TextInputType url = TextInputType._(6);

  /// Optimize for passwords that are visible to the user.
  ///
  /// Requests a keyboard with ready access to both letters and numbers.
  static const TextInputType visiblePassword = TextInputType._(7);

  /// All possible enum values.
  static const List<TextInputType> values = <TextInputType>[
    text, multiline, number, phone, datetime, emailAddress, url, visiblePassword,
  ];

  // Corresponding string name for each of the [values].
  static const List<String> _names = <String>[
    'text', 'multiline', 'number', 'phone', 'datetime', 'emailAddress', 'url', 'visiblePassword',
  ];

  // Enum value name, this is what enum.toString() would normally return.
  String get _name => 'TextInputType.${_names[index]}';

  /// Returns a representation of this object as a JSON object.
  Map<String, dynamic> toJson() {
    return <String, dynamic>{
      'name': _name,
      'signed': signed,
      'decimal': decimal,
    };
  }

  @override
  String toString() {
    return '$runtimeType('
        'name: $_name, '
        'signed: $signed, '
        'decimal: $decimal)';
  }

  @override
  bool operator ==(dynamic other) {
    if (other is! TextInputType)
      return false;
    final TextInputType typedOther = other;
    return typedOther.index == index
        && typedOther.signed == signed
        && typedOther.decimal == decimal;
  }

  @override
  int get hashCode => hashValues(index, signed, decimal);
}

/// An action the user has requested the text input control to perform.
///
/// Each action represents a logical meaning, and also configures the soft
/// keyboard to display a certain kind of action button. The visual appearance
/// of the action button might differ between versions of the same OS.
///
/// Despite the logical meaning of each action, choosing a particular
/// [TextInputAction] does not necessarily cause any specific behavior to
/// happen. It is up to the developer to ensure that the behavior that occurs
/// when an action button is pressed is appropriate for the action button chosen.
///
/// For example: If the user presses the keyboard action button on iOS when it
/// reads "Emergency Call", the result should not be a focus change to the next
/// TextField. This behavior is not logically appropriate for a button that says
/// "Emergency Call".
///
/// See [EditableText] for more information about customizing action button
/// behavior.
///
/// Most [TextInputAction]s are supported equally by both Android and iOS.
/// However, there is not a complete, direct mapping between Android's IME input
/// types and iOS's keyboard return types. Therefore, some [TextInputAction]s
/// are inappropriate for one of the platforms. If a developer chooses an
/// inappropriate [TextInputAction] when running in debug mode, an error will be
/// thrown. If the same thing is done in release mode, then instead of sending
/// the inappropriate value, Android will use "unspecified" on the platform
/// side and iOS will use "default" on the platform side.
///
/// See also:
///
///  * [TextInput], which configures the platform's keyboard setup.
///  * [EditableText], which invokes callbacks when the action button is pressed.
enum TextInputAction {
  /// Logical meaning: There is no relevant input action for the current input
  /// source, e.g., [TextField].
  ///
  /// Android: Corresponds to Android's "IME_ACTION_NONE". The keyboard setup
  /// is decided by the OS. The keyboard will likely show a return key.
  ///
  /// iOS: iOS does not have a keyboard return type of "none." It is
  /// inappropriate to choose this [TextInputAction] when running on iOS.
  none,

  /// Logical meaning: Let the OS decide which action is most appropriate.
  ///
  /// Android: Corresponds to Android's "IME_ACTION_UNSPECIFIED". The OS chooses
  /// which keyboard action to display. The decision will likely be a done
  /// button or a return key.
  ///
  /// iOS: Corresponds to iOS's "UIReturnKeyDefault". The title displayed in
  /// the action button is "return".
  unspecified,

  /// Logical meaning: The user is done providing input to a group of inputs
  /// (like a form). Some kind of finalization behavior should now take place.
  ///
  /// Android: Corresponds to Android's "IME_ACTION_DONE". The OS displays a
  /// button that represents completion, e.g., a checkmark button.
  ///
  /// iOS: Corresponds to iOS's "UIReturnKeyDone". The title displayed in the
  /// action button is "Done".
  done,

  /// Logical meaning: The user has entered some text that represents a
  /// destination, e.g., a restaurant name. The "go" button is intended to take
  /// the user to a part of the app that corresponds to this destination.
  ///
  /// Android: Corresponds to Android's "IME_ACTION_GO". The OS displays a
  /// button that represents taking "the user to the target of the text they
  /// typed", e.g., a right-facing arrow button.
  ///
  /// iOS: Corresponds to iOS's "UIReturnKeyGo". The title displayed in the
  /// action button is "Go".
  go,

  /// Logical meaning: Execute a search query.
  ///
  /// Android: Corresponds to Android's "IME_ACTION_SEARCH". The OS displays a
  /// button that represents a search, e.g., a magnifying glass button.
  ///
  /// iOS: Corresponds to iOS's "UIReturnKeySearch". The title displayed in the
  /// action button is "Search".
  search,

  /// Logical meaning: Sends something that the user has composed, e.g., an
  /// email or a text message.
  ///
  /// Android: Corresponds to Android's "IME_ACTION_SEND". The OS displays a
  /// button that represents sending something, e.g., a paper plane button.
  ///
  /// iOS: Corresponds to iOS's "UIReturnKeySend". The title displayed in the
  /// action button is "Send".
  send,

  /// Logical meaning: The user is done with the current input source and wants
  /// to move to the next one.
  ///
  /// Android: Corresponds to Android's "IME_ACTION_NEXT". The OS displays a
  /// button that represents moving forward, e.g., a right-facing arrow button.
  ///
  /// iOS: Corresponds to iOS's "UIReturnKeyNext". The title displayed in the
  /// action button is "Next".
  next,

  /// Logical meaning: The user wishes to return to the previous input source
  /// in the group, e.g., a form with multiple [TextField]s.
  ///
  /// Android: Corresponds to Android's "IME_ACTION_PREVIOUS". The OS displays a
  /// button that represents moving backward, e.g., a left-facing arrow button.
  ///
  /// iOS: iOS does not have a keyboard return type of "previous." It is
  /// inappropriate to choose this [TextInputAction] when running on iOS.
  previous,

  /// Logical meaning: In iOS apps, it is common for a "Back" button and
  /// "Continue" button to appear at the top of the screen. However, when the
  /// keyboard is open, these buttons are often hidden off-screen. Therefore,
  /// the purpose of the "Continue" return key on iOS is to make the "Continue"
  /// button available when the user is entering text.
  ///
  /// Historical context aside, [TextInputAction.continueAction] can be used any
  /// time that the term "Continue" seems most appropriate for the given action.
  ///
  /// Android: Android does not have an IME input type of "continue." It is
  /// inappropriate to choose this [TextInputAction] when running on Android.
  ///
  /// iOS: Corresponds to iOS's "UIReturnKeyContinue". The title displayed in the
  /// action button is "Continue". This action is only available on iOS 9.0+.
  ///
  /// The reason that this value has "Action" post-fixed to it is because
  /// "continue" is a reserved word in Dart, as well as many other languages.
  continueAction,

  /// Logical meaning: The user wants to join something, e.g., a wireless
  /// network.
  ///
  /// Android: Android does not have an IME input type of "join." It is
  /// inappropriate to choose this [TextInputAction] when running on Android.
  ///
  /// iOS: Corresponds to iOS's "UIReturnKeyJoin". The title displayed in the
  /// action button is "Join".
  join,

  /// Logical meaning: The user wants routing options, e.g., driving directions.
  ///
  /// Android: Android does not have an IME input type of "route." It is
  /// inappropriate to choose this [TextInputAction] when running on Android.
  ///
  /// iOS: Corresponds to iOS's "UIReturnKeyRoute". The title displayed in the
  /// action button is "Route".
  route,

  /// Logical meaning: Initiate a call to emergency services.
  ///
  /// Android: Android does not have an IME input type of "emergencyCall." It is
  /// inappropriate to choose this [TextInputAction] when running on Android.
  ///
  /// iOS: Corresponds to iOS's "UIReturnKeyEmergencyCall". The title displayed
  /// in the action button is "Emergency Call".
  emergencyCall,

  /// Logical meaning: Insert a newline character in the focused text input,
  /// e.g., [TextField].
  ///
  /// Android: Corresponds to Android's "IME_ACTION_NONE". The OS displays a
  /// button that represents a new line, e.g., a carriage return button.
  ///
  /// iOS: Corresponds to iOS's "UIReturnKeyDefault". The title displayed in the
  /// action button is "return".
  ///
  /// The term [TextInputAction.newline] exists in Flutter but not in Android
  /// or iOS. The reason for introducing this term is so that developers can
  /// achieve the common result of inserting new lines without needing to
  /// understand the various IME actions on Android and return keys on iOS.
  /// Thus, [TextInputAction.newline] is a convenience term that alleviates the
  /// need to understand the underlying platforms to achieve this common behavior.
  newline,
}

/// Configures how the platform keyboard will select an uppercase or
/// lowercase keyboard.
///
/// Only supports text keyboards, other keyboard types will ignore this
/// configuration. Capitalization is locale-aware.
enum TextCapitalization {
  /// Defaults to an uppercase keyboard for the first letter of each word.
  ///
  /// Corresponds to `InputType.TYPE_TEXT_FLAG_CAP_WORDS` on Android, and
  /// `UITextAutocapitalizationTypeWords` on iOS.
  words,

  /// Defaults to an uppercase keyboard for the first letter of each sentence.
  ///
  /// Corresponds to `InputType.TYPE_TEXT_FLAG_CAP_SENTENCES` on Android, and
  /// `UITextAutocapitalizationTypeSentences` on iOS.
  sentences,

  /// Defaults to an uppercase keyboard for each character.
  ///
  /// Corresponds to `InputType.TYPE_TEXT_FLAG_CAP_CHARACTERS` on Android, and
  /// `UITextAutocapitalizationTypeAllCharacters` on iOS.
  characters,

  /// Defaults to a lowercase keyboard.
  none,
}

/// Controls the visual appearance of the text input control.
///
/// Many [TextInputAction]s are common between Android and iOS. However, if an
/// [inputAction] is provided that is not supported by the current
/// platform in debug mode, an error will be thrown when the corresponding
/// text input is attached. For example, providing iOS's "emergencyCall"
/// action when running on an Android device will result in an error when in
/// debug mode. In release mode, incompatible [TextInputAction]s are replaced
/// either with "unspecified" on Android, or "default" on iOS. Appropriate
/// [inputAction]s can be chosen by checking the current platform and then
/// selecting the appropriate action.
///
/// See also:
///
///  * [TextInput.attach]
///  * [TextInputAction]
@immutable
class TextInputConfiguration {
  /// Creates configuration information for a text input control.
  ///
  /// All arguments have default values, except [actionLabel]. Only
  /// [actionLabel] may be null.
  const TextInputConfiguration({
    this.inputType = TextInputType.text,
    this.obscureText = false,
    this.autocorrect = true,
    this.enableSuggestions = true,
    this.actionLabel,
    this.inputAction = TextInputAction.done,
    this.keyboardAppearance = Brightness.light,
    this.textCapitalization = TextCapitalization.none,
  }) : assert(inputType != null),
       assert(obscureText != null),
       assert(autocorrect != null),
       assert(enableSuggestions != null),
       assert(keyboardAppearance != null),
       assert(inputAction != null),
       assert(textCapitalization != null);

  /// The type of information for which to optimize the text input control.
  final TextInputType inputType;

  /// Whether to hide the text being edited (e.g., for passwords).
  ///
  /// Defaults to false.
  final bool obscureText;

  /// Whether to enable auto-correction.
  ///
  /// Defaults to true.
  final bool autocorrect;

  /// {@template flutter.services.textInput.enableSuggestions}
  /// Whether to show input suggestions as the user types.
  ///
  /// This flag only affects Android. On iOS, suggestions are tied directly to
  /// [autocorrect], so that suggestions are only shown when [autocorrect] is
  /// true. On Android autocorrection and suggestion are controlled separately.
  ///
  /// Defaults to true. Cannot be null.
  ///
  /// See also:
  ///  * <https://developer.android.com/reference/android/text/InputType.html#TYPE_TEXT_FLAG_NO_SUGGESTIONS>
  /// {@endtemplate}
  final bool enableSuggestions;

  /// What text to display in the text input control's action button.
  final String actionLabel;

  /// What kind of action to request for the action button on the IME.
  final TextInputAction inputAction;

  /// Specifies how platforms may automatically capitalize text entered by the
  /// user.
  ///
  /// Defaults to [TextCapitalization.none].
  ///
  /// See also:
  ///
  ///  * [TextCapitalization], for a description of each capitalization behavior.
  final TextCapitalization textCapitalization;

  /// The appearance of the keyboard.
  ///
  /// This setting is only honored on iOS devices.
  ///
  /// Defaults to [Brightness.light].
  final Brightness keyboardAppearance;

  /// Returns a representation of this object as a JSON object.
  Map<String, dynamic> toJson() {
    return <String, dynamic>{
      'inputType': inputType.toJson(),
      'obscureText': obscureText,
      'autocorrect': autocorrect,
      'enableSuggestions': enableSuggestions,
      'actionLabel': actionLabel,
      'inputAction': inputAction.toString(),
      'textCapitalization': textCapitalization.toString(),
      'keyboardAppearance': keyboardAppearance.toString(),
    };
  }
}

TextAffinity _toTextAffinity(String affinity) {
  switch (affinity) {
    case 'TextAffinity.downstream':
      return TextAffinity.downstream;
    case 'TextAffinity.upstream':
      return TextAffinity.upstream;
  }
  return null;
}

/// A floating cursor state the user has induced by force pressing an iOS
/// keyboard.
enum FloatingCursorDragState {
  /// A user has just activated a floating cursor.
  Start,

  /// A user is dragging a floating cursor.
  Update,

  /// A user has lifted their finger off the screen after using a floating
  /// cursor.
  End,
}

/// The current state and position of the floating cursor.
class RawFloatingCursorPoint {
  /// Creates information for setting the position and state of a floating
  /// cursor.
  ///
  /// [state] must not be null and [offset] must not be null if the state is
  /// [FloatingCursorDragState.Update].
  RawFloatingCursorPoint({
    this.offset,
    @required this.state,
  }) : assert(state != null),
       assert(state != FloatingCursorDragState.Update || offset != null);

  /// The raw position of the floating cursor as determined by the iOS sdk.
  final Offset offset;

  /// The state of the floating cursor.
  final FloatingCursorDragState state;
}

/// The current text, selection, and composing state for editing a run of text.
@immutable
class TextEditingValue {
  /// Creates information for editing a run of text.
  ///
  /// The selection and composing range must be within the text.
  ///
  /// The [text], [selection], and [composing] arguments must not be null but
  /// each have default values.
  const TextEditingValue({
    this.text = '',
    this.selection = const TextSelection.collapsed(offset: -1),
    this.composing = TextRange.empty,
  }) : assert(text != null),
       assert(selection != null),
       assert(composing != null);

  /// Creates an instance of this class from a JSON object.
  factory TextEditingValue.fromJSON(Map<String, dynamic> encoded) {
    return TextEditingValue(
      text: encoded['text'],
      selection: TextSelection(
        baseOffset: encoded['selectionBase'] ?? -1,
        extentOffset: encoded['selectionExtent'] ?? -1,
        affinity: _toTextAffinity(encoded['selectionAffinity']) ?? TextAffinity.downstream,
        isDirectional: encoded['selectionIsDirectional'] ?? false,
      ),
      composing: TextRange(
        start: encoded['composingBase'] ?? -1,
        end: encoded['composingExtent'] ?? -1,
      ),
    );
  }

  /// Returns a representation of this object as a JSON object.
  Map<String, dynamic> toJSON() {
    return <String, dynamic>{
      'text': text,
      'selectionBase': selection.baseOffset,
      'selectionExtent': selection.extentOffset,
      'selectionAffinity': selection.affinity.toString(),
      'selectionIsDirectional': selection.isDirectional,
      'composingBase': composing.start,
      'composingExtent': composing.end,
    };
  }

  /// The current text being edited.
  final String text;

  /// The range of text that is currently selected.
  final TextSelection selection;

  /// The range of text that is still being composed.
  final TextRange composing;

  /// A value that corresponds to the empty string with no selection and no composing range.
  static const TextEditingValue empty = TextEditingValue();

  /// Creates a copy of this value but with the given fields replaced with the new values.
  TextEditingValue copyWith({
    String text,
    TextSelection selection,
    TextRange composing,
  }) {
    return TextEditingValue(
      text: text ?? this.text,
      selection: selection ?? this.selection,
      composing: composing ?? this.composing,
    );
  }

  @override
  String toString() => '$runtimeType(text: \u2524$text\u251C, selection: $selection, composing: $composing)';

  @override
  bool operator ==(dynamic other) {
    if (identical(this, other))
      return true;
    if (other is! TextEditingValue)
      return false;
    final TextEditingValue typedOther = other;
    return typedOther.text == text
        && typedOther.selection == selection
        && typedOther.composing == composing;
  }

  @override
  int get hashCode => hashValues(
    text.hashCode,
    selection.hashCode,
    composing.hashCode,
  );
}

/// An interface for manipulating the selection, to be used by the implementor
/// of the toolbar widget.
abstract class TextSelectionDelegate {
  /// Gets the current text input.
  TextEditingValue get textEditingValue;

  /// Sets the current text input (replaces the whole line).
  set textEditingValue(TextEditingValue value);

  /// Hides the text selection toolbar.
  void hideToolbar();

  /// Brings the provided [TextPosition] into the visible area of the text
  /// input.
  void bringIntoView(TextPosition position);

  /// Whether cut is enabled, must not be null.
  bool get cutEnabled => true;

  /// Whether copy is enabled, must not be null.
  bool get copyEnabled => true;

  /// Whether paste is enabled, must not be null.
  bool get pasteEnabled => true;

  /// Whether select all is enabled, must not be null.
  bool get selectAllEnabled => true;
}

/// An interface to receive information from [TextInput].
///
/// See also:
///
///  * [TextInput.attach]
abstract class TextInputClient {
  /// Abstract const constructor. This constructor enables subclasses to provide
  /// const constructors so that they can be used in const expressions.
  const TextInputClient();

  /// Requests that this client update its editing state to the given value.
  void updateEditingValue(TextEditingValue value);

  /// Requests that this client perform the given action.
  void performAction(TextInputAction action);

  /// Updates the floating cursor position and state.
  void updateFloatingCursor(RawFloatingCursorPoint point);

  /// Platform notified framework of closed connection.
  ///
  /// [TextInputClient] should cleanup its connection and finalize editing.
  void connectionClosed();
}

/// An interface for interacting with a text input control.
///
/// See also:
///
///  * [TextInput.attach]
class TextInputConnection {
  TextInputConnection._(this._client)
      : assert(_client != null),
        _id = _nextId++;

  Size _cachedSize;
  Matrix4 _cachedTransform;

  static int _nextId = 1;
  final int _id;

  /// Resets the internal ID counter for testing purposes.
  ///
  /// This call has no effect when asserts are disabled. Calling it from
  /// application code will likely break text input for the application.
  @visibleForTesting
  static void debugResetId({int to = 1}) {
    assert(to != null);
    assert(() {
      _nextId = to;
      return true;
    }());
  }

  final TextInputClient _client;

  /// Whether this connection is currently interacting with the text input control.
  bool get attached => TextInput._instance._currentConnection == this;

  /// Requests that the text input control become visible.
  void show() {
    assert(attached);
    TextInput._instance._show();
  }

  /// Requests that the text input control change its internal state to match the given state.
  void setEditingState(TextEditingValue value) {
    assert(attached);
    TextInput._instance._setEditingState(value);
  }

  /// Send the size and transform of the editable text to engine.
  ///
  /// The values are sent as platform messages so they can be used on web for
  /// example to correctly position and size the html input field.
  ///
  /// 1. [editableBoxSize]: size of the render editable box.
  ///
  /// 2. [transform]: a matrix that maps the local paint coordinate system
  ///                 to the [PipelineOwner.rootNode].
  void setEditableSizeAndTransform(Size editableBoxSize, Matrix4 transform) {
    if (editableBoxSize != _cachedSize || transform != _cachedTransform) {
      _cachedSize = editableBoxSize;
      _cachedTransform = transform;
      TextInput._instance._setEditableSizeAndTransform(
        <String, dynamic>{
          'width': editableBoxSize.width,
          'height': editableBoxSize.height,
          'transform': transform.storage,
        },
      );
    }
  }

  /// Send text styling information.
  ///
  /// This information is used by the Flutter Web Engine to change the style
  /// of the hidden native input's content. Hence, the content size will match
  /// to the size of the editable widget's content.
  void setStyle({
    @required String fontFamily,
    @required double fontSize,
    @required FontWeight fontWeight,
    @required TextDirection textDirection,
    @required TextAlign textAlign,
  }) {
    assert(attached);

    TextInput._instance._setStyle(
      <String, dynamic>{
        'fontFamily': fontFamily,
        'fontSize': fontSize,
        'fontWeightIndex': fontWeight?.index,
        'textAlignIndex': textAlign.index,
        'textDirectionIndex': textDirection.index,
      },
    );
  }

  /// Stop interacting with the text input control.
  ///
  /// After calling this method, the text input control might disappear if no
  /// other client attaches to it within this animation frame.
  void close() {
    if (attached) {
      TextInput._instance._clearClient();
    }
    assert(!attached);
  }

  /// Platform sent a notification informing the connection is closed.
  ///
  /// [TextInputConnection] should clean current client connection.
  void connectionClosedReceived() {
    _clientHandler._currentConnection = null;
    assert(!attached);
  }
}

TextInputAction _toTextInputAction(String action) {
  switch (action) {
    case 'TextInputAction.none':
      return TextInputAction.none;
    case 'TextInputAction.unspecified':
      return TextInputAction.unspecified;
    case 'TextInputAction.go':
      return TextInputAction.go;
    case 'TextInputAction.search':
      return TextInputAction.search;
    case 'TextInputAction.send':
      return TextInputAction.send;
    case 'TextInputAction.next':
      return TextInputAction.next;
    case 'TextInputAction.previuos':
      return TextInputAction.previous;
    case 'TextInputAction.continue_action':
      return TextInputAction.continueAction;
    case 'TextInputAction.join':
      return TextInputAction.join;
    case 'TextInputAction.route':
      return TextInputAction.route;
    case 'TextInputAction.emergencyCall':
      return TextInputAction.emergencyCall;
    case 'TextInputAction.done':
      return TextInputAction.done;
    case 'TextInputAction.newline':
      return TextInputAction.newline;
  }
  throw FlutterError.fromParts(<DiagnosticsNode>[ErrorSummary('Unknown text input action: $action')]);
}

FloatingCursorDragState _toTextCursorAction(String state) {
  switch (state) {
    case 'FloatingCursorDragState.start':
      return FloatingCursorDragState.Start;
    case 'FloatingCursorDragState.update':
      return FloatingCursorDragState.Update;
    case 'FloatingCursorDragState.end':
      return FloatingCursorDragState.End;
  }
  throw FlutterError.fromParts(<DiagnosticsNode>[ErrorSummary('Unknown text cursor action: $state')]);
}

RawFloatingCursorPoint _toTextPoint(FloatingCursorDragState state, Map<String, dynamic> encoded) {
  assert(state != null, 'You must provide a state to set a new editing point.');
  assert(encoded['X'] != null, 'You must provide a value for the horizontal location of the floating cursor.');
  assert(encoded['Y'] != null, 'You must provide a value for the vertical location of the floating cursor.');
  final Offset offset = state == FloatingCursorDragState.Update ? Offset(encoded['X'], encoded['Y']) : const Offset(0, 0);
  return RawFloatingCursorPoint(offset: offset, state: state);
}

<<<<<<< HEAD
/// An interface to the system's text input control.
class TextInput {
  TextInput._() {
    _channel = SystemChannels.textInput;
    _channel.setMethodCallHandler(_handleTextInputInvocation);
=======
class _TextInputClientHandler {
  _TextInputClientHandler() {
    SystemChannels.textInput.setMethodCallHandler(_handleTextInputInvocation);
  }

  TextInputConnection _currentConnection;

  Future<dynamic> _handleTextInputInvocation(MethodCall methodCall) async {
    if (_currentConnection == null)
      return;
    final String method = methodCall.method;
    final List<dynamic> args = methodCall.arguments;
    final int client = args[0];
    // The incoming message was for a different client.
    if (client != _currentConnection._id)
      return;
    switch (method) {
      case 'TextInputClient.updateEditingState':
        _currentConnection._client.updateEditingValue(TextEditingValue.fromJSON(args[1]));
        break;
      case 'TextInputClient.performAction':
        _currentConnection._client.performAction(_toTextInputAction(args[1]));
        break;
      case 'TextInputClient.updateFloatingCursor':
        _currentConnection._client.updateFloatingCursor(_toTextPoint(_toTextCursorAction(args[1]), args[2]));
        break;
      case 'TextInputClient.onConnectionClosed':
        _currentConnection._client.connectionClosed();
        break;
      default:
        throw MissingPluginException();
    }
>>>>>>> b94c1a41
  }

  /// Set the [MethodChannel] used to communicate with the system's text input
  /// control.
  ///
  /// This is only meant for testing within the Flutter SDK. Changing this
  /// will break the ability to input text. This has no effect if asserts are
  /// disabled.
  @visibleForTesting
  static void setChannel(MethodChannel newChannel) {
    assert(() {
      _instance._channel = newChannel..setMethodCallHandler(_instance._handleTextInputInvocation);
      return true;
    }());
  }

  static final TextInput _instance = TextInput._();

  static const List<TextInputAction> _androidSupportedInputActions = <TextInputAction>[
    TextInputAction.none,
    TextInputAction.unspecified,
    TextInputAction.done,
    TextInputAction.send,
    TextInputAction.go,
    TextInputAction.search,
    TextInputAction.next,
    TextInputAction.previous,
    TextInputAction.newline,
  ];

  static const List<TextInputAction> _iOSSupportedInputActions = <TextInputAction>[
    TextInputAction.unspecified,
    TextInputAction.done,
    TextInputAction.send,
    TextInputAction.go,
    TextInputAction.search,
    TextInputAction.next,
    TextInputAction.newline,
    TextInputAction.continueAction,
    TextInputAction.join,
    TextInputAction.route,
    TextInputAction.emergencyCall,
  ];

  /// Begin interacting with the text input control.
  ///
  /// Calling this function helps multiple clients coordinate about which one is
  /// currently interacting with the text input control. The returned
  /// [TextInputConnection] provides an interface for actually interacting with
  /// the text input control.
  ///
  /// A client that no longer wishes to interact with the text input control
  /// should call [TextInputConnection.close] on the returned
  /// [TextInputConnection].
  static TextInputConnection attach(TextInputClient client, TextInputConfiguration configuration) {
    assert(client != null);
    assert(configuration != null);
    final TextInputConnection connection = TextInputConnection._(client);
    _instance._attach(connection, configuration);
    return connection;
  }

  /// This method actually notifies the embedding of the client. It is utilized
  /// by [attach] and by [_handleTextInputInvocation] for the
  /// `TextInputClient.requestExistingInputState` method.
  void _attach(TextInputConnection connection, TextInputConfiguration configuration) {
    assert(connection != null);
    assert(connection._client != null);
    assert(configuration != null);
    assert(_debugEnsureInputActionWorksOnPlatform(configuration.inputAction));
    _channel.invokeMethod<void>(
      'TextInput.setClient',
      <dynamic>[ connection._id, configuration.toJson() ],
    );
    _currentConnection = connection;
    _currentConfiguration = configuration;
  }

  static bool _debugEnsureInputActionWorksOnPlatform(TextInputAction inputAction) {
    assert(() {
      if (_kIsBrowser) {
        // TODO(flutterweb): what makes sense here?
        return true;
      }
      if (Platform.isIOS) {
        assert(
          _iOSSupportedInputActions.contains(inputAction),
          'The requested TextInputAction "$inputAction" is not supported on iOS.',
        );
      } else if (Platform.isAndroid) {
        assert(
          _androidSupportedInputActions.contains(inputAction),
          'The requested TextInputAction "$inputAction" is not supported on Android.',
        );
      }
      return true;
    }());
    return true;
  }

  MethodChannel _channel;

  TextInputConnection _currentConnection;
  TextInputConfiguration _currentConfiguration;
  TextEditingValue _currentTextEditingValue;

  Future<dynamic> _handleTextInputInvocation(MethodCall methodCall) async {
    if (_currentConnection == null)
      return;
    final String method = methodCall.method;

    // The requestExistingInputState request needs to be handled regardless of
    // the client ID, as long as we have a _currentConnection.
    if (method == 'TextInputClient.requestExistingInputState') {
      assert(_currentConnection._client != null);
      _attach(_currentConnection, _currentConfiguration);
      // This will be null if we've never had a call to [_setEditingState].
      if (_currentTextEditingValue != null) {
        _setEditingState(_currentTextEditingValue);
      }
      return;
    }

    final List<dynamic> args = methodCall.arguments;
    final int client = args[0];
    // The incoming message was for a different client.
    if (client != _currentConnection._id)
      return;
    switch (method) {
      case 'TextInputClient.updateEditingState':
        _currentConnection._client.updateEditingValue(TextEditingValue.fromJSON(args[1]));
        break;
      case 'TextInputClient.performAction':
        _currentConnection._client.performAction(_toTextInputAction(args[1]));
        break;
      case 'TextInputClient.updateFloatingCursor':
        _currentConnection._client.updateFloatingCursor(_toTextPoint(_toTextCursorAction(args[1]), args[2]));
        break;
      default:
        throw MissingPluginException();
    }
  }

  bool _hidePending = false;

  void _scheduleHide() {
    if (_hidePending)
      return;
    _hidePending = true;

    // Schedule a deferred task that hides the text input. If someone else
    // shows the keyboard during this update cycle, then the task will do
    // nothing.
    scheduleMicrotask(() {
      _hidePending = false;
      if (_currentConnection == null)
        _channel.invokeMethod<void>('TextInput.hide');
    });
  }

  void _clearClient() {
    _channel.invokeMethod<void>('TextInput.clearClient');
    _currentConnection = null;
    _scheduleHide();
  }

  void _setEditingState(TextEditingValue value) {
    assert(value != null);
    _channel.invokeMethod<void>(
      'TextInput.setEditingState',
      value.toJSON(),
    );
    _currentTextEditingValue = value;
  }

  void _show() {
    _channel.invokeMethod<void>('TextInput.show');
  }

  void _setEditableSizeAndTransform(Map<String, dynamic> args) {
    _channel.invokeMethod<void>(
      'TextInput.setEditableSizeAndTransform',
      args,
    );
  }

  void _setStyle(Map<String, dynamic> args) {
    _channel.invokeMethod<void>(
      'TextInput.setStyle',
      args,
    );
  }
}<|MERGE_RESOLUTION|>--- conflicted
+++ resolved
@@ -767,7 +767,7 @@
   ///
   /// [TextInputConnection] should clean current client connection.
   void connectionClosedReceived() {
-    _clientHandler._currentConnection = null;
+    TextInput._instance._currentConnection = null;
     assert(!attached);
   }
 }
@@ -824,24 +824,134 @@
   return RawFloatingCursorPoint(offset: offset, state: state);
 }
 
-<<<<<<< HEAD
 /// An interface to the system's text input control.
 class TextInput {
   TextInput._() {
     _channel = SystemChannels.textInput;
     _channel.setMethodCallHandler(_handleTextInputInvocation);
-=======
-class _TextInputClientHandler {
-  _TextInputClientHandler() {
-    SystemChannels.textInput.setMethodCallHandler(_handleTextInputInvocation);
-  }
+  }
+
+  /// Set the [MethodChannel] used to communicate with the system's text input
+  /// control.
+  ///
+  /// This is only meant for testing within the Flutter SDK. Changing this
+  /// will break the ability to input text. This has no effect if asserts are
+  /// disabled.
+  @visibleForTesting
+  static void setChannel(MethodChannel newChannel) {
+    assert(() {
+      _instance._channel = newChannel..setMethodCallHandler(_instance._handleTextInputInvocation);
+      return true;
+    }());
+  }
+
+  static final TextInput _instance = TextInput._();
+
+  static const List<TextInputAction> _androidSupportedInputActions = <TextInputAction>[
+    TextInputAction.none,
+    TextInputAction.unspecified,
+    TextInputAction.done,
+    TextInputAction.send,
+    TextInputAction.go,
+    TextInputAction.search,
+    TextInputAction.next,
+    TextInputAction.previous,
+    TextInputAction.newline,
+  ];
+
+  static const List<TextInputAction> _iOSSupportedInputActions = <TextInputAction>[
+    TextInputAction.unspecified,
+    TextInputAction.done,
+    TextInputAction.send,
+    TextInputAction.go,
+    TextInputAction.search,
+    TextInputAction.next,
+    TextInputAction.newline,
+    TextInputAction.continueAction,
+    TextInputAction.join,
+    TextInputAction.route,
+    TextInputAction.emergencyCall,
+  ];
+
+  /// Begin interacting with the text input control.
+  ///
+  /// Calling this function helps multiple clients coordinate about which one is
+  /// currently interacting with the text input control. The returned
+  /// [TextInputConnection] provides an interface for actually interacting with
+  /// the text input control.
+  ///
+  /// A client that no longer wishes to interact with the text input control
+  /// should call [TextInputConnection.close] on the returned
+  /// [TextInputConnection].
+  static TextInputConnection attach(TextInputClient client, TextInputConfiguration configuration) {
+    assert(client != null);
+    assert(configuration != null);
+    final TextInputConnection connection = TextInputConnection._(client);
+    _instance._attach(connection, configuration);
+    return connection;
+  }
+
+  /// This method actually notifies the embedding of the client. It is utilized
+  /// by [attach] and by [_handleTextInputInvocation] for the
+  /// `TextInputClient.requestExistingInputState` method.
+  void _attach(TextInputConnection connection, TextInputConfiguration configuration) {
+    assert(connection != null);
+    assert(connection._client != null);
+    assert(configuration != null);
+    assert(_debugEnsureInputActionWorksOnPlatform(configuration.inputAction));
+    _channel.invokeMethod<void>(
+      'TextInput.setClient',
+      <dynamic>[ connection._id, configuration.toJson() ],
+    );
+    _currentConnection = connection;
+    _currentConfiguration = configuration;
+  }
+
+  static bool _debugEnsureInputActionWorksOnPlatform(TextInputAction inputAction) {
+    assert(() {
+      if (_kIsBrowser) {
+        // TODO(flutterweb): what makes sense here?
+        return true;
+      }
+      if (Platform.isIOS) {
+        assert(
+          _iOSSupportedInputActions.contains(inputAction),
+          'The requested TextInputAction "$inputAction" is not supported on iOS.',
+        );
+      } else if (Platform.isAndroid) {
+        assert(
+          _androidSupportedInputActions.contains(inputAction),
+          'The requested TextInputAction "$inputAction" is not supported on Android.',
+        );
+      }
+      return true;
+    }());
+    return true;
+  }
+
+  MethodChannel _channel;
 
   TextInputConnection _currentConnection;
+  TextInputConfiguration _currentConfiguration;
+  TextEditingValue _currentTextEditingValue;
 
   Future<dynamic> _handleTextInputInvocation(MethodCall methodCall) async {
     if (_currentConnection == null)
       return;
     final String method = methodCall.method;
+
+    // The requestExistingInputState request needs to be handled regardless of
+    // the client ID, as long as we have a _currentConnection.
+    if (method == 'TextInputClient.requestExistingInputState') {
+      assert(_currentConnection._client != null);
+      _attach(_currentConnection, _currentConfiguration);
+      // This will be null if we've never had a call to [_setEditingState].
+      if (_currentTextEditingValue != null) {
+        _setEditingState(_currentTextEditingValue);
+      }
+      return;
+    }
+
     final List<dynamic> args = methodCall.arguments;
     final int client = args[0];
     // The incoming message was for a different client.
@@ -863,148 +973,6 @@
       default:
         throw MissingPluginException();
     }
->>>>>>> b94c1a41
-  }
-
-  /// Set the [MethodChannel] used to communicate with the system's text input
-  /// control.
-  ///
-  /// This is only meant for testing within the Flutter SDK. Changing this
-  /// will break the ability to input text. This has no effect if asserts are
-  /// disabled.
-  @visibleForTesting
-  static void setChannel(MethodChannel newChannel) {
-    assert(() {
-      _instance._channel = newChannel..setMethodCallHandler(_instance._handleTextInputInvocation);
-      return true;
-    }());
-  }
-
-  static final TextInput _instance = TextInput._();
-
-  static const List<TextInputAction> _androidSupportedInputActions = <TextInputAction>[
-    TextInputAction.none,
-    TextInputAction.unspecified,
-    TextInputAction.done,
-    TextInputAction.send,
-    TextInputAction.go,
-    TextInputAction.search,
-    TextInputAction.next,
-    TextInputAction.previous,
-    TextInputAction.newline,
-  ];
-
-  static const List<TextInputAction> _iOSSupportedInputActions = <TextInputAction>[
-    TextInputAction.unspecified,
-    TextInputAction.done,
-    TextInputAction.send,
-    TextInputAction.go,
-    TextInputAction.search,
-    TextInputAction.next,
-    TextInputAction.newline,
-    TextInputAction.continueAction,
-    TextInputAction.join,
-    TextInputAction.route,
-    TextInputAction.emergencyCall,
-  ];
-
-  /// Begin interacting with the text input control.
-  ///
-  /// Calling this function helps multiple clients coordinate about which one is
-  /// currently interacting with the text input control. The returned
-  /// [TextInputConnection] provides an interface for actually interacting with
-  /// the text input control.
-  ///
-  /// A client that no longer wishes to interact with the text input control
-  /// should call [TextInputConnection.close] on the returned
-  /// [TextInputConnection].
-  static TextInputConnection attach(TextInputClient client, TextInputConfiguration configuration) {
-    assert(client != null);
-    assert(configuration != null);
-    final TextInputConnection connection = TextInputConnection._(client);
-    _instance._attach(connection, configuration);
-    return connection;
-  }
-
-  /// This method actually notifies the embedding of the client. It is utilized
-  /// by [attach] and by [_handleTextInputInvocation] for the
-  /// `TextInputClient.requestExistingInputState` method.
-  void _attach(TextInputConnection connection, TextInputConfiguration configuration) {
-    assert(connection != null);
-    assert(connection._client != null);
-    assert(configuration != null);
-    assert(_debugEnsureInputActionWorksOnPlatform(configuration.inputAction));
-    _channel.invokeMethod<void>(
-      'TextInput.setClient',
-      <dynamic>[ connection._id, configuration.toJson() ],
-    );
-    _currentConnection = connection;
-    _currentConfiguration = configuration;
-  }
-
-  static bool _debugEnsureInputActionWorksOnPlatform(TextInputAction inputAction) {
-    assert(() {
-      if (_kIsBrowser) {
-        // TODO(flutterweb): what makes sense here?
-        return true;
-      }
-      if (Platform.isIOS) {
-        assert(
-          _iOSSupportedInputActions.contains(inputAction),
-          'The requested TextInputAction "$inputAction" is not supported on iOS.',
-        );
-      } else if (Platform.isAndroid) {
-        assert(
-          _androidSupportedInputActions.contains(inputAction),
-          'The requested TextInputAction "$inputAction" is not supported on Android.',
-        );
-      }
-      return true;
-    }());
-    return true;
-  }
-
-  MethodChannel _channel;
-
-  TextInputConnection _currentConnection;
-  TextInputConfiguration _currentConfiguration;
-  TextEditingValue _currentTextEditingValue;
-
-  Future<dynamic> _handleTextInputInvocation(MethodCall methodCall) async {
-    if (_currentConnection == null)
-      return;
-    final String method = methodCall.method;
-
-    // The requestExistingInputState request needs to be handled regardless of
-    // the client ID, as long as we have a _currentConnection.
-    if (method == 'TextInputClient.requestExistingInputState') {
-      assert(_currentConnection._client != null);
-      _attach(_currentConnection, _currentConfiguration);
-      // This will be null if we've never had a call to [_setEditingState].
-      if (_currentTextEditingValue != null) {
-        _setEditingState(_currentTextEditingValue);
-      }
-      return;
-    }
-
-    final List<dynamic> args = methodCall.arguments;
-    final int client = args[0];
-    // The incoming message was for a different client.
-    if (client != _currentConnection._id)
-      return;
-    switch (method) {
-      case 'TextInputClient.updateEditingState':
-        _currentConnection._client.updateEditingValue(TextEditingValue.fromJSON(args[1]));
-        break;
-      case 'TextInputClient.performAction':
-        _currentConnection._client.performAction(_toTextInputAction(args[1]));
-        break;
-      case 'TextInputClient.updateFloatingCursor':
-        _currentConnection._client.updateFloatingCursor(_toTextPoint(_toTextCursorAction(args[1]), args[2]));
-        break;
-      default:
-        throw MissingPluginException();
-    }
   }
 
   bool _hidePending = false;

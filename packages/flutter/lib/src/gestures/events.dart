--- conflicted
+++ resolved
@@ -2167,46 +2167,6 @@
       embedderId: embedderId,
     );
   }
-<<<<<<< HEAD
-}
-
-/// Determine the approriate hit slop pixels based on the [kind] of pointer.
-double computeHitSlop(PointerDeviceKind kind) {
-  switch (kind) {
-    case PointerDeviceKind.mouse:
-    case PointerDeviceKind.stylus:
-    case PointerDeviceKind.invertedStylus:
-      return kMouseHitSlop;
-    case PointerDeviceKind.unknown:
-    case PointerDeviceKind.touch:
-      return kTouchSlop;
-  }
-}
-
-/// Determine the approriate pan slop pixels based on the [kind] of pointer.
-double computePanSlop(PointerDeviceKind kind) {
-  switch (kind) {
-    case PointerDeviceKind.mouse:
-    case PointerDeviceKind.stylus:
-    case PointerDeviceKind.invertedStylus:
-      return kPanMouseSlop;
-    case PointerDeviceKind.unknown:
-    case PointerDeviceKind.touch:
-      return kPanSlop;
-  }
-}
-
-/// Determine the approriate scale slop pixels based on the [kind] of pointer.
-double computeScaleSlop(PointerDeviceKind kind) {
-  switch (kind) {
-    case PointerDeviceKind.mouse:
-    case PointerDeviceKind.stylus:
-    case PointerDeviceKind.invertedStylus:
-      return kScaleMouseSlop;
-    case PointerDeviceKind.unknown:
-    case PointerDeviceKind.touch:
-      return kScaleSlop;
-=======
 
   @override
   PointerCancelEvent copyWith({
@@ -2261,6 +2221,44 @@
       original: original as PointerCancelEvent? ?? this,
       embedderId: embedderId ?? this.embedderId,
     );
->>>>>>> 8eed6904
+  }
+}
+
+/// Determine the approriate hit slop pixels based on the [kind] of pointer.
+double computeHitSlop(PointerDeviceKind kind) {
+  switch (kind) {
+    case PointerDeviceKind.mouse:
+    case PointerDeviceKind.stylus:
+    case PointerDeviceKind.invertedStylus:
+      return kMouseHitSlop;
+    case PointerDeviceKind.unknown:
+    case PointerDeviceKind.touch:
+      return kTouchSlop;
+  }
+}
+
+/// Determine the approriate pan slop pixels based on the [kind] of pointer.
+double computePanSlop(PointerDeviceKind kind) {
+  switch (kind) {
+    case PointerDeviceKind.mouse:
+    case PointerDeviceKind.stylus:
+    case PointerDeviceKind.invertedStylus:
+      return kPanMouseSlop;
+    case PointerDeviceKind.unknown:
+    case PointerDeviceKind.touch:
+      return kPanSlop;
+  }
+}
+
+/// Determine the approriate scale slop pixels based on the [kind] of pointer.
+double computeScaleSlop(PointerDeviceKind kind) {
+  switch (kind) {
+    case PointerDeviceKind.mouse:
+    case PointerDeviceKind.stylus:
+    case PointerDeviceKind.invertedStylus:
+      return kScaleMouseSlop;
+    case PointerDeviceKind.unknown:
+    case PointerDeviceKind.touch:
+      return kScaleSlop;
   }
 }
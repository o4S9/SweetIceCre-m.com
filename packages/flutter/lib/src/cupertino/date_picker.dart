// Copyright 2017 The Chromium Authors. All rights reserved.
// Use of this source code is governed by a BSD-style license that can be
// found in the LICENSE file.

import 'package:flutter/scheduler.dart';
import 'package:flutter/widgets.dart';

import 'colors.dart';
import 'localizations.dart';
import 'picker.dart';

// Default aesthetic values obtained by comparing with iOS pickers.
const double _kItemExtent = 32.0;
const double _kPickerWidth = 330.0;
const bool _kUseMagnifier = true;
const double _kMagnification = 1.05;
const double _kDatePickerPadSize = 12.0;
// Considers setting the default background color from the theme, in the future.
const Color _kBackgroundColor = CupertinoColors.white;

const TextStyle _kDefaultPickerTextStyle = TextStyle(
  letterSpacing: -0.83,
);

// Lays out the date picker based on how much space each single column needs.
//
// Each column is a child of this delegate, indexed from 0 to number of columns - 1.
// Each column will be padded horizontally by 12.0 both left and right.
//
// The picker will be placed in the center, and the leftmost and rightmost
// column will be extended equally to the remaining width.
class _DatePickerLayoutDelegate extends MultiChildLayoutDelegate {
  _DatePickerLayoutDelegate({
    @required this.columnWidths,
    @required this.textDirectionFactor,
  }) : assert(columnWidths != null),
       assert(textDirectionFactor != null);

  // The list containing widths of all columns.
  final List<double> columnWidths;

  // textDirectionFactor is 1 if text is written left to right, and -1 if right to left.
  final int textDirectionFactor;

  @override
  void performLayout(Size size) {
    double remainingWidth = size.width;

    for (int i = 0; i < columnWidths.length; i++)
      remainingWidth -= columnWidths[i] + _kDatePickerPadSize * 2;

    double currentHorizontalOffset = 0.0;

    for (int i = 0; i < columnWidths.length; i++) {
      final int index = textDirectionFactor == 1 ? i : columnWidths.length - i - 1;

      double childWidth = columnWidths[index] + _kDatePickerPadSize * 2;
      if (index == 0 || index == columnWidths.length - 1)
        childWidth += remainingWidth / 2;

      layoutChild(index, BoxConstraints.tight(Size(childWidth, size.height)));
      positionChild(index, Offset(currentHorizontalOffset, 0.0));

      currentHorizontalOffset += childWidth;
    }
  }

  @override
  bool shouldRelayout(_DatePickerLayoutDelegate oldDelegate) {
    return columnWidths != oldDelegate.columnWidths
      || textDirectionFactor != oldDelegate.textDirectionFactor;
  }
}

/// Different display modes of [CupertinoDatePicker].
///
/// See also:
///
///  * [CupertinoDatePicker], the class that implements different display modes
///    of the iOS-style date picker.
///  * [CupertinoPicker], the class that implements a content agnostic spinner UI.
enum CupertinoDatePickerMode {
  /// Mode that shows the date in hour, minute, and (optional) an AM/PM designation.
  /// The AM/PM designation is shown only if [CupertinoDatePicker] does not use 24h format.
  /// Column order is subject to internationalization.
  ///
  /// Example: [4 | 14 | PM].
  time,
  /// Mode that shows the date in month, day of month, and year.
  /// Name of month is spelled in full.
  /// Column order is subject to internationalization.
  ///
  /// Example: [July | 13 | 2012].
  date,
  /// Mode that shows the date as day of the week, month, day of month and
  /// the time in hour, minute, and (optional) an AM/PM designation.
  /// The AM/PM designation is shown only if [CupertinoDatePicker] does not use 24h format.
  /// Column order is subject to internationalization.
  ///
  /// Example: [Fri Jul 13 | 4 | 14 | PM]
  dateAndTime,
}

// Different types of column in CupertinoDatePicker.
enum _PickerColumnType {
  // Day of month column in date mode.
  dayOfMonth,
  // Month column in date mode.
  month,
  // Year column in date mode.
  year,
  // Medium date column in dateAndTime mode.
  date,
  // Hour column in time and dateAndTime mode.
  hour,
  // minute column in time and dateAndTime mode.
  minute,
  // AM/PM column in time and dateAndTime mode.
  dayPeriod,
}

/// A date picker widget in iOS style.
///
/// There are several modes of the date picker listed in [CupertinoDatePickerMode].
///
/// The class will display its children as consecutive columns. Its children
/// order is based on internationalization.
///
/// Example of the picker in date mode:
///
///  * US-English: [July | 13 | 2012]
///  * Vietnamese: [13 | Tháng 7 | 2012]
///
/// See also:
///
///  * [CupertinoTimerPicker], the class that implements the iOS-style timer picker.
///  * [CupertinoPicker], the class that implements a content agnostic spinner UI.
class CupertinoDatePicker extends StatefulWidget {
  /// Constructs an iOS style date picker.
  ///
  /// [mode] is one of the mode listed in [CupertinoDatePickerMode] and defaults
  /// to [CupertinoDatePickerMode.dateAndTime].
  ///
  /// [onDateTimeChanged] is the callback called when the selected date or time
  /// changes and must not be null.
  ///
  /// [initialDateTime] is the initial date time of the picker. Defaults to the
  /// present date and time and must not be null. The present must conform to
  /// the intervals set in [minimumDate], [maximumDate], [minimumYear], and
  /// [maximumYear].
  ///
  /// [minimumDate] is the minimum date that the picker can be scrolled to in
  /// [CupertinoDatePickerMode.dateAndTime] mode. Null if there's no limit.
  ///
  /// [maximumDate] is the maximum date that the picker can be scrolled to in
  /// [CupertinoDatePickerMode.dateAndTime] mode. Null if there's no limit.
  ///
  /// [minimumYear] is the minimum year that the picker can be scrolled to in
  /// [CupertinoDatePickerMode.date] mode. Defaults to 1 and must not be null.
  ///
  /// [maximumYear] is the maximum year that the picker can be scrolled to in
  /// [CupertinoDatePickerMode.date] mode. Null if there's no limit.
  ///
  /// [minuteInterval] is the granularity of the minute spinner. Must be a
  /// positive integer factor of 60.
  ///
  /// [use24hFormat] decides whether 24 hour format is used. Defaults to false.
  CupertinoDatePicker({
    this.mode = CupertinoDatePickerMode.dateAndTime,
    @required this.onDateTimeChanged,
    DateTime initialDateTime,
    this.minimumDate,
    this.maximumDate,
    this.minimumYear = 1,
    this.maximumYear,
    this.minuteInterval = 1,
    this.use24hFormat = false,
  }) : initialDateTime = initialDateTime ?? DateTime.now(),
       assert(mode != null),
       assert(onDateTimeChanged != null),
       assert(minimumYear != null),
       assert(
         minuteInterval > 0 && 60 % minuteInterval == 0,
         'minute interval is not a positive integer factor of 60',
       ) {
    assert(this.initialDateTime != null);
    assert(
      mode != CupertinoDatePickerMode.dateAndTime || minimumDate == null || !this.initialDateTime.isBefore(minimumDate),
      'initial date is before minimum date',
    );
    assert(
      mode != CupertinoDatePickerMode.dateAndTime || maximumDate == null || !this.initialDateTime.isAfter(maximumDate),
      'initial date is after maximum date',
    );
    assert(
      mode != CupertinoDatePickerMode.date || (minimumYear >= 1 && this.initialDateTime.year >= minimumYear),
      'initial year is not greater than minimum year, or mininum year is not positive',
    );
    assert(
      mode != CupertinoDatePickerMode.date || maximumYear == null || this.initialDateTime.year <= maximumYear,
      'initial year is not smaller than maximum year',
    );
    assert(
      this.initialDateTime.minute % minuteInterval == 0,
      'initial minute is not divisible by minute interval',
    );
  }

  /// The mode of the date picker as one of [CupertinoDatePickerMode].
  /// Defaults to [CupertinoDatePickerMode.dateAndTime]. Cannot be null and
  /// value cannot change after initial build.
  final CupertinoDatePickerMode mode;

  /// The initial date and/or time of the picker. Defaults to the present date
  /// and time and must not be null. The present must conform to the intervals
  /// set in [minimumDate], [maximumDate], [minimumYear], and [maximumYear].
  ///
  /// Changing this value after the initial build will not affect the currently
  /// selected date time.
  final DateTime initialDateTime;

  /// Minimum date that the picker can be scrolled to in
  /// [CupertinoDatePickerMode.dateAndTime] mode. Null if there's no limit.
  final DateTime minimumDate;

  /// Maximum date that the picker can be scrolled to in
  /// [CupertinoDatePickerMode.dateAndTime] mode. Null if there's no limit.
  final DateTime maximumDate;

  /// Minimum year that the picker can be scrolled to in
  /// [CupertinoDatePickerMode.date] mode. Defaults to 1 and must not be null.
  final int minimumYear;

  /// Maximum year that the picker can be scrolled to in
  /// [CupertinoDatePickerMode.date] mode. Null if there's no limit.
  final int maximumYear;

  /// The granularity of the minutes spinner, if it is shown in the current mode.
  /// Must be an integer factor of 60.
  final int minuteInterval;

  /// Whether to use 24 hour format. Defaults to false.
  final bool use24hFormat;

  /// Callback called when the selected date and/or time changes. Must not be
  /// null.
  final ValueChanged<DateTime> onDateTimeChanged;

  @override
  State<StatefulWidget> createState() {
    // The `time` mode and `dateAndTime` mode of the picker share the time
    // columns, so they are placed together to one state.
    // The `date` mode has different children and is implemented in a different
    // state.
    if (mode == CupertinoDatePickerMode.time || mode == CupertinoDatePickerMode.dateAndTime)
      return _CupertinoDatePickerDateTimeState();
    else
      return _CupertinoDatePickerDateState();
  }

  // Estimate the minimum width that each column needs to layout its content.
  static double _getColumnWidth(
    _PickerColumnType columnType,
    CupertinoLocalizations localizations,
    BuildContext context,
  ) {
    String longestText = '';

    switch (columnType) {
      case _PickerColumnType.date:
        // Measuring the length of all possible date is impossible, so here
        // just some dates are measured.
        for (int i = 1; i <= 12; i++) {
          // An arbitrary date.
          final String date =
              localizations.datePickerMediumDate(DateTime(2018, i, 25));
          if (longestText.length < date.length)
            longestText = date;
        }
        break;
      case _PickerColumnType.hour:
        for (int i = 0 ; i < 24; i++) {
          final String hour = localizations.datePickerHour(i);
          if (longestText.length < hour.length)
            longestText = hour;
        }
        break;
      case _PickerColumnType.minute:
        for (int i = 0 ; i < 60; i++) {
          final String minute = localizations.datePickerMinute(i);
          if (longestText.length < minute.length)
            longestText = minute;
        }
        break;
      case _PickerColumnType.dayPeriod:
        longestText =
          localizations.anteMeridiemAbbreviation.length > localizations.postMeridiemAbbreviation.length
            ? localizations.anteMeridiemAbbreviation
            : localizations.postMeridiemAbbreviation;
        break;
      case _PickerColumnType.dayOfMonth:
        for (int i = 1 ; i <=31; i++) {
          final String dayOfMonth = localizations.datePickerDayOfMonth(i);
          if (longestText.length < dayOfMonth.length)
            longestText = dayOfMonth;
        }
        break;
      case _PickerColumnType.month:
        for (int i = 1 ; i <=12; i++) {
          final String month = localizations.datePickerMonth(i);
          if (longestText.length < month.length)
            longestText = month;
        }
        break;
      case _PickerColumnType.year:
        longestText = localizations.datePickerYear(2018);
        break;
    }

    assert(longestText != '', 'column type is not appropriate');

    final TextPainter painter = TextPainter(
      text: TextSpan(
        style: DefaultTextStyle.of(context).style,
        text: longestText,
      ),
      textDirection: Directionality.of(context),
    );

    // This operation is expensive and should be avoided. It is called here only
    // because there's no other way to get the information we want without
    // laying out the text.
    painter.layout();

    return painter.maxIntrinsicWidth;
  }
}

typedef _ColumnBuilder = Widget Function(double offAxisFraction, TransitionBuilder itemPositioningBuilder);

class _CupertinoDatePickerDateTimeState extends State<CupertinoDatePicker> {
  int textDirectionFactor;
  CupertinoLocalizations localizations;

  // Alignment based on text direction. The variable name is self descriptive,
  // however, when text direction is rtl, alignment is reversed.
  Alignment alignCenterLeft;
  Alignment alignCenterRight;

  // Read this out when the state is initially created. Changes in initialDateTime
  // in the widget after first build is ignored.
  DateTime initialDateTime;

  // The difference in days between the initial date and the currently selected date.
  int selectedDayFromInitial;

  // The current selection of the hour picker.
  //
  // If [widget.use24hFormat] is true, values range from 1-24. Otherwise values
  // range from 1-12.
  int selectedHour;

  // The previous selection index of the hour column.
  //
  // This ranges from 0-23 even if [widget.use24hFormat] is false. As a result,
  // it can be used for determining if we just changed from AM -> PM or vice
  // versa.
  int previousHourIndex;

  // The current selection of the minute picker. Values range from 0 to 59.
  int selectedMinute;

  // The current selection of the AM/PM picker.
  //
  // - 0 means AM
  // - 1 means PM
  int selectedAmPm;

  // The controller of the AM/PM column.
  FixedExtentScrollController amPmController;
  FixedExtentScrollController hourController;
  FixedExtentScrollController minuteController;
  FixedExtentScrollController dateController;

  // The estimated width of columns.
  final Map<int, double> estimatedColumnWidths = <int, double>{};

  @override
  void initState() {
    super.initState();
    initialDateTime = widget.initialDateTime;
    selectedDayFromInitial = 0;
    selectedHour = widget.initialDateTime.hour;
    selectedMinute = widget.initialDateTime.minute;
    selectedAmPm = 0;

    if (!widget.use24hFormat) {
      selectedAmPm = selectedHour ~/ 12;
      selectedHour = selectedHour % 12;
      if (selectedHour == 0)
        selectedHour = 12;

      amPmController = FixedExtentScrollController(initialItem: selectedAmPm);
    }
<<<<<<< HEAD
    dateController = FixedExtentScrollController(initialItem: selectedDayFromInitial);
    hourController = FixedExtentScrollController(initialItem: selectedHour);
    minuteController = FixedExtentScrollController(initialItem: selectedMinute);
=======

    previousHourIndex = selectedHour;
>>>>>>> 2c558fdb
  }

  @override
  void didUpdateWidget(CupertinoDatePicker oldWidget) {
    super.didUpdateWidget(oldWidget);

    assert(
      oldWidget.mode == widget.mode,
      "The CupertinoDatePicker's mode cannot change once it's built",
    );
  }

  @override
  void didChangeDependencies() {
    super.didChangeDependencies();

    textDirectionFactor = Directionality.of(context) == TextDirection.ltr ? 1 : -1;
    localizations = CupertinoLocalizations.of(context);

    alignCenterLeft = textDirectionFactor == 1 ? Alignment.centerLeft : Alignment.centerRight;
    alignCenterRight = textDirectionFactor == 1 ? Alignment.centerRight : Alignment.centerLeft;

    estimatedColumnWidths.clear();
  }

  // Lazily calculate the column width of the column being displayed only.
  double _getEstimatedColumnWidth(_PickerColumnType columnType) {
    if (estimatedColumnWidths[columnType.index] == null) {
      estimatedColumnWidths[columnType.index] =
          CupertinoDatePicker._getColumnWidth(columnType, localizations, context);
    }

    return estimatedColumnWidths[columnType.index];
  }

  // Gets the current date time of the picker.
  DateTime _getDateTime() {
    final DateTime date = DateTime(
      initialDateTime.year,
      initialDateTime.month,
      initialDateTime.day,
    ).add(Duration(days: selectedDayFromInitial));

    return DateTime(
      date.year,
      date.month,
      date.day,
      widget.use24hFormat ? selectedHour : selectedHour % 12 + selectedAmPm * 12,
      selectedMinute,
    );
  }

  // Builds the date column. The date is displayed in medium date format (e.g. Fri Aug 31).
  Widget _buildMediumDatePicker(double offAxisFraction, TransitionBuilder itemPositioningBuilder) {
    return CupertinoPicker.builder(
      scrollController: dateController,
      offAxisFraction: offAxisFraction,
      itemExtent: _kItemExtent,
      useMagnifier: _kUseMagnifier,
      magnification: _kMagnification,
      backgroundColor: _kBackgroundColor,
      onSelectedItemChanged: (int index) {
        selectedDayFromInitial = index;
        widget.onDateTimeChanged(_getDateTime());
      },
      itemBuilder: (BuildContext context, int index) {
        final DateTime dateTime = DateTime(
          initialDateTime.year,
          initialDateTime.month,
          initialDateTime.day,
        ).add(Duration(days: index));

        if (widget.minimumDate != null && dateTime.isBefore(widget.minimumDate))
          return null;
        if (widget.maximumDate != null && dateTime.isAfter(widget.maximumDate))
          return null;

        return itemPositioningBuilder(
          context,
          Text(localizations.datePickerMediumDate(dateTime)),
        );
      },
    );
  }

  Widget _buildHourPicker(double offAxisFraction, TransitionBuilder itemPositioningBuilder) {
    return CupertinoPicker(
      scrollController: hourController,
      offAxisFraction: offAxisFraction,
      itemExtent: _kItemExtent,
      useMagnifier: _kUseMagnifier,
      magnification: _kMagnification,
      backgroundColor: _kBackgroundColor,
      onSelectedItemChanged: (int index) {
        if (widget.use24hFormat) {
          selectedHour = index;
          widget.onDateTimeChanged(_getDateTime());
        } else {
          selectedHour = index % 12;

          // Automatically scrolls the am/pm column when the hour column value
          // goes far enough.

          final bool wasAm = previousHourIndex >=0 && previousHourIndex <= 11;
          final bool isAm = index >= 0 && index <= 11;

          if (wasAm != isAm) {
            // Animation values obtained by comparing with iOS version.
            amPmController.animateToItem(
              1 - amPmController.selectedItem,
              duration: const Duration(milliseconds: 300),
              curve: Curves.easeOut,
            );
          }
          else {
            widget.onDateTimeChanged(_getDateTime());
          }
        }

        previousHourIndex = index;
      },
      children: List<Widget>.generate(24, (int index) {
        int hour = index;
        if (!widget.use24hFormat)
          hour = hour % 12 == 0 ? 12 : hour % 12;

        return itemPositioningBuilder(
          context,
          Text(
            localizations.datePickerHour(hour),
            semanticsLabel: localizations.datePickerHourSemanticsLabel(hour),
          ),
        );
      }),
      looping: true,
    );
  }

  Widget _buildMinutePicker(double offAxisFraction, TransitionBuilder itemPositioningBuilder) {
    return CupertinoPicker(
      scrollController: minuteController,
      offAxisFraction: offAxisFraction,
      itemExtent: _kItemExtent,
      useMagnifier: _kUseMagnifier,
      magnification: _kMagnification,
      backgroundColor: _kBackgroundColor,
      onSelectedItemChanged: (int index) {
        selectedMinute = index * widget.minuteInterval;
        widget.onDateTimeChanged(_getDateTime());
      },
      children: List<Widget>.generate(60 ~/ widget.minuteInterval, (int index) {
        final int minute = index * widget.minuteInterval;
        return itemPositioningBuilder(
          context,
          Text(
            localizations.datePickerMinute(minute),
            semanticsLabel: localizations.datePickerMinuteSemanticsLabel(minute),
          ),
        );
      }),
      looping: true,
    );
  }

  Widget _buildAmPmPicker(double offAxisFraction, TransitionBuilder itemPositioningBuilder) {
    return CupertinoPicker(
      scrollController: amPmController,
      offAxisFraction: offAxisFraction,
      itemExtent: _kItemExtent,
      useMagnifier: _kUseMagnifier,
      magnification: _kMagnification,
      backgroundColor: _kBackgroundColor,
      onSelectedItemChanged: (int index) {
        selectedAmPm = index;
        widget.onDateTimeChanged(_getDateTime());
      },
      children: List<Widget>.generate(2, (int index) {
        return itemPositioningBuilder(
          context,
          Text(
            index == 0
              ? localizations.anteMeridiemAbbreviation
              : localizations.postMeridiemAbbreviation
          ),
        );
      }),
    );
  }

  @override
  Widget build(BuildContext context) {
    // Widths of the columns in this picker, ordered from left to right.
    final List<double> columnWidths = <double>[
      _getEstimatedColumnWidth(_PickerColumnType.hour),
      _getEstimatedColumnWidth(_PickerColumnType.minute),
    ];
    final List<_ColumnBuilder> pickerBuilders = <_ColumnBuilder>[
      _buildHourPicker,
      _buildMinutePicker,
    ];

    // Adds am/pm column if the picker is not using 24h format.
    if (!widget.use24hFormat) {
      if (localizations.datePickerDateTimeOrder == DatePickerDateTimeOrder.date_time_dayPeriod
        || localizations.datePickerDateTimeOrder == DatePickerDateTimeOrder.time_dayPeriod_date) {
        pickerBuilders.add(_buildAmPmPicker);
        columnWidths.add(_getEstimatedColumnWidth(_PickerColumnType.dayPeriod));
      }
      else {
        pickerBuilders.insert(0, _buildAmPmPicker);
        columnWidths.insert(0, _getEstimatedColumnWidth(_PickerColumnType.dayPeriod));
      }
    }

    // Adds medium date column if the picker's mode is date and time.
    if (widget.mode == CupertinoDatePickerMode.dateAndTime) {
      if (localizations.datePickerDateTimeOrder == DatePickerDateTimeOrder.time_dayPeriod_date
          || localizations.datePickerDateTimeOrder == DatePickerDateTimeOrder.dayPeriod_time_date) {
        pickerBuilders.add(_buildMediumDatePicker);
        columnWidths.add(_getEstimatedColumnWidth(_PickerColumnType.date));
      }
      else {
        pickerBuilders.insert(0, _buildMediumDatePicker);
        columnWidths.insert(0, _getEstimatedColumnWidth(_PickerColumnType.date));
      }
    }

    final List<Widget> pickers = <Widget>[];

    for (int i = 0; i < columnWidths.length; i++) {
      double offAxisFraction = 0.0;
      if (i == 0)
        offAxisFraction = -0.5 * textDirectionFactor;
      else if (i >= 2 || columnWidths.length == 2)
        offAxisFraction = 0.5 * textDirectionFactor;

      EdgeInsets padding = const EdgeInsets.only(right: _kDatePickerPadSize);
      if (i == columnWidths.length - 1)
        padding = padding.flipped;
      if (textDirectionFactor == -1)
        padding = padding.flipped;

      pickers.add(LayoutId(
        id: i,
        child: pickerBuilders[i](
          offAxisFraction,
          (BuildContext context, Widget child) {
            return Container(
              alignment: i == columnWidths.length - 1
                ? alignCenterLeft
                : alignCenterRight,
              padding: padding,
              child: Container(
                alignment: i == columnWidths.length - 1 ? alignCenterLeft : alignCenterRight,
                width: i == 0 || i == columnWidths.length - 1
                  ? null
                  : columnWidths[i] + _kDatePickerPadSize,
                child: child,
              ),
            );
          },
        ),
      ));
    }

    return MediaQuery(
      data: const MediaQueryData(textScaleFactor: 1.0),
      child: DefaultTextStyle.merge(
        style: _kDefaultPickerTextStyle,
        child: CustomMultiChildLayout(
          delegate: _DatePickerLayoutDelegate(
            columnWidths: columnWidths,
            textDirectionFactor: textDirectionFactor,
          ),
          children: pickers,
        ),
      ),
    );
  }
}

class _CupertinoDatePickerDateState extends State<CupertinoDatePicker> {
  int textDirectionFactor;
  CupertinoLocalizations localizations;

  // Alignment based on text direction. The variable name is self descriptive,
  // however, when text direction is rtl, alignment is reversed.
  Alignment alignCenterLeft;
  Alignment alignCenterRight;

  // The currently selected values of the picker.
  int selectedDay;
  int selectedMonth;
  int selectedYear;

  // The controller of the day picker. There are cases where the selected value
  // of the picker is invalid (e.g. February 30th 2018), and this dayController
  // is responsible for jumping to a valid value.
  FixedExtentScrollController dayController;
  FixedExtentScrollController monthController;
  FixedExtentScrollController yearController;

  // Estimated width of columns.
  final Map<int, double> estimatedColumnWidths = <int, double>{};

  @override
  void initState() {
    super.initState();
    selectedDay = widget.initialDateTime.day;
    selectedMonth = widget.initialDateTime.month;
    selectedYear = widget.initialDateTime.year;

    dayController = FixedExtentScrollController(initialItem: selectedDay - 1);
    monthController = FixedExtentScrollController(initialItem: selectedMonth - 1);
    yearController = FixedExtentScrollController(initialItem: selectedYear);
  }

  @override
  void didChangeDependencies() {
    super.didChangeDependencies();

    textDirectionFactor = Directionality.of(context) == TextDirection.ltr ? 1 : -1;
    localizations = CupertinoLocalizations.of(context);

    alignCenterLeft = textDirectionFactor == 1 ? Alignment.centerLeft : Alignment.centerRight;
    alignCenterRight = textDirectionFactor == 1 ? Alignment.centerRight : Alignment.centerLeft;

    estimatedColumnWidths[_PickerColumnType.dayOfMonth.index] = CupertinoDatePicker._getColumnWidth(_PickerColumnType.dayOfMonth, localizations, context);
    estimatedColumnWidths[_PickerColumnType.month.index] = CupertinoDatePicker._getColumnWidth(_PickerColumnType.month, localizations, context);
    estimatedColumnWidths[_PickerColumnType.year.index] = CupertinoDatePicker._getColumnWidth(_PickerColumnType.year, localizations, context);
  }

  Widget _buildDayPicker(double offAxisFraction, TransitionBuilder itemPositioningBuilder) {
    final int daysInCurrentMonth = DateTime(selectedYear, (selectedMonth + 1) % 12, 0).day;
    return CupertinoPicker(
      scrollController: dayController,
      offAxisFraction: offAxisFraction,
      itemExtent: _kItemExtent,
      useMagnifier: _kUseMagnifier,
      magnification: _kMagnification,
      backgroundColor: _kBackgroundColor,
      onSelectedItemChanged: (int index) {
        selectedDay = index + 1;
        if (DateTime(selectedYear, selectedMonth, selectedDay).day == selectedDay)
          widget.onDateTimeChanged(DateTime(selectedYear, selectedMonth, selectedDay));
      },
      children: List<Widget>.generate(31, (int index) {
        TextStyle disableTextStyle; // Null if not out of range.
        if (index >= daysInCurrentMonth) {
          disableTextStyle = const TextStyle(color: CupertinoColors.inactiveGray);
        }
        return itemPositioningBuilder(
          context,
          Text(
            localizations.datePickerDayOfMonth(index + 1),
            style: disableTextStyle,
          ),
        );
      }),
      looping: true,
    );
  }

  Widget _buildMonthPicker(double offAxisFraction, TransitionBuilder itemPositioningBuilder) {
    return CupertinoPicker(
      scrollController: monthController,
      offAxisFraction: offAxisFraction,
      itemExtent: _kItemExtent,
      useMagnifier: _kUseMagnifier,
      magnification: _kMagnification,
      backgroundColor: _kBackgroundColor,
      onSelectedItemChanged: (int index) {
        selectedMonth = index + 1;
        if (DateTime(selectedYear, selectedMonth, selectedDay).day == selectedDay)
          widget.onDateTimeChanged(DateTime(selectedYear, selectedMonth, selectedDay));
      },
      children: List<Widget>.generate(12, (int index) {
        return itemPositioningBuilder(
          context,
          Text(localizations.datePickerMonth(index + 1)),
        );
      }),
      looping: true,
    );
  }

  Widget _buildYearPicker(double offAxisFraction, TransitionBuilder itemPositioningBuilder) {
    return CupertinoPicker.builder(
      scrollController: yearController,
      itemExtent: _kItemExtent,
      offAxisFraction: offAxisFraction,
      useMagnifier: _kUseMagnifier,
      magnification: _kMagnification,
      backgroundColor: _kBackgroundColor,
      onSelectedItemChanged: (int index) {
        selectedYear = index;
        if (DateTime(selectedYear, selectedMonth, selectedDay).day == selectedDay)
          widget.onDateTimeChanged(DateTime(selectedYear, selectedMonth, selectedDay));
      },
      itemBuilder: (BuildContext context, int index) {
        if (index < widget.minimumYear)
          return null;

        if (widget.maximumYear != null && index > widget.maximumYear)
          return null;

        return itemPositioningBuilder(
          context,
          Text(localizations.datePickerYear(index)),
        );
      },
    );
  }

  bool _keepInValidRange(ScrollEndNotification notification) {
    // Whenever scrolling lands on an invalid entry, the picker
    // automatically scrolls to a valid one.
    final int desiredDay = DateTime(selectedYear, selectedMonth, selectedDay).day;
    if (desiredDay != selectedDay) {
      SchedulerBinding.instance.addPostFrameCallback((Duration timestamp) {
        dayController.animateToItem(
          // The next valid date is also the amount of days overflown.
          dayController.selectedItem - desiredDay,
          duration: const Duration(milliseconds: 200),
          curve: Curves.easeOut,
        );
      });
    }
    setState(() {
      // Rebuild because the number of valid days per month are different
      // depending on the month and year.
    });
    return false;
  }

  @override
  Widget build(BuildContext context) {
    List<_ColumnBuilder> pickerBuilders = <_ColumnBuilder>[];
    List<double> columnWidths = <double>[];

    switch (localizations.datePickerDateOrder) {
      case DatePickerDateOrder.mdy:
        pickerBuilders = <_ColumnBuilder>[_buildMonthPicker, _buildDayPicker, _buildYearPicker];
        columnWidths = <double>[
          estimatedColumnWidths[_PickerColumnType.month.index],
          estimatedColumnWidths[_PickerColumnType.dayOfMonth.index],
          estimatedColumnWidths[_PickerColumnType.year.index]];
        break;
      case DatePickerDateOrder.dmy:
        pickerBuilders = <_ColumnBuilder>[_buildDayPicker, _buildMonthPicker, _buildYearPicker];
        columnWidths = <double>[
          estimatedColumnWidths[_PickerColumnType.dayOfMonth.index],
          estimatedColumnWidths[_PickerColumnType.month.index],
          estimatedColumnWidths[_PickerColumnType.year.index]];
        break;
      case DatePickerDateOrder.ymd:
        pickerBuilders = <_ColumnBuilder>[_buildYearPicker, _buildMonthPicker, _buildDayPicker];
        columnWidths = <double>[
          estimatedColumnWidths[_PickerColumnType.year.index],
          estimatedColumnWidths[_PickerColumnType.month.index],
          estimatedColumnWidths[_PickerColumnType.dayOfMonth.index]];
        break;
      case DatePickerDateOrder.ydm:
        pickerBuilders = <_ColumnBuilder>[_buildYearPicker, _buildDayPicker, _buildMonthPicker];
        columnWidths = <double>[
          estimatedColumnWidths[_PickerColumnType.year.index],
          estimatedColumnWidths[_PickerColumnType.dayOfMonth.index],
          estimatedColumnWidths[_PickerColumnType.month.index]];
        break;
      default:
        assert(false, 'date order is not specified');
    }

    final List<Widget> pickers = <Widget>[];

    for (int i = 0; i < columnWidths.length; i++) {
      final double offAxisFraction = (i - 1) * 0.3 * textDirectionFactor;

      EdgeInsets padding = const EdgeInsets.only(right: _kDatePickerPadSize);
      if (textDirectionFactor == -1)
        padding = const EdgeInsets.only(left: _kDatePickerPadSize);

      pickers.add(LayoutId(
        id: i,
        child: pickerBuilders[i](
          offAxisFraction,
          (BuildContext context, Widget child) {
            return Container(
              alignment: i == columnWidths.length - 1
                  ? alignCenterLeft
                  : alignCenterRight,
              padding: i == 0 ? null : padding,
              child: Container(
                alignment: i == 0 ? alignCenterLeft : alignCenterRight,
                width: columnWidths[i] + _kDatePickerPadSize,
                child: child,
              ),
            );
          },
        ),
      ));
    }

    return MediaQuery(
      data: const MediaQueryData(textScaleFactor: 1.0),
      child: NotificationListener<ScrollEndNotification>(
        onNotification: _keepInValidRange,
        child: DefaultTextStyle.merge(
          style: _kDefaultPickerTextStyle,
          child: CustomMultiChildLayout(
            delegate: _DatePickerLayoutDelegate(
              columnWidths: columnWidths,
              textDirectionFactor: textDirectionFactor,
            ),
            children: pickers,
          ),
        ),
      ),
    );
  }
}


// The iOS date picker and timer picker has their width fixed to 330.0 in all
// modes.
//
// If the maximum width given to the picker is greater than 330.0, the leftmost
// and rightmost column will be extended equally so that the widths match, and
// the picker is in the center.
//
// If the maximum width given to the picker is smaller than 330.0, the picker's
// layout will be broken.


/// Controls a Cupertino timer picker widget.
///
/// Each controller can only be used with a single Cupertino timer picker.
///
/// Used with [CupertinoTimerPicker].
///
/// See also:
///
///  * [CupertinoDatePicker] which creates a Cupertino themed date picker.
///  * [CupertinoDateTimePickerController] which creates a controller for a
///    [CupertinoDatePicker].
class CupertinoTimerPickerController {
  /// Creates a DatePickerController.
  ///
  /// The [resetAnimationDuration] argument must not be null.
  CupertinoTimerPickerController({
    this.initialTimerDuration = Duration.zero,
    this.resetAnimationDuration = const Duration(milliseconds: 300),
  }) : assert(resetAnimationDuration != null);

  /// The initial duration of the countdown timer.
  final Duration initialTimerDuration;

  /// The time for each picker wheel to swing back to their initial positions.
  ///
  /// By default the duration is 300 milliseconds.
  final Duration resetAnimationDuration;

  _CupertinoTimerPickerState _cupertinoTimerPickerState;

  /// Resets the attached picker to the initial date or time or date/time as
  /// specified when creating the attached [CupertinoDatePicker].
  void reset() {
   set(initialTimerDuration);
  }

  /// Sets the attached picker to the specified time.
  void set(Duration duration) {
    assert(_cupertinoTimerPickerState != null);
    _cupertinoTimerPickerState.set(duration, resetAnimationDuration);
  }

  /// Registers the a date picker state with this controller.
  ///
  /// After this function returns, the [reset] method on this
  /// controller will reset the attached picker.
  void attachTimeState(_CupertinoTimerPickerState state) {
    assert(_cupertinoTimerPickerState == null);
    _cupertinoTimerPickerState = state;
  }

  /// Unregister the given date picker state with this controller.
  ///
  /// After this function returns, the [reset] method on this
  /// controller will not rest the attached picker.
  void detach() {
    assert(_cupertinoTimerPickerState != null);
    _cupertinoTimerPickerState = null;
  }
}

/// Different modes of [CupertinoTimerPicker].
///
/// See also:
///
///  * [CupertinoTimerPicker], the class that implements the iOS-style timer picker.
///  * [CupertinoPicker], the class that implements a content agnostic spinner UI.
enum CupertinoTimerPickerMode {
  /// Mode that shows the timer duration in hour and minute.
  ///
  /// Examples: 16 hours | 14 min.
  hm,
  /// Mode that shows the timer duration in minute and second.
  ///
  /// Examples: 14 min | 43 sec.
  ms,
  /// Mode that shows the timer duration in hour, minute, and second.
  ///
  /// Examples: 16 hours | 14 min | 43 sec.
  hms,
}

/// A countdown timer picker in iOS style.
///
/// This picker shows a countdown duration with hour, minute and second spinners.
/// The duration is bound between 0 and 23 hours 59 minutes 59 seconds.
///
/// There are several modes of the timer picker listed in [CupertinoTimerPickerMode].
///
/// See also:
///
///  * [CupertinoDatePicker], the class that implements different display modes
///    of the iOS-style date picker.
///  * [CupertinoPicker], the class that implements a content agnostic spinner UI.
class CupertinoTimerPicker extends StatefulWidget {
  /// Constructs an iOS style countdown timer picker.
  ///
  /// [mode] is one of the modes listed in [CupertinoTimerPickerMode] and
  /// defaults to [CupertinoTimerPickerMode.hms].
  ///
  /// [onTimerDurationChanged] is the callback called when the selected duration
  /// changes and must not be null.
  ///
  /// [initialTimerDuration] defaults to 0 second and is limited from 0 second
  /// to 23 hours 59 minutes 59 seconds.
  ///
  /// [minuteInterval] is the granularity of the minute spinner. Must be a
  /// positive integer factor of 60.
  ///
  /// [secondInterval] is the granularity of the second spinner. Must be a
  /// positive integer factor of 60.
  CupertinoTimerPicker({
    this.mode = CupertinoTimerPickerMode.hms,
    @Deprecated('Migration to use controller') this.initialTimerDuration = Duration.zero,
    this.minuteInterval = 1,
    this.secondInterval = 1,
    this.controller,
    @required this.onTimerDurationChanged,
  }) : assert(mode != null),
       assert(onTimerDurationChanged != null),
       assert(initialTimerDuration >= Duration.zero),
       assert(initialTimerDuration < const Duration(days: 1)),
       assert(minuteInterval > 0 && 60 % minuteInterval == 0),
       assert(secondInterval > 0 && 60 % secondInterval == 0),
       assert(initialTimerDuration.inMinutes % minuteInterval == 0),
       assert(initialTimerDuration.inSeconds % secondInterval == 0);

  /// The mode of the timer picker.
  final CupertinoTimerPickerMode mode;

  /// The initial duration of the countdown timer.
  final Duration initialTimerDuration;

  /// The granularity of the minute spinner. Must be a positive integer factor
  /// of 60.
  final int minuteInterval;

  /// The granularity of the second spinner. Must be a positive integer factor
  /// of 60.
  final int secondInterval;

  /// Callback called when the timer duration changes.
  final ValueChanged<Duration> onTimerDurationChanged;

  /// An optional controller used to animate the picker back to its
  /// initialization state.
  final CupertinoTimerPickerController controller;

  @override
  State<StatefulWidget> createState() => _CupertinoTimerPickerState();
}

class _CupertinoTimerPickerState extends State<CupertinoTimerPicker> {
  int textDirectionFactor;
  CupertinoLocalizations localizations;

  // Alignment based on text direction. The variable name is self descriptive,
  // however, when text direction is rtl, alignment is reversed.
  Alignment alignCenterLeft;
  Alignment alignCenterRight;

  FixedExtentScrollController hourController;
  FixedExtentScrollController minuteController;
  FixedExtentScrollController secondController;

  // The currently selected values of the picker.
  int selectedHour;
  int selectedMinute;
  int selectedSecond;

  @override
  void initState() {
    super.initState();

    selectedMinute = widget.initialTimerDuration.inMinutes % 60;

    if (widget.mode != CupertinoTimerPickerMode.ms)
      selectedHour = widget.initialTimerDuration.inHours;

    if (widget.mode != CupertinoTimerPickerMode.hm)
      selectedSecond = widget.initialTimerDuration.inSeconds % 60;

    widget.controller?.attachTimeState(this);

    hourController = FixedExtentScrollController(initialItem: selectedHour);
    minuteController = FixedExtentScrollController(initialItem: selectedMinute ~/ widget.minuteInterval);
    secondController = FixedExtentScrollController(initialItem: selectedSecond ~/ widget.secondInterval);
  }

  @override
  void didUpdateWidget(CupertinoTimerPicker oldWidget) {
    widget.controller?.attachTimeState(this);
    super.didUpdateWidget(oldWidget);
  }

  // Builds a text label with customized scale factor and font weight.
  Widget _buildLabel(String text) {
    return Text(
      text,
      textScaleFactor: 0.8,
      style: const TextStyle(fontWeight: FontWeight.w600),
    );
  }

  /// Sets the picker to be the initial time.
  void set(Duration resetDuration, Duration animationDuration) {
    selectedMinute = resetDuration.inMinutes % 60;

    if (widget.mode != CupertinoTimerPickerMode.ms)
      selectedHour = resetDuration.inHours;

    if (widget.mode != CupertinoTimerPickerMode.hm)
      selectedSecond = resetDuration.inSeconds % 60;

    hourController.animateToItem(selectedHour, duration: animationDuration, curve: Curves.easeOut);
    minuteController.animateToItem(selectedMinute, duration: animationDuration, curve: Curves.easeOut);
    secondController.animateToItem(selectedSecond, duration: animationDuration, curve: Curves.easeOut);
  }

  @override
  void didChangeDependencies() {
    super.didChangeDependencies();

    textDirectionFactor = Directionality.of(context) == TextDirection.ltr ? 1 : -1;
    localizations = CupertinoLocalizations.of(context);

    alignCenterLeft = textDirectionFactor == 1 ? Alignment.centerLeft : Alignment.centerRight;
    alignCenterRight = textDirectionFactor == 1 ? Alignment.centerRight : Alignment.centerLeft;
  }

  Widget _buildHourPicker() {
    return CupertinoPicker(
      scrollController: hourController,
      offAxisFraction: -0.5 * textDirectionFactor,
      itemExtent: _kItemExtent,
      backgroundColor: _kBackgroundColor,
      onSelectedItemChanged: (int index) {
        setState(() {
          selectedHour = index;
          widget.onTimerDurationChanged(
            Duration(
              hours: selectedHour,
              minutes: selectedMinute,
              seconds: selectedSecond ?? 0));
        });
      },
      children: List<Widget>.generate(24, (int index) {
        final double hourLabelWidth =
          widget.mode == CupertinoTimerPickerMode.hm ? _kPickerWidth / 4 : _kPickerWidth / 6;

        final String semanticsLabel = textDirectionFactor == 1
          ? localizations.timerPickerHour(index) + localizations.timerPickerHourLabel(index)
          : localizations.timerPickerHourLabel(index) + localizations.timerPickerHour(index);

        return Semantics(
          label: semanticsLabel,
          excludeSemantics: true,
          child: Container(
            alignment: alignCenterRight,
            padding: textDirectionFactor == 1
              ? EdgeInsets.only(right: hourLabelWidth)
              : EdgeInsets.only(left: hourLabelWidth),
            child: Container(
              alignment: alignCenterRight,
              // Adds some spaces between words.
              padding: const EdgeInsets.symmetric(horizontal: 2.0),
              child: Text(localizations.timerPickerHour(index)),
            ),
          ),
        );
      }),
    );
  }

  Widget _buildHourColumn() {
    final Widget hourLabel = IgnorePointer(
      child: Container(
        alignment: alignCenterRight,
        child: Container(
          alignment: alignCenterLeft,
          // Adds some spaces between words.
          padding: const EdgeInsets.symmetric(horizontal: 2.0),
          width: widget.mode == CupertinoTimerPickerMode.hm
            ? _kPickerWidth / 4
            : _kPickerWidth / 6,
          child: _buildLabel(localizations.timerPickerHourLabel(selectedHour)),
        ),
      ),
    );

    return Stack(
      children: <Widget>[
        _buildHourPicker(),
        hourLabel,
      ],
    );
  }

  Widget _buildMinutePicker() {
    double offAxisFraction;
    if (widget.mode == CupertinoTimerPickerMode.hm)
      offAxisFraction = 0.5 * textDirectionFactor;
    else if (widget.mode == CupertinoTimerPickerMode.hms)
      offAxisFraction = 0.0;
    else
      offAxisFraction = -0.5 * textDirectionFactor;

    return CupertinoPicker(
      scrollController: minuteController,
      offAxisFraction: offAxisFraction,
      itemExtent: _kItemExtent,
      backgroundColor: _kBackgroundColor,
      onSelectedItemChanged: (int index) {
        setState(() {
          selectedMinute = index * widget.minuteInterval;
          widget.onTimerDurationChanged(
            Duration(
              hours: selectedHour ?? 0,
              minutes: selectedMinute,
              seconds: selectedSecond ?? 0));
        });
      },
      children: List<Widget>.generate(60 ~/ widget.minuteInterval, (int index) {
        final int minute = index * widget.minuteInterval;

        final String semanticsLabel = textDirectionFactor == 1
          ? localizations.timerPickerMinute(minute) + localizations.timerPickerMinuteLabel(minute)
          : localizations.timerPickerMinuteLabel(minute) + localizations.timerPickerMinute(minute);

        if (widget.mode == CupertinoTimerPickerMode.ms) {
          return Semantics(
            label: semanticsLabel,
            excludeSemantics: true,
            child: Container(
              alignment: alignCenterRight,
              padding: textDirectionFactor == 1
                ? const EdgeInsets.only(right: _kPickerWidth / 4)
                : const EdgeInsets.only(left: _kPickerWidth / 4),
              child: Container(
                alignment: alignCenterRight,
                padding: const EdgeInsets.symmetric(horizontal: 2.0),
                child: Text(localizations.timerPickerMinute(minute)),
              ),
            ),
          );
        }
        else
          return Semantics(
            label: semanticsLabel,
            excludeSemantics: true,
            child: Container(
              alignment: alignCenterLeft,
              child: Container(
                alignment: alignCenterRight,
                width: widget.mode == CupertinoTimerPickerMode.hm
                  ? _kPickerWidth / 10
                  : _kPickerWidth / 6,
                // Adds some spaces between words.
                padding: const EdgeInsets.symmetric(horizontal: 2.0),
                child: Text(localizations.timerPickerMinute(minute)),
              ),
            ),
          );
      }),
    );
  }

  Widget _buildMinuteColumn() {
    Widget minuteLabel;
    if (widget.mode == CupertinoTimerPickerMode.hm) {
      minuteLabel = IgnorePointer(
        child: Container(
          alignment: alignCenterLeft,
          padding: textDirectionFactor == 1
            ? const EdgeInsets.only(left: _kPickerWidth / 10)
            : const EdgeInsets.only(right: _kPickerWidth / 10),
          child: Container(
            alignment: alignCenterLeft,
            // Adds some spaces between words.
            padding: const EdgeInsets.symmetric(horizontal: 2.0),
            child: _buildLabel(localizations.timerPickerMinuteLabel(selectedMinute)),
          ),
        ),
      );
    } else {
      minuteLabel = IgnorePointer(
        child: Container(
          alignment: alignCenterRight,
          child: Container(
            alignment: alignCenterLeft,
            width: widget.mode == CupertinoTimerPickerMode.ms
              ? _kPickerWidth / 4
              : _kPickerWidth / 6,
            // Adds some spaces between words.
            padding: const EdgeInsets.symmetric(horizontal: 2.0),
            child: _buildLabel(localizations.timerPickerMinuteLabel(selectedMinute)),
          ),
        ),
      );
    }

    return Stack(
      children: <Widget>[
        _buildMinutePicker(),
        minuteLabel,
      ],
    );
  }


  Widget _buildSecondPicker() {
    final double offAxisFraction = 0.5 * textDirectionFactor;

    final double secondPickerWidth =
      widget.mode == CupertinoTimerPickerMode.ms ? _kPickerWidth / 10 : _kPickerWidth / 6;
    return CupertinoPicker(
      scrollController: secondController,
      offAxisFraction: offAxisFraction,
      itemExtent: _kItemExtent,
      backgroundColor: _kBackgroundColor,
      onSelectedItemChanged: (int index) {
        setState(() {
          selectedSecond = index * widget.secondInterval;
          widget.onTimerDurationChanged(
            Duration(
              hours: selectedHour ?? 0,
              minutes: selectedMinute,
              seconds: selectedSecond));
        });
      },
      children: List<Widget>.generate(60 ~/ widget.secondInterval, (int index) {
        final int second = index * widget.secondInterval;

        final String semanticsLabel = textDirectionFactor == 1
          ? localizations.timerPickerSecond(second) + localizations.timerPickerSecondLabel(second)
          : localizations.timerPickerSecondLabel(second) + localizations.timerPickerSecond(second);

        return Semantics(
          label: semanticsLabel,
          excludeSemantics: true,
          child: Container(
            alignment: alignCenterLeft,
            child: Container(
              alignment: alignCenterRight,
              // Adds some spaces between words.
              padding: const EdgeInsets.symmetric(horizontal: 2.0),
              width: secondPickerWidth,
              child: Text(localizations.timerPickerSecond(second)),
            ),
          ),
        );
      }),
    );
  }

  Widget _buildSecondColumn() {
    final double secondPickerWidth =
      widget.mode == CupertinoTimerPickerMode.ms ? _kPickerWidth / 10 : _kPickerWidth / 6;

    final Widget secondLabel = IgnorePointer(
      child: Container(
        alignment: alignCenterLeft,
        padding: textDirectionFactor == 1
          ? EdgeInsets.only(left: secondPickerWidth)
          : EdgeInsets.only(right: secondPickerWidth),
        child: Container(
          alignment: alignCenterLeft,
          // Adds some spaces between words.
          padding: const EdgeInsets.symmetric(horizontal: 2.0),
          child: _buildLabel(localizations.timerPickerSecondLabel(selectedSecond)),
        ),
      ),
    );
    return Stack(
      children: <Widget>[
        _buildSecondPicker(),
        secondLabel,
      ],
    );
  }

  @override
  Widget build(BuildContext context) {
    // The timer picker can be divided into columns corresponding to hour,
    // minute, and second. Each column consists of a scrollable and a fixed
    // label on top of it.

    Widget picker;

    if (widget.mode == CupertinoTimerPickerMode.hm) {
      picker = Row(
        children: <Widget>[
          Expanded(child: _buildHourColumn()),
          Expanded(child: _buildMinuteColumn()),
        ],
      );
    } else if (widget.mode == CupertinoTimerPickerMode.ms) {
      picker = Row(
        children: <Widget>[
          Expanded(child: _buildMinuteColumn()),
          Expanded(child: _buildSecondColumn()),
        ],
      );
    } else {
      picker = Row(
        children: <Widget>[
          Expanded(child: _buildHourColumn()),
          Container(
            width: _kPickerWidth / 3,
            child: _buildMinuteColumn(),
          ),
          Expanded(child: _buildSecondColumn()),
        ],
      );
    }

    return MediaQuery(
      data: const MediaQueryData(
        // The native iOS picker's text scaling is fixed, so we will also fix it
        // as well in our picker.
        textScaleFactor: 1.0,
      ),
      child: picker,
    );
  }
}<|MERGE_RESOLUTION|>--- conflicted
+++ resolved
@@ -402,14 +402,11 @@
 
       amPmController = FixedExtentScrollController(initialItem: selectedAmPm);
     }
-<<<<<<< HEAD
     dateController = FixedExtentScrollController(initialItem: selectedDayFromInitial);
     hourController = FixedExtentScrollController(initialItem: selectedHour);
     minuteController = FixedExtentScrollController(initialItem: selectedMinute);
-=======
 
     previousHourIndex = selectedHour;
->>>>>>> 2c558fdb
   }
 
   @override

--- conflicted
+++ resolved
@@ -57,18 +57,7 @@
           reverseCurve: Curves.easeIn,
         )
       ),
-<<<<<<< HEAD
-      _primaryRouteAnimation = primaryRouteAnimation,
-      super(
-        key: key,
-        // Trigger a rebuild whenever any of the 2 animation route happens.
-        listenable: new Listenable.merge(
-          <Listenable>[primaryRouteAnimation, secondaryRouteAnimation]
-        ),
-      );
-=======
       super(key: key);
->>>>>>> ecdfe658
 
   // When this page is coming in to cover another page.
   final Animation<FractionalOffset> _primaryPositionAnimation;

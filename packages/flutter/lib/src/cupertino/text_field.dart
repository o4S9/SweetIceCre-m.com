// Copyright 2018 The Chromium Authors. All rights reserved.
// Use of this source code is governed by a BSD-style license that can be
// found in the LICENSE file.
import 'package:flutter/rendering.dart';
import 'package:flutter/services.dart';
import 'package:flutter/widgets.dart';

import 'colors.dart';
import 'icons.dart';
import 'text_selection.dart';
import 'theme.dart';

export 'package:flutter/services.dart' show TextInputType, TextInputAction, TextCapitalization;

// Value extracted via color reader from iOS simulator.
const BorderSide _kDefaultRoundedBorderSide = BorderSide(
  color: CupertinoColors.lightBackgroundGray,
  style: BorderStyle.solid,
  width: 0.0,
);
const Border _kDefaultRoundedBorder = Border(
  top: _kDefaultRoundedBorderSide,
  bottom: _kDefaultRoundedBorderSide,
  left: _kDefaultRoundedBorderSide,
  right: _kDefaultRoundedBorderSide,
);
// Counted manually on magnified simulator.
const BoxDecoration _kDefaultRoundedBorderDecoration = BoxDecoration(
  border: _kDefaultRoundedBorder,
  borderRadius: BorderRadius.all(Radius.circular(4.0)),
);

// Value extracted via color reader from iOS simulator.
const Color _kSelectionHighlightColor = Color(0x667FAACF);
const Color _kInactiveTextColor = Color(0xFFC2C2C2);
const Color _kDisabledBackground = Color(0xFFFAFAFA);

// Default iOS placeholder style.
const TextStyle _kDefaultPlaceholderStyle = TextStyle(
  fontFamily: '.SF Pro Text',
  fontSize: 17.0,
  letterSpacing: -0.38,
  decoration: TextDecoration.none,
  color: _kInactiveTextColor,
  fontWeight: FontWeight.w300,
);

/// Visibility of text field overlays based on the state of the current text entry.
///
/// Used to toggle the visibility behavior of the optional decorating widgets
/// surrounding the [EditableText] such as the clear text button.
enum OverlayVisibilityMode {
  /// Overlay will never appear regardless of the text entry state.
  never,

  /// Overlay will only appear when the current text entry is not empty.
  ///
  /// This includes pre-filled text that the user did not type in manually. But
  /// does not include text in placeholders.
  editing,

  /// Overlay will only appear when the current text entry is empty.
  ///
  /// This also includes not having pre-filled text that the user did not type
  /// in manually. Texts in placeholders are ignored.
  notEditing,

  /// Always show the overlay regardless of the text entry state.
  always,
}

/// An iOS-style text field.
///
/// A text field lets the user enter text, either with a hardware keyboard or with
/// an onscreen keyboard.
///
/// This widget corresponds to both a `UITextField` and an editable `UITextView`
/// on iOS.
///
/// The text field calls the [onChanged] callback whenever the user changes the
/// text in the field. If the user indicates that they are done typing in the
/// field (e.g., by pressing a button on the soft keyboard), the text field
/// calls the [onSubmitted] callback.
///
/// To control the text that is displayed in the text field, use the
/// [controller]. For example, to set the initial value of the text field, use
/// a [controller] that already contains some text such as:
///
/// {@tool sample}
///
/// ```dart
/// class MyPrefilledText extends StatefulWidget {
///   @override
///   _MyPrefilledTextState createState() => _MyPrefilledTextState();
/// }
///
/// class _MyPrefilledTextState extends State<MyPrefilledText> {
///   TextEditingController _textController;
///
///   @override
///   void initState() {
///     super.initState();
///     _textController = TextEditingController(text: 'initial text');
///   }
///
///   @override
///   Widget build(BuildContext context) {
///     return CupertinoTextField(controller: _textController);
///   }
/// }
/// ```
/// {@end-tool}
///
/// The [controller] can also control the selection and composing region (and to
/// observe changes to the text, selection, and composing region).
///
/// The text field has an overridable [decoration] that, by default, draws a
/// rounded rectangle border around the text field. If you set the [decoration]
/// property to null, the decoration will be removed entirely.
///
/// See also:
///
///  * <https://developer.apple.com/documentation/uikit/uitextfield>
///  * [TextField], an alternative text field widget that follows the Material
///    Design UI conventions.
///  * [EditableText], which is the raw text editing control at the heart of a
///    [TextField].
class CupertinoTextField extends StatefulWidget {
  /// Creates an iOS-style text field.
  ///
  /// To provide a prefilled text entry, pass in a [TextEditingController] with
  /// an initial value to the [controller] parameter.
  ///
  /// To provide a hint placeholder text that appears when the text entry is
  /// empty, pass a [String] to the [placeholder] parameter.
  ///
  /// The [maxLines] property can be set to null to remove the restriction on
  /// the number of lines. In this mode, the intrinsic height of the widget will
  /// grow as the number of lines of text grows. By default, it is `1`, meaning
  /// this is a single-line text field and will scroll horizontally when
  /// overflown. [maxLines] must not be zero.
  ///
  /// See also:
  ///
  ///  * [maxLength], which discusses the precise meaning of "number of
  ///    characters" and how it may differ from the intuitive meaning.
  const CupertinoTextField({
    Key key,
    this.controller,
    this.focusNode,
    this.decoration = _kDefaultRoundedBorderDecoration,
    this.padding = const EdgeInsets.all(6.0),
    this.placeholder,
    this.placeholderStyle = _kDefaultPlaceholderStyle,
    this.prefix,
    this.prefixMode = OverlayVisibilityMode.always,
    this.suffix,
    this.suffixMode = OverlayVisibilityMode.always,
    this.clearButtonMode = OverlayVisibilityMode.never,
    TextInputType keyboardType,
    this.textInputAction,
    this.textCapitalization = TextCapitalization.none,
    this.style,
    this.textAlign = TextAlign.start,
    this.autofocus = false,
    this.obscureText = false,
    this.autocorrect = true,
    this.maxLines = 1,
    this.maxLength,
    this.maxLengthEnforced = true,
    this.onChanged,
    this.onEditingComplete,
    this.onSubmitted,
    this.inputFormatters,
    this.enabled,
    this.cursorWidth = 2.0,
    this.cursorRadius,
    this.cursorColor = CupertinoColors.activeBlue,
    this.keyboardAppearance,
    this.scrollPadding = const EdgeInsets.all(20.0),
  }) : assert(textAlign != null),
       assert(autofocus != null),
       assert(obscureText != null),
       assert(autocorrect != null),
       assert(maxLengthEnforced != null),
       assert(scrollPadding != null),
       assert(maxLines == null || maxLines > 0),
       assert(maxLength == null || maxLength > 0),
       assert(clearButtonMode != null),
       assert(prefixMode != null),
       assert(suffixMode != null),
       keyboardType = keyboardType ?? (maxLines == 1 ? TextInputType.text : TextInputType.multiline),
       super(key: key);

  /// Controls the text being edited.
  ///
  /// If null, this widget will create its own [TextEditingController].
  final TextEditingController controller;

  /// Controls whether this widget has keyboard focus.
  ///
  /// If null, this widget will create its own [FocusNode].
  final FocusNode focusNode;

  /// Controls the [BoxDecoration] of the box behind the text input.
  ///
  /// Defaults to having a rounded rectangle grey border and can be null to have
  /// no box decoration.
  final BoxDecoration decoration;

  /// Padding around the text entry area between the [prefix] and [suffix]
  /// or the clear button when [clearButtonMode] is not never.
  ///
  /// Defaults to a padding of 6 pixels on all sides and can be null.
  final EdgeInsetsGeometry padding;

  /// A lighter colored placeholder hint that appears on the first line of the
  /// text field when the text entry is empty.
  ///
  /// Defaults to having no placeholder text.
  ///
  /// The text style of the placeholder text matches that of the text field's
  /// main text entry except a lighter font weight and a grey font color.
  final String placeholder;

  /// An optional [Widget] to display before the text.
  final Widget prefix;

  /// Controls the visibility of the [prefix] widget based on the state of
  /// text entry when the [prefix] argument is not null.
  ///
  /// Defaults to [OverlayVisibilityMode.always] and cannot be null.
  ///
  /// Has no effect when [prefix] is null.
  final OverlayVisibilityMode prefixMode;

  /// An optional [Widget] to display after the text.
  final Widget suffix;

  /// Controls the visibility of the [suffix] widget based on the state of
  /// text entry when the [suffix] argument is not null.
  ///
  /// Defaults to [OverlayVisibilityMode.always] and cannot be null.
  ///
  /// Has no effect when [suffix] is null.
  final OverlayVisibilityMode suffixMode;

  /// Show an iOS-style clear button to clear the current text entry.
  ///
  /// Can be made to appear depending on various text states of the
  /// [TextEditingController].
  ///
  /// Will only appear if no [suffix] widget is appearing.
  ///
  /// Defaults to never appearing and cannot be null.
  final OverlayVisibilityMode clearButtonMode;

  /// {@macro flutter.widgets.editableText.keyboardType}
  final TextInputType keyboardType;

  /// The type of action button to use for the keyboard.
  ///
  /// Defaults to [TextInputAction.newline] if [keyboardType] is
  /// [TextInputType.multiline] and [TextInputAction.done] otherwise.
  final TextInputAction textInputAction;

  /// {@macro flutter.widgets.editableText.textCapitalization}
  final TextCapitalization textCapitalization;

  /// The style to use for the text being edited.
  ///
<<<<<<< HEAD
  /// Defaults to a standard iOS style and cannot be null.
=======
  /// Also serves as a base for the [placeholder] text's style.
  ///
  /// Defaults to the standard iOS font style from [CupertinoTheme] if null.
>>>>>>> 4d2d800d
  final TextStyle style;

  /// The style to apply in placehoder.
  /// Seperated from [style] to distinguish and customize similar
  /// to attributedPlaceholder of iOS specs.
  ///
  /// Defaults to the standard iOS style and cannot be null.
  final TextStyle placeholderStyle;

  /// {@macro flutter.widgets.editableText.textAlign}
  final TextAlign textAlign;

  /// {@macro flutter.widgets.editableText.autofocus}
  final bool autofocus;

  /// {@macro flutter.widgets.editableText.obscureText}
  final bool obscureText;

  /// {@macro flutter.widgets.editableText.autocorrect}
  final bool autocorrect;

  /// {@macro flutter.widgets.editableText.maxLines}
  final int maxLines;

  /// The maximum number of characters (Unicode scalar values) to allow in the
  /// text field.
  ///
  /// If set, a character counter will be displayed below the
  /// field, showing how many characters have been entered and how many are
  /// allowed. After [maxLength] characters have been input, additional input
  /// is ignored, unless [maxLengthEnforced] is set to false. The TextField
  /// enforces the length with a [LengthLimitingTextInputFormatter], which is
  /// evaluated after the supplied [inputFormatters], if any.
  ///
  /// This value must be either null or greater than zero. If set to null
  /// (the default), there is no limit to the number of characters allowed.
  ///
  /// Whitespace characters (e.g. newline, space, tab) are included in the
  /// character count.
  ///
  /// If [maxLengthEnforced] is set to false, then more than [maxLength]
  /// characters may be entered, but the error counter and divider will
  /// switch to the [decoration.errorStyle] when the limit is exceeded.
  ///
  /// ## Limitations
  ///
  /// The CupertinoTextField does not currently count Unicode grapheme clusters
  /// (i.e. characters visible to the user), it counts Unicode scalar values,
  /// which leaves out a number of useful possible characters (like many emoji
  /// and composed characters), so this will be inaccurate in the presence of
  /// those characters. If you expect to encounter these kinds of characters, be
  /// generous in the maxLength used.
  ///
  /// For instance, the character "ö" can be represented as '\u{006F}\u{0308}',
  /// which is the letter "o" followed by a composed diaeresis "¨", or it can
  /// be represented as '\u{00F6}', which is the Unicode scalar value "LATIN
  /// SMALL LETTER O WITH DIAERESIS". In the first case, the text field will
  /// count two characters, and the second case will be counted as one
  /// character, even though the user can see no difference in the input.
  ///
  /// Similarly, some emoji are represented by multiple scalar values. The
  /// Unicode "THUMBS UP SIGN + MEDIUM SKIN TONE MODIFIER", "👍🏽", should be
  /// counted as a single character, but because it is a combination of two
  /// Unicode scalar values, '\u{1F44D}\u{1F3FD}', it is counted as two
  /// characters.
  ///
  /// See also:
  ///
  ///  * [LengthLimitingTextInputFormatter] for more information on how it
  ///    counts characters, and how it may differ from the intuitive meaning.
  final int maxLength;

  /// If true, prevents the field from allowing more than [maxLength]
  /// characters.
  ///
  /// If [maxLength] is set, [maxLengthEnforced] indicates whether or not to
  /// enforce the limit, or merely provide a character counter and warning when
  /// [maxLength] is exceeded.
  final bool maxLengthEnforced;

  /// {@macro flutter.widgets.editableText.onChanged}
  final ValueChanged<String> onChanged;

  /// {@macro flutter.widgets.editableText.onEditingComplete}
  final VoidCallback onEditingComplete;

  /// {@macro flutter.widgets.editableText.onSubmitted}
  final ValueChanged<String> onSubmitted;

  /// {@macro flutter.widgets.editableText.inputFormatters}
  final List<TextInputFormatter> inputFormatters;

  /// Disables the text field when false.
  ///
  /// Text fields in disabled states have a light grey background and don't
  /// respond to touch events including the [prefix], [suffix] and the clear
  /// button.
  final bool enabled;

  /// {@macro flutter.widgets.editableText.cursorWidth}
  final double cursorWidth;

  /// {@macro flutter.widgets.editableText.cursorRadius}
  final Radius cursorRadius;

  /// The color to use when painting the cursor.
  ///
  /// Defaults to the standard iOS blue color. Cannot be null.
  final Color cursorColor;

  /// The appearance of the keyboard.
  ///
  /// This setting is only honored on iOS devices.
  ///
  /// If null, defaults to [Brightness.light].
  final Brightness keyboardAppearance;

  /// {@macro flutter.widgets.editableText.scrollPadding}
  final EdgeInsets scrollPadding;

  @override
  _CupertinoTextFieldState createState() => _CupertinoTextFieldState();

  @override
  void debugFillProperties(DiagnosticPropertiesBuilder properties) {
    super.debugFillProperties(properties);

    properties.add(DiagnosticsProperty<TextEditingController>('controller', controller, defaultValue: null));
    properties.add(DiagnosticsProperty<FocusNode>('focusNode', focusNode, defaultValue: null));
    properties.add(DiagnosticsProperty<BoxDecoration>('decoration', decoration));
    properties.add(DiagnosticsProperty<EdgeInsetsGeometry>('padding', padding));
    properties.add(StringProperty('placeholder', placeholder));
    properties.add(DiagnosticsProperty<OverlayVisibilityMode>('prefix', prefix == null ? null : prefixMode));
    properties.add(DiagnosticsProperty<OverlayVisibilityMode>('suffix', suffix == null ? null : suffixMode));
    properties.add(DiagnosticsProperty<OverlayVisibilityMode>('clearButtonMode', clearButtonMode));
    properties.add(DiagnosticsProperty<TextInputType>('keyboardType', keyboardType, defaultValue: TextInputType.text));
    properties.add(DiagnosticsProperty<TextStyle>('style', style, defaultValue: null));
    properties.add(DiagnosticsProperty<TextStyle>('placeholderStyle', placeholderStyle, defaultValue: null));
    properties.add(DiagnosticsProperty<bool>('autofocus', autofocus, defaultValue: false));
    properties.add(DiagnosticsProperty<bool>('obscureText', obscureText, defaultValue: false));
    properties.add(DiagnosticsProperty<bool>('autocorrect', autocorrect, defaultValue: false));
    properties.add(IntProperty('maxLines', maxLines, defaultValue: 1));
    properties.add(IntProperty('maxLength', maxLength, defaultValue: null));
    properties.add(FlagProperty('maxLengthEnforced', value: maxLengthEnforced, ifTrue: 'max length enforced'));
  }
}

class _CupertinoTextFieldState extends State<CupertinoTextField> with AutomaticKeepAliveClientMixin {
  final GlobalKey<EditableTextState> _editableTextKey = GlobalKey<EditableTextState>();

  TextEditingController _controller;
  TextEditingController get _effectiveController => widget.controller ?? _controller;

  FocusNode _focusNode;
  FocusNode get _effectiveFocusNode => widget.focusNode ?? (_focusNode ??= FocusNode());

  @override
  void initState() {
    super.initState();
    if (widget.controller == null) {
      _controller = TextEditingController();
      _controller.addListener(updateKeepAlive);
    }
  }

  @override
  void didUpdateWidget(CupertinoTextField oldWidget) {
    super.didUpdateWidget(oldWidget);
    if (widget.controller == null && oldWidget.controller != null) {
      _controller = TextEditingController.fromValue(oldWidget.controller.value);
      _controller.addListener(updateKeepAlive);
    } else if (widget.controller != null && oldWidget.controller == null) {
      _controller = null;
    }
    final bool isEnabled = widget.enabled ?? true;
    final bool wasEnabled = oldWidget.enabled ?? true;
    if (wasEnabled && !isEnabled) {
      _effectiveFocusNode.unfocus();
    }
  }

  @override
  void dispose() {
    _focusNode?.dispose();
    _controller?.removeListener(updateKeepAlive);
    super.dispose();
  }

  void _requestKeyboard() {
    _editableTextKey.currentState?.requestKeyboard();
  }

  RenderEditable get _renderEditable => _editableTextKey.currentState.renderEditable;

  void _handleTapDown(TapDownDetails details) {
    _renderEditable.handleTapDown(details);
  }

  void _handleSingleTapUp(TapUpDetails details) {
    _renderEditable.selectWordEdge(cause: SelectionChangedCause.tap);
    _requestKeyboard();
  }

  void _handleSingleLongTapDown() {
    _renderEditable.selectPosition(cause: SelectionChangedCause.longPress);
  }

  void _handleDoubleTapDown(TapDownDetails details) {
    _renderEditable.selectWord(cause: SelectionChangedCause.doubleTap);
  }

  @override
  bool get wantKeepAlive => _controller?.text?.isNotEmpty == true;

  bool _shouldShowAttachment({
    OverlayVisibilityMode attachment,
    bool hasText,
  }) {
    switch (attachment) {
      case OverlayVisibilityMode.never:
        return false;
      case OverlayVisibilityMode.always:
        return true;
      case OverlayVisibilityMode.editing:
        return hasText;
      case OverlayVisibilityMode.notEditing:
        return !hasText;
    }
    assert(false);
    return null;
  }

  bool _showPrefixWidget(TextEditingValue text) {
    return widget.prefix != null && _shouldShowAttachment(
      attachment: widget.prefixMode,
      hasText: text.text.isNotEmpty,
    );
  }

  bool _showSuffixWidget(TextEditingValue text) {
    return widget.suffix != null && _shouldShowAttachment(
      attachment: widget.suffixMode,
      hasText: text.text.isNotEmpty,
    );
  }

  bool _showClearButton(TextEditingValue text) {
    return _shouldShowAttachment(
      attachment: widget.clearButtonMode,
      hasText: text.text.isNotEmpty,
    );
  }

  Widget _addTextDependentAttachments(Widget editableText, TextStyle textStyle) {
    assert(editableText != null);
    assert(textStyle != null);
    // If there are no surrounding widgets, just return the core editable text
    // part.
    if (widget.placeholder == null &&
        widget.clearButtonMode == OverlayVisibilityMode.never &&
        widget.prefix == null &&
        widget.suffix == null) {
      return editableText;
    }

    // Otherwise, listen to the current state of the text entry.
    return ValueListenableBuilder<TextEditingValue>(
      valueListenable: _effectiveController,
      child: editableText,
      builder: (BuildContext context, TextEditingValue text, Widget child) {
        final List<Widget> rowChildren = <Widget>[];

        // Insert a prefix at the front if the prefix visibility mode matches
        // the current text state.
        if (_showPrefixWidget(text)) {
          rowChildren.add(widget.prefix);
        }

        final List<Widget> stackChildren = <Widget>[];

        // In the middle part, stack the placeholder on top of the main EditableText
        // if needed.
        if (widget.placeholder != null && text.text.isEmpty) {
          stackChildren.add(
            Padding(
              padding: widget.padding,
              child: Text(
                widget.placeholder,
                maxLines: 1,
                overflow: TextOverflow.ellipsis,
<<<<<<< HEAD
                style: widget.placeholderStyle,
=======
                style: textStyle.merge(
                  const TextStyle(
                    color: _kInactiveTextColor,
                    fontWeight: FontWeight.w300,
                  ),
                ),
>>>>>>> 4d2d800d
              ),
            ),
          );
        }

        rowChildren.add(Expanded(child: Stack(children: stackChildren..add(child))));

        // First add the explicit suffix if the suffix visibility mode matches.
        if (_showSuffixWidget(text)) {
          rowChildren.add(widget.suffix);
        // Otherwise, try to show a clear button if its visibility mode matches.
        } else if (_showClearButton(text)) {
          rowChildren.add(
            GestureDetector(
              onTap: widget.enabled ?? true
                  ? () => _effectiveController.clear()
                  : null,
              child: const Padding(
                padding: EdgeInsets.symmetric(horizontal: 6.0),
                child: Icon(
                  CupertinoIcons.clear_thick_circled,
                  size: 18.0,
                  color: _kInactiveTextColor,
                ),
              ),
            ),
          );
        }

        return Row(children: rowChildren);
      },
    );
  }

  @override
  Widget build(BuildContext context) {
    super.build(context); // See AutomaticKeepAliveClientMixin.
    assert(debugCheckHasDirectionality(context));
    final TextEditingController controller = _effectiveController;
    final List<TextInputFormatter> formatters = widget.inputFormatters ?? <TextInputFormatter>[];
    final bool enabled = widget.enabled ?? true;
    if (widget.maxLength != null && widget.maxLengthEnforced) {
      formatters.add(LengthLimitingTextInputFormatter(widget.maxLength));
    }
    final TextStyle textStyle = widget.style ?? CupertinoTheme.of(context).textTheme.textStyle;

    final Widget paddedEditable = Padding(
      padding: widget.padding,
      child: RepaintBoundary(
        child: EditableText(
          key: _editableTextKey,
          controller: controller,
          focusNode: _effectiveFocusNode,
          keyboardType: widget.keyboardType,
          textInputAction: widget.textInputAction,
          textCapitalization: widget.textCapitalization,
          style: textStyle,
          textAlign: widget.textAlign,
          autofocus: widget.autofocus,
          obscureText: widget.obscureText,
          autocorrect: widget.autocorrect,
          maxLines: widget.maxLines,
          selectionColor: _kSelectionHighlightColor,
          selectionControls: cupertinoTextSelectionControls,
          onChanged: widget.onChanged,
          onEditingComplete: widget.onEditingComplete,
          onSubmitted: widget.onSubmitted,
          inputFormatters: formatters,
          rendererIgnoresPointer: true,
          cursorWidth: widget.cursorWidth,
          cursorRadius: widget.cursorRadius,
          cursorColor: widget.cursorColor,
          backgroundCursorColor: CupertinoColors.inactiveGray,
          scrollPadding: widget.scrollPadding,
          keyboardAppearance: widget.keyboardAppearance,
        ),
      ),
    );

    return Semantics(
      onTap: () {
        if (!controller.selection.isValid) {
          controller.selection = TextSelection.collapsed(offset: controller.text.length);
        }
        _requestKeyboard();
      },
      child: IgnorePointer(
        ignoring: !enabled,
        child: Container(
          decoration: widget.decoration,
          // The main decoration and the disabled scrim exists separately.
          child: Container(
            color: enabled
                ? null
                : CupertinoTheme.of(context).brightness == Brightness.light
                    ? _kDisabledBackground
                    : CupertinoColors.darkBackgroundGray,
            child: TextSelectionGestureDetector(
              onTapDown: _handleTapDown,
              onSingleTapUp: _handleSingleTapUp,
              onSingleLongTapDown: _handleSingleLongTapDown,
              onDoubleTapDown: _handleDoubleTapDown,
              behavior: HitTestBehavior.translucent,
              child: _addTextDependentAttachments(paddedEditable, textStyle),
            ),
          ),
        ),
      ),
    );
  }
}<|MERGE_RESOLUTION|>--- conflicted
+++ resolved
@@ -269,13 +269,7 @@
 
   /// The style to use for the text being edited.
   ///
-<<<<<<< HEAD
-  /// Defaults to a standard iOS style and cannot be null.
-=======
-  /// Also serves as a base for the [placeholder] text's style.
-  ///
   /// Defaults to the standard iOS font style from [CupertinoTheme] if null.
->>>>>>> 4d2d800d
   final TextStyle style;
 
   /// The style to apply in placehoder.
@@ -566,16 +560,7 @@
                 widget.placeholder,
                 maxLines: 1,
                 overflow: TextOverflow.ellipsis,
-<<<<<<< HEAD
                 style: widget.placeholderStyle,
-=======
-                style: textStyle.merge(
-                  const TextStyle(
-                    color: _kInactiveTextColor,
-                    fontWeight: FontWeight.w300,
-                  ),
-                ),
->>>>>>> 4d2d800d
               ),
             ),
           );

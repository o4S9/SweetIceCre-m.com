--- conflicted
+++ resolved
@@ -991,23 +991,6 @@
 
     switch (defaultTargetPlatform) {
       case TargetPlatform.iOS:
-<<<<<<< HEAD
-=======
-      case TargetPlatform.macOS:
-      case TargetPlatform.linux:
-      case TargetPlatform.windows:
-      case TargetPlatform.fuchsia:
-      case TargetPlatform.android:
-        if (cause == SelectionChangedCause.longPress
-            || cause == SelectionChangedCause.drag) {
-          _editableText.bringIntoView(selection.extent);
-        }
-        break;
-    }
-
-    switch (defaultTargetPlatform) {
-      case TargetPlatform.iOS:
->>>>>>> 25712d95
       case TargetPlatform.fuchsia:
       case TargetPlatform.android:
         break;

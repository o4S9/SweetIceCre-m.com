--- conflicted
+++ resolved
@@ -2,13 +2,8 @@
 // Use of this source code is governed by a BSD-style license that can be
 // found in the LICENSE file.
 
-<<<<<<< HEAD
-// @dart = 2.8
-
 import 'dart:collection';
 
-=======
->>>>>>> 8e0eee90
 import 'package:meta/meta.dart';
 
 import 'assertions.dart';
@@ -114,14 +109,10 @@
 ///
 ///  * [ValueNotifier], which is a [ChangeNotifier] that wraps a single value.
 class ChangeNotifier implements Listenable {
-<<<<<<< HEAD
-  LinkedList<_ListenerEntry> _listeners = LinkedList<_ListenerEntry>();
+  LinkedList<_ListenerEntry>? _listeners = LinkedList<_ListenerEntry>();
   // Keeps track of the first newly added listened inside notifyListeners
   // to stop the dispatching and not immediately execute new listeners
-  _ListenerEntry _firstNewlyAddedEntry;
-=======
-  ObserverList<VoidCallback>? _listeners = ObserverList<VoidCallback>();
->>>>>>> 8e0eee90
+  _ListenerEntry? _firstNewlyAddedEntry;
 
   bool _debugAssertNotDisposed() {
     assert(() {
@@ -163,13 +154,9 @@
   @override
   void addListener(VoidCallback listener) {
     assert(_debugAssertNotDisposed());
-<<<<<<< HEAD
     final _ListenerEntry entry = _ListenerEntry(listener);
     _firstNewlyAddedEntry ??= entry;
-    _listeners.add(entry);
-=======
-    _listeners!.add(listener);
->>>>>>> 8e0eee90
+    _listeners!.add(entry);
   }
 
   /// Remove a previously registered closure from the list of closures that are
@@ -194,16 +181,12 @@
   @override
   void removeListener(VoidCallback listener) {
     assert(_debugAssertNotDisposed());
-<<<<<<< HEAD
     _listeners
-        .firstWhere(
+        !.firstWhere(
           (_ListenerEntry element) => element.listener == listener,
           orElse: () => null,
         )
         ?.unlink();
-=======
-    _listeners!.remove(listener);
->>>>>>> 8e0eee90
   }
 
   /// Discards any resources used by the object. After this is called, the
@@ -237,22 +220,13 @@
   @visibleForTesting
   void notifyListeners() {
     assert(_debugAssertNotDisposed());
-<<<<<<< HEAD
     _firstNewlyAddedEntry = null;
-    if (_listeners != null && _listeners.isNotEmpty) {
-      for (_ListenerEntry entry = _listeners.first;
+    if (_listeners != null && _listeners!.isNotEmpty) {
+      for (_ListenerEntry? entry = _listeners!.first;
             entry != null && entry != _firstNewlyAddedEntry;
-            entry = entry.next) {
+            entry = entry!.next) {
         try {
-          entry.listener();
-=======
-    if (_listeners != null) {
-      final List<VoidCallback> localListeners = List<VoidCallback>.from(_listeners!);
-      for (final VoidCallback listener in localListeners) {
-        try {
-          if (_listeners!.contains(listener))
-            listener();
->>>>>>> 8e0eee90
+          entry!.listener();
         } catch (exception, stack) {
           FlutterError.reportError(FlutterErrorDetails(
             exception: exception,

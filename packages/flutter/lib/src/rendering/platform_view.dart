// Copyright 2014 The Flutter Authors. All rights reserved.
// Use of this source code is governed by a BSD-style license that can be
// found in the LICENSE file.

import 'dart:async';
import 'dart:ui';

import 'package:flutter/foundation.dart';
import 'package:flutter/gestures.dart';
import 'package:flutter/semantics.dart';
import 'package:flutter/services.dart';

import 'box.dart';
import 'layer.dart';
import 'mouse_cursor.dart';
import 'mouse_tracking.dart';
import 'object.dart';


/// How an embedded platform view behave during hit tests.
enum PlatformViewHitTestBehavior {
  /// Opaque targets can be hit by hit tests, causing them to both receive
  /// events within their bounds and prevent targets visually behind them from
  /// also receiving events.
  opaque,

  /// Translucent targets both receive events within their bounds and permit
  /// targets visually behind them to also receive events.
  translucent,

  /// Transparent targets don't receive events within their bounds and permit
  /// targets visually behind them to receive events.
  transparent,
}

enum _PlatformViewState {
  uninitialized,
  resizing,
  ready,
}

bool _factoryTypesSetEquals<T>(Set<Factory<T>>? a, Set<Factory<T>>? b) {
  if (a == b) {
    return true;
  }
  if (a == null ||  b == null) {
    return false;
  }
  return setEquals(_factoriesTypeSet(a), _factoriesTypeSet(b));
}

Set<Type> _factoriesTypeSet<T>(Set<Factory<T>> factories) {
  return factories.map<Type>((Factory<T> factory) => factory.type).toSet();
}

/// A render object for an Android view.
///
/// Requires Android API level 20 or greater.
///
/// [RenderAndroidView] is responsible for sizing, displaying and passing touch events to an
/// Android [View](https://developer.android.com/reference/android/view/View).
///
/// {@template flutter.rendering.platformView.layout}
/// The render object's layout behavior is to fill all available space, the parent of this object must
/// provide bounded layout constraints.
/// {@endtemplate}
///
/// {@template flutter.rendering.platformView.gestures}
/// The render object participates in Flutter's gesture arenas, and dispatches touch events to the
/// platform view iff it won the arena. Specific gestures that should be dispatched to the platform
/// view can be specified with factories in the `gestureRecognizers` constructor parameter or
/// by calling `updateGestureRecognizers`. If the set of gesture recognizers is empty, the gesture
/// will be dispatched to the platform view iff it was not claimed by any other gesture recognizer.
/// {@endtemplate}
///
/// See also:
///
///  * [AndroidView] which is a widget that is used to show an Android view.
///  * [PlatformViewsService] which is a service for controlling platform views.
class RenderAndroidView extends RenderBox with _PlatformViewGestureMixin {

  /// Creates a render object for an Android view.
  RenderAndroidView({
    required AndroidViewController viewController,
    required PlatformViewHitTestBehavior hitTestBehavior,
    required Set<Factory<OneSequenceGestureRecognizer>> gestureRecognizers,
  }) : assert(viewController != null),
       assert(hitTestBehavior != null),
       assert(gestureRecognizers != null),
       _viewController = viewController {
    _viewController.pointTransformer = (Offset offset) => globalToLocal(offset);
    updateGestureRecognizers(gestureRecognizers);
    _viewController.addOnPlatformViewCreatedListener(_onPlatformViewCreated);
    this.hitTestBehavior = hitTestBehavior;
  }

  _PlatformViewState _state = _PlatformViewState.uninitialized;

  /// The Android view controller for the Android view associated with this render object.
  AndroidViewController get viewcontroller => _viewController;
  AndroidViewController _viewController;
  /// Sets a new Android view controller.
  ///
  /// `viewController` must not be null.
  set viewController(AndroidViewController viewController) {
    assert(_viewController != null);
    assert(viewController != null);
    if (_viewController == viewController)
      return;
    _viewController.removeOnPlatformViewCreatedListener(_onPlatformViewCreated);
    _viewController = viewController;
    _sizePlatformView();
    if (_viewController.isCreated) {
      markNeedsSemanticsUpdate();
    }
    _viewController.addOnPlatformViewCreatedListener(_onPlatformViewCreated);
  }

  void _onPlatformViewCreated(int id) {
    markNeedsSemanticsUpdate();
  }

  /// {@template flutter.rendering.platformView.updateGestureRecognizers}
  /// Updates which gestures should be forwarded to the platform view.
  ///
  /// Gesture recognizers created by factories in this set participate in the gesture arena for each
  /// pointer that was put down on the render box. If any of the recognizers on this list wins the
  /// gesture arena, the entire pointer event sequence starting from the pointer down event
  /// will be dispatched to the Android view.
  ///
  /// The `gestureRecognizers` property must not contain more than one factory with the same [Factory.type].
  ///
  /// Setting a new set of gesture recognizer factories with the same [Factory.type]s as the current
  /// set has no effect, because the factories' constructors would have already been called with the previous set.
  /// {@endtemplate}
  ///
  /// Any active gesture arena the Android view participates in is rejected when the
  /// set of gesture recognizers is changed.
  void updateGestureRecognizers(Set<Factory<OneSequenceGestureRecognizer>> gestureRecognizers) {
    _updateGestureRecognizersWithCallBack(gestureRecognizers, _viewController.dispatchPointerEvent);
  }

  @override
  bool get sizedByParent => true;

  @override
  bool get alwaysNeedsCompositing => true;

  @override
  bool get isRepaintBoundary => true;

  @override
  void performResize() {
    size = constraints.biggest;
    _sizePlatformView();
  }

  late Size _currentAndroidViewSize;

  Future<void> _sizePlatformView() async {
    // Android virtual displays cannot have a zero size.
    // Trying to size it to 0 crashes the app, which was happening when starting the app
    // with a locked screen (see: https://github.com/flutter/flutter/issues/20456).
    if (_state == _PlatformViewState.resizing || size.isEmpty) {
      return;
    }

    _state = _PlatformViewState.resizing;
    markNeedsPaint();

    Size targetSize;
    do {
      targetSize = size;
      await _viewController.setSize(targetSize);
      _currentAndroidViewSize = targetSize;
      // We've resized the platform view to targetSize, but it is possible that
      // while we were resizing the render object's size was changed again.
      // In that case we will resize the platform view again.
    } while (size != targetSize);

    _state = _PlatformViewState.ready;
    markNeedsPaint();
  }

  @override
  void paint(PaintingContext context, Offset offset) {
    if (_viewController.textureId == null)
      return;

    // Clip the texture if it's going to paint out of the bounds of the renter box
    // (see comment in _paintTexture for an explanation of when this happens).
    if (size.width < _currentAndroidViewSize.width || size.height < _currentAndroidViewSize.height) {
      context.pushClipRect(true, offset, offset & size, _paintTexture);
      return;
    }

    _paintTexture(context, offset);
  }

  void _paintTexture(PaintingContext context, Offset offset) {
    // As resizing the Android view happens asynchronously we don't know exactly when is a
    // texture frame with the new size is ready for consumption.
    // TextureLayer is unaware of the texture frame's size and always maps it to the
    // specified rect. If the rect we provide has a different size from the current texture frame's
    // size the texture frame will be scaled.
    // To prevent unwanted scaling artifacts while resizing we freeze the texture frame, until
    // we know that a frame with the new size is in the buffer.
    // This guarantees that the size of the texture frame we're painting is always
    // _currentAndroidViewSize.
    context.addLayer(TextureLayer(
      rect: offset & _currentAndroidViewSize,
      textureId: _viewController.textureId!,
      freeze: _state == _PlatformViewState.resizing,
    ));
  }

  @override
  void describeSemanticsConfiguration (SemanticsConfiguration config) {
    super.describeSemanticsConfiguration(config);

    config.isSemanticBoundary = true;

    if (_viewController.isCreated) {
      config.platformViewId = _viewController.viewId;
    }
  }
}

/// A render object for an iOS UIKit UIView.
///
/// {@template flutter.rendering.platformView.preview}
/// Embedding UIViews is still preview-quality. To enable the preview for an iOS app add a boolean
/// field with the key 'io.flutter.embedded_views_preview' and the value set to 'YES' to the
/// application's Info.plist file. A list of open issued with embedding UIViews is available on
/// [Github](https://github.com/flutter/flutter/issues?q=is%3Aopen+is%3Aissue+label%3A%22a%3A+platform-views%22+label%3Aplatform-ios+sort%3Acreated-asc)
/// {@endtemplate}
///
/// [RenderUiKitView] is responsible for sizing and displaying an iOS
/// [UIView](https://developer.apple.com/documentation/uikit/uiview).
///
/// UIViews are added as sub views of the FlutterView and are composited by Quartz.
///
/// {@macro flutter.rendering.platformView.layout}
///
/// {@macro flutter.rendering.platformView.gestures}
///
/// See also:
///
///  * [UiKitView] which is a widget that is used to show a UIView.
///  * [PlatformViewsService] which is a service for controlling platform views.
class RenderUiKitView extends RenderBox {
  /// Creates a render object for an iOS UIView.
  ///
  /// The `viewId`, `hitTestBehavior`, and `gestureRecognizers` parameters must not be null.
  RenderUiKitView({
    required UiKitViewController viewController,
    required this.hitTestBehavior,
    required Set<Factory<OneSequenceGestureRecognizer>> gestureRecognizers,
  }) : assert(viewController != null),
       assert(hitTestBehavior != null),
       assert(gestureRecognizers != null),
       _viewController = viewController {
    updateGestureRecognizers(gestureRecognizers);
  }


  /// The unique identifier of the UIView controlled by this controller.
  ///
  /// Typically generated by [PlatformViewsRegistry.getNextPlatformViewId], the UIView
  /// must have been created by calling [PlatformViewsService.initUiKitView].
  UiKitViewController get viewController => _viewController;
  UiKitViewController _viewController;
  set viewController(UiKitViewController viewController) {
    assert(viewController != null);
    final bool needsSemanticsUpdate = _viewController.id != viewController.id;
    _viewController = viewController;
    markNeedsPaint();
    if (needsSemanticsUpdate) {
      markNeedsSemanticsUpdate();
    }
  }

  /// How to behave during hit testing.
  // The implicit setter is enough here as changing this value will just affect
  // any newly arriving events there's nothing we need to invalidate.
  PlatformViewHitTestBehavior hitTestBehavior;

  /// {@macro flutter.rendering.platformView.updateGestureRecognizers}
  void updateGestureRecognizers(Set<Factory<OneSequenceGestureRecognizer>> gestureRecognizers) {
    assert(gestureRecognizers != null);
    assert(
    _factoriesTypeSet(gestureRecognizers).length == gestureRecognizers.length,
    'There were multiple gesture recognizer factories for the same type, there must only be a single '
        'gesture recognizer factory for each gesture recognizer type.',);
    if (_factoryTypesSetEquals(gestureRecognizers, _gestureRecognizer?.gestureRecognizerFactories)) {
      return;
    }
    _gestureRecognizer?.dispose();
    _gestureRecognizer = _UiKitViewGestureRecognizer(viewController, gestureRecognizers);
  }

  @override
  bool get sizedByParent => true;

  @override
  bool get alwaysNeedsCompositing => true;

  @override
  bool get isRepaintBoundary => true;

  _UiKitViewGestureRecognizer? _gestureRecognizer;

  PointerEvent? _lastPointerDownEvent;

  @override
  void performResize() {
    size = constraints.biggest;
  }

  @override
  void paint(PaintingContext context, Offset offset) {
    context.addLayer(PlatformViewLayer(
      rect: offset & size,
      viewId: _viewController.id,
    ));
  }

  @override
  bool hitTest(BoxHitTestResult result, { Offset? position }) {
    if (hitTestBehavior == PlatformViewHitTestBehavior.transparent || !size.contains(position!))
      return false;
    result.add(BoxHitTestEntry(this, position));
    return hitTestBehavior == PlatformViewHitTestBehavior.opaque;
  }

  @override
  bool hitTestSelf(Offset position) => hitTestBehavior != PlatformViewHitTestBehavior.transparent;

  @override
  void handleEvent(PointerEvent event, HitTestEntry entry) {
    if (event is! PointerDownEvent) {
      return;
    }
    _gestureRecognizer!.addPointer(event);
    _lastPointerDownEvent = event.original ?? event;
  }

  // This is registered as a global PointerRoute while the render object is attached.
  void _handleGlobalPointerEvent(PointerEvent event) {
    if (event is! PointerDownEvent) {
      return;
    }
    if (!(Offset.zero & size).contains(globalToLocal(event.position))) {
      return;
    }
    if ((event.original ?? event) != _lastPointerDownEvent) {
      // The pointer event is in the bounds of this render box, but we didn't get it in handleEvent.
      // This means that the pointer event was absorbed by a different render object.
      // Since on the platform side the FlutterTouchIntercepting view is seeing all events that are
      // within its bounds we need to tell it to reject the current touch sequence.
      _viewController.rejectGesture();
    }
    _lastPointerDownEvent = null;
  }

  @override
  void describeSemanticsConfiguration (SemanticsConfiguration config) {
    super.describeSemanticsConfiguration(config);
    config.isSemanticBoundary = true;
    config.platformViewId = _viewController.id;
  }

  @override
  void attach(PipelineOwner owner) {
    super.attach(owner);
    GestureBinding.instance!.pointerRouter.addGlobalRoute(_handleGlobalPointerEvent);
  }

  @override
  void detach() {
    GestureBinding.instance!.pointerRouter.removeGlobalRoute(_handleGlobalPointerEvent);
    _gestureRecognizer!.reset();
    super.detach();
  }
}

// This recognizer constructs gesture recognizers from a set of gesture recognizer factories
// it was give, adds all of them to a gesture arena team with the _UiKitViewGesturrRecognizer
// as the team captain.
// When the team wins a gesture the recognizer notifies the engine that it should release
// the touch sequence to the embedded UIView.
class _UiKitViewGestureRecognizer extends OneSequenceGestureRecognizer {
  _UiKitViewGestureRecognizer(
    this.controller,
    this.gestureRecognizerFactories, {
    PointerDeviceKind? kind,
  }) : super(kind: kind) {
    team = GestureArenaTeam()
      ..captain = this;
    _gestureRecognizers = gestureRecognizerFactories.map(
      (Factory<OneSequenceGestureRecognizer> recognizerFactory) {
        final OneSequenceGestureRecognizer gestureRecognizer = recognizerFactory.constructor();
        gestureRecognizer.team = team;
        // The below gesture recognizers requires at least one non-empty callback to
        // compete in the gesture arena.
        // https://github.com/flutter/flutter/issues/35394#issuecomment-562285087
        if (gestureRecognizer is LongPressGestureRecognizer) {
          gestureRecognizer.onLongPress ??= (){};
        } else if (gestureRecognizer is DragGestureRecognizer) {
          gestureRecognizer.onDown ??= (_){};
        } else if (gestureRecognizer is TapGestureRecognizer) {
          gestureRecognizer.onTapDown ??= (_){};
        }
        return gestureRecognizer;
      },
    ).toSet();
  }


  // We use OneSequenceGestureRecognizers as they support gesture arena teams.
  // TODO(amirh): get a list of GestureRecognizers here.
  // https://github.com/flutter/flutter/issues/20953
  final Set<Factory<OneSequenceGestureRecognizer>> gestureRecognizerFactories;
  late Set<OneSequenceGestureRecognizer> _gestureRecognizers;

  final UiKitViewController controller;

  @override
  void addAllowedPointer(PointerDownEvent event) {
    startTrackingPointer(event.pointer, event.transform);
    for (final OneSequenceGestureRecognizer recognizer in _gestureRecognizers) {
      recognizer.addPointer(event);
    }
  }

  @override
  String get debugDescription => 'UIKit view';

  @override
  void didStopTrackingLastPointer(int pointer) { }

  @override
  void handleEvent(PointerEvent event) {
    stopTrackingIfPointerNoLongerDown(event);
  }

  @override
  void acceptGesture(int pointer) {
    controller.acceptGesture();
  }

  @override
  void rejectGesture(int pointer) {
    controller.rejectGesture();
  }

  void reset() {
    resolve(GestureDisposition.rejected);
  }
}

typedef _HandlePointerEvent = Future<void> Function(PointerEvent event);

// This recognizer constructs gesture recognizers from a set of gesture recognizer factories
// it was give, adds all of them to a gesture arena team with the _PlatformViewGestureRecognizer
// as the team captain.
// As long as the gesture arena is unresolved, the recognizer caches all pointer events.
// When the team wins, the recognizer sends all the cached pointer events to `_handlePointerEvent`, and
// sets itself to a "forwarding mode" where it will forward any new pointer event to `_handlePointerEvent`.
class _PlatformViewGestureRecognizer extends OneSequenceGestureRecognizer {
  _PlatformViewGestureRecognizer(
    _HandlePointerEvent handlePointerEvent,
    this.gestureRecognizerFactories, {
    PointerDeviceKind? kind,
  }) : super(kind: kind) {
    team = GestureArenaTeam()
      ..captain = this;
    _gestureRecognizers = gestureRecognizerFactories.map(
      (Factory<OneSequenceGestureRecognizer> recognizerFactory) {
        final OneSequenceGestureRecognizer gestureRecognizer = recognizerFactory.constructor();
        gestureRecognizer.team = team;
        // The below gesture recognizers requires at least one non-empty callback to
        // compete in the gesture arena.
        // https://github.com/flutter/flutter/issues/35394#issuecomment-562285087
        if (gestureRecognizer is LongPressGestureRecognizer) {
          gestureRecognizer.onLongPress ??= (){};
        } else if (gestureRecognizer is DragGestureRecognizer) {
          gestureRecognizer.onDown ??= (_){};
        } else if (gestureRecognizer is TapGestureRecognizer) {
          gestureRecognizer.onTapDown ??= (_){};
        }
        return gestureRecognizer;
      },
    ).toSet();
    _handlePointerEvent = handlePointerEvent;
  }

  late _HandlePointerEvent _handlePointerEvent;

  // Maps a pointer to a list of its cached pointer events.
  // Before the arena for a pointer is resolved all events are cached here, if we win the arena
  // the cached events are dispatched to `_handlePointerEvent`, if we lose the arena we clear the cache for
  // the pointer.
  final Map<int, List<PointerEvent>> cachedEvents = <int, List<PointerEvent>>{};

  // Pointer for which we have already won the arena, events for pointers in this set are
  // immediately dispatched to `_handlePointerEvent`.
  final Set<int> forwardedPointers = <int>{};

  // We use OneSequenceGestureRecognizers as they support gesture arena teams.
  // TODO(amirh): get a list of GestureRecognizers here.
  // https://github.com/flutter/flutter/issues/20953
  final Set<Factory<OneSequenceGestureRecognizer>> gestureRecognizerFactories;
  late Set<OneSequenceGestureRecognizer> _gestureRecognizers;

  @override
  void addAllowedPointer(PointerDownEvent event) {
    startTrackingPointer(event.pointer, event.transform);
    for (final OneSequenceGestureRecognizer recognizer in _gestureRecognizers) {
      recognizer.addPointer(event);
    }
  }

  @override
  String get debugDescription => 'Platform view';

  @override
  void didStopTrackingLastPointer(int pointer) { }

  @override
  void handleEvent(PointerEvent event) {
    if (!forwardedPointers.contains(event.pointer)) {
      _cacheEvent(event);
    } else {
      _handlePointerEvent(event);
    }
    stopTrackingIfPointerNoLongerDown(event);
  }

  @override
  void acceptGesture(int pointer) {
    _flushPointerCache(pointer);
    forwardedPointers.add(pointer);
  }

  @override
  void rejectGesture(int pointer) {
    stopTrackingPointer(pointer);
    cachedEvents.remove(pointer);
  }

  void _cacheEvent(PointerEvent event) {
    if (!cachedEvents.containsKey(event.pointer)) {
      cachedEvents[event.pointer] = <PointerEvent> [];
    }
    cachedEvents[event.pointer]!.add(event);
  }

  void _flushPointerCache(int pointer) {
    cachedEvents.remove(pointer)?.forEach(_handlePointerEvent);
  }

  @override
  void stopTrackingPointer(int pointer) {
    super.stopTrackingPointer(pointer);
    forwardedPointers.remove(pointer);
  }

  void reset() {
    forwardedPointers.forEach(super.stopTrackingPointer);
    forwardedPointers.clear();
    cachedEvents.keys.forEach(super.stopTrackingPointer);
    cachedEvents.clear();
    resolve(GestureDisposition.rejected);
  }
}

/// A render object for embedding a platform view.
///
/// [PlatformViewRenderBox] presents a platform view by adding a [PlatformViewLayer] layer,
/// integrates it with the gesture arenas system and adds relevant semantic nodes to the semantics tree.
class PlatformViewRenderBox extends RenderBox with _PlatformViewGestureMixin {

  /// Creating a render object for a [PlatformViewSurface].
  ///
  /// The `controller` parameter must not be null.
  PlatformViewRenderBox({
    required PlatformViewController controller,
    required PlatformViewHitTestBehavior hitTestBehavior,
    required Set<Factory<OneSequenceGestureRecognizer>> gestureRecognizers,
  }) :  assert(controller != null && controller.viewId != null && controller.viewId > -1),
        assert(hitTestBehavior != null),
        assert(gestureRecognizers != null),
        _controller = controller {
    this.hitTestBehavior = hitTestBehavior;
    updateGestureRecognizers(gestureRecognizers);
  }

  /// Sets the [controller] for this render object.
  ///
  /// This value must not be null, and setting it to a new value will result in a repaint.
  set controller(PlatformViewController controller) {
    assert(controller != null);
    assert(controller.viewId != null && controller.viewId > -1);

    if ( _controller == controller) {
      return;
    }
    final bool needsSemanticsUpdate = _controller.viewId != controller.viewId;
    _controller = controller;
    markNeedsPaint();
    if (needsSemanticsUpdate) {
      markNeedsSemanticsUpdate();
    }
  }

  /// {@macro  flutter.rendering.platformView.updateGestureRecognizers}
  ///
  /// Any active gesture arena the `PlatformView` participates in is rejected when the
  /// set of gesture recognizers is changed.
  void updateGestureRecognizers(Set<Factory<OneSequenceGestureRecognizer>> gestureRecognizers) {
    _updateGestureRecognizersWithCallBack(gestureRecognizers, _controller.dispatchPointerEvent);
  }

  PlatformViewController _controller;

  @override
  bool get sizedByParent => true;

  @override
  bool get alwaysNeedsCompositing => true;

  @override
  bool get isRepaintBoundary => true;

  @override
  void performResize() {
    size = constraints.biggest;
  }

  @override
  void paint(PaintingContext context, Offset offset) {
    assert(_controller.viewId != null);
    context.addLayer(PlatformViewLayer(
      rect: offset & size,
      viewId: _controller.viewId,
    ));
  }

  @override
  void describeSemanticsConfiguration (SemanticsConfiguration config) {
    super.describeSemanticsConfiguration(config);
    assert(_controller.viewId != null);
    config.isSemanticBoundary = true;
    config.platformViewId = _controller.viewId;
  }
}

/// The Mixin handling the pointer events and gestures of a platform view render box.
mixin _PlatformViewGestureMixin on RenderBox implements MouseTrackerAnnotation {

  /// How to behave during hit testing.
  // Changing _hitTestBehavior might affect which objects are considered hovered over.
  set hitTestBehavior(PlatformViewHitTestBehavior value) {
    if (value != _hitTestBehavior) {
      _hitTestBehavior = value;
      if (owner != null)
        markNeedsPaint();
    }
  }
  PlatformViewHitTestBehavior? _hitTestBehavior;

  _HandlePointerEvent? _handlePointerEvent;

  /// {@macro  flutter.rendering.platformView.updateGestureRecognizers}
  ///
  /// Any active gesture arena the `PlatformView` participates in is rejected when the
  /// set of gesture recognizers is changed.
  void _updateGestureRecognizersWithCallBack(Set<Factory<OneSequenceGestureRecognizer>> gestureRecognizers, _HandlePointerEvent handlePointerEvent) {
    assert(gestureRecognizers != null);
    assert(
    _factoriesTypeSet(gestureRecognizers).length == gestureRecognizers.length,
    'There were multiple gesture recognizer factories for the same type, there must only be a single '
        'gesture recognizer factory for each gesture recognizer type.',);
    if (_factoryTypesSetEquals(gestureRecognizers, _gestureRecognizer?.gestureRecognizerFactories)) {
      return;
    }
    _gestureRecognizer?.dispose();
    _gestureRecognizer = _PlatformViewGestureRecognizer(handlePointerEvent, gestureRecognizers);
    _handlePointerEvent = handlePointerEvent;
  }

  _PlatformViewGestureRecognizer? _gestureRecognizer;

  @override
  bool hitTest(BoxHitTestResult result, { required Offset position }) {
    if (_hitTestBehavior == PlatformViewHitTestBehavior.transparent || !size.contains(position)) {
      return false;
    }
    result.add(BoxHitTestEntry(this, position));
    return _hitTestBehavior == PlatformViewHitTestBehavior.opaque;
  }

  @override
  bool hitTestSelf(Offset position) => _hitTestBehavior != PlatformViewHitTestBehavior.transparent;

  @override
  PointerEnterEventListener? get onEnter => null;

  @override
<<<<<<< HEAD
  PointerExitEventListener get onExit => null;
=======
  PointerHoverEventListener get onHover => _handleHover;
  void _handleHover(PointerHoverEvent event) {
    if (_handlePointerEvent != null)
      _handlePointerEvent!(event);
  }

  @override
  PointerExitEventListener? get onExit => null;
>>>>>>> 2436de13

  @override
  MouseCursor get cursor => MouseCursor.uncontrolled;

  @override
  void handleEvent(PointerEvent event, HitTestEntry entry) {
    if (event is PointerDownEvent) {
      _gestureRecognizer!.addPointer(event);
    }
    if (event is PointerHoverEvent) {
      if (_handlePointerEvent != null)
        _handlePointerEvent(event);
    }
  }

  @override
  void detach() {
    _gestureRecognizer!.reset();
    super.detach();
  }
}<|MERGE_RESOLUTION|>--- conflicted
+++ resolved
@@ -708,18 +708,7 @@
   PointerEnterEventListener? get onEnter => null;
 
   @override
-<<<<<<< HEAD
-  PointerExitEventListener get onExit => null;
-=======
-  PointerHoverEventListener get onHover => _handleHover;
-  void _handleHover(PointerHoverEvent event) {
-    if (_handlePointerEvent != null)
-      _handlePointerEvent!(event);
-  }
-
-  @override
   PointerExitEventListener? get onExit => null;
->>>>>>> 2436de13
 
   @override
   MouseCursor get cursor => MouseCursor.uncontrolled;
@@ -730,8 +719,7 @@
       _gestureRecognizer!.addPointer(event);
     }
     if (event is PointerHoverEvent) {
-      if (_handlePointerEvent != null)
-        _handlePointerEvent(event);
+      _handlePointerEvent?.call(event);
     }
   }
 

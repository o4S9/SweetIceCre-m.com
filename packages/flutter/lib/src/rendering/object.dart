--- conflicted
+++ resolved
@@ -1594,15 +1594,9 @@
   /// Set [debugActiveLayout] to null when [inner] callback is called.
   /// This is useful when you have to temporarily clear that variable to
   /// disable some false-positive checks, such as when computing toStringDeep
-<<<<<<< HEAD
-  /// or using custom trees
-  @pragma('vm:prefer-inline')
-  static T debugWithActiveLayoutCleared<T>(T Function() inner) {
-=======
   /// or using custom trees.
   @pragma('vm:prefer-inline')
-  static T _withDebugActiveLayoutCleared<T>(T Function() inner) {
->>>>>>> 17ec3b1d
+  static T withDebugActiveLayoutCleared<T>(T Function() inner) {
     RenderObject? debugPreviousActiveLayout;
     assert(() {
       debugPreviousActiveLayout = _debugActiveLayout;
@@ -3425,11 +3419,7 @@
     String? prefixOtherLines = '',
     DiagnosticLevel minLevel = DiagnosticLevel.debug,
   }) {
-<<<<<<< HEAD
-    return debugWithActiveLayoutCleared(() => super.toStringDeep(
-=======
-    return _withDebugActiveLayoutCleared(() => super.toStringDeep(
->>>>>>> 17ec3b1d
+    return withDebugActiveLayoutCleared(() => super.toStringDeep(
           prefixLineOne: prefixLineOne,
           prefixOtherLines: prefixOtherLines,
           minLevel: minLevel,
@@ -3446,12 +3436,7 @@
     String joiner = ', ',
     DiagnosticLevel minLevel = DiagnosticLevel.debug,
   }) {
-<<<<<<< HEAD
-    return debugWithActiveLayoutCleared(
-        () => super.toStringShallow(joiner: joiner, minLevel: minLevel));
-=======
-    return _withDebugActiveLayoutCleared(() => super.toStringShallow(joiner: joiner, minLevel: minLevel));
->>>>>>> 17ec3b1d
+    return withDebugActiveLayoutCleared(() => super.toStringShallow(joiner: joiner, minLevel: minLevel));
   }
 
   @protected

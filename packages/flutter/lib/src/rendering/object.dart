// Copyright 2015 The Chromium Authors. All rights reserved.
// Use of this source code is governed by a BSD-style license that can be
// found in the LICENSE file.

import 'dart:developer';
import 'dart:ui' as ui show PictureRecorder;

import 'package:flutter/animation.dart';
import 'package:flutter/foundation.dart';
import 'package:flutter/gestures.dart';
import 'package:flutter/painting.dart';
import 'package:flutter/scheduler.dart';
import 'package:flutter/semantics.dart';
import 'package:vector_math/vector_math_64.dart';

import 'binding.dart';
import 'debug.dart';
import 'layer.dart';

export 'package:flutter/foundation.dart' show FlutterError, InformationCollector, DiagnosticsNode, DiagnosticsProperty, StringProperty, DoubleProperty, EnumProperty, FlagProperty, IntProperty, DiagnosticPropertiesBuilder;
export 'package:flutter/gestures.dart' show HitTestEntry, HitTestResult;
export 'package:flutter/painting.dart';

/// Base class for data associated with a [RenderObject] by its parent.
///
/// Some render objects wish to store data on their children, such as their
/// input parameters to the parent's layout algorithm or their position relative
/// to other children.
class ParentData {
  /// Called when the RenderObject is removed from the tree.
  @protected
  @mustCallSuper
  void detach() { }

  @override
  String toString() => '<none>';
}

/// Signature for painting into a [PaintingContext].
///
/// The `offset` argument is the offset from the origin of the coordinate system
/// of the [PaintingContext.canvas] to the coordinate system of the callee.
///
/// Used by many of the methods of [PaintingContext].
typedef void PaintingContextCallback(PaintingContext context, Offset offset);

/// A place to paint.
///
/// Rather than holding a canvas directly, [RenderObject]s paint using a painting
/// context. The painting context has a [Canvas], which receives the
/// individual draw operations, and also has functions for painting child
/// render objects.
///
/// When painting a child render object, the canvas held by the painting context
/// can change because the draw operations issued before and after painting the
/// child might be recorded in separate compositing layers. For this reason, do
/// not hold a reference to the canvas across operations that might paint
/// child render objects.
///
/// New [PaintingContext] objects are created automatically when using
/// [PaintingContext.repaintCompositedChild] and [pushLayer].
class PaintingContext extends ClipContext {

  /// Creates a painting context.
  ///
  /// Typically only called by [PaintingContext.repaintCompositedChild]
  /// and [pushLayer].
  @protected
  PaintingContext(this._containerLayer, this.estimatedBounds)
    : assert(_containerLayer != null),
      assert(estimatedBounds != null);

  final ContainerLayer _containerLayer;

  /// An estimate of the bounds within which the painting context's [canvas]
  /// will record painting commands. This can be useful for debugging.
  ///
  /// The canvas will allow painting outside these bounds.
  ///
  /// The [estimatedBounds] rectangle is in the [canvas] coordinate system.
  final Rect estimatedBounds;

  /// Repaint the given render object.
  ///
  /// The render object must be attached to a [PipelineOwner], must have a
  /// composited layer, and must be in need of painting. The render object's
  /// layer, if any, is re-used, along with any layers in the subtree that don't
  /// need to be repainted.
  ///
  /// See also:
  ///
  ///  * [RenderObject.isRepaintBoundary], which determines if a [RenderObject]
  ///    has a composited layer.
  static void repaintCompositedChild(RenderObject child, { bool debugAlsoPaintedParent = false }) {
    assert(child._needsPaint);
    _repaintCompositedChild(
      child,
      debugAlsoPaintedParent: debugAlsoPaintedParent,
    );
  }

  static void _repaintCompositedChild(
    RenderObject child, {
    bool debugAlsoPaintedParent = false,
    PaintingContext childContext,
  }) {
    assert(child.isRepaintBoundary);
    assert(() {
      // register the call for RepaintBoundary metrics
      child.debugRegisterRepaintBoundaryPaint(
        includedParent: debugAlsoPaintedParent,
        includedChild: true,
      );
      return true;
    }());
    if (child._layer == null) {
      assert(debugAlsoPaintedParent);
      child._layer = OffsetLayer();
    } else {
      assert(debugAlsoPaintedParent || child._layer.attached);
      child._layer.removeAllChildren();
    }
    assert(() {
      child._layer.debugCreator = child.debugCreator ?? child.runtimeType;
      return true;
    }());
<<<<<<< HEAD
    final PaintingContext childContext = PaintingContext._(child._layer, child.paintBounds);
=======
    childContext ??= new PaintingContext(child._layer, child.paintBounds);
>>>>>>> 11943ce7
    child._paintWithContext(childContext, Offset.zero);
    childContext.stopRecordingIfNeeded();
  }

  /// In debug mode, repaint the given render object using a custom painting
  /// context that can record the results of the painting operation in addition
  /// to performing the regular paint of the child.
  ///
  /// See also:
  ///
  ///  * [repaintCompositedChild], for repainting a composited child without
  ///    instrumentation.
  static void debugInstrumentRepaintCompositedChild(
    RenderObject child, {
    bool debugAlsoPaintedParent = false,
    @required PaintingContext customContext,
  }) {
    assert(() {
      _repaintCompositedChild(
        child,
        debugAlsoPaintedParent: debugAlsoPaintedParent,
        childContext: customContext,
      );
      return true;
    }());
  }

  /// Paint a child [RenderObject].
  ///
  /// If the child has its own composited layer, the child will be composited
  /// into the layer subtree associated with this painting context. Otherwise,
  /// the child will be painted into the current PictureLayer for this context.
  void paintChild(RenderObject child, Offset offset) {
    assert(() {
      if (debugProfilePaintsEnabled)
        Timeline.startSync('${child.runtimeType}', arguments: timelineWhitelistArguments);
      return true;
    }());

    if (child.isRepaintBoundary) {
      stopRecordingIfNeeded();
      _compositeChild(child, offset);
    } else {
      child._paintWithContext(this, offset);
    }

    assert(() {
      if (debugProfilePaintsEnabled)
        Timeline.finishSync();
      return true;
    }());
  }

  void _compositeChild(RenderObject child, Offset offset) {
    assert(!_isRecording);
    assert(child.isRepaintBoundary);
    assert(_canvas == null || _canvas.getSaveCount() == 1);

    // Create a layer for our child, and paint the child into it.
    if (child._needsPaint) {
      repaintCompositedChild(child, debugAlsoPaintedParent: true);
    } else {
      assert(child._layer != null);
      assert(() {
        // register the call for RepaintBoundary metrics
        child.debugRegisterRepaintBoundaryPaint(
          includedParent: true,
          includedChild: false,
        );
        child._layer.debugCreator = child.debugCreator ?? child;
        return true;
      }());
    }
    child._layer.offset = offset;
    appendLayer(child._layer);
  }

  /// Adds a layer to the recording requiring that the recording is already
  /// stopped.
  ///
  /// Do not call this function directly: call [addLayer] or [pushLayer]
  /// instead. This function is called internally when all layers not
  /// generated from the [canvas] are added.
  ///
  /// Subclasses that need to customize how layers are added should override
  /// this method.
  @protected
  void appendLayer(Layer layer) {
    assert(!_isRecording);
    layer.remove();
    _containerLayer.append(layer);
  }

  bool get _isRecording {
    final bool hasCanvas = _canvas != null;
    assert(() {
      if (hasCanvas) {
        assert(_currentLayer != null);
        assert(_recorder != null);
        assert(_canvas != null);
      } else {
        assert(_currentLayer == null);
        assert(_recorder == null);
        assert(_canvas == null);
      }
      return true;
    }());
    return hasCanvas;
  }

  // Recording state
  PictureLayer _currentLayer;
  ui.PictureRecorder _recorder;
  Canvas _canvas;

  /// The canvas on which to paint.
  ///
  /// The current canvas can change whenever you paint a child using this
  /// context, which means it's fragile to hold a reference to the canvas
  /// returned by this getter.
  @override
  Canvas get canvas {
    if (_canvas == null)
      _startRecording();
    return _canvas;
  }

  void _startRecording() {
    assert(!_isRecording);
    _currentLayer = PictureLayer(estimatedBounds);
    _recorder = ui.PictureRecorder();
    _canvas = Canvas(_recorder);
    _containerLayer.append(_currentLayer);
  }

  /// Stop recording to a canvas if recording has started.
  ///
  /// Do not call this function directly: functions in this class will call
  /// this method as needed. This function is called internally to ensure that
  /// recording is stopped before adding layers or finalizing the results of a
  /// paint.
  ///
  /// Subclasses that need to customize how recording to a canvas is performed
  /// should override this method to save the results of the custom canvas
  /// recordings.
  @protected
  @mustCallSuper
  void stopRecordingIfNeeded() {
    if (!_isRecording)
      return;
    assert(() {
      if (debugRepaintRainbowEnabled) {
        final Paint paint = Paint()
          ..style = PaintingStyle.stroke
          ..strokeWidth = 6.0
          ..color = debugCurrentRepaintColor.toColor();
        canvas.drawRect(estimatedBounds.deflate(3.0), paint);
      }
      if (debugPaintLayerBordersEnabled) {
        final Paint paint = Paint()
          ..style = PaintingStyle.stroke
          ..strokeWidth = 1.0
          ..color = const Color(0xFFFF9800);
        canvas.drawRect(estimatedBounds, paint);
      }
      return true;
    }());
    _currentLayer.picture = _recorder.endRecording();
    _currentLayer = null;
    _recorder = null;
    _canvas = null;
  }

  /// Hints that the painting in the current layer is complex and would benefit
  /// from caching.
  ///
  /// If this hint is not set, the compositor will apply its own heuristics to
  /// decide whether the current layer is complex enough to benefit from
  /// caching.
  void setIsComplexHint() {
    _currentLayer?.isComplexHint = true;
  }

  /// Hints that the painting in the current layer is likely to change next frame.
  ///
  /// This hint tells the compositor not to cache the current layer because the
  /// cache will not be used in the future. If this hint is not set, the
  /// compositor will apply its own heuristics to decide whether the current
  /// layer is likely to be reused in the future.
  void setWillChangeHint() {
    _currentLayer?.willChangeHint = true;
  }

  /// Adds a composited leaf layer to the recording.
  ///
  /// After calling this function, the [canvas] property will change to refer to
  /// a new [Canvas] that draws on top of the given layer.
  ///
  /// A [RenderObject] that uses this function is very likely to require its
  /// [RenderObject.alwaysNeedsCompositing] property to return true. That informs
  /// ancestor render objects that this render object will include a composited
  /// layer, which, for example, causes them to use composited clips.
  ///
  /// See also:
  ///
  ///  * [pushLayer], for adding a layer and using its canvas to paint with that
  ///    layer.
  void addLayer(Layer layer) {
    stopRecordingIfNeeded();
    appendLayer(layer);
  }

  /// Appends the given layer to the recording, and calls the `painter` callback
  /// with that layer, providing the `childPaintBounds` as the estimated paint
  /// bounds of the child. The `childPaintBounds` can be used for debugging but
  /// have no effect on painting.
  ///
  /// The given layer must be an unattached orphan. (Providing a newly created
  /// object, rather than reusing an existing layer, satisfies that
  /// requirement.)
  ///
  /// The `offset` is the offset to pass to the `painter`.
  ///
  /// If the `childPaintBounds` are not specified then the current layer's paint
  /// bounds are used. This is appropriate if the child layer does not apply any
  /// transformation or clipping to its contents. The `childPaintBounds`, if
  /// specified, must be in the coordinate system of the new layer, and should
  /// not go outside the current layer's paint bounds.
  ///
  /// See also:
  ///
  ///  * [addLayer], for pushing a leaf layer whose canvas is not used.
  void pushLayer(ContainerLayer childLayer, PaintingContextCallback painter, Offset offset, { Rect childPaintBounds }) {
    assert(!childLayer.attached);
    assert(childLayer.parent == null);
    assert(painter != null);
<<<<<<< HEAD
    _stopRecordingIfNeeded();
    _appendLayer(childLayer);
    final PaintingContext childContext = PaintingContext._(childLayer, childPaintBounds ?? estimatedBounds);
=======
    stopRecordingIfNeeded();
    appendLayer(childLayer);
    final PaintingContext childContext = createChildContext(childLayer, childPaintBounds ?? estimatedBounds);
>>>>>>> 11943ce7
    painter(childContext, offset);
    childContext.stopRecordingIfNeeded();
  }

  /// Creates a compatible painting context to paint onto [childLayer].
  @protected
  PaintingContext createChildContext(ContainerLayer childLayer, Rect bounds) {
    return new PaintingContext(childLayer, bounds);
  }

  /// Clip further painting using a rectangle.
  ///
  /// * `needsCompositing` is whether the child needs compositing. Typically
  ///   matches the value of [RenderObject.needsCompositing] for the caller.
  /// * `offset` is the offset from the origin of the canvas' coordinate system
  ///   to the origin of the caller's coordinate system.
  /// * `clipRect` is rectangle (in the caller's coordinate system) to use to
  ///   clip the painting done by [painter].
  /// * `painter` is a callback that will paint with the [clipRect] applied. This
  ///   function calls the [painter] synchronously.
  /// * `clipBehavior` controls how the rectangle is clipped.
  void pushClipRect(bool needsCompositing, Offset offset, Rect clipRect, PaintingContextCallback painter, {Clip clipBehavior = Clip.antiAlias}) {
    final Rect offsetClipRect = clipRect.shift(offset);
    if (needsCompositing) {
      pushLayer(ClipRectLayer(clipRect: offsetClipRect, clipBehavior: clipBehavior), painter, offset, childPaintBounds: offsetClipRect);
    } else {
      clipRectAndPaint(offsetClipRect, clipBehavior, offsetClipRect, () => painter(this, offset));
    }
  }

  /// Clip further painting using a rounded rectangle.
  ///
  /// * `needsCompositing` is whether the child needs compositing. Typically
  ///   matches the value of [RenderObject.needsCompositing] for the caller.
  /// * `offset` is the offset from the origin of the canvas' coordinate system
  ///   to the origin of the caller's coordinate system.
  /// * `bounds` is the region of the canvas (in the caller's coordinate system)
  ///   into which `painter` will paint in.
  /// * `clipRRect` is the rounded-rectangle (in the caller's coordinate system)
  ///   to use to clip the painting done by `painter`.
  /// * `painter` is a callback that will paint with the `clipRRect` applied. This
  ///   function calls the `painter` synchronously.
  /// * `clipBehavior` controls how the path is clipped.
  // ignore: deprecated_member_use
  void pushClipRRect(bool needsCompositing, Offset offset, Rect bounds, RRect clipRRect, PaintingContextCallback painter, {Clip clipBehavior = Clip.antiAlias}) {
    assert(clipBehavior != null);
    final Rect offsetBounds = bounds.shift(offset);
    final RRect offsetClipRRect = clipRRect.shift(offset);
    if (needsCompositing) {
      pushLayer(ClipRRectLayer(clipRRect: offsetClipRRect, clipBehavior: clipBehavior), painter, offset, childPaintBounds: offsetBounds);
    } else {
      clipRRectAndPaint(offsetClipRRect, clipBehavior, offsetBounds, () => painter(this, offset));
    }
  }

  /// Clip further painting using a path.
  ///
  /// * `needsCompositing` is whether the child needs compositing. Typically
  ///   matches the value of [RenderObject.needsCompositing] for the caller.
  /// * `offset` is the offset from the origin of the canvas' coordinate system
  ///   to the origin of the caller's coordinate system.
  /// * `bounds` is the region of the canvas (in the caller's coordinate system)
  ///   into which `painter` will paint in.
  /// * `clipPath` is the path (in the coordinate system of the caller) to use to
  ///   clip the painting done by `painter`.
  /// * `painter` is a callback that will paint with the `clipPath` applied. This
  ///   function calls the `painter` synchronously.
  /// * `clipBehavior` controls how the rounded rectangle is clipped.
  // ignore: deprecated_member_use
  void pushClipPath(bool needsCompositing, Offset offset, Rect bounds, Path clipPath, PaintingContextCallback painter, {Clip clipBehavior = Clip.antiAlias}) {
    assert(clipBehavior != null);
    final Rect offsetBounds = bounds.shift(offset);
    final Path offsetClipPath = clipPath.shift(offset);
    if (needsCompositing) {
      pushLayer(ClipPathLayer(clipPath: offsetClipPath, clipBehavior: clipBehavior), painter, offset, childPaintBounds: offsetBounds);
    } else {
      clipPathAndPaint(offsetClipPath, clipBehavior, offsetBounds, () => painter(this, offset));
    }
  }

  /// Transform further painting using a matrix.
  ///
  /// * `needsCompositing` is whether the child needs compositing. Typically
  ///   matches the value of [RenderObject.needsCompositing] for the caller.
  /// * `offset` is the offset from the origin of the canvas' coordinate system
  ///   to the origin of the caller's coordinate system.
  /// * `transform` is the matrix to apply to the painting done by `painter`.
  /// * `painter` is a callback that will paint with the `transform` applied. This
  ///   function calls the `painter` synchronously.
  void pushTransform(bool needsCompositing, Offset offset, Matrix4 transform, PaintingContextCallback painter) {
    final Matrix4 effectiveTransform = Matrix4.translationValues(offset.dx, offset.dy, 0.0)
      ..multiply(transform)..translate(-offset.dx, -offset.dy);
    if (needsCompositing) {
      pushLayer(
        TransformLayer(transform: effectiveTransform),
        painter,
        offset,
        childPaintBounds: MatrixUtils.inverseTransformRect(effectiveTransform, estimatedBounds),
      );
    } else {
      canvas
        ..save()
        ..transform(effectiveTransform.storage);
      painter(this, offset);
      canvas
        ..restore();
    }
  }

  /// Blend further painting with an alpha value.
  ///
  /// * `offset` is the offset from the origin of the canvas' coordinate system
  ///   to the origin of the caller's coordinate system.
  /// * `alpha` is the alpha value to use when blending the painting done by
  ///   `painter`. An alpha value of 0 means the painting is fully transparent
  ///   and an alpha value of 255 means the painting is fully opaque.
  /// * `painter` is a callback that will paint with the `alpha` applied. This
  ///   function calls the `painter` synchronously.
  ///
  /// A [RenderObject] that uses this function is very likely to require its
  /// [RenderObject.alwaysNeedsCompositing] property to return true. That informs
  /// ancestor render objects that this render object will include a composited
  /// layer, which, for example, causes them to use composited clips.
  void pushOpacity(Offset offset, int alpha, PaintingContextCallback painter) {
    pushLayer(OpacityLayer(alpha: alpha), painter, offset);
  }

  @override
  String toString() => '$runtimeType#$hashCode(layer: $_containerLayer, canvas bounds: $estimatedBounds)';
}

/// An abstract set of layout constraints.
///
/// Concrete layout models (such as box) will create concrete subclasses to
/// communicate layout constraints between parents and children.
///
/// ## Writing a Constraints subclass
///
/// When creating a new [RenderObject] subclass with a new layout protocol, one
/// will usually need to create a new [Constraints] subclass to express the
/// input to the layout algorithms.
///
/// A [Constraints] subclass should be immutable (all fields final). There are
/// several members to implement, in addition to whatever fields, constructors,
/// and helper methods one may find useful for a particular layout protocol:
///
/// * The [isTight] getter, which should return true if the object represents a
///   case where the [RenderObject] class has no choice for how to lay itself
///   out. For example, [BoxConstraints] returns true for [isTight] when both
///   the minimum and maximum widths and the minimum and maximum heights are
///   equal.
///
/// * The [isNormalized] getter, which should return true if the object
///   represents its data in its canonical form. Sometimes, it is possible for
///   fields to be redundant with each other, such that several different
///   representations have the same implications. For example, a
///   [BoxConstraints] instance with its minimum width greater than its maximum
///   width is equivalent to one where the maximum width is set to that minimum
///   width (`2<w<1` is equivalent to `2<w<2`, since minimum constraints have
///   priority). This getter is used by the default implementation of
///   [debugAssertIsValid].
///
/// * The [debugAssertIsValid] method, which should assert if there's anything
///   wrong with the constraints object. (We use this approach rather than
///   asserting in constructors so that our constructors can be `const` and so
///   that it is possible to create invalid constraints temporarily while
///   building valid ones.) See the implementation of
///   [BoxConstraints.debugAssertIsValid] for an example of the detailed checks
///   that can be made.
///
/// * The [==] operator and the [hashCode] getter, so that constraints can be
///   compared for equality. If a render object is given constraints that are
///   equal, then the rendering library will avoid laying the object out again
///   if it is not dirty.
///
/// * The [toString] method, which should describe the constraints so that they
///   appear in a usefully readable form in the output of [debugDumpRenderTree].
@immutable
abstract class Constraints {
  /// Abstract const constructor. This constructor enables subclasses to provide
  /// const constructors so that they can be used in const expressions.
  const Constraints();

  /// Whether there is exactly one size possible given these constraints
  bool get isTight;

  /// Whether the constraint is expressed in a consistent manner.
  bool get isNormalized;

  /// Asserts that the constraints are valid.
  ///
  /// This might involve checks more detailed than [isNormalized].
  ///
  /// For example, the [BoxConstraints] subclass verifies that the constraints
  /// are not [double.nan].
  ///
  /// If the `isAppliedConstraint` argument is true, then even stricter rules
  /// are enforced. This argument is set to true when checking constraints that
  /// are about to be applied to a [RenderObject] during layout, as opposed to
  /// constraints that may be further affected by other constraints. For
  /// example, the asserts for verifying the validity of
  /// [RenderConstrainedBox.additionalConstraints] do not set this argument, but
  /// the asserts for verifying the argument passed to the [RenderObject.layout]
  /// method do.
  ///
  /// The `informationCollector` argument takes an optional callback which is
  /// called when an exception is to be thrown. The collected information is
  /// then included in the message after the error line.
  ///
  /// Returns the same as [isNormalized] if asserts are disabled.
  bool debugAssertIsValid({
    bool isAppliedConstraint = false,
    InformationCollector informationCollector
  }) {
    assert(isNormalized);
    return isNormalized;
  }
}

/// Signature for a function that is called for each [RenderObject].
///
/// Used by [RenderObject.visitChildren] and [RenderObject.visitChildrenForSemantics].
typedef void RenderObjectVisitor(RenderObject child);

/// Signature for a function that is called during layout.
///
/// Used by [RenderObject.invokeLayoutCallback].
typedef void LayoutCallback<T extends Constraints>(T constraints);

/// A reference to the semantics tree.
///
/// The framework maintains the semantics tree (used for accessibility and
/// indexing) only when there is at least one client holding an open
/// [SemanticsHandle].
///
/// The framework notifies the client that it has updated the semantics tree by
/// calling the [listener] callback. When the client no longer needs the
/// semantics tree, the client can call [dispose] on the [SemanticsHandle],
/// which stops these callbacks and closes the [SemanticsHandle]. When all the
/// outstanding [SemanticsHandle] objects are closed, the framework stops
/// updating the semantics tree.
///
/// To obtain a [SemanticsHandle], call [PipelineOwner.ensureSemantics] on the
/// [PipelineOwner] for the render tree from which you wish to read semantics.
/// You can obtain the [PipelineOwner] using the [RenderObject.owner] property.
class SemanticsHandle {
  SemanticsHandle._(this._owner, this.listener)
    : assert(_owner != null) {
    if (listener != null)
      _owner.semanticsOwner.addListener(listener);
  }

  PipelineOwner _owner;

  /// The callback that will be notified when the semantics tree updates.
  final VoidCallback listener;

  /// Closes the semantics handle and stops calling [listener] when the
  /// semantics updates.
  ///
  /// When all the outstanding [SemanticsHandle] objects for a given
  /// [PipelineOwner] are closed, the [PipelineOwner] will stop updating the
  /// semantics tree.
  @mustCallSuper
  void dispose() {
    assert(() {
      if (_owner == null) {
        throw FlutterError(
          'SemanticsHandle has already been disposed.\n'
          'Each SemanticsHandle should be disposed exactly once.'
        );
      }
      return true;
    }());
    if (_owner != null) {
      if (listener != null)
        _owner.semanticsOwner.removeListener(listener);
      _owner._didDisposeSemanticsHandle();
      _owner = null;
    }
  }
}

/// The pipeline owner manages the rendering pipeline.
///
/// The pipeline owner provides an interface for driving the rendering pipeline
/// and stores the state about which render objects have requested to be visited
/// in each stage of the pipeline. To flush the pipeline, call the following
/// functions in order:
///
/// 1. [flushLayout] updates any render objects that need to compute their
///    layout. During this phase, the size and position of each render
///    object is calculated. Render objects might dirty their painting or
///    compositing state during this phase.
/// 2. [flushCompositingBits] updates any render objects that have dirty
///    compositing bits. During this phase, each render object learns whether
///    any of its children require compositing. This information is used during
///    the painting phase when selecting how to implement visual effects such as
///    clipping. If a render object has a composited child, its needs to use a
///    [Layer] to create the clip in order for the clip to apply to the
///    composited child (which will be painted into its own [Layer]).
/// 3. [flushPaint] visits any render objects that need to paint. During this
///    phase, render objects get a chance to record painting commands into
///    [PictureLayer]s and construct other composited [Layer]s.
/// 4. Finally, if semantics are enabled, [flushSemantics] will compile the
///    semantics for the render objects. This semantic information is used by
///    assistive technology to improve the accessibility of the render tree.
///
/// The [RendererBinding] holds the pipeline owner for the render objects that
/// are visible on screen. You can create other pipeline owners to manage
/// off-screen objects, which can flush their pipelines independently of the
/// on-screen render objects.
class PipelineOwner {
  /// Creates a pipeline owner.
  ///
  /// Typically created by the binding (e.g., [RendererBinding]), but can be
  /// created separately from the binding to drive off-screen render objects
  /// through the rendering pipeline.
  PipelineOwner({
    this.onNeedVisualUpdate,
    this.onSemanticsOwnerCreated,
    this.onSemanticsOwnerDisposed,
  });

  /// Called when a render object associated with this pipeline owner wishes to
  /// update its visual appearance.
  ///
  /// Typical implementations of this function will schedule a task to flush the
  /// various stages of the pipeline. This function might be called multiple
  /// times in quick succession. Implementations should take care to discard
  /// duplicate calls quickly.
  final VoidCallback onNeedVisualUpdate;

  /// Called whenever this pipeline owner creates a semantics object.
  ///
  /// Typical implementations will schedule the creation of the initial
  /// semantics tree.
  final VoidCallback onSemanticsOwnerCreated;

  /// Called whenever this pipeline owner disposes its semantics owner.
  ///
  /// Typical implementations will tear down the semantics tree.
  final VoidCallback onSemanticsOwnerDisposed;

  /// Calls [onNeedVisualUpdate] if [onNeedVisualUpdate] is not null.
  ///
  /// Used to notify the pipeline owner that an associated render object wishes
  /// to update its visual appearance.
  void requestVisualUpdate() {
    if (onNeedVisualUpdate != null)
      onNeedVisualUpdate();
  }

  /// The unique object managed by this pipeline that has no parent.
  ///
  /// This object does not have to be a [RenderObject].
  AbstractNode get rootNode => _rootNode;
  AbstractNode _rootNode;
  set rootNode(AbstractNode value) {
    if (_rootNode == value)
      return;
    _rootNode?.detach();
    _rootNode = value;
    _rootNode?.attach(this);
  }

  List<RenderObject> _nodesNeedingLayout = <RenderObject>[];

  /// Whether this pipeline is currently in the layout phase.
  ///
  /// Specifically, whether [flushLayout] is currently running.
  ///
  /// Only valid when asserts are enabled.
  bool get debugDoingLayout => _debugDoingLayout;
  bool _debugDoingLayout = false;

  /// Update the layout information for all dirty render objects.
  ///
  /// This function is one of the core stages of the rendering pipeline. Layout
  /// information is cleaned prior to painting so that render objects will
  /// appear on screen in their up-to-date locations.
  ///
  /// See [RendererBinding] for an example of how this function is used.
  void flushLayout() {
    profile(() {
      Timeline.startSync('Layout', arguments: timelineWhitelistArguments);
    });
    assert(() {
      _debugDoingLayout = true;
      return true;
    }());
    try {
      // TODO(ianh): assert that we're not allowing previously dirty nodes to redirty themselves
      while (_nodesNeedingLayout.isNotEmpty) {
        final List<RenderObject> dirtyNodes = _nodesNeedingLayout;
        _nodesNeedingLayout = <RenderObject>[];
        for (RenderObject node in dirtyNodes..sort((RenderObject a, RenderObject b) => a.depth - b.depth)) {
          if (node._needsLayout && node.owner == this)
            node._layoutWithoutResize();
        }
      }
    } finally {
      assert(() {
        _debugDoingLayout = false;
        return true;
      }());
      profile(() {
        Timeline.finishSync();
      });
    }
  }

  // This flag is used to allow the kinds of mutations performed by GlobalKey
  // reparenting while a LayoutBuilder is being rebuilt and in so doing tries to
  // move a node from another LayoutBuilder subtree that hasn't been updated
  // yet. To set this, call [_enableMutationsToDirtySubtrees], which is called
  // by [RenderObject.invokeLayoutCallback].
  bool _debugAllowMutationsToDirtySubtrees = false;

  // See [RenderObject.invokeLayoutCallback].
  void _enableMutationsToDirtySubtrees(VoidCallback callback) {
    assert(_debugDoingLayout);
    bool oldState;
    assert(() {
      oldState = _debugAllowMutationsToDirtySubtrees;
      _debugAllowMutationsToDirtySubtrees = true;
      return true;
    }());
    try {
      callback();
    } finally {
      assert(() {
        _debugAllowMutationsToDirtySubtrees = oldState;
        return true;
      }());
    }
  }

  final List<RenderObject> _nodesNeedingCompositingBitsUpdate = <RenderObject>[];
  /// Updates the [RenderObject.needsCompositing] bits.
  ///
  /// Called as part of the rendering pipeline after [flushLayout] and before
  /// [flushPaint].
  void flushCompositingBits() {
    profile(() { Timeline.startSync('Compositing bits'); });
    _nodesNeedingCompositingBitsUpdate.sort((RenderObject a, RenderObject b) => a.depth - b.depth);
    for (RenderObject node in _nodesNeedingCompositingBitsUpdate) {
      if (node._needsCompositingBitsUpdate && node.owner == this)
        node._updateCompositingBits();
    }
    _nodesNeedingCompositingBitsUpdate.clear();
    profile(() { Timeline.finishSync(); });
  }

  List<RenderObject> _nodesNeedingPaint = <RenderObject>[];

  /// Whether this pipeline is currently in the paint phase.
  ///
  /// Specifically, whether [flushPaint] is currently running.
  ///
  /// Only valid when asserts are enabled.
  bool get debugDoingPaint => _debugDoingPaint;
  bool _debugDoingPaint = false;

  /// Update the display lists for all render objects.
  ///
  /// This function is one of the core stages of the rendering pipeline.
  /// Painting occurs after layout and before the scene is recomposited so that
  /// scene is composited with up-to-date display lists for every render object.
  ///
  /// See [RendererBinding] for an example of how this function is used.
  void flushPaint() {
    profile(() { Timeline.startSync('Paint', arguments: timelineWhitelistArguments); });
    assert(() {
      _debugDoingPaint = true;
      return true;
    }());
    try {
      final List<RenderObject> dirtyNodes = _nodesNeedingPaint;
      _nodesNeedingPaint = <RenderObject>[];
      // Sort the dirty nodes in reverse order (deepest first).
      for (RenderObject node in dirtyNodes..sort((RenderObject a, RenderObject b) => b.depth - a.depth)) {
        assert(node._layer != null);
        if (node._needsPaint && node.owner == this) {
          if (node._layer.attached) {
            PaintingContext.repaintCompositedChild(node);
          } else {
            node._skippedPaintingOnLayer();
          }
        }
      }
      assert(_nodesNeedingPaint.isEmpty);
    } finally {
      assert(() {
        _debugDoingPaint = false;
        return true;
      }());
      profile(() { Timeline.finishSync(); });
    }
  }

  /// The object that is managing semantics for this pipeline owner, if any.
  ///
  /// An owner is created by [ensureSemantics]. The owner is valid for as long
  /// there are [SemanticsHandle]s returned by [ensureSemantics] that have not
  /// yet been disposed. Once the last handle has been disposed, the
  /// [semanticsOwner] field will revert to null, and the previous owner will be
  /// disposed.
  ///
  /// When [semanticsOwner] is null, the [PipelineOwner] skips all steps
  /// relating to semantics.
  SemanticsOwner get semanticsOwner => _semanticsOwner;
  SemanticsOwner _semanticsOwner;

  /// The number of clients registered to listen for semantics.
  ///
  /// The number is increased whenever [ensureSemantics] is called and decreased
  /// when [SemanticsHandle.dispose] is called.
  int get debugOutstandingSemanticsHandles => _outstandingSemanticsHandles;
  int _outstandingSemanticsHandles = 0;

  /// Opens a [SemanticsHandle] and calls [listener] whenever the semantics tree
  /// updates.
  ///
  /// The [PipelineOwner] updates the semantics tree only when there are clients
  /// that wish to use the semantics tree. These clients express their interest
  /// by holding [SemanticsHandle] objects that notify them whenever the
  /// semantics tree updates.
  ///
  /// Clients can close their [SemanticsHandle] by calling
  /// [SemanticsHandle.dispose]. Once all the outstanding [SemanticsHandle]
  /// objects for a given [PipelineOwner] are closed, the [PipelineOwner] stops
  /// maintaining the semantics tree.
  SemanticsHandle ensureSemantics({ VoidCallback listener }) {
    _outstandingSemanticsHandles += 1;
    if (_outstandingSemanticsHandles == 1) {
      assert(_semanticsOwner == null);
      _semanticsOwner = SemanticsOwner();
      if (onSemanticsOwnerCreated != null)
        onSemanticsOwnerCreated();
    }
    return SemanticsHandle._(this, listener);
  }

  void _didDisposeSemanticsHandle() {
    assert(_semanticsOwner != null);
    _outstandingSemanticsHandles -= 1;
    if (_outstandingSemanticsHandles == 0) {
      _semanticsOwner.dispose();
      _semanticsOwner = null;
      if (onSemanticsOwnerDisposed != null)
        onSemanticsOwnerDisposed();
    }
  }

  bool _debugDoingSemantics = false;
  final Set<RenderObject> _nodesNeedingSemantics = Set<RenderObject>();

  /// Update the semantics for render objects marked as needing a semantics
  /// update.
  ///
  /// Initially, only the root node, as scheduled by
  /// [RenderObject.scheduleInitialSemantics], needs a semantics update.
  ///
  /// This function is one of the core stages of the rendering pipeline. The
  /// semantics are compiled after painting and only after
  /// [RenderObject.scheduleInitialSemantics] has been called.
  ///
  /// See [RendererBinding] for an example of how this function is used.
  void flushSemantics() {
    if (_semanticsOwner == null)
      return;
    profile(() { Timeline.startSync('Semantics'); });
    assert(_semanticsOwner != null);
    assert(() { _debugDoingSemantics = true; return true; }());
    try {
      final List<RenderObject> nodesToProcess = _nodesNeedingSemantics.toList()
        ..sort((RenderObject a, RenderObject b) => a.depth - b.depth);
      _nodesNeedingSemantics.clear();
      for (RenderObject node in nodesToProcess) {
        if (node._needsSemanticsUpdate && node.owner == this)
          node._updateSemantics();
      }
      _semanticsOwner.sendSemanticsUpdate();
    } finally {
      assert(_nodesNeedingSemantics.isEmpty);
      assert(() { _debugDoingSemantics = false; return true; }());
      profile(() { Timeline.finishSync(); });
    }
  }
}

/// An object in the render tree.
///
/// The [RenderObject] class hierarchy is the core of the rendering
/// library's reason for being.
///
/// [RenderObject]s have a [parent], and have a slot called [parentData] in
/// which the parent [RenderObject] can store child-specific data, for example,
/// the child position. The [RenderObject] class also implements the basic
/// layout and paint protocols.
///
/// The [RenderObject] class, however, does not define a child model (e.g.
/// whether a node has zero, one, or more children). It also doesn't define a
/// coordinate system (e.g. whether children are positioned in Cartesian
/// coordinates, in polar coordinates, etc) or a specific layout protocol (e.g.
/// whether the layout is width-in-height-out, or constraint-in-size-out, or
/// whether the parent sets the size and position of the child before or after
/// the child lays out, etc; or indeed whether the children are allowed to read
/// their parent's [parentData] slot).
///
/// The [RenderBox] subclass introduces the opinion that the layout
/// system uses Cartesian coordinates.
///
/// ## Writing a RenderObject subclass
///
/// In most cases, subclassing [RenderObject] itself is overkill, and
/// [RenderBox] would be a better starting point. However, if a render object
/// doesn't want to use a Cartesian coordinate system, then it should indeed
/// inherit from [RenderObject] directly. This allows it to define its own
/// layout protocol by using a new subclass of [Constraints] rather than using
/// [BoxConstraints], and by potentially using an entirely new set of objects
/// and values to represent the result of the output rather than just a [Size].
/// This increased flexibility comes at the cost of not being able to rely on
/// the features of [RenderBox]. For example, [RenderBox] implements an
/// intrinsic sizing protocol that allows you to measure a child without fully
/// laying it out, in such a way that if that child changes size, the parent
/// will be laid out again (to take into account the new dimensions of the
/// child). This is a subtle and bug-prone feature to get right.
///
/// Most aspects of writing a [RenderBox] apply to writing a [RenderObject] as
/// well, and therefore the discussion at [RenderBox] is recommended background
/// reading. The main differences are around layout and hit testing, since those
/// are the aspects that [RenderBox] primarily specializes.
///
/// ### Layout
///
/// A layout protocol begins with a subclass of [Constraints]. See the
/// discussion at [Constraints] for more information on how to write a
/// [Constraints] subclass.
///
/// The [performLayout] method should take the [constraints], and apply them.
/// The output of the layout algorithm is fields set on the object that describe
/// the geometry of the object for the purposes of the parent's layout. For
/// example, with [RenderBox] the output is the [RenderBox.size] field. This
/// output should only be read by the parent if the parent specified
/// `parentUsesSize` as true when calling [layout] on the child.
///
/// Anytime anything changes on a render object that would affect the layout of
/// that object, it should call [markNeedsLayout].
///
/// ### Hit Testing
///
/// Hit testing is even more open-ended than layout. There is no method to
/// override, you are expected to provide one.
///
/// The general behavior of your hit-testing method should be similar to the
/// behavior described for [RenderBox]. The main difference is that the input
/// need not be an [Offset]. You are also allowed to use a different subclass of
/// [HitTestEntry] when adding entries to the [HitTestResult]. When the
/// [handleEvent] method is called, the same object that was added to the
/// [HitTestResult] will be passed in, so it can be used to track information
/// like the precise coordinate of the hit, in whatever coordinate system is
/// used by the new layout protocol.
///
/// ### Adapting from one protocol to another
///
/// In general, the root of a Flutter render object tree is a [RenderView]. This
/// object has a single child, which must be a [RenderBox]. Thus, if you want to
/// have a custom [RenderObject] subclass in the render tree, you have two
/// choices: you either need to replace the [RenderView] itself, or you need to
/// have a [RenderBox] that has your class as its child. (The latter is the much
/// more common case.)
///
/// This [RenderBox] subclass converts from the box protocol to the protocol of
/// your class.
///
/// In particular, this means that for hit testing it overrides
/// [RenderBox.hitTest], and calls whatever method you have in your class for
/// hit testing.
///
/// Similarly, it overrides [performLayout] to create a [Constraints] object
/// appropriate for your class and passes that to the child's [layout] method.
///
/// ### Layout interactions between render objects
///
/// In general, the layout of a render object should only depend on the output of
/// its child's layout, and then only if `parentUsesSize` is set to true in the
/// [layout] call. Furthermore, if it is set to true, the parent must call the
/// child's [layout] if the child is to be rendered, because otherwise the
/// parent will not be notified when the child changes its layout outputs.
///
/// It is possible to set up render object protocols that transfer additional
/// information. For example, in the [RenderBox] protocol you can query your
/// children's intrinsic dimensions and baseline geometry. However, if this is
/// done then it is imperative that the child call [markNeedsLayout] on the
/// parent any time that additional information changes, if the parent used it
/// in the last layout phase. For an example of how to implement this, see the
/// [RenderBox.markNeedsLayout] method. It overrides
/// [RenderObject.markNeedsLayout] so that if a parent has queried the intrinsic
/// or baseline information, it gets marked dirty whenever the child's geometry
/// changes.
abstract class RenderObject extends AbstractNode with DiagnosticableTreeMixin implements HitTestTarget {
  /// Initializes internal fields for subclasses.
  RenderObject() {
    _needsCompositing = isRepaintBoundary || alwaysNeedsCompositing;
  }

  /// Cause the entire subtree rooted at the given [RenderObject] to be marked
  /// dirty for layout, paint, etc, so that the effects of a hot reload can be
  /// seen, or so that the effect of changing a global debug flag (such as
  /// [debugPaintSizeEnabled]) can be applied.
  ///
  /// This is called by the [RendererBinding] in response to the
  /// `ext.flutter.reassemble` hook, which is used by development tools when the
  /// application code has changed, to cause the widget tree to pick up any
  /// changed implementations.
  ///
  /// This is expensive and should not be called except during development.
  ///
  /// See also:
  ///
  /// * [BindingBase.reassembleApplication].
  void reassemble() {
    markNeedsLayout();
    markNeedsCompositingBitsUpdate();
    markNeedsPaint();
    markNeedsSemanticsUpdate();
    visitChildren((RenderObject child) {
      child.reassemble();
    });
  }

  // LAYOUT

  /// Data for use by the parent render object.
  ///
  /// The parent data is used by the render object that lays out this object
  /// (typically this object's parent in the render tree) to store information
  /// relevant to itself and to any other nodes who happen to know exactly what
  /// the data means. The parent data is opaque to the child.
  ///
  ///  * The parent data field must not be directly set, except by calling
  ///    [setupParentData] on the parent node.
  ///  * The parent data can be set before the child is added to the parent, by
  ///    calling [setupParentData] on the future parent node.
  ///  * The conventions for using the parent data depend on the layout protocol
  ///    used between the parent and child. For example, in box layout, the
  ///    parent data is completely opaque but in sector layout the child is
  ///    permitted to read some fields of the parent data.
  ParentData parentData;

  /// Override to setup parent data correctly for your children.
  ///
  /// You can call this function to set up the parent data for child before the
  /// child is added to the parent's child list.
  void setupParentData(covariant RenderObject child) {
    assert(_debugCanPerformMutations);
    if (child.parentData is! ParentData)
      child.parentData = ParentData();
  }

  /// Called by subclasses when they decide a render object is a child.
  ///
  /// Only for use by subclasses when changing their child lists. Calling this
  /// in other cases will lead to an inconsistent tree and probably cause crashes.
  @override
  void adoptChild(RenderObject child) {
    assert(_debugCanPerformMutations);
    assert(child != null);
    setupParentData(child);
    super.adoptChild(child);
    markNeedsLayout();
    markNeedsCompositingBitsUpdate();
    markNeedsSemanticsUpdate();
  }

  /// Called by subclasses when they decide a render object is no longer a child.
  ///
  /// Only for use by subclasses when changing their child lists. Calling this
  /// in other cases will lead to an inconsistent tree and probably cause crashes.
  @override
  void dropChild(RenderObject child) {
    assert(_debugCanPerformMutations);
    assert(child != null);
    assert(child.parentData != null);
    child._cleanRelayoutBoundary();
    child.parentData.detach();
    child.parentData = null;
    super.dropChild(child);
    markNeedsLayout();
    markNeedsCompositingBitsUpdate();
    markNeedsSemanticsUpdate();
  }

  /// Calls visitor for each immediate child of this render object.
  ///
  /// Override in subclasses with children and call the visitor for each child.
  void visitChildren(RenderObjectVisitor visitor) { }

  /// The object responsible for creating this render object.
  ///
  /// Used in debug messages.
  dynamic debugCreator;

  void _debugReportException(String method, dynamic exception, StackTrace stack) {
    FlutterError.reportError(FlutterErrorDetailsForRendering(
      exception: exception,
      stack: stack,
      library: 'rendering library',
      context: 'during $method()',
      renderObject: this,
      informationCollector: (StringBuffer information) {
        information.writeln('The following RenderObject was being processed when the exception was fired:');
        information.writeln('  ${toStringShallow(joiner: '\n  ')}');
        final List<String> descendants = <String>[];
        const int maxDepth = 5;
        int depth = 0;
        const int maxLines = 25;
        int lines = 0;
        void visitor(RenderObject child) {
          if (lines < maxLines) {
            depth += 1;
            descendants.add('${"  " * depth}$child');
            if (depth < maxDepth)
              child.visitChildren(visitor);
            depth -= 1;
          } else if (lines == maxLines) {
            descendants.add('  ...(descendants list truncated after $lines lines)');
          }
          lines += 1;
        }
        visitChildren(visitor);
        if (lines > 1) {
          information.writeln('This RenderObject had the following descendants (showing up to depth $maxDepth):');
        } else if (descendants.length == 1) {
          information.writeln('This RenderObject had the following child:');
        } else {
          information.writeln('This RenderObject has no descendants.');
        }
        information.writeAll(descendants, '\n');
      }
    ));
  }

  /// Whether [performResize] for this render object is currently running.
  ///
  /// Only valid when asserts are enabled. In release builds, always returns
  /// false.
  bool get debugDoingThisResize => _debugDoingThisResize;
  bool _debugDoingThisResize = false;

  /// Whether [performLayout] for this render object is currently running.
  ///
  /// Only valid when asserts are enabled. In release builds, always returns
  /// false.
  bool get debugDoingThisLayout => _debugDoingThisLayout;
  bool _debugDoingThisLayout = false;

  /// The render object that is actively computing layout.
  ///
  /// Only valid when asserts are enabled. In release builds, always returns
  /// null.
  static RenderObject get debugActiveLayout => _debugActiveLayout;
  static RenderObject _debugActiveLayout;

  /// Whether the parent render object is permitted to use this render object's
  /// size.
  ///
  /// Determined by the `parentUsesSize` parameter to [layout].
  ///
  /// Only valid when asserts are enabled. In release builds, always returns
  /// null.
  bool get debugCanParentUseSize => _debugCanParentUseSize;
  bool _debugCanParentUseSize;

  bool _debugMutationsLocked = false;

  /// Whether tree mutations are currently permitted.
  ///
  /// Only valid when asserts are enabled. In release builds, always returns
  /// null.
  bool get _debugCanPerformMutations {
    bool result;
    assert(() {
      RenderObject node = this;
      while (true) {
        if (node._doingThisLayoutWithCallback) {
          result = true;
          break;
        }
        if (owner != null && owner._debugAllowMutationsToDirtySubtrees && node._needsLayout) {
          result = true;
          break;
        }
        if (node._debugMutationsLocked) {
          result = false;
          break;
        }
        if (node.parent is! RenderObject) {
          result = true;
          break;
        }
        node = node.parent;
      }
      return true;
    }());
    return result;
  }

  @override
  PipelineOwner get owner => super.owner;

  @override
  void attach(PipelineOwner owner) {
    super.attach(owner);
    // If the node was dirtied in some way while unattached, make sure to add
    // it to the appropriate dirty list now that an owner is available
    if (_needsLayout && _relayoutBoundary != null) {
      // Don't enter this block if we've never laid out at all;
      // scheduleInitialLayout() will handle it
      _needsLayout = false;
      markNeedsLayout();
    }
    if (_needsCompositingBitsUpdate) {
      _needsCompositingBitsUpdate = false;
      markNeedsCompositingBitsUpdate();
    }
    if (_needsPaint && _layer != null) {
      // Don't enter this block if we've never painted at all;
      // scheduleInitialPaint() will handle it
      _needsPaint = false;
      markNeedsPaint();
    }
    if (_needsSemanticsUpdate && _semanticsConfiguration.isSemanticBoundary) {
      // Don't enter this block if we've never updated semantics at all;
      // scheduleInitialSemantics() will handle it
      _needsSemanticsUpdate = false;
      markNeedsSemanticsUpdate();
    }
  }

  /// Whether this render object's layout information is dirty.
  ///
  /// This is only set in debug mode. In general, render objects should not need
  /// to condition their runtime behavior on whether they are dirty or not,
  /// since they should only be marked dirty immediately prior to being laid
  /// out and painted.
  ///
  /// It is intended to be used by tests and asserts.
  bool get debugNeedsLayout {
    bool result;
    assert(() {
      result = _needsLayout;
      return true;
    }());
    return result;
  }
  bool _needsLayout = true;

  RenderObject _relayoutBoundary;
  bool _doingThisLayoutWithCallback = false;

  /// The layout constraints most recently supplied by the parent.
  @protected
  Constraints get constraints => _constraints;
  Constraints _constraints;

  /// Verify that the object's constraints are being met. Override
  /// this function in a subclass to verify that your state matches
  /// the constraints object. This function is only called in checked
  /// mode and only when needsLayout is false. If the constraints are
  /// not met, it should assert or throw an exception.
  @protected
  void debugAssertDoesMeetConstraints();

  /// When true, debugAssertDoesMeetConstraints() is currently
  /// executing asserts for verifying the consistent behavior of
  /// intrinsic dimensions methods.
  ///
  /// This should only be set by debugAssertDoesMeetConstraints()
  /// implementations. It is used by tests to selectively ignore
  /// custom layout callbacks. It should not be set outside of
  /// debugAssertDoesMeetConstraints(), and should not be checked in
  /// release mode (where it will always be false).
  static bool debugCheckingIntrinsics = false;
  bool _debugSubtreeRelayoutRootAlreadyMarkedNeedsLayout() {
    if (_relayoutBoundary == null)
      return true; // we haven't yet done layout even once, so there's nothing for us to do
    RenderObject node = this;
    while (node != _relayoutBoundary) {
      assert(node._relayoutBoundary == _relayoutBoundary);
      assert(node.parent != null);
      node = node.parent;
      if ((!node._needsLayout) && (!node._debugDoingThisLayout))
        return false;
    }
    assert(node._relayoutBoundary == node);
    return true;
  }

  /// Mark this render object's layout information as dirty, and either register
  /// this object with its [PipelineOwner], or defer to the parent, depending on
  /// whether this object is a relayout boundary or not respectively.
  ///
  /// ## Background
  ///
  /// Rather than eagerly updating layout information in response to writes into
  /// a render object, we instead mark the layout information as dirty, which
  /// schedules a visual update. As part of the visual update, the rendering
  /// pipeline updates the render object's layout information.
  ///
  /// This mechanism batches the layout work so that multiple sequential writes
  /// are coalesced, removing redundant computation.
  ///
  /// If a render object's parent indicates that it uses the size of one of its
  /// render object children when computing its layout information, this
  /// function, when called for the child, will also mark the parent as needing
  /// layout. In that case, since both the parent and the child need to have
  /// their layout recomputed, the pipeline owner is only notified about the
  /// parent; when the parent is laid out, it will call the child's [layout]
  /// method and thus the child will be laid out as well.
  ///
  /// Once [markNeedsLayout] has been called on a render object,
  /// [debugNeedsLayout] returns true for that render object until just after
  /// the pipeline owner has called [layout] on the render object.
  ///
  /// ## Special cases
  ///
  /// Some subclasses of [RenderObject], notably [RenderBox], have other
  /// situations in which the parent needs to be notified if the child is
  /// dirtied. Such subclasses override markNeedsLayout and either call
  /// `super.markNeedsLayout()`, in the normal case, or call
  /// [markParentNeedsLayout], in the case where the parent needs to be laid out
  /// as well as the child.
  ///
  /// If [sizedByParent] has changed, calls
  /// [markNeedsLayoutForSizedByParentChange] instead of [markNeedsLayout].
  void markNeedsLayout() {
    assert(_debugCanPerformMutations);
    if (_needsLayout) {
      assert(_debugSubtreeRelayoutRootAlreadyMarkedNeedsLayout());
      return;
    }
    assert(_relayoutBoundary != null);
    if (_relayoutBoundary != this) {
      markParentNeedsLayout();
    } else {
      _needsLayout = true;
      if (owner != null) {
        assert(() {
          if (debugPrintMarkNeedsLayoutStacks)
            debugPrintStack(label: 'markNeedsLayout() called for $this');
          return true;
        }());
        owner._nodesNeedingLayout.add(this);
        owner.requestVisualUpdate();
      }
    }
  }

  /// Mark this render object's layout information as dirty, and then defer to
  /// the parent.
  ///
  /// This function should only be called from [markNeedsLayout] or
  /// [markNeedsLayoutForSizedByParentChange] implementations of subclasses that
  /// introduce more reasons for deferring the handling of dirty layout to the
  /// parent. See [markNeedsLayout] for details.
  ///
  /// Only call this if [parent] is not null.
  @protected
  void markParentNeedsLayout() {
    _needsLayout = true;
    final RenderObject parent = this.parent;
    if (!_doingThisLayoutWithCallback) {
      parent.markNeedsLayout();
    } else {
      assert(parent._debugDoingThisLayout);
    }
    assert(parent == this.parent);
  }

  /// Mark this render object's layout information as dirty (like
  /// [markNeedsLayout]), and additionally also handle any necessary work to
  /// handle the case where [sizedByParent] has changed value.
  ///
  /// This should be called whenever [sizedByParent] might have changed.
  ///
  /// Only call this if [parent] is not null.
  void markNeedsLayoutForSizedByParentChange() {
    markNeedsLayout();
    markParentNeedsLayout();
  }

  void _cleanRelayoutBoundary() {
    if (_relayoutBoundary != this) {
      _relayoutBoundary = null;
      _needsLayout = true;
      visitChildren((RenderObject child) {
        child._cleanRelayoutBoundary();
      });
    }
  }

  /// Bootstrap the rendering pipeline by scheduling the very first layout.
  ///
  /// Requires this render object to be attached and that this render object
  /// is the root of the render tree.
  ///
  /// See [RenderView] for an example of how this function is used.
  void scheduleInitialLayout() {
    assert(attached);
    assert(parent is! RenderObject);
    assert(!owner._debugDoingLayout);
    assert(_relayoutBoundary == null);
    _relayoutBoundary = this;
    assert(() {
      _debugCanParentUseSize = false;
      return true;
    }());
    owner._nodesNeedingLayout.add(this);
  }

  void _layoutWithoutResize() {
    assert(_relayoutBoundary == this);
    RenderObject debugPreviousActiveLayout;
    assert(!_debugMutationsLocked);
    assert(!_doingThisLayoutWithCallback);
    assert(_debugCanParentUseSize != null);
    assert(() {
      _debugMutationsLocked = true;
      _debugDoingThisLayout = true;
      debugPreviousActiveLayout = _debugActiveLayout;
      _debugActiveLayout = this;
      if (debugPrintLayouts)
        debugPrint('Laying out (without resize) $this');
      return true;
    }());
    try {
      performLayout();
      markNeedsSemanticsUpdate();
    } catch (e, stack) {
      _debugReportException('performLayout', e, stack);
    }
    assert(() {
      _debugActiveLayout = debugPreviousActiveLayout;
      _debugDoingThisLayout = false;
      _debugMutationsLocked = false;
      return true;
    }());
    _needsLayout = false;
    markNeedsPaint();
  }

  /// Compute the layout for this render object.
  ///
  /// This method is the main entry point for parents to ask their children to
  /// update their layout information. The parent passes a constraints object,
  /// which informs the child as which layouts are permissible. The child is
  /// required to obey the given constraints.
  ///
  /// If the parent reads information computed during the child's layout, the
  /// parent must pass true for parentUsesSize. In that case, the parent will be
  /// marked as needing layout whenever the child is marked as needing layout
  /// because the parent's layout information depends on the child's layout
  /// information. If the parent uses the default value (false) for
  /// parentUsesSize, the child can change its layout information (subject to
  /// the given constraints) without informing the parent.
  ///
  /// Subclasses should not override [layout] directly. Instead, they should
  /// override [performResize] and/or [performLayout]. The [layout] method
  /// delegates the actual work to [performResize] and [performLayout].
  ///
  /// The parent's performLayout method should call the [layout] of all its
  /// children unconditionally. It is the [layout] method's responsibility (as
  /// implemented here) to return early if the child does not need to do any
  /// work to update its layout information.
  void layout(Constraints constraints, { bool parentUsesSize = false }) {
    assert(constraints != null);
    assert(constraints.debugAssertIsValid(
      isAppliedConstraint: true,
      informationCollector: (StringBuffer information) {
        final List<String> stack = StackTrace.current.toString().split('\n');
        int targetFrame;
        final Pattern layoutFramePattern = RegExp(r'^#[0-9]+ +RenderObject.layout \(');
        for (int i = 0; i < stack.length; i += 1) {
          if (layoutFramePattern.matchAsPrefix(stack[i]) != null) {
            targetFrame = i + 1;
            break;
          }
        }
        if (targetFrame != null && targetFrame < stack.length) {
          information.writeln(
            'These invalid constraints were provided to $runtimeType\'s layout() '
            'function by the following function, which probably computed the '
            'invalid constraints in question:'
          );
          final Pattern targetFramePattern = RegExp(r'^#[0-9]+ +(.+)$');
          final Match targetFrameMatch = targetFramePattern.matchAsPrefix(stack[targetFrame]);
          if (targetFrameMatch != null && targetFrameMatch.groupCount > 0) {
            information.writeln('  ${targetFrameMatch.group(1)}');
          } else {
            information.writeln(stack[targetFrame]);
          }
        }
      }
    ));
    assert(!_debugDoingThisResize);
    assert(!_debugDoingThisLayout);
    RenderObject relayoutBoundary;
    if (!parentUsesSize || sizedByParent || constraints.isTight || parent is! RenderObject) {
      relayoutBoundary = this;
    } else {
      final RenderObject parent = this.parent;
      relayoutBoundary = parent._relayoutBoundary;
    }
    assert(() {
      _debugCanParentUseSize = parentUsesSize;
      return true;
    }());
    if (!_needsLayout && constraints == _constraints && relayoutBoundary == _relayoutBoundary) {
      assert(() {
        // in case parentUsesSize changed since the last invocation, set size
        // to itself, so it has the right internal debug values.
        _debugDoingThisResize = sizedByParent;
        _debugDoingThisLayout = !sizedByParent;
        final RenderObject debugPreviousActiveLayout = _debugActiveLayout;
        _debugActiveLayout = this;
        debugResetSize();
        _debugActiveLayout = debugPreviousActiveLayout;
        _debugDoingThisLayout = false;
        _debugDoingThisResize = false;
        return true;
      }());
      return;
    }
    _constraints = constraints;
    _relayoutBoundary = relayoutBoundary;
    assert(!_debugMutationsLocked);
    assert(!_doingThisLayoutWithCallback);
    assert(() {
      _debugMutationsLocked = true;
      if (debugPrintLayouts)
        debugPrint('Laying out (${sizedByParent ? "with separate resize" : "with resize allowed"}) $this');
      return true;
    }());
    if (sizedByParent) {
      assert(() { _debugDoingThisResize = true; return true; }());
      try {
        performResize();
        assert(() { debugAssertDoesMeetConstraints(); return true; }());
      } catch (e, stack) {
        _debugReportException('performResize', e, stack);
      }
      assert(() { _debugDoingThisResize = false; return true; }());
    }
    RenderObject debugPreviousActiveLayout;
    assert(() {
      _debugDoingThisLayout = true;
      debugPreviousActiveLayout = _debugActiveLayout;
      _debugActiveLayout = this;
      return true;
    }());
    try {
      performLayout();
      markNeedsSemanticsUpdate();
      assert(() { debugAssertDoesMeetConstraints(); return true; }());
    } catch (e, stack) {
      _debugReportException('performLayout', e, stack);
    }
    assert(() {
      _debugActiveLayout = debugPreviousActiveLayout;
      _debugDoingThisLayout = false;
      _debugMutationsLocked = false;
      return true;
    }());
    _needsLayout = false;
    markNeedsPaint();
  }

  /// If a subclass has a "size" (the state controlled by `parentUsesSize`,
  /// whatever it is in the subclass, e.g. the actual `size` property of
  /// [RenderBox]), and the subclass verifies that in checked mode this "size"
  /// property isn't used when [debugCanParentUseSize] isn't set, then that
  /// subclass should override [debugResetSize] to reapply the current values of
  /// [debugCanParentUseSize] to that state.
  @protected
  void debugResetSize() { }

  /// Whether the constraints are the only input to the sizing algorithm (in
  /// particular, child nodes have no impact).
  ///
  /// Returning false is always correct, but returning true can be more
  /// efficient when computing the size of this render object because we don't
  /// need to recompute the size if the constraints don't change.
  ///
  /// Typically, subclasses will always return the same value. If the value can
  /// change, then, when it does change, the subclass should make sure to call
  /// [markNeedsLayoutForSizedByParentChange].
  @protected
  bool get sizedByParent => false;

  /// Updates the render objects size using only the constraints.
  ///
  /// Do not call this function directly: call [layout] instead. This function
  /// is called by [layout] when there is actually work to be done by this
  /// render object during layout. The layout constraints provided by your
  /// parent are available via the [constraints] getter.
  ///
  /// Subclasses that set [sizedByParent] to true should override this method
  /// to compute their size.
  ///
  /// This function is called only if [sizedByParent] is true.
  @protected
  void performResize();

  /// Do the work of computing the layout for this render object.
  ///
  /// Do not call this function directly: call [layout] instead. This function
  /// is called by [layout] when there is actually work to be done by this
  /// render object during layout. The layout constraints provided by your
  /// parent are available via the [constraints] getter.
  ///
  /// If [sizedByParent] is true, then this function should not actually change
  /// the dimensions of this render object. Instead, that work should be done by
  /// [performResize]. If [sizedByParent] is false, then this function should
  /// both change the dimensions of this render object and instruct its children
  /// to layout.
  ///
  /// In implementing this function, you must call [layout] on each of your
  /// children, passing true for parentUsesSize if your layout information is
  /// dependent on your child's layout information. Passing true for
  /// parentUsesSize ensures that this render object will undergo layout if the
  /// child undergoes layout. Otherwise, the child can change its layout
  /// information without informing this render object.
  @protected
  void performLayout();

  /// Allows mutations to be made to this object's child list (and any
  /// descendants) as well as to any other dirty nodes in the render tree owned
  /// by the same [PipelineOwner] as this object. The `callback` argument is
  /// invoked synchronously, and the mutations are allowed only during that
  /// callback's execution.
  ///
  /// This exists to allow child lists to be built on-demand during layout (e.g.
  /// based on the object's size), and to enable nodes to be moved around the
  /// tree as this happens (e.g. to handle [GlobalKey] reparenting), while still
  /// ensuring that any particular node is only laid out once per frame.
  ///
  /// Calling this function disables a number of assertions that are intended to
  /// catch likely bugs. As such, using this function is generally discouraged.
  ///
  /// This function can only be called during layout.
  @protected
  void invokeLayoutCallback<T extends Constraints>(LayoutCallback<T> callback) {
    assert(_debugMutationsLocked);
    assert(_debugDoingThisLayout);
    assert(!_doingThisLayoutWithCallback);
    _doingThisLayoutWithCallback = true;
    try {
      owner._enableMutationsToDirtySubtrees(() { callback(constraints); });
    } finally {
      _doingThisLayoutWithCallback = false;
    }
  }

  /// Rotate this render object (not yet implemented).
  void rotate({
    int oldAngle, // 0..3
    int newAngle, // 0..3
    Duration time
  }) { }

  // when the parent has rotated (e.g. when the screen has been turned
  // 90 degrees), immediately prior to layout() being called for the
  // new dimensions, rotate() is called with the old and new angles.
  // The next time paint() is called, the coordinate space will have
  // been rotated N quarter-turns clockwise, where:
  //    N = newAngle-oldAngle
  // ...but the rendering is expected to remain the same, pixel for
  // pixel, on the output device. Then, the layout() method or
  // equivalent will be called.


  // PAINTING

  /// Whether [paint] for this render object is currently running.
  ///
  /// Only valid when asserts are enabled. In release builds, always returns
  /// false.
  bool get debugDoingThisPaint => _debugDoingThisPaint;
  bool _debugDoingThisPaint = false;

  /// The render object that is actively painting.
  ///
  /// Only valid when asserts are enabled. In release builds, always returns
  /// null.
  static RenderObject get debugActivePaint => _debugActivePaint;
  static RenderObject _debugActivePaint;

  /// Whether this render object repaints separately from its parent.
  ///
  /// Override this in subclasses to indicate that instances of your class ought
  /// to repaint independently. For example, render objects that repaint
  /// frequently might want to repaint themselves without requiring their parent
  /// to repaint.
  ///
  /// If this getter returns true, the [paintBounds] are applied to this object
  /// and all descendants.
  ///
  /// Warning: This getter must not change value over the lifetime of this object.
  bool get isRepaintBoundary => false;

  /// Called, in checked mode, if [isRepaintBoundary] is true, when either the
  /// this render object or its parent attempt to paint.
  ///
  /// This can be used to record metrics about whether the node should actually
  /// be a repaint boundary.
  void debugRegisterRepaintBoundaryPaint({ bool includedParent = true, bool includedChild = false }) { }

  /// Whether this render object always needs compositing.
  ///
  /// Override this in subclasses to indicate that your paint function always
  /// creates at least one composited layer. For example, videos should return
  /// true if they use hardware decoders.
  ///
  /// You must call [markNeedsCompositingBitsUpdate] if the value of this getter
  /// changes. (This is implied when [adoptChild] or [dropChild] are called.)
  @protected
  bool get alwaysNeedsCompositing => false;

  OffsetLayer _layer;
  /// The compositing layer that this render object uses to repaint.
  ///
  /// Call only when [isRepaintBoundary] is true and the render object has
  /// already painted.
  ///
  /// To access the layer in debug code, even when it might be inappropriate to
  /// access it (e.g. because it is dirty), consider [debugLayer].
  OffsetLayer get layer {
    assert(isRepaintBoundary, 'You can only access RenderObject.layer for render objects that are repaint boundaries.');
    assert(!_needsPaint);
    return _layer;
  }
  /// In debug mode, the compositing layer that this render object uses to repaint.
  ///
  /// This getter is intended for debugging purposes only. In release builds, it
  /// always returns null. In debug builds, it returns the layer even if the layer
  /// is dirty.
  ///
  /// For production code, consider [layer].
  OffsetLayer get debugLayer {
    OffsetLayer result;
    assert(() {
      result = _layer;
      return true;
    }());
    return result;
  }

  bool _needsCompositingBitsUpdate = false; // set to true when a child is added
  /// Mark the compositing state for this render object as dirty.
  ///
  /// When the subtree is mutated, we need to recompute our
  /// [needsCompositing] bit, and some of our ancestors need to do the
  /// same (in case ours changed in a way that will change theirs). To
  /// this end, [adoptChild] and [dropChild] call this method, and, as
  /// necessary, this method calls the parent's, etc, walking up the
  /// tree to mark all the nodes that need updating.
  ///
  /// This method does not schedule a rendering frame, because since
  /// it cannot be the case that _only_ the compositing bits changed,
  /// something else will have scheduled a frame for us.
  void markNeedsCompositingBitsUpdate() {
    if (_needsCompositingBitsUpdate)
      return;
    _needsCompositingBitsUpdate = true;
    if (parent is RenderObject) {
      final RenderObject parent = this.parent;
      if (parent._needsCompositingBitsUpdate)
        return;
      if (!isRepaintBoundary && !parent.isRepaintBoundary) {
        parent.markNeedsCompositingBitsUpdate();
        return;
      }
    }
    assert(() {
      final AbstractNode parent = this.parent;
      if (parent is RenderObject)
        return parent._needsCompositing;
      return true;
    }());
    // parent is fine (or there isn't one), but we are dirty
    if (owner != null)
      owner._nodesNeedingCompositingBitsUpdate.add(this);
  }

  bool _needsCompositing; // initialised in the constructor
  /// Whether we or one of our descendants has a compositing layer.
  ///
  /// Only legal to call after [PipelineOwner.flushLayout] and
  /// [PipelineOwner.flushCompositingBits] have been called.
  bool get needsCompositing {
    assert(!_needsCompositingBitsUpdate); // make sure we don't use this bit when it is dirty
    return _needsCompositing;
  }

  void _updateCompositingBits() {
    if (!_needsCompositingBitsUpdate)
      return;
    final bool oldNeedsCompositing = _needsCompositing;
    _needsCompositing = false;
    visitChildren((RenderObject child) {
      child._updateCompositingBits();
      if (child.needsCompositing)
        _needsCompositing = true;
    });
    if (isRepaintBoundary || alwaysNeedsCompositing)
      _needsCompositing = true;
    if (oldNeedsCompositing != _needsCompositing)
      markNeedsPaint();
    _needsCompositingBitsUpdate = false;
  }

  /// Whether this render object's paint information is dirty.
  ///
  /// This is only set in debug mode. In general, render objects should not need
  /// to condition their runtime behavior on whether they are dirty or not,
  /// since they should only be marked dirty immediately prior to being laid
  /// out and painted.
  ///
  /// It is intended to be used by tests and asserts.
  ///
  /// It is possible (and indeed, quite common) for [debugNeedsPaint] to be
  /// false and [debugNeedsLayout] to be true. The render object will still be
  /// repainted in the next frame when this is the case, because the
  /// [markNeedsPaint] method is implicitly called by the framework after a
  /// render object is laid out, prior to the paint phase.
  bool get debugNeedsPaint {
    bool result;
    assert(() {
      result = _needsPaint;
      return true;
    }());
    return result;
  }
  bool _needsPaint = true;

  /// Mark this render object as having changed its visual appearance.
  ///
  /// Rather than eagerly updating this render object's display list
  /// in response to writes, we instead mark the render object as needing to
  /// paint, which schedules a visual update. As part of the visual update, the
  /// rendering pipeline will give this render object an opportunity to update
  /// its display list.
  ///
  /// This mechanism batches the painting work so that multiple sequential
  /// writes are coalesced, removing redundant computation.
  ///
  /// Once [markNeedsPaint] has been called on a render object,
  /// [debugNeedsPaint] returns true for that render object until just after
  /// the pipeline owner has called [paint] on the render object.
  ///
  /// See also:
  ///
  ///  * [RepaintBoundary], to scope a subtree of render objects to their own
  ///    layer, thus limiting the number of nodes that [markNeedsPaint] must mark
  ///    dirty.
  void markNeedsPaint() {
    assert(owner == null || !owner.debugDoingPaint);
    if (_needsPaint)
      return;
    _needsPaint = true;
    if (isRepaintBoundary) {
      assert(() {
        if (debugPrintMarkNeedsPaintStacks)
          debugPrintStack(label: 'markNeedsPaint() called for $this');
        return true;
      }());
      // If we always have our own layer, then we can just repaint
      // ourselves without involving any other nodes.
      assert(_layer != null);
      if (owner != null) {
        owner._nodesNeedingPaint.add(this);
        owner.requestVisualUpdate();
      }
    } else if (parent is RenderObject) {
      // We don't have our own layer; one of our ancestors will take
      // care of updating the layer we're in and when they do that
      // we'll get our paint() method called.
      assert(_layer == null);
      final RenderObject parent = this.parent;
      parent.markNeedsPaint();
      assert(parent == this.parent);
    } else {
      assert(() {
        if (debugPrintMarkNeedsPaintStacks)
          debugPrintStack(label: 'markNeedsPaint() called for $this (root of render tree)');
        return true;
      }());
      // If we're the root of the render tree (probably a RenderView),
      // then we have to paint ourselves, since nobody else can paint
      // us. We don't add ourselves to _nodesNeedingPaint in this
      // case, because the root is always told to paint regardless.
      if (owner != null)
        owner.requestVisualUpdate();
    }
  }

  // Called when flushPaint() tries to make us paint but our layer is detached.
  // To make sure that our subtree is repainted when it's finally reattached,
  // even in the case where some ancestor layer is itself never marked dirty, we
  // have to mark our entire detached subtree as dirty and needing to be
  // repainted. That way, we'll eventually be repainted.
  void _skippedPaintingOnLayer() {
    assert(attached);
    assert(isRepaintBoundary);
    assert(_needsPaint);
    assert(_layer != null);
    assert(!_layer.attached);
    AbstractNode ancestor = parent;
    while (ancestor is RenderObject) {
      final RenderObject node = ancestor;
      if (node.isRepaintBoundary) {
        if (node._layer == null)
          break; // looks like the subtree here has never been painted. let it handle itself.
        if (node._layer.attached)
          break; // it's the one that detached us, so it's the one that will decide to repaint us.
        node._needsPaint = true;
      }
      ancestor = node.parent;
    }
  }

  /// Bootstrap the rendering pipeline by scheduling the very first paint.
  ///
  /// Requires that this render object is attached, is the root of the render
  /// tree, and has a composited layer.
  ///
  /// See [RenderView] for an example of how this function is used.
  void scheduleInitialPaint(ContainerLayer rootLayer) {
    assert(rootLayer.attached);
    assert(attached);
    assert(parent is! RenderObject);
    assert(!owner._debugDoingPaint);
    assert(isRepaintBoundary);
    assert(_layer == null);
    _layer = rootLayer;
    assert(_needsPaint);
    owner._nodesNeedingPaint.add(this);
  }

  /// Replace the layer. This is only valid for the root of a render
  /// object subtree (whatever object [scheduleInitialPaint] was
  /// called on).
  ///
  /// This might be called if, e.g., the device pixel ratio changed.
  void replaceRootLayer(OffsetLayer rootLayer) {
    assert(rootLayer.attached);
    assert(attached);
    assert(parent is! RenderObject);
    assert(!owner._debugDoingPaint);
    assert(isRepaintBoundary);
    assert(_layer != null); // use scheduleInitialPaint the first time
    _layer.detach();
    _layer = rootLayer;
    markNeedsPaint();
  }

  void _paintWithContext(PaintingContext context, Offset offset) {
    assert(() {
      if (_debugDoingThisPaint) {
        throw FlutterError(
          'Tried to paint a RenderObject reentrantly.\n'
          'The following RenderObject was already being painted when it was '
          'painted again:\n'
          '  ${toStringShallow(joiner: "\n    ")}\n'
          'Since this typically indicates an infinite recursion, it is '
          'disallowed.'
        );
      }
      return true;
    }());
    // If we still need layout, then that means that we were skipped in the
    // layout phase and therefore don't need painting. We might not know that
    // yet (that is, our layer might not have been detached yet), because the
    // same node that skipped us in layout is above us in the tree (obviously)
    // and therefore may not have had a chance to paint yet (since the tree
    // paints in reverse order). In particular this will happen if they have
    // a different layer, because there's a repaint boundary between us.
    if (_needsLayout)
      return;
    assert(() {
      if (_needsCompositingBitsUpdate) {
        throw FlutterError(
          'Tried to paint a RenderObject before its compositing bits were '
          'updated.\n'
          'The following RenderObject was marked as having dirty compositing '
          'bits at the time that it was painted:\n'
          '  ${toStringShallow(joiner: "\n    ")}\n'
          'A RenderObject that still has dirty compositing bits cannot be '
          'painted because this indicates that the tree has not yet been '
          'properly configured for creating the layer tree.\n'
          'This usually indicates an error in the Flutter framework itself.'
        );
      }
      return true;
    }());
    RenderObject debugLastActivePaint;
    assert(() {
      _debugDoingThisPaint = true;
      debugLastActivePaint = _debugActivePaint;
      _debugActivePaint = this;
      assert(!isRepaintBoundary || _layer != null);
      return true;
    }());
    _needsPaint = false;
    try {
      paint(context, offset);
      assert(!_needsLayout); // check that the paint() method didn't mark us dirty again
      assert(!_needsPaint); // check that the paint() method didn't mark us dirty again
    } catch (e, stack) {
      _debugReportException('paint', e, stack);
    }
    assert(() {
      debugPaint(context, offset);
      _debugActivePaint = debugLastActivePaint;
      _debugDoingThisPaint = false;
      return true;
    }());
  }

  /// An estimate of the bounds within which this render object will paint.
  /// Useful for debugging flags such as [debugPaintLayerBordersEnabled].
  ///
  /// These are also the bounds used by [showOnScreen] to make a [RenderObject]
  /// visible on screen.
  Rect get paintBounds;

  /// Override this method to paint debugging information.
  void debugPaint(PaintingContext context, Offset offset) { }

  /// Paint this render object into the given context at the given offset.
  ///
  /// Subclasses should override this method to provide a visual appearance
  /// for themselves. The render object's local coordinate system is
  /// axis-aligned with the coordinate system of the context's canvas and the
  /// render object's local origin (i.e, x=0 and y=0) is placed at the given
  /// offset in the context's canvas.
  ///
  /// Do not call this function directly. If you wish to paint yourself, call
  /// [markNeedsPaint] instead to schedule a call to this function. If you wish
  /// to paint one of your children, call [PaintingContext.paintChild] on the
  /// given `context`.
  ///
  /// When painting one of your children (via a paint child function on the
  /// given context), the current canvas held by the context might change
  /// because draw operations before and after painting children might need to
  /// be recorded on separate compositing layers.
  void paint(PaintingContext context, Offset offset) { }

  /// Applies the transform that would be applied when painting the given child
  /// to the given matrix.
  ///
  /// Used by coordinate conversion functions to translate coordinates local to
  /// one render object into coordinates local to another render object.
  void applyPaintTransform(covariant RenderObject child, Matrix4 transform) {
    assert(child.parent == this);
  }

  /// Applies the paint transform up the tree to `ancestor`.
  ///
  /// Returns a matrix that maps the local paint coordinate system to the
  /// coordinate system of `ancestor`.
  ///
  /// If `ancestor` is null, this method returns a matrix that maps from the
  /// local paint coordinate system to the coordinate system of the
  /// [PipelineOwner.rootNode]. For the render tree owner by the
  /// [RendererBinding] (i.e. for the main render tree displayed on the device)
  /// this means that this method maps to the global coordinate system in
  /// logical pixels. To get physical pixels, use [applyPaintTransform] from the
  /// [RenderView] to further transform the coordinate.
  Matrix4 getTransformTo(RenderObject ancestor) {
    assert(attached);
    if (ancestor == null) {
      final AbstractNode rootNode = owner.rootNode;
      if (rootNode is RenderObject)
        ancestor = rootNode;
    }
    final List<RenderObject> renderers = <RenderObject>[];
    for (RenderObject renderer = this; renderer != ancestor; renderer = renderer.parent) {
      assert(renderer != null); // Failed to find ancestor in parent chain.
      renderers.add(renderer);
    }
    final Matrix4 transform = Matrix4.identity();
    for (int index = renderers.length - 1; index > 0; index -= 1)
      renderers[index].applyPaintTransform(renderers[index - 1], transform);
    return transform;
  }


  /// Returns a rect in this object's coordinate system that describes
  /// the approximate bounding box of the clip rect that would be
  /// applied to the given child during the paint phase, if any.
  ///
  /// Returns null if the child would not be clipped.
  ///
  /// This is used in the semantics phase to avoid including children
  /// that are not physically visible.
  Rect describeApproximatePaintClip(covariant RenderObject child) => null;

  /// Returns a rect in this object's coordinate system that describes
  /// which [SemanticsNode]s produced by the `child` should be included in the
  /// semantics tree. [SemanticsNode]s from the `child` that are positioned
  /// outside of this rect will be dropped. Child [SemanticsNode]s that are
  /// positioned inside this rect, but outside of [describeApproximatePaintClip]
  /// will be included in the tree marked as hidden. Child [SemanticsNode]s
  /// that are inside of both rect will be included in the tree as regular
  /// nodes.
  ///
  /// This method only returns a non-null value if the semantics clip rect
  /// is different from the rect returned by [describeApproximatePaintClip].
  /// If the semantics clip rect and the paint clip rect are the same, this
  /// method returns null.
  ///
  /// A viewport would typically implement this method to include semantic nodes
  /// in the semantics tree that are currently hidden just before the leading
  /// or just after the trailing edge. These nodes have to be included in the
  /// semantics tree to implement implicit accessibility scrolling on iOS where
  /// the viewport scrolls implicitly when moving the accessibility focus from
  /// a the last visible node in the viewport to the first hidden one.
  Rect describeSemanticsClip(covariant RenderObject child) => null;

  // SEMANTICS

  /// Bootstrap the semantics reporting mechanism by marking this node
  /// as needing a semantics update.
  ///
  /// Requires that this render object is attached, and is the root of
  /// the render tree.
  ///
  /// See [RendererBinding] for an example of how this function is used.
  void scheduleInitialSemantics() {
    assert(attached);
    assert(parent is! RenderObject);
    assert(!owner._debugDoingSemantics);
    assert(_semantics == null);
    assert(_needsSemanticsUpdate);
    assert(owner._semanticsOwner != null);
    owner._nodesNeedingSemantics.add(this);
    owner.requestVisualUpdate();
  }

  /// Report the semantics of this node, for example for accessibility purposes.
  ///
  /// This method should be overridden by subclasses that have interesting
  /// semantic information.
  ///
  /// The given [SemanticsConfiguration] object is mutable and should be
  /// annotated in a manner that describes the current state. No reference
  /// should be kept to that object; mutating it outside of the context of the
  /// [describeSemanticsConfiguration] call (for example as a result of
  /// asynchronous computation) will at best have no useful effect and at worse
  /// will cause crashes as the data will be in an inconsistent state.
  ///
  /// ## Sample code
  ///
  /// The following snippet will describe the node as a button that responds to
  /// tap actions.
  ///
  /// ```dart
  /// abstract class SemanticButtonRenderObject extends RenderObject {
  ///   @override
  ///   void describeSemanticsConfiguration(SemanticsConfiguration config) {
  ///     super.describeSemanticsConfiguration(config);
  ///     config
  ///       ..onTap = _handleTap
  ///       ..label = 'I am a button'
  ///       ..isButton = true;
  ///   }
  ///
  ///   void _handleTap() {
  ///     // Do something.
  ///   }
  /// }
  /// ```
  @protected
  void describeSemanticsConfiguration(SemanticsConfiguration config) {
    // Nothing to do by default.
  }

  /// Sends a [SemanticsEvent] associated with this render object's [SemanticsNode].
  ///
  /// If this render object has no semantics information, the first parent
  /// render object with a non-null semantic node is used.
  ///
  /// If semantics are disabled, no events are dispatched.
  ///
  /// See [SemanticsNode.sendEvent] for a full description of the behavior.
  void sendSemanticsEvent(SemanticsEvent semanticsEvent) {
    if (owner.semanticsOwner == null)
      return;
    if (_semantics != null && !_semantics.isMergedIntoParent) {
      _semantics.sendEvent(semanticsEvent);
    } else if (parent != null) {
      final RenderObject renderParent = parent;
      renderParent.sendSemanticsEvent(semanticsEvent);
    }
  }

  // Use [_semanticsConfiguration] to access.
  SemanticsConfiguration _cachedSemanticsConfiguration;

  SemanticsConfiguration get _semanticsConfiguration {
    if (_cachedSemanticsConfiguration == null) {
      _cachedSemanticsConfiguration = SemanticsConfiguration();
      describeSemanticsConfiguration(_cachedSemanticsConfiguration);
    }
    return _cachedSemanticsConfiguration;
  }

  /// The bounding box, in the local coordinate system, of this
  /// object, for accessibility purposes.
  Rect get semanticBounds;

  bool _needsSemanticsUpdate = true;
  SemanticsNode _semantics;

  /// The semantics of this render object.
  ///
  /// Exposed only for testing and debugging. To learn about the semantics of
  /// render objects in production, obtain a [SemanticsHandle] from
  /// [PipelineOwner.ensureSemantics].
  ///
  /// Only valid when asserts are enabled. In release builds, always returns
  /// null.
  SemanticsNode get debugSemantics {
    SemanticsNode result;
    assert(() {
      result = _semantics;
      return true;
    }());
    return result;
  }

  /// Removes all semantics from this render object and its descendants.
  ///
  /// Should only be called on objects whose [parent] is not a [RenderObject].
  ///
  /// Override this method if you instantiate new [SemanticsNode]s in an
  /// overridden [assembleSemanticsNode] method, to dispose of those nodes.
  @mustCallSuper
  void clearSemantics() {
    _needsSemanticsUpdate = true;
    _semantics = null;
    visitChildren((RenderObject child) {
      child.clearSemantics();
    });
  }

  /// Mark this node as needing an update to its semantics description.
  ///
  /// This must be called whenever the semantics configuration of this
  /// [RenderObject] as annotated by [describeSemanticsConfiguration] changes in
  /// any way to update the semantics tree.
  void markNeedsSemanticsUpdate() {
    assert(!attached || !owner._debugDoingSemantics);
    if (!attached || owner._semanticsOwner == null) {
      _cachedSemanticsConfiguration = null;
      return;
    }

    // Dirty the semantics tree starting at `this` until we have reached a
    // RenderObject that is a semantics boundary. All semantics past this
    // RenderObject are still up-to date. Therefore, we will later only rebuild
    // the semantics subtree starting at the identified semantics boundary.

    final bool wasSemanticsBoundary = _semantics != null && _cachedSemanticsConfiguration?.isSemanticBoundary == true;
    _cachedSemanticsConfiguration = null;
    bool isEffectiveSemanticsBoundary = _semanticsConfiguration.isSemanticBoundary && wasSemanticsBoundary;
    RenderObject node = this;

    while (!isEffectiveSemanticsBoundary && node.parent is RenderObject) {
      if (node != this && node._needsSemanticsUpdate)
        break;
      node._needsSemanticsUpdate = true;

      node = node.parent;
      isEffectiveSemanticsBoundary = node._semanticsConfiguration.isSemanticBoundary;
      if (isEffectiveSemanticsBoundary && node._semantics == null) {
        // We have reached a semantics boundary that doesn't own a semantics node.
        // That means the semantics of this branch are currently blocked and will
        // not appear in the semantics tree. We can abort the walk here.
        return;
      }
    }
    if (node != this && _semantics != null && _needsSemanticsUpdate) {
      // If `this` node has already been added to [owner._nodesNeedingSemantics]
      // remove it as it is no longer guaranteed that its semantics
      // node will continue to be in the tree. If it still is in the tree, the
      // ancestor `node` added to [owner._nodesNeedingSemantics] at the end of
      // this block will ensure that the semantics of `this` node actually gets
      // updated.
      // (See semantics_10_test.dart for an example why this is required).
      owner._nodesNeedingSemantics.remove(this);
    }
    if (!node._needsSemanticsUpdate) {
      node._needsSemanticsUpdate = true;
      if (owner != null) {
        assert(node._semanticsConfiguration.isSemanticBoundary || node.parent is! RenderObject);
        owner._nodesNeedingSemantics.add(node);
        owner.requestVisualUpdate();
      }
    }
  }

  /// Updates the semantic information of the render object.
  void _updateSemantics() {
    assert(_semanticsConfiguration.isSemanticBoundary || parent is! RenderObject);
    final _SemanticsFragment fragment = _getSemanticsForParent(
      mergeIntoParent: _semantics?.parent?.isPartOfNodeMerging ?? false,
    );
    assert(fragment is _InterestingSemanticsFragment);
    final _InterestingSemanticsFragment interestingFragment = fragment;
    final SemanticsNode node = interestingFragment.compileChildren(
      parentSemanticsClipRect: _semantics?.parentSemanticsClipRect,
      parentPaintClipRect: _semantics?.parentPaintClipRect,
    ).single;
    // Fragment only wants to add this node's SemanticsNode to the parent.
    assert(interestingFragment.config == null && node == _semantics);
  }

  /// Returns the semantics that this node would like to add to its parent.
  _SemanticsFragment _getSemanticsForParent({
    @required bool mergeIntoParent,
  }) {
    assert(mergeIntoParent != null);

    final SemanticsConfiguration config = _semanticsConfiguration;
    bool dropSemanticsOfPreviousSiblings = config.isBlockingSemanticsOfPreviouslyPaintedNodes;

    final bool producesForkingFragment = !config.hasBeenAnnotated && !config.isSemanticBoundary;
    final List<_InterestingSemanticsFragment> fragments = <_InterestingSemanticsFragment>[];
    final Set<_InterestingSemanticsFragment> toBeMarkedExplicit = Set<_InterestingSemanticsFragment>();
    final bool childrenMergeIntoParent = mergeIntoParent || config.isMergingSemanticsOfDescendants;

    visitChildrenForSemantics((RenderObject renderChild) {
      final _SemanticsFragment fragment = renderChild._getSemanticsForParent(
        mergeIntoParent: childrenMergeIntoParent,
      );
      if (fragment.dropsSemanticsOfPreviousSiblings) {
        fragments.clear();
        toBeMarkedExplicit.clear();
        if (!config.isSemanticBoundary)
          dropSemanticsOfPreviousSiblings = true;
      }
      // Figure out which child fragments are to be made explicit.
      for (_InterestingSemanticsFragment fragment in fragment.interestingFragments) {
        fragments.add(fragment);
        fragment.addAncestor(this);
        fragment.addTags(config.tagsForChildren);
        if (config.explicitChildNodes || parent is! RenderObject) {
          fragment.markAsExplicit();
          continue;
        }
        if (!fragment.hasConfigForParent || producesForkingFragment)
          continue;
        if (!config.isCompatibleWith(fragment.config))
          toBeMarkedExplicit.add(fragment);
        for (_InterestingSemanticsFragment siblingFragment in fragments.sublist(0, fragments.length - 1)) {
          if (!fragment.config.isCompatibleWith(siblingFragment.config)) {
            toBeMarkedExplicit.add(fragment);
            toBeMarkedExplicit.add(siblingFragment);
          }
        }
      }
    });

    for (_InterestingSemanticsFragment fragment in toBeMarkedExplicit)
      fragment.markAsExplicit();

    _needsSemanticsUpdate = false;

    _SemanticsFragment result;
    if (parent is! RenderObject) {
      assert(!config.hasBeenAnnotated);
      assert(!mergeIntoParent);
      result = _RootSemanticsFragment(
        owner: this,
        dropsSemanticsOfPreviousSiblings: dropSemanticsOfPreviousSiblings,
      );
    } else if (producesForkingFragment) {
      result = _ContainerSemanticsFragment(
        dropsSemanticsOfPreviousSiblings: dropSemanticsOfPreviousSiblings,
      );
    } else {
      result = _SwitchableSemanticsFragment(
        config: config,
        mergeIntoParent: mergeIntoParent,
        owner: this,
        dropsSemanticsOfPreviousSiblings: dropSemanticsOfPreviousSiblings,
      );
      if (config.isSemanticBoundary) {
        final _SwitchableSemanticsFragment fragment = result;
        fragment.markAsExplicit();
      }
    }

    result.addAll(fragments);

    return result;
  }

  /// Called when collecting the semantics of this node.
  ///
  /// The implementation has to return the children in paint order skipping all
  /// children that are not semantically relevant (e.g. because they are
  /// invisible).
  ///
  /// The default implementation mirrors the behavior of
  /// [visitChildren()] (which is supposed to walk all the children).
  void visitChildrenForSemantics(RenderObjectVisitor visitor) {
    visitChildren(visitor);
  }

  /// Assemble the [SemanticsNode] for this [RenderObject].
  ///
  /// If [isSemanticBoundary] is true, this method is called with the `node`
  /// created for this [RenderObject], the `config` to be applied to that node
  /// and the `children` [SemanticNode]s that descendants of this RenderObject
  /// have generated.
  ///
  /// By default, the method will annotate `node` with `config` and add the
  /// `children` to it.
  ///
  /// Subclasses can override this method to add additional [SemanticsNode]s
  /// to the tree. If new [SemanticsNode]s are instantiated in this method
  /// they must be disposed in [clearSemantics].
  void assembleSemanticsNode(
      SemanticsNode node,
      SemanticsConfiguration config,
      Iterable<SemanticsNode> children,
  ) {
    assert(node == _semantics);
    node.updateWith(config: config, childrenInInversePaintOrder: children);
  }

  // EVENTS

  /// Override this method to handle pointer events that hit this render object.
  @override
  void handleEvent(PointerEvent event, covariant HitTestEntry entry) { }


  // HIT TESTING

  // RenderObject subclasses are expected to have a method like the following
  // (with the signature being whatever passes for coordinates for this
  // particular class):
  //
  // bool hitTest(HitTestResult result, { Offset position }) {
  //   // If the given position is not inside this node, then return false.
  //   // Otherwise:
  //   // For each child that intersects the position, in z-order starting from
  //   // the top, call hitTest() for that child, passing it /result/, and the
  //   // coordinates converted to the child's coordinate origin, and stop at
  //   // the first child that returns true.
  //   // Then, add yourself to /result/, and return true.
  // }
  //
  // If you add yourself to /result/ and still return false, then that means you
  // will see events but so will objects below you.


  /// Returns a human understandable name.
  @override
  String toStringShort() {
    String header = describeIdentity(this);
    if (_relayoutBoundary != null && _relayoutBoundary != this) {
      int count = 1;
      RenderObject target = parent;
      while (target != null && target != _relayoutBoundary) {
        target = target.parent;
        count += 1;
      }
      header += ' relayoutBoundary=up$count';
    }
    if (_needsLayout)
      header += ' NEEDS-LAYOUT';
    if (_needsPaint)
      header += ' NEEDS-PAINT';
    if (!attached)
      header += ' DETACHED';
    return header;
  }

  @override
  String toString({ DiagnosticLevel minLevel }) => toStringShort();

  /// Returns a description of the tree rooted at this node.
  /// If the prefix argument is provided, then every line in the output
  /// will be prefixed by that string.
  @override
  String toStringDeep({
    String prefixLineOne = '',
    String prefixOtherLines = '',
    DiagnosticLevel minLevel = DiagnosticLevel.debug,
  }) {
    RenderObject debugPreviousActiveLayout;
    assert(() {
      debugPreviousActiveLayout = _debugActiveLayout;
      _debugActiveLayout = null;
      return true;
    }());
    final String result = super.toStringDeep(
      prefixLineOne: prefixLineOne,
      prefixOtherLines: prefixOtherLines,
      minLevel: minLevel,
    );
    assert(() {
      _debugActiveLayout = debugPreviousActiveLayout;
      return true;
    }());
    return result;
  }

  /// Returns a one-line detailed description of the render object.
  /// This description is often somewhat long.
  ///
  /// This includes the same information for this RenderObject as given by
  /// [toStringDeep], but does not recurse to any children.
  @override
  String toStringShallow({
    String joiner = '; ',
    DiagnosticLevel minLevel = DiagnosticLevel.debug,
  }) {
    RenderObject debugPreviousActiveLayout;
    assert(() {
      debugPreviousActiveLayout = _debugActiveLayout;
      _debugActiveLayout = null;
      return true;
    }());
    final String result = super.toStringShallow(joiner: joiner, minLevel: minLevel);
    assert(() {
      _debugActiveLayout = debugPreviousActiveLayout;
      return true;
    }());
    return result;
  }

  @protected
  @override
  void debugFillProperties(DiagnosticPropertiesBuilder properties) {
    properties.add(DiagnosticsProperty<dynamic>('creator', debugCreator, defaultValue: null, level: DiagnosticLevel.debug));
    properties.add(DiagnosticsProperty<ParentData>('parentData', parentData, tooltip: _debugCanParentUseSize == true ? 'can use size' : null, missingIfNull: true));
    properties.add(DiagnosticsProperty<Constraints>('constraints', constraints, missingIfNull: true));
    // don't access it via the "layer" getter since that's only valid when we don't need paint
    properties.add(DiagnosticsProperty<OffsetLayer>('layer', _layer, defaultValue: null));
    properties.add(DiagnosticsProperty<SemanticsNode>('semantics node', _semantics, defaultValue: null));
    properties.add(FlagProperty(
      'isBlockingSemanticsOfPreviouslyPaintedNodes',
      value: _semanticsConfiguration.isBlockingSemanticsOfPreviouslyPaintedNodes,
      ifTrue: 'blocks semantics of earlier render objects below the common boundary',
    ));
    properties.add(FlagProperty('isSemanticBoundary', value: _semanticsConfiguration.isSemanticBoundary, ifTrue: 'semantic boundary'));
  }

  @override
  List<DiagnosticsNode> debugDescribeChildren() => <DiagnosticsNode>[];

  /// Attempt to make (a portion of) this or a descendant [RenderObject] visible
  /// on screen.
  ///
  /// If `descendant` is provided, that [RenderObject] is made visible. If
  /// `descendant` is omitted, this [RenderObject] is made visible.
  ///
  /// The optional `rect` parameter describes which area of that [RenderObject]
  /// should be shown on screen. If `rect` is null, the entire
  /// [RenderObject] (as defined by its [paintBounds]) will be revealed. The
  /// `rect` parameter is interpreted relative to the coordinate system of
  /// `descendant` if that argument is provided and relative to this
  /// [RenderObject] otherwise.
  ///
  /// The `duration` parameter can be set to a non-zero value to bring the
  /// target object on screen in an animation defined by `curve`.
  void showOnScreen({
    RenderObject descendant,
    Rect rect,
    Duration duration = Duration.zero,
    Curve curve = Curves.ease,
  }) {
    if (parent is RenderObject) {
      final RenderObject renderParent = parent;
      renderParent.showOnScreen(
        descendant: descendant ?? this,
        rect: rect,
        duration: duration,
        curve: curve,
      );
    }
  }
}

/// Generic mixin for render objects with one child.
///
/// Provides a child model for a render object subclass that has a unique child.
abstract class RenderObjectWithChildMixin<ChildType extends RenderObject> extends RenderObject {
  // This class is intended to be used as a mixin, and should not be
  // extended directly.
  factory RenderObjectWithChildMixin._() => null;

  /// Checks whether the given render object has the correct [runtimeType] to be
  /// a child of this render object.
  ///
  /// Does nothing if assertions are disabled.
  ///
  /// Always returns true.
  bool debugValidateChild(RenderObject child) {
    assert(() {
      if (child is! ChildType) {
        throw FlutterError(
          'A $runtimeType expected a child of type $ChildType but received a '
          'child of type ${child.runtimeType}.\n'
          'RenderObjects expect specific types of children because they '
          'coordinate with their children during layout and paint. For '
          'example, a RenderSliver cannot be the child of a RenderBox because '
          'a RenderSliver does not understand the RenderBox layout protocol.\n'
          '\n'
          'The $runtimeType that expected a $ChildType child was created by:\n'
          '  $debugCreator\n'
          '\n'
          'The ${child.runtimeType} that did not match the expected child type '
          'was created by:\n'
          '  ${child.debugCreator}\n'
        );
      }
      return true;
    }());
    return true;
  }

  ChildType _child;
  /// The render object's unique child
  ChildType get child => _child;
  set child(ChildType value) {
    if (_child != null)
      dropChild(_child);
    _child = value;
    if (_child != null)
      adoptChild(_child);
  }

  @override
  void attach(PipelineOwner owner) {
    super.attach(owner);
    if (_child != null)
      _child.attach(owner);
  }

  @override
  void detach() {
    super.detach();
    if (_child != null)
      _child.detach();
  }

  @override
  void redepthChildren() {
    if (_child != null)
      redepthChild(_child);
  }

  @override
  void visitChildren(RenderObjectVisitor visitor) {
    if (_child != null)
      visitor(_child);
  }

  @override
  List<DiagnosticsNode> debugDescribeChildren() {
    return child != null ? <DiagnosticsNode>[child.toDiagnosticsNode(name: 'child')] : <DiagnosticsNode>[];
  }
}

/// Parent data to support a doubly-linked list of children.
abstract class ContainerParentDataMixin<ChildType extends RenderObject> extends ParentData {
  // This class is intended to be used as a mixin, and should not be
  // extended directly.
  factory ContainerParentDataMixin._() => null;

  /// The previous sibling in the parent's child list.
  ChildType previousSibling;
  /// The next sibling in the parent's child list.
  ChildType nextSibling;

  /// Clear the sibling pointers.
  @override
  void detach() {
    super.detach();
    if (previousSibling != null) {
      final ContainerParentDataMixin<ChildType> previousSiblingParentData = previousSibling.parentData;
      assert(previousSibling != this);
      assert(previousSiblingParentData.nextSibling == this);
      previousSiblingParentData.nextSibling = nextSibling;
    }
    if (nextSibling != null) {
      final ContainerParentDataMixin<ChildType> nextSiblingParentData = nextSibling.parentData;
      assert(nextSibling != this);
      assert(nextSiblingParentData.previousSibling == this);
      nextSiblingParentData.previousSibling = previousSibling;
    }
    previousSibling = null;
    nextSibling = null;
  }
}

/// Generic mixin for render objects with a list of children.
///
/// Provides a child model for a render object subclass that has a doubly-linked
/// list of children.
abstract class ContainerRenderObjectMixin<ChildType extends RenderObject, ParentDataType extends ContainerParentDataMixin<ChildType>> extends RenderObject {
  // This class is intended to be used as a mixin, and should not be
  // extended directly.
  factory ContainerRenderObjectMixin._() => null;

  bool _debugUltimatePreviousSiblingOf(ChildType child, { ChildType equals }) {
    ParentDataType childParentData = child.parentData;
    while (childParentData.previousSibling != null) {
      assert(childParentData.previousSibling != child);
      child = childParentData.previousSibling;
      childParentData = child.parentData;
    }
    return child == equals;
  }
  bool _debugUltimateNextSiblingOf(ChildType child, { ChildType equals }) {
    ParentDataType childParentData = child.parentData;
    while (childParentData.nextSibling != null) {
      assert(childParentData.nextSibling != child);
      child = childParentData.nextSibling;
      childParentData = child.parentData;
    }
    return child == equals;
  }

  int _childCount = 0;
  /// The number of children.
  int get childCount => _childCount;

  /// Checks whether the given render object has the correct [runtimeType] to be
  /// a child of this render object.
  ///
  /// Does nothing if assertions are disabled.
  ///
  /// Always returns true.
  bool debugValidateChild(RenderObject child) {
    assert(() {
      if (child is! ChildType) {
        throw FlutterError(
          'A $runtimeType expected a child of type $ChildType but received a '
          'child of type ${child.runtimeType}.\n'
          'RenderObjects expect specific types of children because they '
          'coordinate with their children during layout and paint. For '
          'example, a RenderSliver cannot be the child of a RenderBox because '
          'a RenderSliver does not understand the RenderBox layout protocol.\n'
          '\n'
          'The $runtimeType that expected a $ChildType child was created by:\n'
          '  $debugCreator\n'
          '\n'
          'The ${child.runtimeType} that did not match the expected child type '
          'was created by:\n'
          '  ${child.debugCreator}\n'
        );
      }
      return true;
    }());
    return true;
  }

  ChildType _firstChild;
  ChildType _lastChild;
  void _insertIntoChildList(ChildType child, { ChildType after }) {
    final ParentDataType childParentData = child.parentData;
    assert(childParentData.nextSibling == null);
    assert(childParentData.previousSibling == null);
    _childCount += 1;
    assert(_childCount > 0);
    if (after == null) {
      // insert at the start (_firstChild)
      childParentData.nextSibling = _firstChild;
      if (_firstChild != null) {
        final ParentDataType _firstChildParentData = _firstChild.parentData;
        _firstChildParentData.previousSibling = child;
      }
      _firstChild = child;
      _lastChild ??= child;
    } else {
      assert(_firstChild != null);
      assert(_lastChild != null);
      assert(_debugUltimatePreviousSiblingOf(after, equals: _firstChild));
      assert(_debugUltimateNextSiblingOf(after, equals: _lastChild));
      final ParentDataType afterParentData = after.parentData;
      if (afterParentData.nextSibling == null) {
        // insert at the end (_lastChild); we'll end up with two or more children
        assert(after == _lastChild);
        childParentData.previousSibling = after;
        afterParentData.nextSibling = child;
        _lastChild = child;
      } else {
        // insert in the middle; we'll end up with three or more children
        // set up links from child to siblings
        childParentData.nextSibling = afterParentData.nextSibling;
        childParentData.previousSibling = after;
        // set up links from siblings to child
        final ParentDataType childPreviousSiblingParentData = childParentData.previousSibling.parentData;
        final ParentDataType childNextSiblingParentData = childParentData.nextSibling.parentData;
        childPreviousSiblingParentData.nextSibling = child;
        childNextSiblingParentData.previousSibling = child;
        assert(afterParentData.nextSibling == child);
      }
    }
  }
  /// Insert child into this render object's child list after the given child.
  ///
  /// If `after` is null, then this inserts the child at the start of the list,
  /// and the child becomes the new [firstChild].
  void insert(ChildType child, { ChildType after }) {
    assert(child != this, 'A RenderObject cannot be inserted into itself.');
    assert(after != this, 'A RenderObject cannot simultaneously be both the parent and the sibling of another RenderObject.');
    assert(child != after, 'A RenderObject cannot be inserted after itself.');
    assert(child != _firstChild);
    assert(child != _lastChild);
    adoptChild(child);
    _insertIntoChildList(child, after: after);
  }

  /// Append child to the end of this render object's child list.
  void add(ChildType child) {
    insert(child, after: _lastChild);
  }

  /// Add all the children to the end of this render object's child list.
  void addAll(List<ChildType> children) {
    children?.forEach(add);
  }

  void _removeFromChildList(ChildType child) {
    final ParentDataType childParentData = child.parentData;
    assert(_debugUltimatePreviousSiblingOf(child, equals: _firstChild));
    assert(_debugUltimateNextSiblingOf(child, equals: _lastChild));
    assert(_childCount >= 0);
    if (childParentData.previousSibling == null) {
      assert(_firstChild == child);
      _firstChild = childParentData.nextSibling;
    } else {
      final ParentDataType childPreviousSiblingParentData = childParentData.previousSibling.parentData;
      childPreviousSiblingParentData.nextSibling = childParentData.nextSibling;
    }
    if (childParentData.nextSibling == null) {
      assert(_lastChild == child);
      _lastChild = childParentData.previousSibling;
    } else {
      final ParentDataType childNextSiblingParentData = childParentData.nextSibling.parentData;
      childNextSiblingParentData.previousSibling = childParentData.previousSibling;
    }
    childParentData.previousSibling = null;
    childParentData.nextSibling = null;
    _childCount -= 1;
  }

  /// Remove this child from the child list.
  ///
  /// Requires the child to be present in the child list.
  void remove(ChildType child) {
    _removeFromChildList(child);
    dropChild(child);
  }

  /// Remove all their children from this render object's child list.
  ///
  /// More efficient than removing them individually.
  void removeAll() {
    ChildType child = _firstChild;
    while (child != null) {
      final ParentDataType childParentData = child.parentData;
      final ChildType next = childParentData.nextSibling;
      childParentData.previousSibling = null;
      childParentData.nextSibling = null;
      dropChild(child);
      child = next;
    }
    _firstChild = null;
    _lastChild = null;
    _childCount = 0;
  }

  /// Move this child in the child list to be before the given child.
  ///
  /// More efficient than removing and re-adding the child. Requires the child
  /// to already be in the child list at some position. Pass null for before to
  /// move the child to the end of the child list.
  void move(ChildType child, { ChildType after }) {
    assert(child != this);
    assert(after != this);
    assert(child != after);
    assert(child.parent == this);
    final ParentDataType childParentData = child.parentData;
    if (childParentData.previousSibling == after)
      return;
    _removeFromChildList(child);
    _insertIntoChildList(child, after: after);
    markNeedsLayout();
  }

  @override
  void attach(PipelineOwner owner) {
    super.attach(owner);
    ChildType child = _firstChild;
    while (child != null) {
      child.attach(owner);
      final ParentDataType childParentData = child.parentData;
      child = childParentData.nextSibling;
    }
  }

  @override
  void detach() {
    super.detach();
    ChildType child = _firstChild;
    while (child != null) {
      child.detach();
      final ParentDataType childParentData = child.parentData;
      child = childParentData.nextSibling;
    }
  }

  @override
  void redepthChildren() {
    ChildType child = _firstChild;
    while (child != null) {
      redepthChild(child);
      final ParentDataType childParentData = child.parentData;
      child = childParentData.nextSibling;
    }
  }

  @override
  void visitChildren(RenderObjectVisitor visitor) {
    ChildType child = _firstChild;
    while (child != null) {
      visitor(child);
      final ParentDataType childParentData = child.parentData;
      child = childParentData.nextSibling;
    }
  }

  /// The first child in the child list.
  ChildType get firstChild => _firstChild;

  /// The last child in the child list.
  ChildType get lastChild => _lastChild;

  /// The previous child before the given child in the child list.
  ChildType childBefore(ChildType child) {
    assert(child != null);
    assert(child.parent == this);
    final ParentDataType childParentData = child.parentData;
    return childParentData.previousSibling;
  }

  /// The next child after the given child in the child list.
  ChildType childAfter(ChildType child) {
    assert(child != null);
    assert(child.parent == this);
    final ParentDataType childParentData = child.parentData;
    return childParentData.nextSibling;
  }

  @override
  List<DiagnosticsNode> debugDescribeChildren() {
    final List<DiagnosticsNode> children = <DiagnosticsNode>[];
    if (firstChild != null) {
      ChildType child = firstChild;
      int count = 1;
      while (true) {
        children.add(child.toDiagnosticsNode(name: 'child $count'));
        if (child == lastChild)
          break;
        count += 1;
        final ParentDataType childParentData = child.parentData;
        child = childParentData.nextSibling;
      }
    }
    return children;
  }
}

/// Variant of [FlutterErrorDetails] with extra fields for the rendering
/// library.
class FlutterErrorDetailsForRendering extends FlutterErrorDetails {
  /// Creates a [FlutterErrorDetailsForRendering] object with the given
  /// arguments setting the object's properties.
  ///
  /// The rendering library calls this constructor when catching an exception
  /// that will subsequently be reported using [FlutterError.onError].
  const FlutterErrorDetailsForRendering({
    dynamic exception,
    StackTrace stack,
    String library,
    String context,
    this.renderObject,
    InformationCollector informationCollector,
    bool silent = false
  }) : super(
    exception: exception,
    stack: stack,
    library: library,
    context: context,
    informationCollector: informationCollector,
    silent: silent
  );

  /// The RenderObject that was being processed when the exception was caught.
  final RenderObject renderObject;
}

/// Describes the semantics information a [RenderObject] wants to add to its
/// parent.
///
/// It has two notable subclasses:
///  * [_InterestingSemanticsFragment] describing actual semantic information to
///    be added to the parent.
///  * [_ContainerSemanticsFragment]: a container class to transport the semantic
///    information of multiple [_InterestingSemanticsFragment] to a parent.
abstract class _SemanticsFragment {
  _SemanticsFragment({@required this.dropsSemanticsOfPreviousSiblings })
      : assert (dropsSemanticsOfPreviousSiblings != null);

  /// Incorporate the fragments of children into this fragment.
  void addAll(Iterable<_InterestingSemanticsFragment> fragments);

  /// Whether this fragment wants to make the semantics information of
  /// previously painted [RenderObject]s unreachable for accessibility purposes.
  ///
  /// See also:
  ///
  ///  * [SemanticsConfiguration.isBlockingSemanticsOfPreviouslyPaintedNodes]
  ///    describes what semantics are dropped in more detail.
  final bool dropsSemanticsOfPreviousSiblings;

  /// Returns [_InterestingSemanticsFragment] describing the actual semantic
  /// information that this fragment wants to add to the parent.
  Iterable<_InterestingSemanticsFragment> get interestingFragments;
}

/// A container used when a [RenderObject] wants to add multiple independent
/// [_InterestingSemanticsFragment] to its parent.
///
/// The [_InterestingSemanticsFragment] to be added to the parent can be
/// obtained via [interestingFragments].
class _ContainerSemanticsFragment extends _SemanticsFragment {

  _ContainerSemanticsFragment({ @required bool dropsSemanticsOfPreviousSiblings })
      : super(dropsSemanticsOfPreviousSiblings: dropsSemanticsOfPreviousSiblings);

  @override
  void addAll(Iterable<_InterestingSemanticsFragment> fragments) {
    interestingFragments.addAll(fragments);
  }

  @override
  final List<_InterestingSemanticsFragment> interestingFragments = <_InterestingSemanticsFragment>[];
}

/// A [_SemanticsFragment] that describes which concrete semantic information
/// a [RenderObject] wants to add to the [SemanticsNode] of its parent.
///
/// Specifically, it describes which children (as returned by [compileChildren])
/// should be added to the parent's [SemanticsNode] and which [config] should be
/// merged into the parent's [SemanticsNode].
abstract class _InterestingSemanticsFragment extends _SemanticsFragment {
  _InterestingSemanticsFragment({
    @required RenderObject owner,
    @required bool dropsSemanticsOfPreviousSiblings
  }) : assert(owner != null),
       _ancestorChain = <RenderObject>[owner],
       super(dropsSemanticsOfPreviousSiblings: dropsSemanticsOfPreviousSiblings);

  /// The [RenderObject] that owns this fragment (and any new [SemanticNode]
  /// introduced by it).
  RenderObject get owner => _ancestorChain.first;

  final List<RenderObject> _ancestorChain;

  /// The children to be added to the parent.
  Iterable<SemanticsNode> compileChildren({
    @required Rect parentSemanticsClipRect,
    @required Rect parentPaintClipRect
  });

  /// The [SemanticsConfiguration] the child wants to merge into the parent's
  /// [SemanticsNode] or null if it doesn't want to merge anything.
  SemanticsConfiguration get config;

  /// Disallows this fragment to merge any configuration into its parent's
  /// [SemanticsNode].
  ///
  /// After calling this the fragment will only produce children to be added
  /// to the parent and it will return null for [config].
  void markAsExplicit();

  /// Consume the fragments of children.
  ///
  /// For each provided fragment it will add that fragment's children to
  /// this fragment's children (as returned by [compileChildren]) and merge that
  /// fragment's [config] into this fragment's [config].
  ///
  /// If a provided fragment should not merge anything into [config] call
  /// [markAsExplicit] before passing the fragment to this method.
  @override
  void addAll(Iterable<_InterestingSemanticsFragment> fragments);

  /// Whether this fragment wants to add any semantic information to the parent
  /// [SemanticsNode].
  bool get hasConfigForParent => config != null;

  @override
  Iterable<_InterestingSemanticsFragment> get interestingFragments sync* {
    yield this;
  }

  Set<SemanticsTag> _tagsForChildren;

  /// Tag all children produced by [compileChildren] with `tags`.
  void addTags(Iterable<SemanticsTag> tags) {
    if (tags == null || tags.isEmpty)
      return;
    _tagsForChildren ??= Set<SemanticsTag>();
    _tagsForChildren.addAll(tags);
  }

  /// Adds the geometric information of `ancestor` to this object.
  ///
  /// Those information are required to properly compute the value for
  /// [SemanticsNode.transform], [SemanticsNode.clipRect], and
  /// [SemanticsNode.rect].
  ///
  /// Ancestors have to be added in order from [owner] up until the next
  /// [RenderObject] that owns a [SemanticsNode] is reached.
  void addAncestor(RenderObject ancestor) {
    _ancestorChain.add(ancestor);
  }
}

/// An [_InterestingSemanticsFragment] that produces the root [SemanticsNode] of
/// the semantics tree.
///
/// The root node is available as the only element in the Iterable returned by
/// [children].
class _RootSemanticsFragment extends _InterestingSemanticsFragment {
  _RootSemanticsFragment({
    @required RenderObject owner,
    @required bool dropsSemanticsOfPreviousSiblings,
  }) : super(owner: owner, dropsSemanticsOfPreviousSiblings: dropsSemanticsOfPreviousSiblings);

  @override
  Iterable<SemanticsNode> compileChildren({Rect parentSemanticsClipRect, Rect parentPaintClipRect}) sync* {
    assert(_tagsForChildren == null || _tagsForChildren.isEmpty);
    assert(parentSemanticsClipRect == null);
    assert(parentPaintClipRect == null);
    assert(_ancestorChain.length == 1);

    owner._semantics ??= SemanticsNode.root(
      showOnScreen: owner.showOnScreen,
      owner: owner.owner.semanticsOwner,
    );
    final SemanticsNode node = owner._semantics;
    assert(MatrixUtils.matrixEquals(node.transform, Matrix4.identity()));
    assert(node.parentSemanticsClipRect == null);
    assert(node.parentPaintClipRect == null);

    node.rect = owner.semanticBounds;

    final List<SemanticsNode> children = <SemanticsNode>[];
    for (_InterestingSemanticsFragment fragment in _children) {
      assert(fragment.config == null);
      children.addAll(fragment.compileChildren(
        parentSemanticsClipRect: parentSemanticsClipRect,
        parentPaintClipRect: parentPaintClipRect,
      ));
    }
    node.updateWith(config: null, childrenInInversePaintOrder: children);

    // The root node is the only semantics node allowed to be invisible. This
    // can happen when the canvas the app is drawn on has a size of 0 by 0
    // pixel. If this happens, the root node must not have any children (because
    // these would be invisible as well and are therefore excluded from the
    // tree).
    assert(!node.isInvisible || children.isEmpty);
    yield node;
  }

  @override
  SemanticsConfiguration get config => null;

  final List<_InterestingSemanticsFragment> _children = <_InterestingSemanticsFragment>[];

  @override
  void markAsExplicit() {
    // nothing to do, we are always explicit.
  }

  @override
  void addAll(Iterable<_InterestingSemanticsFragment> fragments) {
    _children.addAll(fragments);
  }
}

/// An [_InterestingSemanticsFragment] that can be told to only add explicit
/// [SemanticsNode]s to the parent.
///
/// If [markAsExplicit] was not called before this fragment is added to
/// another fragment it will merge [config] into the parent's [SemanticsNode]
/// and add its [children] to it.
///
/// If [markAsExplicit] was called before adding this fragment to another
/// fragment it will create a new [SemanticsNode]. The newly created node will
/// be annotated with the [SemanticsConfiguration] that - without the call to
/// [markAsExplicit] - would have been merged into the parent's [SemanticsNode].
/// Similarly, the new node will also take over the children that otherwise
/// would have been added to the parent's [SemanticsNode].
///
/// After a call to [markAsExplicit] the only element returned by [children]
/// is the newly created node and [config] will return null as the fragment
/// no longer wants to merge any semantic information into the parent's
/// [SemanticsNode].
class _SwitchableSemanticsFragment extends _InterestingSemanticsFragment {
  _SwitchableSemanticsFragment({
    @required bool mergeIntoParent,
    @required SemanticsConfiguration config,
    @required RenderObject owner,
    @required bool dropsSemanticsOfPreviousSiblings,
  }) : _mergeIntoParent = mergeIntoParent,
       _config = config,
       assert(mergeIntoParent != null),
       assert(config != null),
       super(owner: owner, dropsSemanticsOfPreviousSiblings: dropsSemanticsOfPreviousSiblings);

  final bool _mergeIntoParent;
  SemanticsConfiguration _config;
  bool _isConfigWritable = false;
  final List<_InterestingSemanticsFragment> _children = <_InterestingSemanticsFragment>[];

  @override
  Iterable<SemanticsNode> compileChildren({Rect parentSemanticsClipRect, Rect parentPaintClipRect}) sync* {
    if (!_isExplicit) {
      owner._semantics = null;
      for (_InterestingSemanticsFragment fragment in _children) {
        assert(_ancestorChain.first == fragment._ancestorChain.last);
        fragment._ancestorChain.addAll(_ancestorChain.sublist(1));
        yield* fragment.compileChildren(parentSemanticsClipRect: parentSemanticsClipRect, parentPaintClipRect: parentPaintClipRect);
      }
      return;
    }

    final _SemanticsGeometry geometry = _needsGeometryUpdate
        ? _SemanticsGeometry(parentSemanticsClipRect: parentSemanticsClipRect, parentPaintClipRect: parentPaintClipRect, ancestors: _ancestorChain)
        : null;

    if (!_mergeIntoParent && (geometry?.dropFromTree == true))
      return;  // Drop the node, it's not going to be visible.

    owner._semantics ??= SemanticsNode(showOnScreen: owner.showOnScreen);
    final SemanticsNode node = owner._semantics
      ..isMergedIntoParent = _mergeIntoParent
      ..tags = _tagsForChildren;

    if (geometry != null) {
      assert(_needsGeometryUpdate);
      node
        ..rect = geometry.rect
        ..transform = geometry.transform
        ..parentSemanticsClipRect = geometry.semanticsClipRect
        ..parentPaintClipRect = geometry.paintClipRect;
      if (!_mergeIntoParent && geometry.markAsHidden) {
        _ensureConfigIsWritable();
        _config.isHidden = true;
      }
    }

    final List<SemanticsNode> children = <SemanticsNode>[];
    for (_InterestingSemanticsFragment fragment in _children)
      children.addAll(fragment.compileChildren(parentSemanticsClipRect: node.parentSemanticsClipRect, parentPaintClipRect: node.parentPaintClipRect));

    if (_config.isSemanticBoundary) {
      owner.assembleSemanticsNode(node, _config, children);
    } else {
      node.updateWith(config: _config, childrenInInversePaintOrder: children);
    }

    yield node;
  }

  @override
  SemanticsConfiguration get config {
    return _isExplicit ? null : _config;
  }

  @override
  void addAll(Iterable<_InterestingSemanticsFragment> fragments) {
    for (_InterestingSemanticsFragment fragment in fragments) {
      _children.add(fragment);
      if (fragment.config == null)
        continue;
      _ensureConfigIsWritable();
      _config.absorb(fragment.config);
    }
  }

  void _ensureConfigIsWritable() {
    if (!_isConfigWritable) {
      _config = _config.copy();
      _isConfigWritable = true;
    }
  }

  bool _isExplicit = false;

  @override
  void markAsExplicit() {
    _isExplicit = true;
  }

  bool get _needsGeometryUpdate => _ancestorChain.length > 1;
}

/// Helper class that keeps track of the geometry of a [SemanticsNode].
///
/// It is used to annotate a [SemanticsNode] with the current information for
/// [SemanticsNode.rect] and [SemanticsNode.transform].
class _SemanticsGeometry {

  /// The `parentClippingRect` may be null if no clip is to be applied.
  ///
  /// The `ancestors` list has to include all [RenderObject] in order that are
  /// located between the [SemanticsNode] whose geometry is represented here
  /// (first [RenderObject] in the list) and its closest ancestor [RenderObject]
  /// that also owns its own [SemanticsNode] (last [RenderObject] in the list).
  _SemanticsGeometry({
    @required Rect parentSemanticsClipRect,
    @required Rect parentPaintClipRect,
    @required List<RenderObject> ancestors,
  }) {
    _computeValues(parentSemanticsClipRect, parentPaintClipRect, ancestors);
  }

  Rect _paintClipRect;
  Rect _semanticsClipRect;
  Matrix4 _transform;
  Rect _rect;

  /// Value for [SemanticsNode.transform].
  Matrix4 get transform => _transform;

  /// Value for [SemanticsNode.parentSemanticsClipRect].
  Rect get semanticsClipRect => _semanticsClipRect;

  /// Value for [SemanticsNode.parentPaintClipRect].
  Rect get paintClipRect => _paintClipRect;

  /// Value for [SemanticsNode.rect].
  Rect get rect => _rect;

  void _computeValues(Rect parentSemanticsClipRect, Rect parentPaintClipRect, List<RenderObject> ancestors) {
    assert(ancestors.length > 1);

    _transform = Matrix4.identity();
    _semanticsClipRect = parentSemanticsClipRect;
    _paintClipRect = parentPaintClipRect;
    for (int index = ancestors.length-1; index > 0; index -= 1) {
      final RenderObject parent = ancestors[index];
      final RenderObject child = ancestors[index-1];
      final Rect parentSemanticsClipRect = parent.describeSemanticsClip(child);
      if (parentSemanticsClipRect != null) {
        _semanticsClipRect = parentSemanticsClipRect;
        _paintClipRect = _intersectRects(_paintClipRect, parent.describeApproximatePaintClip(child));
      } else {
        _semanticsClipRect = _intersectRects(_semanticsClipRect, parent.describeApproximatePaintClip(child));
      }
      _semanticsClipRect = _transformRect(_semanticsClipRect, parent, child);
      _paintClipRect = _transformRect(_paintClipRect, parent, child);
      parent.applyPaintTransform(child, _transform);
    }

    final RenderObject owner = ancestors.first;
    _rect = _semanticsClipRect == null ? owner.semanticBounds : _semanticsClipRect.intersect(owner.semanticBounds);
    if (_paintClipRect != null) {
      final Rect paintRect = _paintClipRect.intersect(_rect);
      _markAsHidden = paintRect.isEmpty && !_rect.isEmpty;
      if (!_markAsHidden)
        _rect = paintRect;
    }
  }

  /// From parent to child coordinate system.
  static Rect _transformRect(Rect rect, RenderObject parent, RenderObject child) {
    if (rect == null)
      return null;
    if (rect.isEmpty)
      return Rect.zero;
    final Matrix4 transform = Matrix4.identity();
    parent.applyPaintTransform(child, transform);
    return MatrixUtils.inverseTransformRect(transform, rect);
  }

  static Rect _intersectRects(Rect a, Rect b) {
    if (a == null)
      return b;
    if (b == null)
      return a;
    return a.intersect(b);
  }

  /// Whether the [SemanticsNode] annotated with the geometric information tracked
  /// by this object can be dropped from the semantics tree without losing
  /// semantics information.
  bool get dropFromTree {
    return _rect.isEmpty;
  }

  /// Whether the [SemanticsNode] annotated with the geometric information
  /// tracked by this object should be marked as hidden because it is not
  /// visible on screen.
  ///
  /// Hidden elements should still be included in the tree to work around
  /// platform limitations (e.g. accessibility scrolling on iOS).
  ///
  /// See also:
  ///
  ///  * [SemanticsFlag.isHidden] for the purpose of marking a node as hidden.
  bool get markAsHidden => _markAsHidden;
  bool _markAsHidden = false;
}<|MERGE_RESOLUTION|>--- conflicted
+++ resolved
@@ -124,11 +124,7 @@
       child._layer.debugCreator = child.debugCreator ?? child.runtimeType;
       return true;
     }());
-<<<<<<< HEAD
-    final PaintingContext childContext = PaintingContext._(child._layer, child.paintBounds);
-=======
-    childContext ??= new PaintingContext(child._layer, child.paintBounds);
->>>>>>> 11943ce7
+    childContext ??= PaintingContext(child._layer, child.paintBounds);
     child._paintWithContext(childContext, Offset.zero);
     childContext.stopRecordingIfNeeded();
   }
@@ -365,15 +361,9 @@
     assert(!childLayer.attached);
     assert(childLayer.parent == null);
     assert(painter != null);
-<<<<<<< HEAD
-    _stopRecordingIfNeeded();
-    _appendLayer(childLayer);
-    final PaintingContext childContext = PaintingContext._(childLayer, childPaintBounds ?? estimatedBounds);
-=======
     stopRecordingIfNeeded();
     appendLayer(childLayer);
     final PaintingContext childContext = createChildContext(childLayer, childPaintBounds ?? estimatedBounds);
->>>>>>> 11943ce7
     painter(childContext, offset);
     childContext.stopRecordingIfNeeded();
   }
@@ -381,7 +371,7 @@
   /// Creates a compatible painting context to paint onto [childLayer].
   @protected
   PaintingContext createChildContext(ContainerLayer childLayer, Rect bounds) {
-    return new PaintingContext(childLayer, bounds);
+    return PaintingContext(childLayer, bounds);
   }
 
   /// Clip further painting using a rectangle.

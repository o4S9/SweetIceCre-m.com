// Copyright 2015 The Chromium Authors. All rights reserved.
// Use of this source code is governed by a BSD-style license that can be
// found in the LICENSE file.

import 'dart:async';

import 'dart:ui' as ui show ImageFilter, Gradient, Image;

import 'package:flutter/animation.dart';
import 'package:flutter/foundation.dart';
import 'package:flutter/gestures.dart';
import 'package:flutter/painting.dart';
import 'package:flutter/semantics.dart';
import 'package:flutter/services.dart';

import 'package:vector_math/vector_math_64.dart';

import 'binding.dart';
import 'box.dart';
import 'layer.dart';
import 'object.dart';

export 'package:flutter/gestures.dart' show
  PointerEvent,
  PointerDownEvent,
  PointerMoveEvent,
  PointerUpEvent,
  PointerCancelEvent;

/// A base class for render objects that resemble their children.
///
/// A proxy box has a single child and simply mimics all the properties of that
/// child by calling through to the child for each function in the render box
/// protocol. For example, a proxy box determines its size by asking its child
/// to layout with the same constraints and then matching the size.
///
/// A proxy box isn't useful on its own because you might as well just replace
/// the proxy box with its child. However, RenderProxyBox is a useful base class
/// for render objects that wish to mimic most, but not all, of the properties
/// of their child.
class RenderProxyBox extends RenderBox with RenderObjectWithChildMixin<RenderBox>, RenderProxyBoxMixin<RenderBox> {
  /// Creates a proxy render box.
  ///
  /// Proxy render boxes are rarely created directly because they simply proxy
  /// the render box protocol to [child]. Instead, consider using one of the
  /// subclasses.
  RenderProxyBox([RenderBox child]) {
    this.child = child;
  }
}

/// Implementation of [RenderProxyBox].
///
/// Use this mixin in situations where the proxying behavior
/// of [RenderProxyBox] is desired but inheriting from [RenderProxyBox] is
/// impractical (e.g. because you want to mix in other classes as well).
// TODO(ianh): Remove this class once https://github.com/dart-lang/sdk/issues/31543 is fixed
@optionalTypeArgs
mixin RenderProxyBoxMixin<T extends RenderBox> on RenderBox, RenderObjectWithChildMixin<T> {
  @override
  void setupParentData(RenderObject child) {
    // We don't actually use the offset argument in BoxParentData, so let's
    // avoid allocating it at all.
    if (child.parentData is! ParentData)
      child.parentData = ParentData();
  }

  @override
  double computeMinIntrinsicWidth(double height) {
    if (child != null)
      return child.getMinIntrinsicWidth(height);
    return 0.0;
  }

  @override
  double computeMaxIntrinsicWidth(double height) {
    if (child != null)
      return child.getMaxIntrinsicWidth(height);
    return 0.0;
  }

  @override
  double computeMinIntrinsicHeight(double width) {
    if (child != null)
      return child.getMinIntrinsicHeight(width);
    return 0.0;
  }

  @override
  double computeMaxIntrinsicHeight(double width) {
    if (child != null)
      return child.getMaxIntrinsicHeight(width);
    return 0.0;
  }

  @override
  double computeDistanceToActualBaseline(TextBaseline baseline) {
    if (child != null)
      return child.getDistanceToActualBaseline(baseline);
    return super.computeDistanceToActualBaseline(baseline);
  }

  @override
  void performLayout() {
    if (child != null) {
      child.layout(constraints, parentUsesSize: true);
      size = child.size;
    } else {
      performResize();
    }
  }

  @override
  bool hitTestChildren(BoxHitTestResult result, { Offset position }) {
    return child?.hitTest(result, position: position) ?? false;
  }

  @override
  void applyPaintTransform(RenderObject child, Matrix4 transform) { }

  @override
  void paint(PaintingContext context, Offset offset) {
    if (child != null)
      context.paintChild(child, offset);
  }
}

/// How to behave during hit tests.
enum HitTestBehavior {
  /// Targets that defer to their children receive events within their bounds
  /// only if one of their children is hit by the hit test.
  deferToChild,

  /// Opaque targets can be hit by hit tests, causing them to both receive
  /// events within their bounds and prevent targets visually behind them from
  /// also receiving events.
  opaque,

  /// Translucent targets both receive events within their bounds and permit
  /// targets visually behind them to also receive events.
  translucent,
}

/// A RenderProxyBox subclass that allows you to customize the
/// hit-testing behavior.
abstract class RenderProxyBoxWithHitTestBehavior extends RenderProxyBox {
  /// Initializes member variables for subclasses.
  ///
  /// By default, the [behavior] is [HitTestBehavior.deferToChild].
  RenderProxyBoxWithHitTestBehavior({
    this.behavior = HitTestBehavior.deferToChild,
    RenderBox child,
  }) : super(child);

  /// How to behave during hit testing.
  HitTestBehavior behavior;

  @override
  bool hitTest(BoxHitTestResult result, { Offset position }) {
    bool hitTarget = false;
    if (size.contains(position)) {
      hitTarget = hitTestChildren(result, position: position) || hitTestSelf(position);
      if (hitTarget || behavior == HitTestBehavior.translucent)
        result.add(BoxHitTestEntry(this, position));
    }
    return hitTarget;
  }

  @override
  bool hitTestSelf(Offset position) => behavior == HitTestBehavior.opaque;

  @override
  void debugFillProperties(DiagnosticPropertiesBuilder properties) {
    super.debugFillProperties(properties);
    properties.add(EnumProperty<HitTestBehavior>('behavior', behavior, defaultValue: null));
  }
}

/// Imposes additional constraints on its child.
///
/// A render constrained box proxies most functions in the render box protocol
/// to its child, except that when laying out its child, it tightens the
/// constraints provided by its parent by enforcing the [additionalConstraints]
/// as well.
///
/// For example, if you wanted [child] to have a minimum height of 50.0 logical
/// pixels, you could use `const BoxConstraints(minHeight: 50.0)` as the
/// [additionalConstraints].
class RenderConstrainedBox extends RenderProxyBox {
  /// Creates a render box that constrains its child.
  ///
  /// The [additionalConstraints] argument must not be null and must be valid.
  RenderConstrainedBox({
    RenderBox child,
    @required BoxConstraints additionalConstraints,
  }) : assert(additionalConstraints != null),
       assert(additionalConstraints.debugAssertIsValid()),
       _additionalConstraints = additionalConstraints,
       super(child);

  /// Additional constraints to apply to [child] during layout
  BoxConstraints get additionalConstraints => _additionalConstraints;
  BoxConstraints _additionalConstraints;
  set additionalConstraints(BoxConstraints value) {
    assert(value != null);
    assert(value.debugAssertIsValid());
    if (_additionalConstraints == value)
      return;
    _additionalConstraints = value;
    markNeedsLayout();
  }

  @override
  double computeMinIntrinsicWidth(double height) {
    if (_additionalConstraints.hasBoundedWidth && _additionalConstraints.hasTightWidth)
      return _additionalConstraints.minWidth;
    final double width = super.computeMinIntrinsicWidth(height);
    assert(width.isFinite);
    if (!_additionalConstraints.hasInfiniteWidth)
      return _additionalConstraints.constrainWidth(width);
    return width;
  }

  @override
  double computeMaxIntrinsicWidth(double height) {
    if (_additionalConstraints.hasBoundedWidth && _additionalConstraints.hasTightWidth)
      return _additionalConstraints.minWidth;
    final double width = super.computeMaxIntrinsicWidth(height);
    assert(width.isFinite);
    if (!_additionalConstraints.hasInfiniteWidth)
      return _additionalConstraints.constrainWidth(width);
    return width;
  }

  @override
  double computeMinIntrinsicHeight(double width) {
    if (_additionalConstraints.hasBoundedHeight && _additionalConstraints.hasTightHeight)
      return _additionalConstraints.minHeight;
    final double height = super.computeMinIntrinsicHeight(width);
    assert(height.isFinite);
    if (!_additionalConstraints.hasInfiniteHeight)
      return _additionalConstraints.constrainHeight(height);
    return height;
  }

  @override
  double computeMaxIntrinsicHeight(double width) {
    if (_additionalConstraints.hasBoundedHeight && _additionalConstraints.hasTightHeight)
      return _additionalConstraints.minHeight;
    final double height = super.computeMaxIntrinsicHeight(width);
    assert(height.isFinite);
    if (!_additionalConstraints.hasInfiniteHeight)
      return _additionalConstraints.constrainHeight(height);
    return height;
  }

  @override
  void performLayout() {
    if (child != null) {
      child.layout(_additionalConstraints.enforce(constraints), parentUsesSize: true);
      size = child.size;
    } else {
      size = _additionalConstraints.enforce(constraints).constrain(Size.zero);
    }
  }

  @override
  void debugPaintSize(PaintingContext context, Offset offset) {
    super.debugPaintSize(context, offset);
    assert(() {
      Paint paint;
      if (child == null || child.size.isEmpty) {
        paint = Paint()
          ..color = const Color(0x90909090);
        context.canvas.drawRect(offset & size, paint);
      }
      return true;
    }());
  }

  @override
  void debugFillProperties(DiagnosticPropertiesBuilder properties) {
    super.debugFillProperties(properties);
    properties.add(DiagnosticsProperty<BoxConstraints>('additionalConstraints', additionalConstraints));
  }
}

/// Constrains the child's [BoxConstraints.maxWidth] and
/// [BoxConstraints.maxHeight] if they're otherwise unconstrained.
///
/// This has the effect of giving the child a natural dimension in unbounded
/// environments. For example, by providing a [maxHeight] to a widget that
/// normally tries to be as big as possible, the widget will normally size
/// itself to fit its parent, but when placed in a vertical list, it will take
/// on the given height.
///
/// This is useful when composing widgets that normally try to match their
/// parents' size, so that they behave reasonably in lists (which are
/// unbounded).
class RenderLimitedBox extends RenderProxyBox {
  /// Creates a render box that imposes a maximum width or maximum height on its
  /// child if the child is otherwise unconstrained.
  ///
  /// The [maxWidth] and [maxHeight] arguments not be null and must be
  /// non-negative.
  RenderLimitedBox({
    RenderBox child,
    double maxWidth = double.infinity,
    double maxHeight = double.infinity,
  }) : assert(maxWidth != null && maxWidth >= 0.0),
       assert(maxHeight != null && maxHeight >= 0.0),
       _maxWidth = maxWidth,
       _maxHeight = maxHeight,
       super(child);

  /// The value to use for maxWidth if the incoming maxWidth constraint is infinite.
  double get maxWidth => _maxWidth;
  double _maxWidth;
  set maxWidth(double value) {
    assert(value != null && value >= 0.0);
    if (_maxWidth == value)
      return;
    _maxWidth = value;
    markNeedsLayout();
  }

  /// The value to use for maxHeight if the incoming maxHeight constraint is infinite.
  double get maxHeight => _maxHeight;
  double _maxHeight;
  set maxHeight(double value) {
    assert(value != null && value >= 0.0);
    if (_maxHeight == value)
      return;
    _maxHeight = value;
    markNeedsLayout();
  }

  BoxConstraints _limitConstraints(BoxConstraints constraints) {
    return BoxConstraints(
      minWidth: constraints.minWidth,
      maxWidth: constraints.hasBoundedWidth ? constraints.maxWidth : constraints.constrainWidth(maxWidth),
      minHeight: constraints.minHeight,
      maxHeight: constraints.hasBoundedHeight ? constraints.maxHeight : constraints.constrainHeight(maxHeight),
    );
  }

  @override
  void performLayout() {
    if (child != null) {
      child.layout(_limitConstraints(constraints), parentUsesSize: true);
      size = constraints.constrain(child.size);
    } else {
      size = _limitConstraints(constraints).constrain(Size.zero);
    }
  }

  @override
  void debugFillProperties(DiagnosticPropertiesBuilder properties) {
    super.debugFillProperties(properties);
    properties.add(DoubleProperty('maxWidth', maxWidth, defaultValue: double.infinity));
    properties.add(DoubleProperty('maxHeight', maxHeight, defaultValue: double.infinity));
  }
}

/// Attempts to size the child to a specific aspect ratio.
///
/// The render object first tries the largest width permitted by the layout
/// constraints. The height of the render object is determined by applying the
/// given aspect ratio to the width, expressed as a ratio of width to height.
///
/// For example, a 16:9 width:height aspect ratio would have a value of
/// 16.0/9.0. If the maximum width is infinite, the initial width is determined
/// by applying the aspect ratio to the maximum height.
///
/// Now consider a second example, this time with an aspect ratio of 2.0 and
/// layout constraints that require the width to be between 0.0 and 100.0 and
/// the height to be between 0.0 and 100.0. We'll select a width of 100.0 (the
/// biggest allowed) and a height of 50.0 (to match the aspect ratio).
///
/// In that same situation, if the aspect ratio is 0.5, we'll also select a
/// width of 100.0 (still the biggest allowed) and we'll attempt to use a height
/// of 200.0. Unfortunately, that violates the constraints because the child can
/// be at most 100.0 pixels tall. The render object will then take that value
/// and apply the aspect ratio again to obtain a width of 50.0. That width is
/// permitted by the constraints and the child receives a width of 50.0 and a
/// height of 100.0. If the width were not permitted, the render object would
/// continue iterating through the constraints. If the render object does not
/// find a feasible size after consulting each constraint, the render object
/// will eventually select a size for the child that meets the layout
/// constraints but fails to meet the aspect ratio constraints.
class RenderAspectRatio extends RenderProxyBox {
  /// Creates as render object with a specific aspect ratio.
  ///
  /// The [aspectRatio] argument must be a finite, positive value.
  RenderAspectRatio({
    RenderBox child,
    @required double aspectRatio,
  }) : assert(aspectRatio != null),
       assert(aspectRatio > 0.0),
       assert(aspectRatio.isFinite),
       _aspectRatio = aspectRatio,
       super(child);

  /// The aspect ratio to attempt to use.
  ///
  /// The aspect ratio is expressed as a ratio of width to height. For example,
  /// a 16:9 width:height aspect ratio would have a value of 16.0/9.0.
  double get aspectRatio => _aspectRatio;
  double _aspectRatio;
  set aspectRatio(double value) {
    assert(value != null);
    assert(value > 0.0);
    assert(value.isFinite);
    if (_aspectRatio == value)
      return;
    _aspectRatio = value;
    markNeedsLayout();
  }

  @override
  double computeMinIntrinsicWidth(double height) {
    if (height.isFinite)
      return height * _aspectRatio;
    if (child != null)
      return child.getMinIntrinsicWidth(height);
    return 0.0;
  }

  @override
  double computeMaxIntrinsicWidth(double height) {
    if (height.isFinite)
      return height * _aspectRatio;
    if (child != null)
      return child.getMaxIntrinsicWidth(height);
    return 0.0;
  }

  @override
  double computeMinIntrinsicHeight(double width) {
    if (width.isFinite)
      return width / _aspectRatio;
    if (child != null)
      return child.getMinIntrinsicHeight(width);
    return 0.0;
  }

  @override
  double computeMaxIntrinsicHeight(double width) {
    if (width.isFinite)
      return width / _aspectRatio;
    if (child != null)
      return child.getMaxIntrinsicHeight(width);
    return 0.0;
  }

  Size _applyAspectRatio(BoxConstraints constraints) {
    assert(constraints.debugAssertIsValid());
    assert(() {
      if (!constraints.hasBoundedWidth && !constraints.hasBoundedHeight) {
        throw FlutterError(
          '$runtimeType has unbounded constraints.\n'
          'This $runtimeType was given an aspect ratio of $aspectRatio but was given '
          'both unbounded width and unbounded height constraints. Because both '
          'constraints were unbounded, this render object doesn\'t know how much '
          'size to consume.'
        );
      }
      return true;
    }());

    if (constraints.isTight)
      return constraints.smallest;

    double width = constraints.maxWidth;
    double height;

    // We default to picking the height based on the width, but if the width
    // would be infinite, that's not sensible so we try to infer the height
    // from the width.
    if (width.isFinite) {
      height = width / _aspectRatio;
    } else {
      height = constraints.maxHeight;
      width = height * _aspectRatio;
    }

    // Similar to RenderImage, we iteratively attempt to fit within the given
    // constraints while maintaining the given aspect ratio. The order of
    // applying the constraints is also biased towards inferring the height
    // from the width.

    if (width > constraints.maxWidth) {
      width = constraints.maxWidth;
      height = width / _aspectRatio;
    }

    if (height > constraints.maxHeight) {
      height = constraints.maxHeight;
      width = height * _aspectRatio;
    }

    if (width < constraints.minWidth) {
      width = constraints.minWidth;
      height = width / _aspectRatio;
    }

    if (height < constraints.minHeight) {
      height = constraints.minHeight;
      width = height * _aspectRatio;
    }

    return constraints.constrain(Size(width, height));
  }

  @override
  void performLayout() {
    size = _applyAspectRatio(constraints);
    if (child != null)
      child.layout(BoxConstraints.tight(size));
  }

  @override
  void debugFillProperties(DiagnosticPropertiesBuilder properties) {
    super.debugFillProperties(properties);
    properties.add(DoubleProperty('aspectRatio', aspectRatio));
  }
}

/// Sizes its child to the child's intrinsic width.
///
/// Sizes its child's width to the child's maximum intrinsic width. If
/// [stepWidth] is non-null, the child's width will be snapped to a multiple of
/// the [stepWidth]. Similarly, if [stepHeight] is non-null, the child's height
/// will be snapped to a multiple of the [stepHeight].
///
/// This class is useful, for example, when unlimited width is available and
/// you would like a child that would otherwise attempt to expand infinitely to
/// instead size itself to a more reasonable width.
///
/// This class is relatively expensive, because it adds a speculative layout
/// pass before the final layout phase. Avoid using it where possible. In the
/// worst case, this render object can result in a layout that is O(N²) in the
/// depth of the tree.
class RenderIntrinsicWidth extends RenderProxyBox {
  /// Creates a render object that sizes itself to its child's intrinsic width.
  ///
  /// If [stepWidth] is non-null it must be > 0.0. Similarly If [stepHeight] is
  /// non-null it must be > 0.0.
  RenderIntrinsicWidth({
    double stepWidth,
    double stepHeight,
    RenderBox child,
  }) : assert(stepWidth == null || stepWidth > 0.0),
       assert(stepHeight == null || stepHeight > 0.0),
       _stepWidth = stepWidth,
       _stepHeight = stepHeight,
       super(child);

  /// If non-null, force the child's width to be a multiple of this value.
  ///
  /// This value must be null or > 0.0.
  double get stepWidth => _stepWidth;
  double _stepWidth;
  set stepWidth(double value) {
    assert(value == null || value > 0.0);
    if (value == _stepWidth)
      return;
    _stepWidth = value;
    markNeedsLayout();
  }

  /// If non-null, force the child's height to be a multiple of this value.
  ///
  /// This value must be null or > 0.0.
  double get stepHeight => _stepHeight;
  double _stepHeight;
  set stepHeight(double value) {
    assert(value == null || value > 0.0);
    if (value == _stepHeight)
      return;
    _stepHeight = value;
    markNeedsLayout();
  }

  static double _applyStep(double input, double step) {
    assert(input.isFinite);
    if (step == null)
      return input;
    return (input / step).ceil() * step;
  }

  @override
  double computeMinIntrinsicWidth(double height) {
    return computeMaxIntrinsicWidth(height);
  }

  @override
  double computeMaxIntrinsicWidth(double height) {
    if (child == null)
      return 0.0;
    final double width = child.getMaxIntrinsicWidth(height);
    return _applyStep(width, _stepWidth);
  }

  @override
  double computeMinIntrinsicHeight(double width) {
    if (child == null)
      return 0.0;
    if (!width.isFinite)
      width = computeMaxIntrinsicWidth(double.infinity);
    assert(width.isFinite);
    final double height = child.getMinIntrinsicHeight(width);
    return _applyStep(height, _stepHeight);
  }

  @override
  double computeMaxIntrinsicHeight(double width) {
    if (child == null)
      return 0.0;
    if (!width.isFinite)
      width = computeMaxIntrinsicWidth(double.infinity);
    assert(width.isFinite);
    final double height = child.getMaxIntrinsicHeight(width);
    return _applyStep(height, _stepHeight);
  }

  @override
  void performLayout() {
    if (child != null) {
      BoxConstraints childConstraints = constraints;
      if (!childConstraints.hasTightWidth) {
        final double width = child.getMaxIntrinsicWidth(childConstraints.maxHeight);
        assert(width.isFinite);
        childConstraints = childConstraints.tighten(width: _applyStep(width, _stepWidth));
      }
      if (_stepHeight != null) {
        final double height = child.getMaxIntrinsicHeight(childConstraints.maxWidth);
        assert(height.isFinite);
        childConstraints = childConstraints.tighten(height: _applyStep(height, _stepHeight));
      }
      child.layout(childConstraints, parentUsesSize: true);
      size = child.size;
    } else {
      performResize();
    }
  }

  @override
  void debugFillProperties(DiagnosticPropertiesBuilder properties) {
    super.debugFillProperties(properties);
    properties.add(DoubleProperty('stepWidth', stepWidth));
    properties.add(DoubleProperty('stepHeight', stepHeight));
  }
}

/// Sizes its child to the child's intrinsic height.
///
/// This class is useful, for example, when unlimited height is available and
/// you would like a child that would otherwise attempt to expand infinitely to
/// instead size itself to a more reasonable height.
///
/// This class is relatively expensive, because it adds a speculative layout
/// pass before the final layout phase. Avoid using it where possible. In the
/// worst case, this render object can result in a layout that is O(N²) in the
/// depth of the tree.
class RenderIntrinsicHeight extends RenderProxyBox {
  /// Creates a render object that sizes itself to its child's intrinsic height.
  RenderIntrinsicHeight({
    RenderBox child,
  }) : super(child);

  @override
  double computeMinIntrinsicWidth(double height) {
    if (child == null)
      return 0.0;
    if (!height.isFinite)
      height = child.getMaxIntrinsicHeight(double.infinity);
    assert(height.isFinite);
    return child.getMinIntrinsicWidth(height);
  }

  @override
  double computeMaxIntrinsicWidth(double height) {
    if (child == null)
      return 0.0;
    if (!height.isFinite)
      height = child.getMaxIntrinsicHeight(double.infinity);
    assert(height.isFinite);
    return child.getMaxIntrinsicWidth(height);
  }

  @override
  double computeMinIntrinsicHeight(double width) {
    return computeMaxIntrinsicHeight(width);
  }

  @override
  void performLayout() {
    if (child != null) {
      BoxConstraints childConstraints = constraints;
      if (!childConstraints.hasTightHeight) {
        final double height = child.getMaxIntrinsicHeight(childConstraints.maxWidth);
        assert(height.isFinite);
        childConstraints = childConstraints.tighten(height: height);
      }
      child.layout(childConstraints, parentUsesSize: true);
      size = child.size;
    } else {
      performResize();
    }
  }

}

int _getAlphaFromOpacity(double opacity) => (opacity * 255).round();

/// Makes its child partially transparent.
///
/// This class paints its child into an intermediate buffer and then blends the
/// child back into the scene partially transparent.
///
/// For values of opacity other than 0.0 and 1.0, this class is relatively
/// expensive because it requires painting the child into an intermediate
/// buffer. For the value 0.0, the child is simply not painted at all. For the
/// value 1.0, the child is painted immediately without an intermediate buffer.
class RenderOpacity extends RenderProxyBox {
  /// Creates a partially transparent render object.
  ///
  /// The [opacity] argument must be between 0.0 and 1.0, inclusive.
  RenderOpacity({
    double opacity = 1.0,
    bool alwaysIncludeSemantics = false,
    RenderBox child,
  }) : assert(opacity != null),
       assert(opacity >= 0.0 && opacity <= 1.0),
       assert(alwaysIncludeSemantics != null),
       _opacity = opacity,
       _alwaysIncludeSemantics = alwaysIncludeSemantics,
       _alpha = _getAlphaFromOpacity(opacity),
       super(child);

  @override
  bool get alwaysNeedsCompositing => child != null && (_alpha != 0 && _alpha != 255);

  int _alpha;

  /// The fraction to scale the child's alpha value.
  ///
  /// An opacity of 1.0 is fully opaque. An opacity of 0.0 is fully transparent
  /// (i.e., invisible).
  ///
  /// The opacity must not be null.
  ///
  /// Values 1.0 and 0.0 are painted with a fast path. Other values
  /// require painting the child into an intermediate buffer, which is
  /// expensive.
  double get opacity => _opacity;
  double _opacity;
  set opacity(double value) {
    assert(value != null);
    assert(value >= 0.0 && value <= 1.0);
    if (_opacity == value)
      return;
    final bool didNeedCompositing = alwaysNeedsCompositing;
    final bool wasVisible = _alpha != 0;
    _opacity = value;
    _alpha = _getAlphaFromOpacity(_opacity);
    if (didNeedCompositing != alwaysNeedsCompositing)
      markNeedsCompositingBitsUpdate();
    markNeedsPaint();
    if (wasVisible != (_alpha != 0))
      markNeedsSemanticsUpdate();
  }

  /// Whether child semantics are included regardless of the opacity.
  ///
  /// If false, semantics are excluded when [opacity] is 0.0.
  ///
  /// Defaults to false.
  bool get alwaysIncludeSemantics => _alwaysIncludeSemantics;
  bool _alwaysIncludeSemantics;
  set alwaysIncludeSemantics(bool value) {
    if (value == _alwaysIncludeSemantics)
      return;
    _alwaysIncludeSemantics = value;
    markNeedsSemanticsUpdate();
  }

  @override
  void paint(PaintingContext context, Offset offset) {
    if (child != null) {
      if (_alpha == 0) {
        // No need to keep the layer. We'll create a new one if necessary.
        layer = null;
        return;
      }
      if (_alpha == 255) {
        // No need to keep the layer. We'll create a new one if necessary.
        layer = null;
        context.paintChild(child, offset);
        return;
      }
      assert(needsCompositing);
      layer = context.pushOpacity(offset, _alpha, super.paint, oldLayer: layer);
    }
  }

  @override
  void visitChildrenForSemantics(RenderObjectVisitor visitor) {
    if (child != null && (_alpha != 0 || alwaysIncludeSemantics))
      visitor(child);
  }

  @override
  void debugFillProperties(DiagnosticPropertiesBuilder properties) {
    super.debugFillProperties(properties);
    properties.add(DoubleProperty('opacity', opacity));
    properties.add(FlagProperty('alwaysIncludeSemantics', value: alwaysIncludeSemantics, ifTrue: 'alwaysIncludeSemantics'));
  }
}

/// Makes its child partially transparent, driven from an [Animation].
///
/// This is a variant of [RenderOpacity] that uses an [Animation<double>] rather
/// than a [double] to control the opacity.
class RenderAnimatedOpacity extends RenderProxyBox {
  /// Creates a partially transparent render object.
  ///
  /// The [opacity] argument must not be null.
  RenderAnimatedOpacity({
    @required Animation<double> opacity,
    bool alwaysIncludeSemantics = false,
    RenderBox child,
  }) : assert(opacity != null),
       assert(alwaysIncludeSemantics != null),
       _alwaysIncludeSemantics = alwaysIncludeSemantics,
       super(child) {
    this.opacity = opacity;
  }

  int _alpha;

  @override
  bool get alwaysNeedsCompositing => child != null && _currentlyNeedsCompositing;
  bool _currentlyNeedsCompositing;

  /// The animation that drives this render object's opacity.
  ///
  /// An opacity of 1.0 is fully opaque. An opacity of 0.0 is fully transparent
  /// (i.e., invisible).
  ///
  /// To change the opacity of a child in a static manner, not animated,
  /// consider [RenderOpacity] instead.
  Animation<double> get opacity => _opacity;
  Animation<double> _opacity;
  set opacity(Animation<double> value) {
    assert(value != null);
    if (_opacity == value)
      return;
    if (attached && _opacity != null)
      _opacity.removeListener(_updateOpacity);
    _opacity = value;
    if (attached)
      _opacity.addListener(_updateOpacity);
    _updateOpacity();
  }

  /// Whether child semantics are included regardless of the opacity.
  ///
  /// If false, semantics are excluded when [opacity] is 0.0.
  ///
  /// Defaults to false.
  bool get alwaysIncludeSemantics => _alwaysIncludeSemantics;
  bool _alwaysIncludeSemantics;
  set alwaysIncludeSemantics(bool value) {
    if (value == _alwaysIncludeSemantics)
      return;
    _alwaysIncludeSemantics = value;
    markNeedsSemanticsUpdate();
  }

  @override
  void attach(PipelineOwner owner) {
    super.attach(owner);
    _opacity.addListener(_updateOpacity);
    _updateOpacity(); // in case it changed while we weren't listening
  }

  @override
  void detach() {
    _opacity.removeListener(_updateOpacity);
    super.detach();
  }

  void _updateOpacity() {
    final int oldAlpha = _alpha;
    _alpha = _getAlphaFromOpacity(_opacity.value.clamp(0.0, 1.0));
    if (oldAlpha != _alpha) {
      final bool didNeedCompositing = _currentlyNeedsCompositing;
      _currentlyNeedsCompositing = _alpha > 0 && _alpha < 255;
      if (child != null && didNeedCompositing != _currentlyNeedsCompositing)
        markNeedsCompositingBitsUpdate();
      markNeedsPaint();
      if (oldAlpha == 0 || _alpha == 0)
        markNeedsSemanticsUpdate();
    }
  }

  @override
  void paint(PaintingContext context, Offset offset) {
    if (child != null) {
      if (_alpha == 0) {
        // No need to keep the layer. We'll create a new one if necessary.
        layer = null;
        return;
      }
      if (_alpha == 255) {
        // No need to keep the layer. We'll create a new one if necessary.
        layer = null;
        context.paintChild(child, offset);
        return;
      }
      assert(needsCompositing);
      layer = context.pushOpacity(offset, _alpha, super.paint, oldLayer: layer);
    }
  }

  @override
  void visitChildrenForSemantics(RenderObjectVisitor visitor) {
    if (child != null && (_alpha != 0 || alwaysIncludeSemantics))
      visitor(child);
  }

  @override
  void debugFillProperties(DiagnosticPropertiesBuilder properties) {
    super.debugFillProperties(properties);
    properties.add(DiagnosticsProperty<Animation<double>>('opacity', opacity));
    properties.add(FlagProperty('alwaysIncludeSemantics', value: alwaysIncludeSemantics, ifTrue: 'alwaysIncludeSemantics'));
  }
}

/// Signature for a function that creates a [Shader] for a given [Rect].
///
/// Used by [RenderShaderMask] and the [ShaderMask] widget.
typedef ShaderCallback = Shader Function(Rect bounds);

/// Applies a mask generated by a [Shader] to its child.
///
/// For example, [RenderShaderMask] can be used to gradually fade out the edge
/// of a child by using a [new ui.Gradient.linear] mask.
class RenderShaderMask extends RenderProxyBox {
  /// Creates a render object that applies a mask generated by a [Shader] to its child.
  ///
  /// The [shaderCallback] and [blendMode] arguments must not be null.
  RenderShaderMask({
    RenderBox child,
    @required ShaderCallback shaderCallback,
    BlendMode blendMode = BlendMode.modulate,
  }) : assert(shaderCallback != null),
       assert(blendMode != null),
       _shaderCallback = shaderCallback,
       _blendMode = blendMode,
       super(child);

  @override
  ShaderMaskLayer get layer => super.layer;

  /// Called to creates the [Shader] that generates the mask.
  ///
  /// The shader callback is called with the current size of the child so that
  /// it can customize the shader to the size and location of the child.
  // TODO(abarth): Use the delegate pattern here to avoid generating spurious
  // repaints when the ShaderCallback changes identity.
  ShaderCallback get shaderCallback => _shaderCallback;
  ShaderCallback _shaderCallback;
  set shaderCallback(ShaderCallback value) {
    assert(value != null);
    if (_shaderCallback == value)
      return;
    _shaderCallback = value;
    markNeedsPaint();
  }

  /// The [BlendMode] to use when applying the shader to the child.
  ///
  /// The default, [BlendMode.modulate], is useful for applying an alpha blend
  /// to the child. Other blend modes can be used to create other effects.
  BlendMode get blendMode => _blendMode;
  BlendMode _blendMode;
  set blendMode(BlendMode value) {
    assert(value != null);
    if (_blendMode == value)
      return;
    _blendMode = value;
    markNeedsPaint();
  }

  @override
  bool get alwaysNeedsCompositing => child != null;

  @override
  void paint(PaintingContext context, Offset offset) {
    if (child != null) {
      assert(needsCompositing);
      layer ??= ShaderMaskLayer();
      layer
        ..shader = _shaderCallback(offset & size)
        ..maskRect = offset & size
        ..blendMode = _blendMode;
      context.pushLayer(layer, super.paint, offset);
    } else {
      layer = null;
    }
  }
}

/// Applies a filter to the existing painted content and then paints [child].
///
/// This effect is relatively expensive, especially if the filter is non-local,
/// such as a blur.
class RenderBackdropFilter extends RenderProxyBox {
  /// Creates a backdrop filter.
  ///
  /// The [filter] argument must not be null.
  RenderBackdropFilter({ RenderBox child, @required ui.ImageFilter filter })
    : assert(filter != null),
      _filter = filter,
      super(child);

  @override
  BackdropFilterLayer get layer => super.layer;

  /// The image filter to apply to the existing painted content before painting
  /// the child.
  ///
  /// For example, consider using [new ui.ImageFilter.blur] to create a backdrop
  /// blur effect.
  ui.ImageFilter get filter => _filter;
  ui.ImageFilter _filter;
  set filter(ui.ImageFilter value) {
    assert(value != null);
    if (_filter == value)
      return;
    _filter = value;
    markNeedsPaint();
  }

  @override
  bool get alwaysNeedsCompositing => child != null;

  @override
  void paint(PaintingContext context, Offset offset) {
    if (child != null) {
      assert(needsCompositing);
      layer ??= BackdropFilterLayer();
      layer.filter = _filter;
      context.pushLayer(layer, super.paint, offset);
    } else {
      layer = null;
    }
  }
}

/// An interface for providing custom clips.
///
/// This class is used by a number of clip widgets (e.g., [ClipRect] and
/// [ClipPath]).
///
/// The [getClip] method is called whenever the custom clip needs to be updated.
///
/// The [shouldReclip] method is called when a new instance of the class
/// is provided, to check if the new instance actually represents different
/// information.
///
/// The most efficient way to update the clip provided by this class is to
/// supply a `reclip` argument to the constructor of the [CustomClipper]. The
/// custom object will listen to this animation and update the clip whenever the
/// animation ticks, avoiding both the build and layout phases of the pipeline.
///
/// See also:
///
///  * [ClipRect], which can be customized with a [CustomClipper<Rect>].
///  * [ClipRRect], which can be customized with a [CustomClipper<RRect>].
///  * [ClipOval], which can be customized with a [CustomClipper<Rect>].
///  * [ClipPath], which can be customized with a [CustomClipper<Path>].
///  * [ShapeBorderClipper], for specifying a clip path using a [ShapeBorder].
abstract class CustomClipper<T> {
  /// Creates a custom clipper.
  ///
  /// The clipper will update its clip whenever [reclip] notifies its listeners.
  const CustomClipper({ Listenable reclip }) : _reclip = reclip;

  final Listenable _reclip;

  /// Returns a description of the clip given that the render object being
  /// clipped is of the given size.
  T getClip(Size size);

  /// Returns an approximation of the clip returned by [getClip], as
  /// an axis-aligned Rect. This is used by the semantics layer to
  /// determine whether widgets should be excluded.
  ///
  /// By default, this returns a rectangle that is the same size as
  /// the RenderObject. If getClip returns a shape that is roughly the
  /// same size as the RenderObject (e.g. it's a rounded rectangle
  /// with very small arcs in the corners), then this may be adequate.
  Rect getApproximateClipRect(Size size) => Offset.zero & size;

  /// Called whenever a new instance of the custom clipper delegate class is
  /// provided to the clip object, or any time that a new clip object is created
  /// with a new instance of the custom painter delegate class (which amounts to
  /// the same thing, because the latter is implemented in terms of the former).
  ///
  /// If the new instance represents different information than the old
  /// instance, then the method should return true, otherwise it should return
  /// false.
  ///
  /// If the method returns false, then the [getClip] call might be optimized
  /// away.
  ///
  /// It's possible that the [getClip] method will get called even if
  /// [shouldReclip] returns false or if the [shouldReclip] method is never
  /// called at all (e.g. if the box changes size).
  bool shouldReclip(covariant CustomClipper<T> oldClipper);

  @override
  String toString() => '$runtimeType';
}

/// A [CustomClipper] that clips to the outer path of a [ShapeBorder].
class ShapeBorderClipper extends CustomClipper<Path> {
  /// Creates a [ShapeBorder] clipper.
  ///
  /// The [shape] argument must not be null.
  ///
  /// The [textDirection] argument must be provided non-null if [shape]
  /// has a text direction dependency (for example if it is expressed in terms
  /// of "start" and "end" instead of "left" and "right"). It may be null if
  /// the border will not need the text direction to paint itself.
  const ShapeBorderClipper({
    @required this.shape,
    this.textDirection,
  }) : assert(shape != null);

  /// The shape border whose outer path this clipper clips to.
  final ShapeBorder shape;

  /// The text direction to use for getting the outer path for [shape].
  ///
  /// [ShapeBorder]s can depend on the text direction (e.g having a "dent"
  /// towards the start of the shape).
  final TextDirection textDirection;

  /// Returns the outer path of [shape] as the clip.
  @override
  Path getClip(Size size) {
    return shape.getOuterPath(Offset.zero & size, textDirection: textDirection);
  }

  @override
  bool shouldReclip(CustomClipper<Path> oldClipper) {
    if (oldClipper.runtimeType != ShapeBorderClipper)
      return true;
    final ShapeBorderClipper typedOldClipper = oldClipper;
    return typedOldClipper.shape != shape
        || typedOldClipper.textDirection != textDirection;
  }
}

abstract class _RenderCustomClip<T> extends RenderProxyBox {
  _RenderCustomClip({
    RenderBox child,
    CustomClipper<T> clipper,
    Clip clipBehavior = Clip.antiAlias,
  }) : assert(clipBehavior != null),
       _clipper = clipper,
       _clipBehavior = clipBehavior,
       super(child);

  /// If non-null, determines which clip to use on the child.
  CustomClipper<T> get clipper => _clipper;
  CustomClipper<T> _clipper;
  set clipper(CustomClipper<T> newClipper) {
    if (_clipper == newClipper)
      return;
    final CustomClipper<T> oldClipper = _clipper;
    _clipper = newClipper;
    assert(newClipper != null || oldClipper != null);
    if (newClipper == null || oldClipper == null ||
        newClipper.runtimeType != oldClipper.runtimeType ||
        newClipper.shouldReclip(oldClipper)) {
      _markNeedsClip();
    }
    if (attached) {
      oldClipper?._reclip?.removeListener(_markNeedsClip);
      newClipper?._reclip?.addListener(_markNeedsClip);
    }
  }

  @override
  void attach(PipelineOwner owner) {
    super.attach(owner);
    _clipper?._reclip?.addListener(_markNeedsClip);
  }

  @override
  void detach() {
    _clipper?._reclip?.removeListener(_markNeedsClip);
    super.detach();
  }

  void _markNeedsClip() {
    _clip = null;
    markNeedsPaint();
    markNeedsSemanticsUpdate();
  }

  T get _defaultClip;
  T _clip;

  Clip get clipBehavior => _clipBehavior;
  set clipBehavior(Clip value) {
    if (value != _clipBehavior) {
      _clipBehavior = value;
      markNeedsPaint();
    }
  }
  Clip _clipBehavior;

  @override
  void performLayout() {
    final Size oldSize = hasSize ? size : null;
    super.performLayout();
    if (oldSize != size)
      _clip = null;
  }

  void _updateClip() {
    _clip ??= _clipper?.getClip(size) ?? _defaultClip;
  }

  @override
  Rect describeApproximatePaintClip(RenderObject child) {
    return _clipper?.getApproximateClipRect(size) ?? Offset.zero & size;
  }

  Paint _debugPaint;
  TextPainter _debugText;
  @override
  void debugPaintSize(PaintingContext context, Offset offset) {
    assert(() {
      _debugPaint ??= Paint()
        ..shader = ui.Gradient.linear(
          const Offset(0.0, 0.0),
          const Offset(10.0, 10.0),
          <Color>[const Color(0x00000000), const Color(0xFFFF00FF), const Color(0xFFFF00FF), const Color(0x00000000)],
          <double>[0.25, 0.25, 0.75, 0.75],
          TileMode.repeated,
        )
        ..strokeWidth = 2.0
        ..style = PaintingStyle.stroke;
      _debugText ??= TextPainter(
        text: const TextSpan(
          text: '✂',
          style: TextStyle(
            color: Color(0xFFFF00FF),
              fontSize: 14.0,
            ),
          ),
          textDirection: TextDirection.rtl, // doesn't matter, it's one character
        )
        ..layout();
      return true;
    }());
  }
}

/// Clips its child using a rectangle.
///
/// By default, [RenderClipRect] prevents its child from painting outside its
/// bounds, but the size and location of the clip rect can be customized using a
/// custom [clipper].
class RenderClipRect extends _RenderCustomClip<Rect> {
  /// Creates a rectangular clip.
  ///
  /// If [clipper] is null, the clip will match the layout size and position of
  /// the child.
  ///
  /// The [clipBehavior] must not be null or [Clip.none].
  RenderClipRect({
    RenderBox child,
    CustomClipper<Rect> clipper,
    Clip clipBehavior = Clip.antiAlias,
  }) : assert(clipBehavior != null),
       assert(clipBehavior != Clip.none),
       super(child: child, clipper: clipper, clipBehavior: clipBehavior);

  @override
  Rect get _defaultClip => Offset.zero & size;

  @override
  bool hitTest(BoxHitTestResult result, { Offset position }) {
    if (_clipper != null) {
      _updateClip();
      assert(_clip != null);
      if (!_clip.contains(position))
        return false;
    }
    return super.hitTest(result, position: position);
  }

  @override
  void paint(PaintingContext context, Offset offset) {
    if (child != null) {
      _updateClip();
      layer = context.pushClipRect(needsCompositing, offset, _clip, super.paint, clipBehavior: clipBehavior, oldLayer: layer);
    } else {
      layer = null;
    }
  }

  @override
  void debugPaintSize(PaintingContext context, Offset offset) {
    assert(() {
      if (child != null) {
        super.debugPaintSize(context, offset);
        context.canvas.drawRect(_clip.shift(offset), _debugPaint);
        _debugText.paint(context.canvas, offset + Offset(_clip.width / 8.0, -_debugText.text.style.fontSize * 1.1));
      }
      return true;
    }());
  }
}

/// Clips its child using a rounded rectangle.
///
/// By default, [RenderClipRRect] uses its own bounds as the base rectangle for
/// the clip, but the size and location of the clip can be customized using a
/// custom [clipper].
class RenderClipRRect extends _RenderCustomClip<RRect> {
  /// Creates a rounded-rectangular clip.
  ///
  /// The [borderRadius] defaults to [BorderRadius.zero], i.e. a rectangle with
  /// right-angled corners.
  ///
  /// If [clipper] is non-null, then [borderRadius] is ignored.
  ///
  /// The [clipBehavior] argument must not be null or [Clip.none].
  RenderClipRRect({
    RenderBox child,
    BorderRadius borderRadius = BorderRadius.zero,
    CustomClipper<RRect> clipper,
    Clip clipBehavior = Clip.antiAlias,
  }) : assert(clipBehavior != null),
       assert(clipBehavior != Clip.none),
       _borderRadius = borderRadius,
       super(child: child, clipper: clipper, clipBehavior: clipBehavior) {
    assert(_borderRadius != null || clipper != null);
  }

  /// The border radius of the rounded corners.
  ///
  /// Values are clamped so that horizontal and vertical radii sums do not
  /// exceed width/height.
  ///
  /// This value is ignored if [clipper] is non-null.
  BorderRadius get borderRadius => _borderRadius;
  BorderRadius _borderRadius;
  set borderRadius(BorderRadius value) {
    assert(value != null);
    if (_borderRadius == value)
      return;
    _borderRadius = value;
    _markNeedsClip();
  }

  @override
  RRect get _defaultClip => _borderRadius.toRRect(Offset.zero & size);

  @override
  bool hitTest(BoxHitTestResult result, { Offset position }) {
    if (_clipper != null) {
      _updateClip();
      assert(_clip != null);
      if (!_clip.contains(position))
        return false;
    }
    return super.hitTest(result, position: position);
  }

  @override
  void paint(PaintingContext context, Offset offset) {
    if (child != null) {
      _updateClip();
      layer = context.pushClipRRect(needsCompositing, offset, _clip.outerRect, _clip, super.paint, clipBehavior: clipBehavior, oldLayer: layer);
    } else {
      layer = null;
    }
  }

  @override
  void debugPaintSize(PaintingContext context, Offset offset) {
    assert(() {
      if (child != null) {
        super.debugPaintSize(context, offset);
        context.canvas.drawRRect(_clip.shift(offset), _debugPaint);
        _debugText.paint(context.canvas, offset + Offset(_clip.tlRadiusX, -_debugText.text.style.fontSize * 1.1));
      }
      return true;
    }());
  }
}

/// Clips its child using an oval.
///
/// By default, inscribes an axis-aligned oval into its layout dimensions and
/// prevents its child from painting outside that oval, but the size and
/// location of the clip oval can be customized using a custom [clipper].
class RenderClipOval extends _RenderCustomClip<Rect> {
  /// Creates an oval-shaped clip.
  ///
  /// If [clipper] is null, the oval will be inscribed into the layout size and
  /// position of the child.
  ///
  /// The [clipBehavior] argument must not be null or [Clip.none].
  RenderClipOval({
    RenderBox child,
    CustomClipper<Rect> clipper,
    Clip clipBehavior = Clip.antiAlias,
  }) : assert(clipBehavior != null),
       assert(clipBehavior != Clip.none),
       super(child: child, clipper: clipper, clipBehavior: clipBehavior);

  Rect _cachedRect;
  Path _cachedPath;

  Path _getClipPath(Rect rect) {
    if (rect != _cachedRect) {
      _cachedRect = rect;
      _cachedPath = Path()..addOval(_cachedRect);
    }
    return _cachedPath;
  }

  @override
  Rect get _defaultClip => Offset.zero & size;

  @override
  bool hitTest(BoxHitTestResult result, { Offset position }) {
    _updateClip();
    assert(_clip != null);
    final Offset center = _clip.center;
    // convert the position to an offset from the center of the unit circle
    final Offset offset = Offset((position.dx - center.dx) / _clip.width,
                                     (position.dy - center.dy) / _clip.height);
    // check if the point is outside the unit circle
    if (offset.distanceSquared > 0.25) // x^2 + y^2 > r^2
      return false;
    return super.hitTest(result, position: position);
  }

  @override
  void paint(PaintingContext context, Offset offset) {
    if (child != null) {
      _updateClip();
      layer = context.pushClipPath(needsCompositing, offset, _clip, _getClipPath(_clip), super.paint, clipBehavior: clipBehavior, oldLayer: layer);
    } else {
      layer = null;
    }
  }

  @override
  void debugPaintSize(PaintingContext context, Offset offset) {
    assert(() {
      if (child != null) {
        super.debugPaintSize(context, offset);
        context.canvas.drawPath(_getClipPath(_clip).shift(offset), _debugPaint);
        _debugText.paint(context.canvas, offset + Offset((_clip.width - _debugText.width) / 2.0, -_debugText.text.style.fontSize * 1.1));
      }
      return true;
    }());
  }
}

/// Clips its child using a path.
///
/// Takes a delegate whose primary method returns a path that should
/// be used to prevent the child from painting outside the path.
///
/// Clipping to a path is expensive. Certain shapes have more
/// optimized render objects:
///
///  * To clip to a rectangle, consider [RenderClipRect].
///  * To clip to an oval or circle, consider [RenderClipOval].
///  * To clip to a rounded rectangle, consider [RenderClipRRect].
class RenderClipPath extends _RenderCustomClip<Path> {
  /// Creates a path clip.
  ///
  /// If [clipper] is null, the clip will be a rectangle that matches the layout
  /// size and location of the child. However, rather than use this default,
  /// consider using a [RenderClipRect], which can achieve the same effect more
  /// efficiently.
  ///
  /// The [clipBehavior] argument must not be null or [Clip.none].
  RenderClipPath({
    RenderBox child,
    CustomClipper<Path> clipper,
    Clip clipBehavior = Clip.antiAlias,
  }) : assert(clipBehavior != null),
       assert(clipBehavior != Clip.none),
       super(child: child, clipper: clipper, clipBehavior: clipBehavior);

  @override
  Path get _defaultClip => Path()..addRect(Offset.zero & size);

  @override
  bool hitTest(BoxHitTestResult result, { Offset position }) {
    if (_clipper != null) {
      _updateClip();
      assert(_clip != null);
      if (!_clip.contains(position))
        return false;
    }
    return super.hitTest(result, position: position);
  }

  @override
  void paint(PaintingContext context, Offset offset) {
    if (child != null) {
      _updateClip();
      layer = context.pushClipPath(needsCompositing, offset, Offset.zero & size, _clip, super.paint, clipBehavior: clipBehavior, oldLayer: layer);
    } else {
      layer = null;
    }
  }

  @override
  void debugPaintSize(PaintingContext context, Offset offset) {
    assert(() {
      if (child != null) {
        super.debugPaintSize(context, offset);
        context.canvas.drawPath(_clip.shift(offset), _debugPaint);
        _debugText.paint(context.canvas, offset);
      }
      return true;
    }());
  }
}

/// A physical model layer casts a shadow based on its [elevation].
///
/// The concrete implementations [RenderPhysicalModel] and [RenderPhysicalShape]
/// determine the actual shape of the physical model.
abstract class _RenderPhysicalModelBase<T> extends _RenderCustomClip<T> {
  /// The [shape], [elevation], [color], and [shadowColor] must not be null.
  /// Additionally, the [elevation] must be non-negative.
  _RenderPhysicalModelBase({
    @required RenderBox child,
    @required double elevation,
    @required Color color,
    @required Color shadowColor,
    Clip clipBehavior = Clip.none,
    CustomClipper<T> clipper,
  }) : assert(elevation != null && elevation >= 0.0),
       assert(color != null),
       assert(shadowColor != null),
       assert(clipBehavior != null),
       _elevation = elevation,
       _color = color,
       _shadowColor = shadowColor,
       super(child: child, clipBehavior: clipBehavior, clipper: clipper);

  /// The z-coordinate relative to the parent at which to place this material.
  ///
  /// The value is non-negative.
  ///
  /// If [debugDisableShadows] is set, this value is ignored and no shadow is
  /// drawn (an outline is rendered instead).
  double get elevation => _elevation;
  double _elevation;
  set elevation(double value) {
    assert(value != null && value >= 0.0);
    if (elevation == value)
      return;
    final bool didNeedCompositing = alwaysNeedsCompositing;
    _elevation = value;
    if (didNeedCompositing != alwaysNeedsCompositing)
      markNeedsCompositingBitsUpdate();
    markNeedsPaint();
  }

  /// The shadow color.
  Color get shadowColor => _shadowColor;
  Color _shadowColor;
  set shadowColor(Color value) {
    assert(value != null);
    if (shadowColor == value)
      return;
    _shadowColor = value;
    markNeedsPaint();
  }

  /// The background color.
  Color get color => _color;
  Color _color;
  set color(Color value) {
    assert(value != null);
    if (color == value)
      return;
    _color = value;
    markNeedsPaint();
  }

  @override
  bool get alwaysNeedsCompositing => true;

  @override
  void describeSemanticsConfiguration(SemanticsConfiguration config) {
    super.describeSemanticsConfiguration(config);
    config.elevation = elevation;
  }

  @override
  void debugFillProperties(DiagnosticPropertiesBuilder description) {
    super.debugFillProperties(description);
    description.add(DoubleProperty('elevation', elevation));
    description.add(ColorProperty('color', color));
    description.add(ColorProperty('shadowColor', color));
  }
}

/// Creates a physical model layer that clips its child to a rounded
/// rectangle.
///
/// A physical model layer casts a shadow based on its [elevation].
class RenderPhysicalModel extends _RenderPhysicalModelBase<RRect> {
  /// Creates a rounded-rectangular clip.
  ///
  /// The [color] is required.
  ///
  /// The [shape], [elevation], [color], [clipBehavior], and [shadowColor]
  /// arguments must not be null. Additionally, the [elevation] must be
  /// non-negative.
  RenderPhysicalModel({
    RenderBox child,
    BoxShape shape = BoxShape.rectangle,
    Clip clipBehavior = Clip.none,
    BorderRadius borderRadius,
    double elevation = 0.0,
    @required Color color,
    Color shadowColor = const Color(0xFF000000),
  }) : assert(shape != null),
       assert(clipBehavior != null),
       assert(elevation != null && elevation >= 0.0),
       assert(color != null),
       assert(shadowColor != null),
       _shape = shape,
       _borderRadius = borderRadius,
       super(
         clipBehavior: clipBehavior,
         child: child,
         elevation: elevation,
         color: color,
         shadowColor: shadowColor,
       );

  @override
  PhysicalModelLayer get layer => super.layer;

  /// The shape of the layer.
  ///
  /// Defaults to [BoxShape.rectangle]. The [borderRadius] affects the corners
  /// of the rectangle.
  BoxShape get shape => _shape;
  BoxShape _shape;
  set shape(BoxShape value) {
    assert(value != null);
    if (shape == value)
      return;
    _shape = value;
    _markNeedsClip();
  }

  /// The border radius of the rounded corners.
  ///
  /// Values are clamped so that horizontal and vertical radii sums do not
  /// exceed width/height.
  ///
  /// This property is ignored if the [shape] is not [BoxShape.rectangle].
  ///
  /// The value null is treated like [BorderRadius.zero].
  BorderRadius get borderRadius => _borderRadius;
  BorderRadius _borderRadius;
  set borderRadius(BorderRadius value) {
    if (borderRadius == value)
      return;
    _borderRadius = value;
    _markNeedsClip();
  }

  @override
  RRect get _defaultClip {
    assert(hasSize);
    assert(_shape != null);
    switch (_shape) {
      case BoxShape.rectangle:
        return (borderRadius ?? BorderRadius.zero).toRRect(Offset.zero & size);
      case BoxShape.circle:
        final Rect rect = Offset.zero & size;
        return RRect.fromRectXY(rect, rect.width / 2, rect.height / 2);
    }
    return null;
  }

  @override
  bool hitTest(BoxHitTestResult result, { Offset position }) {
    if (_clipper != null) {
      _updateClip();
      assert(_clip != null);
      if (!_clip.contains(position))
        return false;
    }
    return super.hitTest(result, position: position);
  }

  @override
  void paint(PaintingContext context, Offset offset) {
    if (child != null) {
      _updateClip();
      final RRect offsetRRect = _clip.shift(offset);
      final Rect offsetBounds = offsetRRect.outerRect;
      final Path offsetRRectAsPath = Path()..addRRect(offsetRRect);
      bool paintShadows = true;
      assert(() {
        if (debugDisableShadows) {
          if (elevation > 0.0) {
            context.canvas.drawRRect(
              offsetRRect,
              Paint()
                ..color = shadowColor
                ..style = PaintingStyle.stroke
                ..strokeWidth = elevation * 2.0,
            );
          }
          paintShadows = false;
        }
        return true;
      }());
      layer ??= PhysicalModelLayer();
      layer
        ..clipPath = offsetRRectAsPath
        ..clipBehavior = clipBehavior
        ..elevation = paintShadows ? elevation : 0.0
        ..color = color
        ..shadowColor = shadowColor;
      context.pushLayer(layer, super.paint, offset, childPaintBounds: offsetBounds);
      assert(() {
        layer.debugCreator = debugCreator;
        return true;
      }());
    } else {
      layer = null;
    }
  }

  @override
  void debugFillProperties(DiagnosticPropertiesBuilder description) {
    super.debugFillProperties(description);
    description.add(DiagnosticsProperty<BoxShape>('shape', shape));
    description.add(DiagnosticsProperty<BorderRadius>('borderRadius', borderRadius));
  }
}

/// Creates a physical shape layer that clips its child to a [Path].
///
/// A physical shape layer casts a shadow based on its [elevation].
///
/// See also:
///
///  * [RenderPhysicalModel], which is optimized for rounded rectangles and
///    circles.
class RenderPhysicalShape extends _RenderPhysicalModelBase<Path> {
  /// Creates an arbitrary shape clip.
  ///
  /// The [color] and [shape] parameters are required.
  ///
  /// The [clipper], [elevation], [color] and [shadowColor] must not be null.
  /// Additionally, the [elevation] must be non-negative.
  RenderPhysicalShape({
    RenderBox child,
    @required CustomClipper<Path> clipper,
    Clip clipBehavior = Clip.none,
    double elevation = 0.0,
    @required Color color,
    Color shadowColor = const Color(0xFF000000),
  }) : assert(clipper != null),
       assert(elevation != null && elevation >= 0.0),
       assert(color != null),
       assert(shadowColor != null),
       super(
         child: child,
         elevation: elevation,
         color: color,
         shadowColor: shadowColor,
         clipper: clipper,
         clipBehavior: clipBehavior,
       );

  @override
  PhysicalModelLayer get layer => super.layer;

  @override
  Path get _defaultClip => Path()..addRect(Offset.zero & size);

  @override
  bool hitTest(BoxHitTestResult result, { Offset position }) {
    if (_clipper != null) {
      _updateClip();
      assert(_clip != null);
      if (!_clip.contains(position))
        return false;
    }
    return super.hitTest(result, position: position);
  }

  @override
  void paint(PaintingContext context, Offset offset) {
    if (child != null) {
      _updateClip();
      final Rect offsetBounds = offset & size;
      final Path offsetPath = _clip.shift(offset);
      bool paintShadows = true;
      assert(() {
        if (debugDisableShadows) {
          if (elevation > 0.0) {
            context.canvas.drawPath(
              offsetPath,
              Paint()
                ..color = shadowColor
                ..style = PaintingStyle.stroke
                ..strokeWidth = elevation * 2.0,
            );
          }
          paintShadows = false;
        }
        return true;
      }());
      layer ??= PhysicalModelLayer();
      layer
        ..clipPath = offsetPath
        ..clipBehavior = clipBehavior
        ..elevation = paintShadows ? elevation : 0.0
        ..color = color
        ..shadowColor = shadowColor;
      context.pushLayer(layer, super.paint, offset, childPaintBounds: offsetBounds);
      assert(() {
        layer.debugCreator = debugCreator;
        return true;
      }());
    } else {
      layer = null;
    }
  }

  @override
  void debugFillProperties(DiagnosticPropertiesBuilder description) {
    super.debugFillProperties(description);
    description.add(DiagnosticsProperty<CustomClipper<Path>>('clipper', clipper));
  }
}

/// Where to paint a box decoration.
enum DecorationPosition {
  /// Paint the box decoration behind the children.
  background,

  /// Paint the box decoration in front of the children.
  foreground,
}

/// Paints a [Decoration] either before or after its child paints.
class RenderDecoratedBox extends RenderProxyBox {
  /// Creates a decorated box.
  ///
  /// The [decoration], [position], and [configuration] arguments must not be
  /// null. By default the decoration paints behind the child.
  ///
  /// The [ImageConfiguration] will be passed to the decoration (with the size
  /// filled in) to let it resolve images.
  RenderDecoratedBox({
    @required Decoration decoration,
    DecorationPosition position = DecorationPosition.background,
    ImageConfiguration configuration = ImageConfiguration.empty,
    RenderBox child,
  }) : assert(decoration != null),
       assert(position != null),
       assert(configuration != null),
       _decoration = decoration,
       _position = position,
       _configuration = configuration,
       super(child);

  BoxPainter _painter;

  /// What decoration to paint.
  ///
  /// Commonly a [BoxDecoration].
  Decoration get decoration => _decoration;
  Decoration _decoration;
  set decoration(Decoration value) {
    assert(value != null);
    if (value == _decoration)
      return;
    _painter?.dispose();
    _painter = null;
    _decoration = value;
    markNeedsPaint();
  }

  /// Whether to paint the box decoration behind or in front of the child.
  DecorationPosition get position => _position;
  DecorationPosition _position;
  set position(DecorationPosition value) {
    assert(value != null);
    if (value == _position)
      return;
    _position = value;
    markNeedsPaint();
  }

  /// The settings to pass to the decoration when painting, so that it can
  /// resolve images appropriately. See [ImageProvider.resolve] and
  /// [BoxPainter.paint].
  ///
  /// The [ImageConfiguration.textDirection] field is also used by
  /// direction-sensitive [Decoration]s for painting and hit-testing.
  ImageConfiguration get configuration => _configuration;
  ImageConfiguration _configuration;
  set configuration(ImageConfiguration value) {
    assert(value != null);
    if (value == _configuration)
      return;
    _configuration = value;
    markNeedsPaint();
  }

  @override
  void detach() {
    _painter?.dispose();
    _painter = null;
    super.detach();
    // Since we're disposing of our painter, we won't receive change
    // notifications. We mark ourselves as needing paint so that we will
    // resubscribe to change notifications. If we didn't do this, then, for
    // example, animated GIFs would stop animating when a DecoratedBox gets
    // moved around the tree due to GlobalKey reparenting.
    markNeedsPaint();
  }

  @override
  bool hitTestSelf(Offset position) {
    return _decoration.hitTest(size, position, textDirection: configuration.textDirection);
  }

  @override
  void paint(PaintingContext context, Offset offset) {
    assert(size.width != null);
    assert(size.height != null);
    _painter ??= _decoration.createBoxPainter(markNeedsPaint);
    final ImageConfiguration filledConfiguration = configuration.copyWith(size: size);
    if (position == DecorationPosition.background) {
      int debugSaveCount;
      assert(() {
        debugSaveCount = context.canvas.getSaveCount();
        return true;
      }());
      _painter.paint(context.canvas, offset, filledConfiguration);
      assert(() {
        if (debugSaveCount != context.canvas.getSaveCount()) {
          throw FlutterError(
            '${_decoration.runtimeType} painter had mismatching save and restore calls.\n'
            'Before painting the decoration, the canvas save count was $debugSaveCount. '
            'After painting it, the canvas save count was ${context.canvas.getSaveCount()}. '
            'Every call to save() or saveLayer() must be matched by a call to restore().\n'
            'The decoration was:\n'
            '  $decoration\n'
            'The painter was:\n'
            '  $_painter'
          );
        }
        return true;
      }());
      if (decoration.isComplex)
        context.setIsComplexHint();
    }
    super.paint(context, offset);
    if (position == DecorationPosition.foreground) {
      _painter.paint(context.canvas, offset, filledConfiguration);
      if (decoration.isComplex)
        context.setIsComplexHint();
    }
  }

  @override
  void debugFillProperties(DiagnosticPropertiesBuilder properties) {
    super.debugFillProperties(properties);
    properties.add(_decoration.toDiagnosticsNode(name: 'decoration'));
    properties.add(DiagnosticsProperty<ImageConfiguration>('configuration', configuration));
  }
}

/// Applies a transformation before painting its child.
class RenderTransform extends RenderProxyBox {
  /// Creates a render object that transforms its child.
  ///
  /// The [transform] argument must not be null.
  RenderTransform({
    @required Matrix4 transform,
    Offset origin,
    AlignmentGeometry alignment,
    TextDirection textDirection,
    this.transformHitTests = true,
    RenderBox child,
  }) : assert(transform != null),
       super(child) {
    this.transform = transform;
    this.alignment = alignment;
    this.textDirection = textDirection;
    this.origin = origin;
  }

  /// The origin of the coordinate system (relative to the upper left corner of
  /// this render object) in which to apply the matrix.
  ///
  /// Setting an origin is equivalent to conjugating the transform matrix by a
  /// translation. This property is provided just for convenience.
  Offset get origin => _origin;
  Offset _origin;
  set origin(Offset value) {
    if (_origin == value)
      return;
    _origin = value;
    markNeedsPaint();
    markNeedsSemanticsUpdate();
  }

  /// The alignment of the origin, relative to the size of the box.
  ///
  /// This is equivalent to setting an origin based on the size of the box.
  /// If it is specified at the same time as an offset, both are applied.
  ///
  /// An [AlignmentDirectional.start] value is the same as an [Alignment]
  /// whose [Alignment.x] value is `-1.0` if [textDirection] is
  /// [TextDirection.ltr], and `1.0` if [textDirection] is [TextDirection.rtl].
  /// Similarly [AlignmentDirectional.end] is the same as an [Alignment]
  /// whose [Alignment.x] value is `1.0` if [textDirection] is
  /// [TextDirection.ltr], and `-1.0` if [textDirection] is [TextDirection.rtl].
  AlignmentGeometry get alignment => _alignment;
  AlignmentGeometry _alignment;
  set alignment(AlignmentGeometry value) {
    if (_alignment == value)
      return;
    _alignment = value;
    markNeedsPaint();
    markNeedsSemanticsUpdate();
  }

  /// The text direction with which to resolve [alignment].
  ///
  /// This may be changed to null, but only after [alignment] has been changed
  /// to a value that does not depend on the direction.
  TextDirection get textDirection => _textDirection;
  TextDirection _textDirection;
  set textDirection(TextDirection value) {
    if (_textDirection == value)
      return;
    _textDirection = value;
    markNeedsPaint();
    markNeedsSemanticsUpdate();
  }

  /// When set to true, hit tests are performed based on the position of the
  /// child as it is painted. When set to false, hit tests are performed
  /// ignoring the transformation.
  ///
  /// [applyPaintTransform], and therefore [localToGlobal] and [globalToLocal],
  /// always honor the transformation, regardless of the value of this property.
  bool transformHitTests;

  // Note the lack of a getter for transform because Matrix4 is not immutable
  Matrix4 _transform;

  /// The matrix to transform the child by during painting.
  set transform(Matrix4 value) {
    assert(value != null);
    if (_transform == value)
      return;
    _transform = Matrix4.copy(value);
    markNeedsPaint();
    markNeedsSemanticsUpdate();
  }

  /// Sets the transform to the identity matrix.
  void setIdentity() {
    _transform.setIdentity();
    markNeedsPaint();
    markNeedsSemanticsUpdate();
  }

  /// Concatenates a rotation about the x axis into the transform.
  void rotateX(double radians) {
    _transform.rotateX(radians);
    markNeedsPaint();
    markNeedsSemanticsUpdate();
  }

  /// Concatenates a rotation about the y axis into the transform.
  void rotateY(double radians) {
    _transform.rotateY(radians);
    markNeedsPaint();
    markNeedsSemanticsUpdate();
  }

  /// Concatenates a rotation about the z axis into the transform.
  void rotateZ(double radians) {
    _transform.rotateZ(radians);
    markNeedsPaint();
    markNeedsSemanticsUpdate();
  }

  /// Concatenates a translation by (x, y, z) into the transform.
  void translate(double x, [ double y = 0.0, double z = 0.0 ]) {
    _transform.translate(x, y, z);
    markNeedsPaint();
    markNeedsSemanticsUpdate();
  }

  /// Concatenates a scale into the transform.
  void scale(double x, [ double y, double z ]) {
    _transform.scale(x, y, z);
    markNeedsPaint();
    markNeedsSemanticsUpdate();
  }

  Matrix4 get _effectiveTransform {
    final Alignment resolvedAlignment = alignment?.resolve(textDirection);
    if (_origin == null && resolvedAlignment == null)
      return _transform;
    final Matrix4 result = Matrix4.identity();
    if (_origin != null)
      result.translate(_origin.dx, _origin.dy);
    Offset translation;
    if (resolvedAlignment != null) {
      translation = resolvedAlignment.alongSize(size);
      result.translate(translation.dx, translation.dy);
    }
    result.multiply(_transform);
    if (resolvedAlignment != null)
      result.translate(-translation.dx, -translation.dy);
    if (_origin != null)
      result.translate(-_origin.dx, -_origin.dy);
    return result;
  }

  @override
  bool hitTest(BoxHitTestResult result, { Offset position }) {
    // RenderTransform objects don't check if they are
    // themselves hit, because it's confusing to think about
    // how the untransformed size and the child's transformed
    // position interact.
    return hitTestChildren(result, position: position);
  }

  @override
  bool hitTestChildren(BoxHitTestResult result, { Offset position }) {
    assert(!transformHitTests || _effectiveTransform != null);
    return result.addWithPaintTransform(
      transform: transformHitTests ? _effectiveTransform : null,
      position: position,
      hitTest: (BoxHitTestResult result, Offset position) {
        return super.hitTestChildren(result, position: position);
      },
    );
  }

  @override
  void paint(PaintingContext context, Offset offset) {
    if (child != null) {
      final Matrix4 transform = _effectiveTransform;
      final Offset childOffset = MatrixUtils.getAsTranslation(transform);
      if (childOffset == null) {
        layer = context.pushTransform(needsCompositing, offset, transform, super.paint, oldLayer: layer);
      } else {
        super.paint(context, offset + childOffset);
        layer = null;
      }
    }
  }

  @override
  void applyPaintTransform(RenderBox child, Matrix4 transform) {
    transform.multiply(_effectiveTransform);
  }

  @override
  void debugFillProperties(DiagnosticPropertiesBuilder properties) {
    super.debugFillProperties(properties);
    properties.add(TransformProperty('transform matrix', _transform));
    properties.add(DiagnosticsProperty<Offset>('origin', origin));
    properties.add(DiagnosticsProperty<Alignment>('alignment', alignment));
    properties.add(EnumProperty<TextDirection>('textDirection', textDirection, defaultValue: null));
    properties.add(DiagnosticsProperty<bool>('transformHitTests', transformHitTests));
  }
}

/// Scales and positions its child within itself according to [fit].
class RenderFittedBox extends RenderProxyBox {
  /// Scales and positions its child within itself.
  ///
  /// The [fit] and [alignment] arguments must not be null.
  RenderFittedBox({
    BoxFit fit = BoxFit.contain,
    AlignmentGeometry alignment = Alignment.center,
    TextDirection textDirection,
    RenderBox child,
  }) : assert(fit != null),
       assert(alignment != null),
       _fit = fit,
       _alignment = alignment,
       _textDirection = textDirection,
       super(child);

  Alignment _resolvedAlignment;

  void _resolve() {
    if (_resolvedAlignment != null)
      return;
    _resolvedAlignment = alignment.resolve(textDirection);
  }

  void _markNeedResolution() {
    _resolvedAlignment = null;
    markNeedsPaint();
  }

  /// How to inscribe the child into the space allocated during layout.
  BoxFit get fit => _fit;
  BoxFit _fit;
  set fit(BoxFit value) {
    assert(value != null);
    if (_fit == value)
      return;
    _fit = value;
    _clearPaintData();
    markNeedsPaint();
  }

  /// How to align the child within its parent's bounds.
  ///
  /// An alignment of (0.0, 0.0) aligns the child to the top-left corner of its
  /// parent's bounds. An alignment of (1.0, 0.5) aligns the child to the middle
  /// of the right edge of its parent's bounds.
  ///
  /// If this is set to an [AlignmentDirectional] object, then
  /// [textDirection] must not be null.
  AlignmentGeometry get alignment => _alignment;
  AlignmentGeometry _alignment;
  set alignment(AlignmentGeometry value) {
    assert(value != null);
    if (_alignment == value)
      return;
    _alignment = value;
    _clearPaintData();
    _markNeedResolution();
  }

  /// The text direction with which to resolve [alignment].
  ///
  /// This may be changed to null, but only after [alignment] has been changed
  /// to a value that does not depend on the direction.
  TextDirection get textDirection => _textDirection;
  TextDirection _textDirection;
  set textDirection(TextDirection value) {
    if (_textDirection == value)
      return;
    _textDirection = value;
    _clearPaintData();
    _markNeedResolution();
  }

  // TODO(ianh): The intrinsic dimensions of this box are wrong.

  @override
  void performLayout() {
    if (child != null) {
      child.layout(const BoxConstraints(), parentUsesSize: true);
      size = constraints.constrainSizeAndAttemptToPreserveAspectRatio(child.size);
      _clearPaintData();
    } else {
      size = constraints.smallest;
    }
  }

  bool _hasVisualOverflow;
  Matrix4 _transform;

  void _clearPaintData() {
    _hasVisualOverflow = null;
    _transform = null;
  }

  void _updatePaintData() {
    if (_transform != null)
      return;

    if (child == null) {
      _hasVisualOverflow = false;
      _transform = Matrix4.identity();
    } else {
      _resolve();
      final Size childSize = child.size;
      final FittedSizes sizes = applyBoxFit(_fit, childSize, size);
      final double scaleX = sizes.destination.width / sizes.source.width;
      final double scaleY = sizes.destination.height / sizes.source.height;
      final Rect sourceRect = _resolvedAlignment.inscribe(sizes.source, Offset.zero & childSize);
      final Rect destinationRect = _resolvedAlignment.inscribe(sizes.destination, Offset.zero & size);
      _hasVisualOverflow = sourceRect.width < childSize.width || sourceRect.height < childSize.height;
      assert(scaleX.isFinite && scaleY.isFinite);
      _transform = Matrix4.translationValues(destinationRect.left, destinationRect.top, 0.0)
        ..scale(scaleX, scaleY, 1.0)
        ..translate(-sourceRect.left, -sourceRect.top);
      assert(_transform.storage.every((double value) => value.isFinite));
    }
  }

  TransformLayer _paintChildWithTransform(PaintingContext context, Offset offset) {
    final Offset childOffset = MatrixUtils.getAsTranslation(_transform);
    if (childOffset == null)
      return context.pushTransform(needsCompositing, offset, _transform, super.paint,
          oldLayer: layer is TransformLayer ? layer : null);
    else
      super.paint(context, offset + childOffset);
    return null;
  }

  @override
  void paint(PaintingContext context, Offset offset) {
    if (size.isEmpty || child.size.isEmpty)
      return;
    _updatePaintData();
    if (child != null) {
      if (_hasVisualOverflow)
        layer = context.pushClipRect(needsCompositing, offset, Offset.zero & size, _paintChildWithTransform,
            oldLayer: layer is ClipRectLayer ? layer : null);
      else
        layer = _paintChildWithTransform(context, offset);
    }
  }

  @override
  bool hitTestChildren(BoxHitTestResult result, { Offset position }) {
    if (size.isEmpty || child?.size?.isEmpty == true)
      return false;
    _updatePaintData();
    return result.addWithPaintTransform(
      transform: _transform,
      position: position,
      hitTest: (BoxHitTestResult result, Offset position) {
        return super.hitTestChildren(result, position: position);
      },
    );
  }

  @override
  void applyPaintTransform(RenderBox child, Matrix4 transform) {
    if (size.isEmpty || child.size.isEmpty) {
      transform.setZero();
    } else {
      _updatePaintData();
      transform.multiply(_transform);
    }
  }

  @override
  void debugFillProperties(DiagnosticPropertiesBuilder properties) {
    super.debugFillProperties(properties);
    properties.add(EnumProperty<BoxFit>('fit', fit));
    properties.add(DiagnosticsProperty<Alignment>('alignment', alignment));
    properties.add(EnumProperty<TextDirection>('textDirection', textDirection, defaultValue: null));
  }
}

/// Applies a translation transformation before painting its child.
///
/// The translation is expressed as an [Offset] scaled to the child's size. For
/// example, an [Offset] with a `dx` of 0.25 will result in a horizontal
/// translation of one quarter the width of the child.
///
/// Hit tests will only be detected inside the bounds of the
/// [RenderFractionalTranslation], even if the contents are offset such that
/// they overflow.
class RenderFractionalTranslation extends RenderProxyBox {
  /// Creates a render object that translates its child's painting.
  ///
  /// The [translation] argument must not be null.
  RenderFractionalTranslation({
    @required Offset translation,
    this.transformHitTests = true,
    RenderBox child,
  }) : assert(translation != null),
       _translation = translation,
       super(child);

  /// The translation to apply to the child, scaled to the child's size.
  ///
  /// For example, an [Offset] with a `dx` of 0.25 will result in a horizontal
  /// translation of one quarter the width of the child.
  Offset get translation => _translation;
  Offset _translation;
  set translation(Offset value) {
    assert(value != null);
    if (_translation == value)
      return;
    _translation = value;
    markNeedsPaint();
  }

  @override
  bool hitTest(BoxHitTestResult result, { Offset position }) {
    // RenderFractionalTranslation objects don't check if they are
    // themselves hit, because it's confusing to think about
    // how the untransformed size and the child's transformed
    // position interact.
    return hitTestChildren(result, position: position);
  }

  /// When set to true, hit tests are performed based on the position of the
  /// child as it is painted. When set to false, hit tests are performed
  /// ignoring the transformation.
  ///
  /// applyPaintTransform(), and therefore localToGlobal() and globalToLocal(),
  /// always honor the transformation, regardless of the value of this property.
  bool transformHitTests;

  @override
  bool hitTestChildren(BoxHitTestResult result, { Offset position }) {
    assert(!debugNeedsLayout);
    return result.addWithPaintOffset(
      offset: transformHitTests
          ? Offset(translation.dx * size.width, translation.dy * size.height)
          : null,
      position: position,
      hitTest: (BoxHitTestResult result, Offset position) {
        return super.hitTestChildren(result, position: position);
      },
    );
  }

  @override
  void paint(PaintingContext context, Offset offset) {
    assert(!debugNeedsLayout);
    if (child != null) {
      super.paint(context, Offset(
        offset.dx + translation.dx * size.width,
        offset.dy + translation.dy * size.height,
      ));
    }
  }

  @override
  void applyPaintTransform(RenderBox child, Matrix4 transform) {
    transform.translate(
      translation.dx * size.width,
      translation.dy * size.height,
    );
  }

  @override
  void debugFillProperties(DiagnosticPropertiesBuilder properties) {
    super.debugFillProperties(properties);
    properties.add(DiagnosticsProperty<Offset>('translation', translation));
    properties.add(DiagnosticsProperty<bool>('transformHitTests', transformHitTests));
  }
}

/// Signature for listening to [PointerDownEvent] events.
///
/// Used by [Listener] and [RenderPointerListener].
typedef PointerDownEventListener = void Function(PointerDownEvent event);

/// Signature for listening to [PointerMoveEvent] events.
///
/// Used by [Listener] and [RenderPointerListener].
typedef PointerMoveEventListener = void Function(PointerMoveEvent event);

/// Signature for listening to [PointerUpEvent] events.
///
/// Used by [Listener] and [RenderPointerListener].
typedef PointerUpEventListener = void Function(PointerUpEvent event);

/// Signature for listening to [PointerCancelEvent] events.
///
/// Used by [Listener] and [RenderPointerListener].
typedef PointerCancelEventListener = void Function(PointerCancelEvent event);

/// Signature for listening to [PointerSignalEvent] events.
///
/// Used by [Listener] and [RenderPointerListener].
typedef PointerSignalEventListener = void Function(PointerSignalEvent event);

/// Calls callbacks in response to common pointer events.
///
/// It responds to events that can construct gestures, such as when the
/// pointer is pressed, moved, then released or canceled.
///
/// It does not respond to events that are exclusive to mouse, such as when the
/// mouse enters, exits or hovers a region without pressing any buttons. For
/// these events, use [RenderMouseRegion].
///
/// If it has a child, defers to the child for sizing behavior.
///
/// If it does not have a child, grows to fit the parent-provided constraints.
class RenderPointerListener extends RenderProxyBoxWithHitTestBehavior {
  /// Creates a render object that forwards pointer events to callbacks.
  ///
  /// The [behavior] argument defaults to [HitTestBehavior.deferToChild].
  RenderPointerListener({
    this.onPointerDown,
    this.onPointerMove,
    this.onPointerUp,
    this.onPointerCancel,
    this.onPointerSignal,
    HitTestBehavior behavior = HitTestBehavior.deferToChild,
    RenderBox child,
  }) : super(behavior: behavior, child: child);

  /// Called when a pointer comes into contact with the screen (for touch
  /// pointers), or has its button pressed (for mouse pointers) at this widget's
  /// location.
  PointerDownEventListener onPointerDown;

  /// Called when a pointer that triggered an [onPointerDown] changes position.
  PointerMoveEventListener onPointerMove;

  /// Called when a pointer that triggered an [onPointerDown] is no longer in
  /// contact with the screen.
  PointerUpEventListener onPointerUp;

  /// Called when the input from a pointer that triggered an [onPointerDown] is
  /// no longer directed towards this receiver.
  PointerCancelEventListener onPointerCancel;

  /// Called when a pointer signal occurs over this object.
  PointerSignalEventListener onPointerSignal;

  @override
  void performResize() {
    size = constraints.biggest;
  }

  @override
  void handleEvent(PointerEvent event, HitTestEntry entry) {
    assert(debugHandleEvent(event, entry));
    if (onPointerDown != null && event is PointerDownEvent)
      return onPointerDown(event);
    if (onPointerMove != null && event is PointerMoveEvent)
      return onPointerMove(event);
    if (onPointerUp != null && event is PointerUpEvent)
      return onPointerUp(event);
    if (onPointerCancel != null && event is PointerCancelEvent)
      return onPointerCancel(event);
    if (onPointerSignal != null && event is PointerSignalEvent)
      return onPointerSignal(event);
  }

  @override
  void debugFillProperties(DiagnosticPropertiesBuilder properties) {
    super.debugFillProperties(properties);
    properties.add(FlagsSummary<Function>(
      'listeners',
      <String, Function>{
        'down': onPointerDown,
        'move': onPointerMove,
        'up': onPointerUp,
        'cancel': onPointerCancel,
        'signal': onPointerSignal,
      },
      ifEmpty: '<none>',
    ));
  }
}

/// Calls callbacks in response to pointer events that are exclusive to mice.
///
/// It responds to events that are related to hovering, i.e. when the mouse
/// enters, exits (with or without pressing buttons), or moves over a region
/// without pressing buttons.
///
/// It does not respond to common events that construct gestures, such as when
/// the pointer is pressed, moved, then released or canceled. For these events,
/// use [RenderPointerListener].
///
/// If it has a child, it defers to the child for sizing behavior.
///
/// If it does not have a child, it grows to fit the parent-provided constraints.
///
/// See also:
///
///  * [MouseRegion], a widget that listens to hover events using
///    [RenderMouseRegion].
class RenderMouseRegion extends RenderProxyBox {
  /// Creates a render object that forwards pointer events to callbacks.
  RenderMouseRegion({
    PointerEnterEventListener onEnter,
    PointerHoverEventListener onHover,
    PointerExitEventListener onExit,
<<<<<<< HEAD
    int cursor,
=======
    this.opaque = true,
>>>>>>> dd43da71
    RenderBox child,
  }) : assert(opaque != null),
       _onEnter = onEnter,
       _onHover = onHover,
       _onExit = onExit,
       _cursor = cursor,
       _annotationIsActive = false,
       super(child) {
    _hoverAnnotation = MouseTrackerAnnotation(
      onEnter: _handleEnter,
      onHover: _handleHover,
      onExit: _handleExit,
      cursor: _getCursor,
    );
  }

  /// Whether this object should prevent [RenderMouseRegion]s visually behind it
  /// from detecting the pointer, thus affecting how their [onHover], [onEnter],
  /// and [onExit] behave.
  ///
  /// If [opaque] is true, this object will absorb the mouse pointer and
  /// prevent this object's siblings (or any other objects that are not
  /// ancestors or descendants of this object) from detecting the mouse
  /// pointer even when the pointer is within their areas.
  ///
  /// If [opaque] is false, this object will not affect how [RenderMouseRegion]s
  /// behind it behave, which will detect the mouse pointer as long as the
  /// pointer is within their areas.
  ///
  /// This defaults to true.
  bool opaque;

  /// Called when a mouse pointer enters the region (with or without buttons
  /// pressed).
  PointerEnterEventListener get onEnter => _onEnter;
  set onEnter(PointerEnterEventListener value) {
    if (_onEnter != value) {
      _onEnter = value;
      _updateAnnotations();
    }
  }
  PointerEnterEventListener _onEnter;
  void _handleEnter(PointerEnterEvent event) {
    if (_onEnter != null)
      _onEnter(event);
  }

  /// Called when a pointer changes position without buttons pressed and the end
  /// position is within the region.
  PointerHoverEventListener get onHover => _onHover;
  set onHover(PointerHoverEventListener value) {
    if (_onHover != value) {
      _onHover = value;
      _updateAnnotations();
    }
  }
  PointerHoverEventListener _onHover;
  void _handleHover(PointerHoverEvent event) {
    if (_onHover != null)
      _onHover(event);
  }

  /// Called when a pointer leaves the region (with or without buttons pressed).
  PointerExitEventListener get onExit => _onExit;
  set onExit(PointerExitEventListener value) {
    if (_onExit != value) {
      _onExit = value;
      _updateAnnotations();
    }
  }
  PointerExitEventListener _onExit;
  void _handleExit(PointerExitEvent event) {
    if (_onExit != null)
      _onExit(event);
  }

  /// The mouse cursor for a pointer if it enters or is hovering this object.
  ///
  /// This cursor will be set to a mouse pointer if this object is the
  /// front-most object that contains the pointer, taking opacity into account.
  ///
  /// It defaults to [MouseCursors.fallThrough] if [opaque] is true, or `null`
  /// otherwise. A value of `null` behaves almost identically as
  /// [MouseCursors.fallThrough], except for a slight internal difference since
  /// a layer will not be created if all handlers and the cursor are `null`.
  ///
  /// See also:
  ///
  ///  * [MouseCursors], which is a collection of system cursors of all
  ///    platforms.
  int get cursor => _cursor;
  set cursor(int value) {
    if (_cursor != value) {
      _cursor = value;
      _updateAnnotations();
    }
  }
  int _cursor;
  int _getCursor() => _cursor;

  // Object used for annotation of the layer used for hover hit detection.
  MouseTrackerAnnotation _hoverAnnotation;

  /// Object used for annotation of the layer used for hover hit detection.
  ///
  /// This is only public to allow for testing of Listener widgets. Do not call
  /// in other contexts.
  @visibleForTesting
  MouseTrackerAnnotation get hoverAnnotation => _hoverAnnotation;

  void _updateAnnotations() {
    final bool annotationWasActive = _annotationIsActive;
    final bool annotationWillBeActive = (
        _onEnter != null ||
        _onHover != null ||
        _onExit != null ||
        _cursor != null
      ) &&
      RendererBinding.instance.mouseTracker.mouseIsConnected;
    if (annotationWasActive != annotationWillBeActive) {
      markNeedsPaint();
      markNeedsCompositingBitsUpdate();
      if (annotationWillBeActive) {
        RendererBinding.instance.mouseTracker.attachAnnotation(_hoverAnnotation);
      } else {
        RendererBinding.instance.mouseTracker.detachAnnotation(_hoverAnnotation);
      }
      _annotationIsActive = annotationWillBeActive;
    }
  }

  @override
  void attach(PipelineOwner owner) {
    super.attach(owner);
    // Add a listener to listen for changes in mouseIsConnected.
    RendererBinding.instance.mouseTracker.addListener(_updateAnnotations);
    _updateAnnotations();
  }

  /// Attaches the annotation for this render object, if any.
  ///
  /// This is called by the [MouseRegion]'s [Element] to tell this
  /// [RenderMouseRegion] that it has transitioned from "inactive"
  /// state to "active". We call it here so that
  /// [MouseTrackerAnnotation.onEnter] isn't called during the build step for
  /// the widget that provided the callback, and [State.setState] can safely be
  /// called within that callback.
  void postActivate() {
    if (_annotationIsActive)
      RendererBinding.instance.mouseTracker.attachAnnotation(_hoverAnnotation);
  }

  /// Detaches the annotation for this render object, if any.
  ///
  /// This is called by the [MouseRegion]'s [Element] to tell this
  /// [RenderMouseRegion] that it will shortly be transitioned from "active"
  /// state to "inactive". We call it here so that
  /// [MouseTrackerAnnotation.onExit] isn't called during the build step for the
  /// widget that provided the callback, and [State.setState] can safely be
  /// called within that callback.
  void preDeactivate() {
    if (_annotationIsActive)
      RendererBinding.instance.mouseTracker.detachAnnotation(_hoverAnnotation);
  }

  @override
  void detach() {
    RendererBinding.instance.mouseTracker.removeListener(_updateAnnotations);
    super.detach();
  }

  bool _annotationIsActive;

  @override
  bool get needsCompositing => super.needsCompositing || _annotationIsActive;

  @override
  void paint(PaintingContext context, Offset offset) {
    if (_annotationIsActive) {
      // Annotated region layers are not retained because they do not create engine layers.
      final AnnotatedRegionLayer<MouseTrackerAnnotation> layer = AnnotatedRegionLayer<MouseTrackerAnnotation>(
        _hoverAnnotation,
        size: size,
        offset: offset,
        opaque: opaque,
      );
      context.pushLayer(layer, super.paint, offset);
    } else {
      super.paint(context, offset);
    }
  }

  @override
  void performResize() {
    size = constraints.biggest;
  }

  @override
  void debugFillProperties(DiagnosticPropertiesBuilder properties) {
    super.debugFillProperties(properties);
    properties.add(FlagsSummary<Function>(
      'listeners',
      <String, Function>{
        'enter': onEnter,
        'hover': onHover,
        'exit': onExit,
      },
      ifEmpty: '<none>',
    ));
    properties.add(DiagnosticsProperty<bool>('opaque', opaque, defaultValue: true));
  }
}

/// Creates a separate display list for its child.
///
/// This render object creates a separate display list for its child, which
/// can improve performance if the subtree repaints at different times than
/// the surrounding parts of the tree. Specifically, when the child does not
/// repaint but its parent does, we can re-use the display list we recorded
/// previously. Similarly, when the child repaints but the surround tree does
/// not, we can re-record its display list without re-recording the display list
/// for the surround tree.
///
/// In some cases, it is necessary to place _two_ (or more) repaint boundaries
/// to get a useful effect. Consider, for example, an e-mail application that
/// shows an unread count and a list of e-mails. Whenever a new e-mail comes in,
/// the list would update, but so would the unread count. If only one of these
/// two parts of the application was behind a repaint boundary, the entire
/// application would repaint each time. On the other hand, if both were behind
/// a repaint boundary, a new e-mail would only change those two parts of the
/// application and the rest of the application would not repaint.
///
/// To tell if a particular RenderRepaintBoundary is useful, run your
/// application in checked mode, interacting with it in typical ways, and then
/// call [debugDumpRenderTree]. Each RenderRepaintBoundary will include the
/// ratio of cases where the repaint boundary was useful vs the cases where it
/// was not. These counts can also be inspected programmatically using
/// [debugAsymmetricPaintCount] and [debugSymmetricPaintCount] respectively.
class RenderRepaintBoundary extends RenderProxyBox {
  /// Creates a repaint boundary around [child].
  RenderRepaintBoundary({ RenderBox child }) : super(child);

  @override
  bool get isRepaintBoundary => true;

  /// Capture an image of the current state of this render object and its
  /// children.
  ///
  /// The returned [ui.Image] has uncompressed raw RGBA bytes in the dimensions
  /// of the render object, multiplied by the [pixelRatio].
  ///
  /// To use [toImage], the render object must have gone through the paint phase
  /// (i.e. [debugNeedsPaint] must be false).
  ///
  /// The [pixelRatio] describes the scale between the logical pixels and the
  /// size of the output image. It is independent of the
  /// [window.devicePixelRatio] for the device, so specifying 1.0 (the default)
  /// will give you a 1:1 mapping between logical pixels and the output pixels
  /// in the image.
  ///
  /// {@tool sample}
  ///
  /// The following is an example of how to go from a `GlobalKey` on a
  /// `RepaintBoundary` to a PNG:
  ///
  /// ```dart
  /// class PngHome extends StatefulWidget {
  ///   PngHome({Key key}) : super(key: key);
  ///
  ///   @override
  ///   _PngHomeState createState() => _PngHomeState();
  /// }
  ///
  /// class _PngHomeState extends State<PngHome> {
  ///   GlobalKey globalKey = GlobalKey();
  ///
  ///   Future<void> _capturePng() async {
  ///     RenderRepaintBoundary boundary = globalKey.currentContext.findRenderObject();
  ///     ui.Image image = await boundary.toImage();
  ///     ByteData byteData = await image.toByteData(format: ui.ImageByteFormat.png);
  ///     Uint8List pngBytes = byteData.buffer.asUint8List();
  ///     print(pngBytes);
  ///   }
  ///
  ///   @override
  ///   Widget build(BuildContext context) {
  ///     return RepaintBoundary(
  ///       key: globalKey,
  ///       child: Center(
  ///         child: FlatButton(
  ///           child: Text('Hello World', textDirection: TextDirection.ltr),
  ///           onPressed: _capturePng,
  ///         ),
  ///       ),
  ///     );
  ///   }
  /// }
  /// ```
  /// {@end-tool}
  ///
  /// See also:
  ///
  ///  * [OffsetLayer.toImage] for a similar API at the layer level.
  ///  * [dart:ui.Scene.toImage] for more information about the image returned.
  Future<ui.Image> toImage({ double pixelRatio = 1.0 }) {
    assert(!debugNeedsPaint);
    final OffsetLayer offsetLayer = layer;
    return offsetLayer.toImage(Offset.zero & size, pixelRatio: pixelRatio);
  }


  /// The number of times that this render object repainted at the same time as
  /// its parent. Repaint boundaries are only useful when the parent and child
  /// paint at different times. When both paint at the same time, the repaint
  /// boundary is redundant, and may be actually making performance worse.
  ///
  /// Only valid when asserts are enabled. In release builds, always returns
  /// zero.
  ///
  /// Can be reset using [debugResetMetrics]. See [debugAsymmetricPaintCount]
  /// for the corresponding count of times where only the parent or only the
  /// child painted.
  int get debugSymmetricPaintCount => _debugSymmetricPaintCount;
  int _debugSymmetricPaintCount = 0;

  /// The number of times that either this render object repainted without the
  /// parent being painted, or the parent repainted without this object being
  /// painted. When a repaint boundary is used at a seam in the render tree
  /// where the parent tends to repaint at entirely different times than the
  /// child, it can improve performance by reducing the number of paint
  /// operations that have to be recorded each frame.
  ///
  /// Only valid when asserts are enabled. In release builds, always returns
  /// zero.
  ///
  /// Can be reset using [debugResetMetrics]. See [debugSymmetricPaintCount] for
  /// the corresponding count of times where both the parent and the child
  /// painted together.
  int get debugAsymmetricPaintCount => _debugAsymmetricPaintCount;
  int _debugAsymmetricPaintCount = 0;

  /// Resets the [debugSymmetricPaintCount] and [debugAsymmetricPaintCount]
  /// counts to zero.
  ///
  /// Only valid when asserts are enabled. Does nothing in release builds.
  void debugResetMetrics() {
    assert(() {
      _debugSymmetricPaintCount = 0;
      _debugAsymmetricPaintCount = 0;
      return true;
    }());
  }

  @override
  void debugRegisterRepaintBoundaryPaint({ bool includedParent = true, bool includedChild = false }) {
    assert(() {
      if (includedParent && includedChild)
        _debugSymmetricPaintCount += 1;
      else
        _debugAsymmetricPaintCount += 1;
      return true;
    }());
  }

  @override
  void debugFillProperties(DiagnosticPropertiesBuilder properties) {
    super.debugFillProperties(properties);
    bool inReleaseMode = true;
    assert(() {
      inReleaseMode = false;
      if (debugSymmetricPaintCount + debugAsymmetricPaintCount == 0) {
        properties.add(MessageProperty('usefulness ratio', 'no metrics collected yet (never painted)'));
      } else {
        final double fraction = debugAsymmetricPaintCount / (debugSymmetricPaintCount + debugAsymmetricPaintCount);
        String diagnosis;
        if (debugSymmetricPaintCount + debugAsymmetricPaintCount < 5) {
          diagnosis = 'insufficient data to draw conclusion (less than five repaints)';
        } else if (fraction > 0.9) {
          diagnosis = 'this is an outstandingly useful repaint boundary and should definitely be kept';
        } else if (fraction > 0.5) {
          diagnosis = 'this is a useful repaint boundary and should be kept';
        } else if (fraction > 0.30) {
          diagnosis = 'this repaint boundary is probably useful, but maybe it would be more useful in tandem with adding more repaint boundaries elsewhere';
        } else if (fraction > 0.1) {
          diagnosis = 'this repaint boundary does sometimes show value, though currently not that often';
        } else if (debugAsymmetricPaintCount == 0) {
          diagnosis = 'this repaint boundary is astoundingly ineffectual and should be removed';
        } else {
          diagnosis = 'this repaint boundary is not very effective and should probably be removed';
        }
        properties.add(PercentProperty('metrics', fraction, unit: 'useful', tooltip: '$debugSymmetricPaintCount bad vs $debugAsymmetricPaintCount good'));
        properties.add(MessageProperty('diagnosis', diagnosis));
      }
      return true;
    }());
    if (inReleaseMode)
      properties.add(DiagnosticsNode.message('(run in checked mode to collect repaint boundary statistics)'));
  }
}

/// A render object that is invisible during hit testing.
///
/// When [ignoring] is true, this render object (and its subtree) is invisible
/// to hit testing. It still consumes space during layout and paints its child
/// as usual. It just cannot be the target of located events, because its render
/// object returns false from [hitTest].
///
/// When [ignoringSemantics] is true, the subtree will be invisible to
/// the semantics layer (and thus e.g. accessibility tools). If
/// [ignoringSemantics] is null, it uses the value of [ignoring].
///
/// See also:
///
///  * [RenderAbsorbPointer], which takes the pointer events but prevents any
///    nodes in the subtree from seeing them.
class RenderIgnorePointer extends RenderProxyBox {
  /// Creates a render object that is invisible to hit testing.
  ///
  /// The [ignoring] argument must not be null. If [ignoringSemantics], this
  /// render object will be ignored for semantics if [ignoring] is true.
  RenderIgnorePointer({
    RenderBox child,
    bool ignoring = true,
    bool ignoringSemantics,
  }) : _ignoring = ignoring,
       _ignoringSemantics = ignoringSemantics,
       super(child) {
    assert(_ignoring != null);
  }

  /// Whether this render object is ignored during hit testing.
  ///
  /// Regardless of whether this render object is ignored during hit testing, it
  /// will still consume space during layout and be visible during painting.
  bool get ignoring => _ignoring;
  bool _ignoring;
  set ignoring(bool value) {
    assert(value != null);
    if (value == _ignoring)
      return;
    _ignoring = value;
    if (ignoringSemantics == null)
      markNeedsSemanticsUpdate();
  }

  /// Whether the semantics of this render object is ignored when compiling the semantics tree.
  ///
  /// If null, defaults to value of [ignoring].
  ///
  /// See [SemanticsNode] for additional information about the semantics tree.
  bool get ignoringSemantics => _ignoringSemantics;
  bool _ignoringSemantics;
  set ignoringSemantics(bool value) {
    if (value == _ignoringSemantics)
      return;
    final bool oldEffectiveValue = _effectiveIgnoringSemantics;
    _ignoringSemantics = value;
    if (oldEffectiveValue != _effectiveIgnoringSemantics)
      markNeedsSemanticsUpdate();
  }

  bool get _effectiveIgnoringSemantics => ignoringSemantics ?? ignoring;

  @override
  bool hitTest(BoxHitTestResult result, { Offset position }) {
    return !ignoring && super.hitTest(result, position: position);
  }

  // TODO(ianh): figure out a way to still include labels and flags in
  // descendants, just make them non-interactive, even when
  // _effectiveIgnoringSemantics is true
  @override
  void visitChildrenForSemantics(RenderObjectVisitor visitor) {
    if (child != null && !_effectiveIgnoringSemantics)
      visitor(child);
  }

  @override
  void debugFillProperties(DiagnosticPropertiesBuilder properties) {
    super.debugFillProperties(properties);
    properties.add(DiagnosticsProperty<bool>('ignoring', ignoring));
    properties.add(
      DiagnosticsProperty<bool>(
        'ignoringSemantics',
        _effectiveIgnoringSemantics,
        description: ignoringSemantics == null ? 'implicitly $_effectiveIgnoringSemantics' : null,
      ),
    );
  }
}

/// Lays the child out as if it was in the tree, but without painting anything,
/// without making the child available for hit testing, and without taking any
/// room in the parent.
class RenderOffstage extends RenderProxyBox {
  /// Creates an offstage render object.
  RenderOffstage({
    bool offstage = true,
    RenderBox child,
  }) : assert(offstage != null),
       _offstage = offstage,
       super(child);

  /// Whether the child is hidden from the rest of the tree.
  ///
  /// If true, the child is laid out as if it was in the tree, but without
  /// painting anything, without making the child available for hit testing, and
  /// without taking any room in the parent.
  ///
  /// If false, the child is included in the tree as normal.
  bool get offstage => _offstage;
  bool _offstage;
  set offstage(bool value) {
    assert(value != null);
    if (value == _offstage)
      return;
    _offstage = value;
    markNeedsLayoutForSizedByParentChange();
  }

  @override
  double computeMinIntrinsicWidth(double height) {
    if (offstage)
      return 0.0;
    return super.computeMinIntrinsicWidth(height);
  }

  @override
  double computeMaxIntrinsicWidth(double height) {
    if (offstage)
      return 0.0;
    return super.computeMaxIntrinsicWidth(height);
  }

  @override
  double computeMinIntrinsicHeight(double width) {
    if (offstage)
      return 0.0;
    return super.computeMinIntrinsicHeight(width);
  }

  @override
  double computeMaxIntrinsicHeight(double width) {
    if (offstage)
      return 0.0;
    return super.computeMaxIntrinsicHeight(width);
  }

  @override
  double computeDistanceToActualBaseline(TextBaseline baseline) {
    if (offstage)
      return null;
    return super.computeDistanceToActualBaseline(baseline);
  }

  @override
  bool get sizedByParent => offstage;

  @override
  void performResize() {
    assert(offstage);
    size = constraints.smallest;
  }

  @override
  void performLayout() {
    if (offstage) {
      child?.layout(constraints);
    } else {
      super.performLayout();
    }
  }

  @override
  bool hitTest(BoxHitTestResult result, { Offset position }) {
    return !offstage && super.hitTest(result, position: position);
  }

  @override
  void paint(PaintingContext context, Offset offset) {
    if (offstage)
      return;
    super.paint(context, offset);
  }

  @override
  void visitChildrenForSemantics(RenderObjectVisitor visitor) {
    if (offstage)
      return;
    super.visitChildrenForSemantics(visitor);
  }

  @override
  void debugFillProperties(DiagnosticPropertiesBuilder properties) {
    super.debugFillProperties(properties);
    properties.add(DiagnosticsProperty<bool>('offstage', offstage));
  }

  @override
  List<DiagnosticsNode> debugDescribeChildren() {
    if (child == null)
      return <DiagnosticsNode>[];
    return <DiagnosticsNode>[
      child.toDiagnosticsNode(
        name: 'child',
        style: offstage ? DiagnosticsTreeStyle.offstage : DiagnosticsTreeStyle.sparse,
      ),
    ];
  }
}

/// A render object that absorbs pointers during hit testing.
///
/// When [absorbing] is true, this render object prevents its subtree from
/// receiving pointer events by terminating hit testing at itself. It still
/// consumes space during layout and paints its child as usual. It just prevents
/// its children from being the target of located events, because its render
/// object returns true from [hitTest].
///
/// See also:
///
///  * [RenderIgnorePointer], which has the opposite effect: removing the
///    subtree from considering entirely for the purposes of hit testing.
class RenderAbsorbPointer extends RenderProxyBox {
  /// Creates a render object that absorbs pointers during hit testing.
  ///
  /// The [absorbing] argument must not be null.
  RenderAbsorbPointer({
    RenderBox child,
    bool absorbing = true,
    bool ignoringSemantics,
  }) : assert(absorbing != null),
       _absorbing = absorbing,
       _ignoringSemantics = ignoringSemantics,
       super(child);

  /// Whether this render object absorbs pointers during hit testing.
  ///
  /// Regardless of whether this render object absorbs pointers during hit
  /// testing, it will still consume space during layout and be visible during
  /// painting.
  bool get absorbing => _absorbing;
  bool _absorbing;
  set absorbing(bool value) {
    if (_absorbing == value)
      return;
    _absorbing = value;
    if (ignoringSemantics == null)
      markNeedsSemanticsUpdate();
  }

  /// Whether the semantics of this render object is ignored when compiling the semantics tree.
  ///
  /// If null, defaults to value of [absorbing].
  ///
  /// See [SemanticsNode] for additional information about the semantics tree.
  bool get ignoringSemantics => _ignoringSemantics;
  bool _ignoringSemantics;
  set ignoringSemantics(bool value) {
    if (value == _ignoringSemantics)
      return;
    final bool oldEffectiveValue = _effectiveIgnoringSemantics;
    _ignoringSemantics = value;
    if (oldEffectiveValue != _effectiveIgnoringSemantics)
      markNeedsSemanticsUpdate();
  }

  bool get _effectiveIgnoringSemantics => ignoringSemantics ?? absorbing;

  @override
  bool hitTest(BoxHitTestResult result, { Offset position }) {
    return absorbing
        ? size.contains(position)
        : super.hitTest(result, position: position);
  }

  @override
  void visitChildrenForSemantics(RenderObjectVisitor visitor) {
    if (child != null && !_effectiveIgnoringSemantics)
      visitor(child);
  }

  @override
  void debugFillProperties(DiagnosticPropertiesBuilder properties) {
    super.debugFillProperties(properties);
    properties.add(DiagnosticsProperty<bool>('absorbing', absorbing));
    properties.add(
      DiagnosticsProperty<bool>(
        'ignoringSemantics',
        _effectiveIgnoringSemantics,
        description: ignoringSemantics == null ? 'implicitly $_effectiveIgnoringSemantics' : null,
      ),
    );
  }
}

/// Holds opaque meta data in the render tree.
///
/// Useful for decorating the render tree with information that will be consumed
/// later. For example, you could store information in the render tree that will
/// be used when the user interacts with the render tree but has no visual
/// impact prior to the interaction.
class RenderMetaData extends RenderProxyBoxWithHitTestBehavior {
  /// Creates a render object that hold opaque meta data.
  ///
  /// The [behavior] argument defaults to [HitTestBehavior.deferToChild].
  RenderMetaData({
    this.metaData,
    HitTestBehavior behavior = HitTestBehavior.deferToChild,
    RenderBox child,
  }) : super(behavior: behavior, child: child);

  /// Opaque meta data ignored by the render tree
  dynamic metaData;

  @override
  void debugFillProperties(DiagnosticPropertiesBuilder properties) {
    super.debugFillProperties(properties);
    properties.add(DiagnosticsProperty<dynamic>('metaData', metaData));
  }
}

/// Listens for the specified gestures from the semantics server (e.g.
/// an accessibility tool).
class RenderSemanticsGestureHandler extends RenderProxyBox {
  /// Creates a render object that listens for specific semantic gestures.
  ///
  /// The [scrollFactor] argument must not be null.
  RenderSemanticsGestureHandler({
    RenderBox child,
    GestureTapCallback onTap,
    GestureLongPressCallback onLongPress,
    GestureDragUpdateCallback onHorizontalDragUpdate,
    GestureDragUpdateCallback onVerticalDragUpdate,
    this.scrollFactor = 0.8,
  }) : assert(scrollFactor != null),
       _onTap = onTap,
       _onLongPress = onLongPress,
       _onHorizontalDragUpdate = onHorizontalDragUpdate,
       _onVerticalDragUpdate = onVerticalDragUpdate,
       super(child);

  /// If non-null, the set of actions to allow. Other actions will be omitted,
  /// even if their callback is provided.
  ///
  /// For example, if [onTap] is non-null but [validActions] does not contain
  /// [SemanticsAction.tap], then the semantic description of this node will
  /// not claim to support taps.
  ///
  /// This is normally used to filter the actions made available by
  /// [onHorizontalDragUpdate] and [onVerticalDragUpdate]. Normally, these make
  /// both the right and left, or up and down, actions available. For example,
  /// if [onHorizontalDragUpdate] is set but [validActions] only contains
  /// [SemanticsAction.scrollLeft], then the [SemanticsAction.scrollRight]
  /// action will be omitted.
  Set<SemanticsAction> get validActions => _validActions;
  Set<SemanticsAction> _validActions;
  set validActions(Set<SemanticsAction> value) {
    if (setEquals<SemanticsAction>(value, _validActions))
      return;
    _validActions = value;
    markNeedsSemanticsUpdate();
  }

  /// Called when the user taps on the render object.
  GestureTapCallback get onTap => _onTap;
  GestureTapCallback _onTap;
  set onTap(GestureTapCallback value) {
    if (_onTap == value)
      return;
    final bool hadHandler = _onTap != null;
    _onTap = value;
    if ((value != null) != hadHandler)
      markNeedsSemanticsUpdate();
  }

  /// Called when the user presses on the render object for a long period of time.
  GestureLongPressCallback get onLongPress => _onLongPress;
  GestureLongPressCallback _onLongPress;
  set onLongPress(GestureLongPressCallback value) {
    if (_onLongPress == value)
      return;
    final bool hadHandler = _onLongPress != null;
    _onLongPress = value;
    if ((value != null) != hadHandler)
      markNeedsSemanticsUpdate();
  }

  /// Called when the user scrolls to the left or to the right.
  GestureDragUpdateCallback get onHorizontalDragUpdate => _onHorizontalDragUpdate;
  GestureDragUpdateCallback _onHorizontalDragUpdate;
  set onHorizontalDragUpdate(GestureDragUpdateCallback value) {
    if (_onHorizontalDragUpdate == value)
      return;
    final bool hadHandler = _onHorizontalDragUpdate != null;
    _onHorizontalDragUpdate = value;
    if ((value != null) != hadHandler)
      markNeedsSemanticsUpdate();
  }

  /// Called when the user scrolls up or down.
  GestureDragUpdateCallback get onVerticalDragUpdate => _onVerticalDragUpdate;
  GestureDragUpdateCallback _onVerticalDragUpdate;
  set onVerticalDragUpdate(GestureDragUpdateCallback value) {
    if (_onVerticalDragUpdate == value)
      return;
    final bool hadHandler = _onVerticalDragUpdate != null;
    _onVerticalDragUpdate = value;
    if ((value != null) != hadHandler)
      markNeedsSemanticsUpdate();
  }

  /// The fraction of the dimension of this render box to use when
  /// scrolling. For example, if this is 0.8 and the box is 200 pixels
  /// wide, then when a left-scroll action is received from the
  /// accessibility system, it will translate into a 160 pixel
  /// leftwards drag.
  double scrollFactor;

  @override
  void describeSemanticsConfiguration(SemanticsConfiguration config) {
    super.describeSemanticsConfiguration(config);

    if (onTap != null && _isValidAction(SemanticsAction.tap))
      config.onTap = onTap;
    if (onLongPress != null && _isValidAction(SemanticsAction.longPress))
      config.onLongPress = onLongPress;
    if (onHorizontalDragUpdate != null) {
      if (_isValidAction(SemanticsAction.scrollRight))
        config.onScrollRight = _performSemanticScrollRight;
      if (_isValidAction(SemanticsAction.scrollLeft))
        config.onScrollLeft = _performSemanticScrollLeft;
    }
    if (onVerticalDragUpdate != null) {
      if (_isValidAction(SemanticsAction.scrollUp))
        config.onScrollUp = _performSemanticScrollUp;
      if (_isValidAction(SemanticsAction.scrollDown))
        config.onScrollDown = _performSemanticScrollDown;
    }
  }

  bool _isValidAction(SemanticsAction action) {
    return validActions == null || validActions.contains(action);
  }

  void _performSemanticScrollLeft() {
    if (onHorizontalDragUpdate != null) {
      final double primaryDelta = size.width * -scrollFactor;
      onHorizontalDragUpdate(DragUpdateDetails(
        delta: Offset(primaryDelta, 0.0), primaryDelta: primaryDelta,
        globalPosition: localToGlobal(size.center(Offset.zero)),
      ));
    }
  }

  void _performSemanticScrollRight() {
    if (onHorizontalDragUpdate != null) {
      final double primaryDelta = size.width * scrollFactor;
      onHorizontalDragUpdate(DragUpdateDetails(
        delta: Offset(primaryDelta, 0.0), primaryDelta: primaryDelta,
        globalPosition: localToGlobal(size.center(Offset.zero)),
      ));
    }
  }

  void _performSemanticScrollUp() {
    if (onVerticalDragUpdate != null) {
      final double primaryDelta = size.height * -scrollFactor;
      onVerticalDragUpdate(DragUpdateDetails(
        delta: Offset(0.0, primaryDelta), primaryDelta: primaryDelta,
        globalPosition: localToGlobal(size.center(Offset.zero)),
      ));
    }
  }

  void _performSemanticScrollDown() {
    if (onVerticalDragUpdate != null) {
      final double primaryDelta = size.height * scrollFactor;
      onVerticalDragUpdate(DragUpdateDetails(
        delta: Offset(0.0, primaryDelta), primaryDelta: primaryDelta,
        globalPosition: localToGlobal(size.center(Offset.zero)),
      ));
    }
  }

  @override
  void debugFillProperties(DiagnosticPropertiesBuilder properties) {
    super.debugFillProperties(properties);
    final List<String> gestures = <String>[
      if (onTap != null) 'tap',
      if (onLongPress != null) 'long press',
      if (onHorizontalDragUpdate != null) 'horizontal scroll',
      if (onVerticalDragUpdate != null) 'vertical scroll',
    ];
    if (gestures.isEmpty)
      gestures.add('<none>');
    properties.add(IterableProperty<String>('gestures', gestures));
  }
}

/// Add annotations to the [SemanticsNode] for this subtree.
class RenderSemanticsAnnotations extends RenderProxyBox {
  /// Creates a render object that attaches a semantic annotation.
  ///
  /// The [container] argument must not be null.
  ///
  /// If the [label] is not null, the [textDirection] must also not be null.
  RenderSemanticsAnnotations({
    RenderBox child,
    bool container = false,
    bool explicitChildNodes,
    bool excludeSemantics = false,
    bool enabled,
    bool checked,
    bool toggled,
    bool selected,
    bool button,
    bool link,
    bool header,
    bool textField,
    bool readOnly,
    bool focusable,
    bool focused,
    bool inMutuallyExclusiveGroup,
    bool obscured,
    bool multiline,
    bool scopesRoute,
    bool namesRoute,
    bool hidden,
    bool image,
    bool liveRegion,
    int maxValueLength,
    int currentValueLength,
    String label,
    String value,
    String increasedValue,
    String decreasedValue,
    String hint,
    SemanticsHintOverrides hintOverrides,
    TextDirection textDirection,
    SemanticsSortKey sortKey,
    VoidCallback onTap,
    VoidCallback onDismiss,
    VoidCallback onLongPress,
    VoidCallback onScrollLeft,
    VoidCallback onScrollRight,
    VoidCallback onScrollUp,
    VoidCallback onScrollDown,
    VoidCallback onIncrease,
    VoidCallback onDecrease,
    VoidCallback onCopy,
    VoidCallback onCut,
    VoidCallback onPaste,
    MoveCursorHandler onMoveCursorForwardByCharacter,
    MoveCursorHandler onMoveCursorBackwardByCharacter,
    MoveCursorHandler onMoveCursorForwardByWord,
    MoveCursorHandler onMoveCursorBackwardByWord,
    SetSelectionHandler onSetSelection,
    VoidCallback onDidGainAccessibilityFocus,
    VoidCallback onDidLoseAccessibilityFocus,
    Map<CustomSemanticsAction, VoidCallback> customSemanticsActions,
  }) : assert(container != null),
       _container = container,
       _explicitChildNodes = explicitChildNodes,
       _excludeSemantics = excludeSemantics,
       _enabled = enabled,
       _checked = checked,
       _toggled = toggled,
       _selected = selected,
       _button = button,
       _link = link,
       _header = header,
       _textField = textField,
       _readOnly = readOnly,
       _focusable = focusable,
       _focused = focused,
       _inMutuallyExclusiveGroup = inMutuallyExclusiveGroup,
       _obscured = obscured,
       _multiline = multiline,
       _scopesRoute = scopesRoute,
       _namesRoute = namesRoute,
       _liveRegion = liveRegion,
       _maxValueLength = maxValueLength,
       _currentValueLength = currentValueLength,
       _hidden = hidden,
       _image = image,
       _onDismiss = onDismiss,
       _label = label,
       _value = value,
       _increasedValue = increasedValue,
       _decreasedValue = decreasedValue,
       _hint = hint,
       _hintOverrides = hintOverrides,
       _textDirection = textDirection,
       _sortKey = sortKey,
       _onTap = onTap,
       _onLongPress = onLongPress,
       _onScrollLeft = onScrollLeft,
       _onScrollRight = onScrollRight,
       _onScrollUp = onScrollUp,
       _onScrollDown = onScrollDown,
       _onIncrease = onIncrease,
       _onDecrease = onDecrease,
       _onCopy = onCopy,
       _onCut = onCut,
       _onPaste = onPaste,
       _onMoveCursorForwardByCharacter = onMoveCursorForwardByCharacter,
       _onMoveCursorBackwardByCharacter = onMoveCursorBackwardByCharacter,
       _onMoveCursorForwardByWord = onMoveCursorForwardByWord,
       _onMoveCursorBackwardByWord = onMoveCursorBackwardByWord,
       _onSetSelection = onSetSelection,
       _onDidGainAccessibilityFocus = onDidGainAccessibilityFocus,
       _onDidLoseAccessibilityFocus = onDidLoseAccessibilityFocus,
       _customSemanticsActions = customSemanticsActions,
       super(child);

  /// If 'container' is true, this [RenderObject] will introduce a new
  /// node in the semantics tree. Otherwise, the semantics will be
  /// merged with the semantics of any ancestors.
  ///
  /// Whether descendants of this [RenderObject] can add their semantic information
  /// to the [SemanticsNode] introduced by this configuration is controlled by
  /// [explicitChildNodes].
  bool get container => _container;
  bool _container;
  set container(bool value) {
    assert(value != null);
    if (container == value)
      return;
    _container = value;
    markNeedsSemanticsUpdate();
  }

  /// Whether descendants of this [RenderObject] are allowed to add semantic
  /// information to the [SemanticsNode] annotated by this widget.
  ///
  /// When set to false descendants are allowed to annotate [SemanticNode]s of
  /// their parent with the semantic information they want to contribute to the
  /// semantic tree.
  /// When set to true the only way for descendants to contribute semantic
  /// information to the semantic tree is to introduce new explicit
  /// [SemanticNode]s to the tree.
  ///
  /// This setting is often used in combination with [isSemanticBoundary] to
  /// create semantic boundaries that are either writable or not for children.
  bool get explicitChildNodes => _explicitChildNodes;
  bool _explicitChildNodes;
  set explicitChildNodes(bool value) {
    assert(value != null);
    if (_explicitChildNodes == value)
      return;
    _explicitChildNodes = value;
    markNeedsSemanticsUpdate();
  }

  /// Whether descendants of this [RenderObject] should have their semantic
  /// information ignored.
  ///
  /// When this flag is set to true, all child semantics nodes are ignored.
  /// This can be used as a convenience for cases where a child is wrapped in
  /// an [ExcludeSemantics] widget and then another [Semantics] widget.
  bool get excludeSemantics => _excludeSemantics;
  bool _excludeSemantics;
  set excludeSemantics(bool value) {
    assert(value != null);
    if (_excludeSemantics == value)
      return;
    _excludeSemantics = value;
    markNeedsSemanticsUpdate();
  }

  /// If non-null, sets the [SemanticsNode.hasCheckedState] semantic to true and
  /// the [SemanticsNode.isChecked] semantic to the given value.
  bool get checked => _checked;
  bool _checked;
  set checked(bool value) {
    if (checked == value)
      return;
    _checked = value;
    markNeedsSemanticsUpdate();
  }

  /// If non-null, sets the [SemanticsNode.hasEnabledState] semantic to true and
  /// the [SemanticsNode.isEnabled] semantic to the given value.
  bool get enabled => _enabled;
  bool _enabled;
  set enabled(bool value) {
    if (enabled == value)
      return;
    _enabled = value;
    markNeedsSemanticsUpdate();
  }

  /// If non-null, sets the [SemanticsNode.isSelected] semantic to the given
  /// value.
  bool get selected => _selected;
  bool _selected;
  set selected(bool value) {
    if (selected == value)
      return;
    _selected = value;
    markNeedsSemanticsUpdate();
  }

  /// If non-null, sets the [SemanticsNode.isButton] semantic to the given value.
  bool get button => _button;
  bool _button;
  set button(bool value) {
    if (button == value)
      return;
    _button = value;
    markNeedsSemanticsUpdate();
  }

  /// If non-null, sets the [SemanticsNode.isLink] semantic to the given value.
  bool get link => _link;
  bool _link;
  set link(bool value) {
    if (link == value)
      return;
    _link = value;
    markNeedsSemanticsUpdate();
  }

  /// If non-null, sets the [SemanticsNode.isHeader] semantic to the given value.
  bool get header => _header;
  bool _header;
  set header(bool value) {
    if (header == value)
      return;
    _header = value;
    markNeedsSemanticsUpdate();
  }

  /// If non-null, sets the [SemanticsNode.isTextField] semantic to the given value.
  bool get textField => _textField;
  bool _textField;
  set textField(bool value) {
    if (textField == value)
      return;
    _textField = value;
    markNeedsSemanticsUpdate();
  }

  /// If non-null, sets the [SemanticsNode.isReadOnly] semantic to the given value.
  bool get readOnly => _readOnly;
  bool _readOnly;
  set readOnly(bool value) {
    if (readOnly == value)
      return;
    _readOnly = value;
    markNeedsSemanticsUpdate();
  }

  /// If non-null, sets the [SemanticsNode.isFocusable] semantic to the given value.
  bool get focusable => _focusable;
  bool _focusable;
  set focusable(bool value) {
    if (focusable == value)
      return;
    _focusable = value;
    markNeedsSemanticsUpdate();
  }

  /// If non-null, sets the [SemanticsNode.isFocused] semantic to the given value.
  bool get focused => _focused;
  bool _focused;
  set focused(bool value) {
    if (focused == value)
      return;
    _focused = value;
    markNeedsSemanticsUpdate();
  }

  /// If non-null, sets the [SemanticsNode.isInMutuallyExclusiveGroup] semantic
  /// to the given value.
  bool get inMutuallyExclusiveGroup => _inMutuallyExclusiveGroup;
  bool _inMutuallyExclusiveGroup;
  set inMutuallyExclusiveGroup(bool value) {
    if (inMutuallyExclusiveGroup == value)
      return;
    _inMutuallyExclusiveGroup = value;
    markNeedsSemanticsUpdate();
  }

  /// If non-null, sets the [SemanticsNode.isObscured] semantic to the given
  /// value.
  bool get obscured => _obscured;
  bool _obscured;
  set obscured(bool value) {
    if (obscured == value)
      return;
    _obscured = value;
    markNeedsSemanticsUpdate();
  }

  /// If non-null, sets the [SemanticsNode.isMultiline] semantic to the given
  /// value.
  bool get multiline => _multiline;
  bool _multiline;
  set multiline(bool value) {
    if (multiline == value)
      return;
    _multiline = value;
    markNeedsSemanticsUpdate();
  }

  /// If non-null, sets the [SemanticsNode.scopesRoute] semantic to the give value.
  bool get scopesRoute => _scopesRoute;
  bool _scopesRoute;
  set scopesRoute(bool value) {
    if (scopesRoute == value)
      return;
    _scopesRoute = value;
    markNeedsSemanticsUpdate();
  }

  /// If non-null, sets the [SemanticsNode.namesRoute] semantic to the give value.
  bool get namesRoute => _namesRoute;
  bool _namesRoute;
  set namesRoute(bool value) {
    if (_namesRoute == value)
      return;
    _namesRoute = value;
    markNeedsSemanticsUpdate();
  }

  /// If non-null, sets the [SemanticsNode.isHidden] semantic to the given
  /// value.
  bool get hidden => _hidden;
  bool _hidden;
  set hidden(bool value) {
    if (hidden == value)
      return;
    _hidden = value;
    markNeedsSemanticsUpdate();
  }

  /// If non-null, sets the [SemanticsNode.isImage] semantic to the given
  /// value.
  bool get image => _image;
  bool _image;
  set image(bool value) {
    if (_image == value)
      return;
    _image = value;
  }

  /// If non-null, sets the [SemanticsNode.isLiveRegion] semantic to the given
  /// value.
  bool get liveRegion => _liveRegion;
  bool _liveRegion;
  set liveRegion(bool value) {
    if (_liveRegion == value)
      return;
    _liveRegion = value;
    markNeedsSemanticsUpdate();
  }

  /// If non-null, sets the [SemanticsNode.maxValueLength] semantic to the given
  /// value.
  int get maxValueLength => _maxValueLength;
  int _maxValueLength;
  set maxValueLength(int value) {
    if (_maxValueLength == value)
      return;
    _maxValueLength = value;
    markNeedsSemanticsUpdate();
  }

  /// If non-null, sets the [SemanticsNode.currentValueLength] semantic to the
  /// given value.
  int get currentValueLength => _currentValueLength;
  int _currentValueLength;
  set currentValueLength(int value) {
    if (_currentValueLength == value)
      return;
    _currentValueLength = value;
    markNeedsSemanticsUpdate();
  }

  /// If non-null, sets the [SemanticsNode.isToggled] semantic to the given
  /// value.
  bool get toggled => _toggled;
  bool _toggled;
  set toggled(bool value) {
    if (_toggled == value)
      return;
    _toggled = value;
    markNeedsSemanticsUpdate();
  }

  /// If non-null, sets the [SemanticsNode.label] semantic to the given value.
  ///
  /// The reading direction is given by [textDirection].
  String get label => _label;
  String _label;
  set label(String value) {
    if (_label == value)
      return;
    _label = value;
    markNeedsSemanticsUpdate();
  }

  /// If non-null, sets the [SemanticsNode.value] semantic to the given value.
  ///
  /// The reading direction is given by [textDirection].
  String get value => _value;
  String _value;
  set value(String value) {
    if (_value == value)
      return;
    _value = value;
    markNeedsSemanticsUpdate();
  }

  /// If non-null, sets the [SemanticsNode.increasedValue] semantic to the given
  /// value.
  ///
  /// The reading direction is given by [textDirection].
  String get increasedValue => _increasedValue;
  String _increasedValue;
  set increasedValue(String value) {
    if (_increasedValue == value)
      return;
    _increasedValue = value;
    markNeedsSemanticsUpdate();
  }

  /// If non-null, sets the [SemanticsNode.decreasedValue] semantic to the given
  /// value.
  ///
  /// The reading direction is given by [textDirection].
  String get decreasedValue => _decreasedValue;
  String _decreasedValue;
  set decreasedValue(String value) {
    if (_decreasedValue == value)
      return;
    _decreasedValue = value;
    markNeedsSemanticsUpdate();
  }

  /// If non-null, sets the [SemanticsNode.hint] semantic to the given value.
  ///
  /// The reading direction is given by [textDirection].
  String get hint => _hint;
  String _hint;
  set hint(String value) {
    if (_hint == value)
      return;
    _hint = value;
    markNeedsSemanticsUpdate();
  }

  /// If non-null, sets the [SemanticsNode.hintOverride] to the given value.
  SemanticsHintOverrides get hintOverrides => _hintOverrides;
  SemanticsHintOverrides _hintOverrides;
  set hintOverrides(SemanticsHintOverrides value) {
    if (_hintOverrides == value)
      return;
    _hintOverrides = value;
    markNeedsSemanticsUpdate();
  }

  /// If non-null, sets the [SemanticsNode.textDirection] semantic to the given value.
  ///
  /// This must not be null if [label], [hint], [value], [increasedValue], or
  /// [decreasedValue] are not null.
  TextDirection get textDirection => _textDirection;
  TextDirection _textDirection;
  set textDirection(TextDirection value) {
    if (textDirection == value)
      return;
    _textDirection = value;
    markNeedsSemanticsUpdate();
  }

  /// Sets the [SemanticsNode.sortKey] to the given value.
  ///
  /// This defines how this node is sorted among the sibling semantics nodes
  /// to determine the order in which they are traversed by the accessibility
  /// services on the platform (e.g. VoiceOver on iOS and TalkBack on Android).
  SemanticsSortKey get sortKey => _sortKey;
  SemanticsSortKey _sortKey;
  set sortKey(SemanticsSortKey value) {
    if (sortKey == value)
      return;
    _sortKey = value;
    markNeedsSemanticsUpdate();
  }

  /// The handler for [SemanticsAction.tap].
  ///
  /// This is the semantic equivalent of a user briefly tapping the screen with
  /// the finger without moving it. For example, a button should implement this
  /// action.
  ///
  /// VoiceOver users on iOS and TalkBack users on Android can trigger this
  /// action by double-tapping the screen while an element is focused.
  VoidCallback get onTap => _onTap;
  VoidCallback _onTap;
  set onTap(VoidCallback handler) {
    if (_onTap == handler)
      return;
    final bool hadValue = _onTap != null;
    _onTap = handler;
    if ((handler != null) == hadValue)
      markNeedsSemanticsUpdate();
  }

  /// The handler for [SemanticsAction.dismiss].
  ///
  /// This is a request to dismiss the currently focused node.
  ///
  /// TalkBack users on Android can trigger this action in the local context
  /// menu, and VoiceOver users on iOS can trigger this action with a standard
  /// gesture or menu option.
  VoidCallback get onDismiss => _onDismiss;
  VoidCallback _onDismiss;
  set onDismiss(VoidCallback handler) {
    if (_onDismiss == handler)
      return;
    final bool hadValue = _onDismiss != null;
    _onDismiss = handler;
    if ((handler != null) == hadValue)
      markNeedsSemanticsUpdate();
  }

  /// The handler for [SemanticsAction.longPress].
  ///
  /// This is the semantic equivalent of a user pressing and holding the screen
  /// with the finger for a few seconds without moving it.
  ///
  /// VoiceOver users on iOS and TalkBack users on Android can trigger this
  /// action by double-tapping the screen without lifting the finger after the
  /// second tap.
  VoidCallback get onLongPress => _onLongPress;
  VoidCallback _onLongPress;
  set onLongPress(VoidCallback handler) {
    if (_onLongPress == handler)
      return;
    final bool hadValue = _onLongPress != null;
    _onLongPress = handler;
    if ((handler != null) != hadValue)
      markNeedsSemanticsUpdate();
  }

  /// The handler for [SemanticsAction.scrollLeft].
  ///
  /// This is the semantic equivalent of a user moving their finger across the
  /// screen from right to left. It should be recognized by controls that are
  /// horizontally scrollable.
  ///
  /// VoiceOver users on iOS can trigger this action by swiping left with three
  /// fingers. TalkBack users on Android can trigger this action by swiping
  /// right and then left in one motion path. On Android, [onScrollUp] and
  /// [onScrollLeft] share the same gesture. Therefore, only on of them should
  /// be provided.
  VoidCallback get onScrollLeft => _onScrollLeft;
  VoidCallback _onScrollLeft;
  set onScrollLeft(VoidCallback handler) {
    if (_onScrollLeft == handler)
      return;
    final bool hadValue = _onScrollLeft != null;
    _onScrollLeft = handler;
    if ((handler != null) != hadValue)
      markNeedsSemanticsUpdate();
  }

  /// The handler for [SemanticsAction.scrollRight].
  ///
  /// This is the semantic equivalent of a user moving their finger across the
  /// screen from left to right. It should be recognized by controls that are
  /// horizontally scrollable.
  ///
  /// VoiceOver users on iOS can trigger this action by swiping right with three
  /// fingers. TalkBack users on Android can trigger this action by swiping
  /// left and then right in one motion path. On Android, [onScrollDown] and
  /// [onScrollRight] share the same gesture. Therefore, only on of them should
  /// be provided.
  VoidCallback get onScrollRight => _onScrollRight;
  VoidCallback _onScrollRight;
  set onScrollRight(VoidCallback handler) {
    if (_onScrollRight == handler)
      return;
    final bool hadValue = _onScrollRight != null;
    _onScrollRight = handler;
    if ((handler != null) != hadValue)
      markNeedsSemanticsUpdate();
  }

  /// The handler for [SemanticsAction.scrollUp].
  ///
  /// This is the semantic equivalent of a user moving their finger across the
  /// screen from bottom to top. It should be recognized by controls that are
  /// vertically scrollable.
  ///
  /// VoiceOver users on iOS can trigger this action by swiping up with three
  /// fingers. TalkBack users on Android can trigger this action by swiping
  /// right and then left in one motion path. On Android, [onScrollUp] and
  /// [onScrollLeft] share the same gesture. Therefore, only on of them should
  /// be provided.
  VoidCallback get onScrollUp => _onScrollUp;
  VoidCallback _onScrollUp;
  set onScrollUp(VoidCallback handler) {
    if (_onScrollUp == handler)
      return;
    final bool hadValue = _onScrollUp != null;
    _onScrollUp = handler;
    if ((handler != null) != hadValue)
      markNeedsSemanticsUpdate();
  }

  /// The handler for [SemanticsAction.scrollDown].
  ///
  /// This is the semantic equivalent of a user moving their finger across the
  /// screen from top to bottom. It should be recognized by controls that are
  /// vertically scrollable.
  ///
  /// VoiceOver users on iOS can trigger this action by swiping down with three
  /// fingers. TalkBack users on Android can trigger this action by swiping
  /// left and then right in one motion path. On Android, [onScrollDown] and
  /// [onScrollRight] share the same gesture. Therefore, only on of them should
  /// be provided.
  VoidCallback get onScrollDown => _onScrollDown;
  VoidCallback _onScrollDown;
  set onScrollDown(VoidCallback handler) {
    if (_onScrollDown == handler)
      return;
    final bool hadValue = _onScrollDown != null;
    _onScrollDown = handler;
    if ((handler != null) != hadValue)
      markNeedsSemanticsUpdate();
  }

  /// The handler for [SemanticsAction.increase].
  ///
  /// This is a request to increase the value represented by the widget. For
  /// example, this action might be recognized by a slider control.
  ///
  /// VoiceOver users on iOS can trigger this action by swiping up with one
  /// finger. TalkBack users on Android can trigger this action by pressing the
  /// volume up button.
  VoidCallback get onIncrease => _onIncrease;
  VoidCallback _onIncrease;
  set onIncrease(VoidCallback handler) {
    if (_onIncrease == handler)
      return;
    final bool hadValue = _onIncrease != null;
    _onIncrease = handler;
    if ((handler != null) != hadValue)
      markNeedsSemanticsUpdate();
  }

  /// The handler for [SemanticsAction.decrease].
  ///
  /// This is a request to decrease the value represented by the widget. For
  /// example, this action might be recognized by a slider control.
  ///
  /// VoiceOver users on iOS can trigger this action by swiping down with one
  /// finger. TalkBack users on Android can trigger this action by pressing the
  /// volume down button.
  VoidCallback get onDecrease => _onDecrease;
  VoidCallback _onDecrease;
  set onDecrease(VoidCallback handler) {
    if (_onDecrease == handler)
      return;
    final bool hadValue = _onDecrease != null;
    _onDecrease = handler;
    if ((handler != null) != hadValue)
      markNeedsSemanticsUpdate();
  }

  /// The handler for [SemanticsAction.copy].
  ///
  /// This is a request to copy the current selection to the clipboard.
  ///
  /// TalkBack users on Android can trigger this action from the local context
  /// menu of a text field, for example.
  VoidCallback get onCopy => _onCopy;
  VoidCallback _onCopy;
  set onCopy(VoidCallback handler) {
    if (_onCopy == handler)
      return;
    final bool hadValue = _onCopy != null;
    _onCopy = handler;
    if ((handler != null) != hadValue)
      markNeedsSemanticsUpdate();
  }

  /// The handler for [SemanticsAction.cut].
  ///
  /// This is a request to cut the current selection and place it in the
  /// clipboard.
  ///
  /// TalkBack users on Android can trigger this action from the local context
  /// menu of a text field, for example.
  VoidCallback get onCut => _onCut;
  VoidCallback _onCut;
  set onCut(VoidCallback handler) {
    if (_onCut == handler)
      return;
    final bool hadValue = _onCut != null;
    _onCut = handler;
    if ((handler != null) != hadValue)
      markNeedsSemanticsUpdate();
  }

  /// The handler for [SemanticsAction.paste].
  ///
  /// This is a request to paste the current content of the clipboard.
  ///
  /// TalkBack users on Android can trigger this action from the local context
  /// menu of a text field, for example.
  VoidCallback get onPaste => _onPaste;
  VoidCallback _onPaste;
  set onPaste(VoidCallback handler) {
    if (_onPaste == handler)
      return;
    final bool hadValue = _onPaste != null;
    _onPaste = handler;
    if ((handler != null) != hadValue)
      markNeedsSemanticsUpdate();
  }

  /// The handler for [SemanticsAction.onMoveCursorForwardByCharacter].
  ///
  /// This handler is invoked when the user wants to move the cursor in a
  /// text field forward by one character.
  ///
  /// TalkBack users can trigger this by pressing the volume up key while the
  /// input focus is in a text field.
  MoveCursorHandler get onMoveCursorForwardByCharacter => _onMoveCursorForwardByCharacter;
  MoveCursorHandler _onMoveCursorForwardByCharacter;
  set onMoveCursorForwardByCharacter(MoveCursorHandler handler) {
    if (_onMoveCursorForwardByCharacter == handler)
      return;
    final bool hadValue = _onMoveCursorForwardByCharacter != null;
    _onMoveCursorForwardByCharacter = handler;
    if ((handler != null) != hadValue)
      markNeedsSemanticsUpdate();
  }

  /// The handler for [SemanticsAction.onMoveCursorBackwardByCharacter].
  ///
  /// This handler is invoked when the user wants to move the cursor in a
  /// text field backward by one character.
  ///
  /// TalkBack users can trigger this by pressing the volume down key while the
  /// input focus is in a text field.
  MoveCursorHandler get onMoveCursorBackwardByCharacter => _onMoveCursorBackwardByCharacter;
  MoveCursorHandler _onMoveCursorBackwardByCharacter;
  set onMoveCursorBackwardByCharacter(MoveCursorHandler handler) {
    if (_onMoveCursorBackwardByCharacter == handler)
      return;
    final bool hadValue = _onMoveCursorBackwardByCharacter != null;
    _onMoveCursorBackwardByCharacter = handler;
    if ((handler != null) != hadValue)
      markNeedsSemanticsUpdate();
  }

  /// The handler for [SemanticsAction.onMoveCursorForwardByWord].
  ///
  /// This handler is invoked when the user wants to move the cursor in a
  /// text field backward by one character.
  ///
  /// TalkBack users can trigger this by pressing the volume down key while the
  /// input focus is in a text field.
  MoveCursorHandler get onMoveCursorForwardByWord => _onMoveCursorForwardByWord;
  MoveCursorHandler _onMoveCursorForwardByWord;
  set onMoveCursorForwardByWord(MoveCursorHandler handler) {
    if (_onMoveCursorForwardByWord == handler)
      return;
    final bool hadValue = _onMoveCursorForwardByWord != null;
    _onMoveCursorForwardByWord = handler;
    if ((handler != null) != hadValue)
      markNeedsSemanticsUpdate();
  }

  /// The handler for [SemanticsAction.onMoveCursorBackwardByWord].
  ///
  /// This handler is invoked when the user wants to move the cursor in a
  /// text field backward by one character.
  ///
  /// TalkBack users can trigger this by pressing the volume down key while the
  /// input focus is in a text field.
  MoveCursorHandler get onMoveCursorBackwardByWord => _onMoveCursorBackwardByWord;
  MoveCursorHandler _onMoveCursorBackwardByWord;
  set onMoveCursorBackwardByWord(MoveCursorHandler handler) {
    if (_onMoveCursorBackwardByWord == handler)
      return;
    final bool hadValue = _onMoveCursorBackwardByWord != null;
    _onMoveCursorBackwardByWord = handler;
    if ((handler != null) != hadValue)
      markNeedsSemanticsUpdate();
  }

  /// The handler for [SemanticsAction.setSelection].
  ///
  /// This handler is invoked when the user either wants to change the currently
  /// selected text in a text field or change the position of the cursor.
  ///
  /// TalkBack users can trigger this handler by selecting "Move cursor to
  /// beginning/end" or "Select all" from the local context menu.
  SetSelectionHandler get onSetSelection => _onSetSelection;
  SetSelectionHandler _onSetSelection;
  set onSetSelection(SetSelectionHandler handler) {
    if (_onSetSelection == handler)
      return;
    final bool hadValue = _onSetSelection != null;
    _onSetSelection = handler;
    if ((handler != null) != hadValue)
      markNeedsSemanticsUpdate();
  }

  /// The handler for [SemanticsAction.didGainAccessibilityFocus].
  ///
  /// This handler is invoked when the node annotated with this handler gains
  /// the accessibility focus. The accessibility focus is the
  /// green (on Android with TalkBack) or black (on iOS with VoiceOver)
  /// rectangle shown on screen to indicate what element an accessibility
  /// user is currently interacting with.
  ///
  /// The accessibility focus is different from the input focus. The input focus
  /// is usually held by the element that currently responds to keyboard inputs.
  /// Accessibility focus and input focus can be held by two different nodes!
  ///
  /// See also:
  ///
  ///  * [onDidLoseAccessibilityFocus], which is invoked when the accessibility
  ///    focus is removed from the node.
  ///  * [FocusNode], [FocusScope], [FocusManager], which manage the input focus.
  VoidCallback get onDidGainAccessibilityFocus => _onDidGainAccessibilityFocus;
  VoidCallback _onDidGainAccessibilityFocus;
  set onDidGainAccessibilityFocus(VoidCallback handler) {
    if (_onDidGainAccessibilityFocus == handler)
      return;
    final bool hadValue = _onDidGainAccessibilityFocus != null;
    _onDidGainAccessibilityFocus = handler;
    if ((handler != null) != hadValue)
      markNeedsSemanticsUpdate();
  }

  /// The handler for [SemanticsAction.didLoseAccessibilityFocus].
  ///
  /// This handler is invoked when the node annotated with this handler
  /// loses the accessibility focus. The accessibility focus is
  /// the green (on Android with TalkBack) or black (on iOS with VoiceOver)
  /// rectangle shown on screen to indicate what element an accessibility
  /// user is currently interacting with.
  ///
  /// The accessibility focus is different from the input focus. The input focus
  /// is usually held by the element that currently responds to keyboard inputs.
  /// Accessibility focus and input focus can be held by two different nodes!
  ///
  /// See also:
  ///
  ///  * [onDidGainAccessibilityFocus], which is invoked when the node gains
  ///    accessibility focus.
  ///  * [FocusNode], [FocusScope], [FocusManager], which manage the input focus.
  VoidCallback get onDidLoseAccessibilityFocus => _onDidLoseAccessibilityFocus;
  VoidCallback _onDidLoseAccessibilityFocus;
  set onDidLoseAccessibilityFocus(VoidCallback handler) {
    if (_onDidLoseAccessibilityFocus == handler)
      return;
    final bool hadValue = _onDidLoseAccessibilityFocus != null;
    _onDidLoseAccessibilityFocus = handler;
    if ((handler != null) != hadValue)
      markNeedsSemanticsUpdate();
  }

  /// The handlers and supported [CustomSemanticsAction]s for this node.
  ///
  /// These handlers are called whenever the user performs the associated
  /// custom accessibility action from a special platform menu. Providing any
  /// custom actions here also adds [SemanticsAction.customAction] to the node.
  ///
  /// See also:
  ///
  ///  * [CustomSemanticsAction], for an explanation of custom actions.
  Map<CustomSemanticsAction, VoidCallback> get customSemanticsActions => _customSemanticsActions;
  Map<CustomSemanticsAction, VoidCallback> _customSemanticsActions;
  set customSemanticsActions(Map<CustomSemanticsAction, VoidCallback> value) {
    if (_customSemanticsActions == value)
      return;
    _customSemanticsActions = value;
    markNeedsSemanticsUpdate();
  }

  @override
  void visitChildrenForSemantics(RenderObjectVisitor visitor) {
    if (excludeSemantics)
      return;
    super.visitChildrenForSemantics(visitor);
  }

  @override
  void describeSemanticsConfiguration(SemanticsConfiguration config) {
    super.describeSemanticsConfiguration(config);
    config.isSemanticBoundary = container;
    config.explicitChildNodes = explicitChildNodes;
    assert((scopesRoute == true && explicitChildNodes == true) || scopesRoute != true,
      'explicitChildNodes must be set to true if scopes route is true');
    assert(!(toggled == true && checked == true),
      'A semantics node cannot be toggled and checked at the same time');

    if (enabled != null)
      config.isEnabled = enabled;
    if (checked != null)
      config.isChecked = checked;
    if (toggled != null)
      config.isToggled = toggled;
    if (selected != null)
      config.isSelected = selected;
    if (button != null)
      config.isButton = button;
    if (link != null)
      config.isLink = link;
    if (header != null)
      config.isHeader = header;
    if (textField != null)
      config.isTextField = textField;
    if (readOnly != null)
      config.isReadOnly = readOnly;
    if (focusable != null)
      config.isFocusable = focusable;
    if (focused != null)
      config.isFocused = focused;
    if (inMutuallyExclusiveGroup != null)
      config.isInMutuallyExclusiveGroup = inMutuallyExclusiveGroup;
    if (obscured != null)
      config.isObscured = obscured;
    if (multiline != null)
      config.isMultiline = multiline;
    if (hidden != null)
      config.isHidden = hidden;
    if (image != null)
      config.isImage = image;
    if (label != null)
      config.label = label;
    if (value != null)
      config.value = value;
    if (increasedValue != null)
      config.increasedValue = increasedValue;
    if (decreasedValue != null)
      config.decreasedValue = decreasedValue;
    if (hint != null)
      config.hint = hint;
    if (hintOverrides != null && hintOverrides.isNotEmpty)
      config.hintOverrides = hintOverrides;
    if (scopesRoute != null)
      config.scopesRoute = scopesRoute;
    if (namesRoute != null)
      config.namesRoute = namesRoute;
    if (liveRegion != null)
      config.liveRegion = liveRegion;
    if (maxValueLength != null) {
      config.maxValueLength = maxValueLength;
    }
    if (currentValueLength != null) {
      config.currentValueLength = currentValueLength;
    }
    if (textDirection != null)
      config.textDirection = textDirection;
    if (sortKey != null)
      config.sortKey = sortKey;
    // Registering _perform* as action handlers instead of the user provided
    // ones to ensure that changing a user provided handler from a non-null to
    // another non-null value doesn't require a semantics update.
    if (onTap != null)
      config.onTap = _performTap;
    if (onLongPress != null)
      config.onLongPress = _performLongPress;
    if (onDismiss != null)
      config.onDismiss = _performDismiss;
    if (onScrollLeft != null)
      config.onScrollLeft = _performScrollLeft;
    if (onScrollRight != null)
      config.onScrollRight = _performScrollRight;
    if (onScrollUp != null)
      config.onScrollUp = _performScrollUp;
    if (onScrollDown != null)
      config.onScrollDown = _performScrollDown;
    if (onIncrease != null)
      config.onIncrease = _performIncrease;
    if (onDecrease != null)
      config.onDecrease = _performDecrease;
    if (onCopy != null)
      config.onCopy = _performCopy;
    if (onCut != null)
      config.onCut = _performCut;
    if (onPaste != null)
      config.onPaste = _performPaste;
    if (onMoveCursorForwardByCharacter != null)
      config.onMoveCursorForwardByCharacter = _performMoveCursorForwardByCharacter;
    if (onMoveCursorBackwardByCharacter != null)
      config.onMoveCursorBackwardByCharacter = _performMoveCursorBackwardByCharacter;
    if (onMoveCursorForwardByWord != null)
      config.onMoveCursorForwardByWord = _performMoveCursorForwardByWord;
    if (onMoveCursorBackwardByWord != null)
      config.onMoveCursorBackwardByWord = _performMoveCursorBackwardByWord;
    if (onSetSelection != null)
      config.onSetSelection = _performSetSelection;
    if (onDidGainAccessibilityFocus != null)
      config.onDidGainAccessibilityFocus = _performDidGainAccessibilityFocus;
    if (onDidLoseAccessibilityFocus != null)
      config.onDidLoseAccessibilityFocus = _performDidLoseAccessibilityFocus;
    if (customSemanticsActions != null)
      config.customSemanticsActions = _customSemanticsActions;
  }

  void _performTap() {
    if (onTap != null)
      onTap();
  }

  void _performLongPress() {
    if (onLongPress != null)
      onLongPress();
  }

  void _performDismiss() {
    if (onDismiss != null)
      onDismiss();
  }

  void _performScrollLeft() {
    if (onScrollLeft != null)
      onScrollLeft();
  }

  void _performScrollRight() {
    if (onScrollRight != null)
      onScrollRight();
  }

  void _performScrollUp() {
    if (onScrollUp != null)
      onScrollUp();
  }

  void _performScrollDown() {
    if (onScrollDown != null)
      onScrollDown();
  }

  void _performIncrease() {
    if (onIncrease != null)
      onIncrease();
  }

  void _performDecrease() {
    if (onDecrease != null)
      onDecrease();
  }

  void _performCopy() {
    if (onCopy != null)
      onCopy();
  }

  void _performCut() {
    if (onCut != null)
      onCut();
  }

  void _performPaste() {
    if (onPaste != null)
      onPaste();
  }

  void _performMoveCursorForwardByCharacter(bool extendSelection) {
    if (onMoveCursorForwardByCharacter != null)
      onMoveCursorForwardByCharacter(extendSelection);
  }

  void _performMoveCursorBackwardByCharacter(bool extendSelection) {
    if (onMoveCursorBackwardByCharacter != null)
      onMoveCursorBackwardByCharacter(extendSelection);
  }

  void _performMoveCursorForwardByWord(bool extendSelection) {
    if (onMoveCursorForwardByWord != null)
      onMoveCursorForwardByWord(extendSelection);
  }

  void _performMoveCursorBackwardByWord(bool extendSelection) {
    if (onMoveCursorBackwardByWord != null)
      onMoveCursorBackwardByWord(extendSelection);
  }

  void _performSetSelection(TextSelection selection) {
    if (onSetSelection != null)
      onSetSelection(selection);
  }

  void _performDidGainAccessibilityFocus() {
    if (onDidGainAccessibilityFocus != null)
      onDidGainAccessibilityFocus();
  }

  void _performDidLoseAccessibilityFocus() {
    if (onDidLoseAccessibilityFocus != null)
      onDidLoseAccessibilityFocus();
  }
}

/// Causes the semantics of all earlier render objects below the same semantic
/// boundary to be dropped.
///
/// This is useful in a stack where an opaque mask should prevent interactions
/// with the render objects painted below the mask.
class RenderBlockSemantics extends RenderProxyBox {
  /// Create a render object that blocks semantics for nodes below it in paint
  /// order.
  RenderBlockSemantics({
    RenderBox child,
    bool blocking = true,
  }) : _blocking = blocking,
       super(child);

  /// Whether this render object is blocking semantics of previously painted
  /// [RenderObject]s below a common semantics boundary from the semantic tree.
  bool get blocking => _blocking;
  bool _blocking;
  set blocking(bool value) {
    assert(value != null);
    if (value == _blocking)
      return;
    _blocking = value;
    markNeedsSemanticsUpdate();
  }

  @override
  void describeSemanticsConfiguration(SemanticsConfiguration config) {
    super.describeSemanticsConfiguration(config);
    config.isBlockingSemanticsOfPreviouslyPaintedNodes = blocking;
  }

  @override
  void debugFillProperties(DiagnosticPropertiesBuilder properties) {
    super.debugFillProperties(properties);
    properties.add(DiagnosticsProperty<bool>('blocking', blocking));
  }
}

/// Causes the semantics of all descendants to be merged into this
/// node such that the entire subtree becomes a single leaf in the
/// semantics tree.
///
/// Useful for combining the semantics of multiple render objects that
/// form part of a single conceptual widget, e.g. a checkbox, a label,
/// and the gesture detector that goes with them.
class RenderMergeSemantics extends RenderProxyBox {
  /// Creates a render object that merges the semantics from its descendants.
  RenderMergeSemantics({ RenderBox child }) : super(child);

  @override
  void describeSemanticsConfiguration(SemanticsConfiguration config) {
    super.describeSemanticsConfiguration(config);
    config
      ..isSemanticBoundary = true
      ..isMergingSemanticsOfDescendants = true;
  }
}

/// Excludes this subtree from the semantic tree.
///
/// When [excluding] is true, this render object (and its subtree) is excluded
/// from the semantic tree.
///
/// Useful e.g. for hiding text that is redundant with other text next
/// to it (e.g. text included only for the visual effect).
class RenderExcludeSemantics extends RenderProxyBox {
  /// Creates a render object that ignores the semantics of its subtree.
  RenderExcludeSemantics({
    RenderBox child,
    bool excluding = true,
  }) : _excluding = excluding,
       super(child) {
    assert(_excluding != null);
  }

  /// Whether this render object is excluded from the semantic tree.
  bool get excluding => _excluding;
  bool _excluding;
  set excluding(bool value) {
    assert(value != null);
    if (value == _excluding)
      return;
    _excluding = value;
    markNeedsSemanticsUpdate();
  }

  @override
  void visitChildrenForSemantics(RenderObjectVisitor visitor) {
    if (excluding)
      return;
    super.visitChildrenForSemantics(visitor);
  }

  @override
  void debugFillProperties(DiagnosticPropertiesBuilder properties) {
    super.debugFillProperties(properties);
    properties.add(DiagnosticsProperty<bool>('excluding', excluding));
  }
}

/// A render objects that annotates semantics with an index.
///
/// Certain widgets will automatically provide a child index for building
/// semantics. For example, the [ScrollView] uses the index of the first
/// visible child semantics node to determine the
/// [SemanticsConfiguration.scrollIndex].
///
/// See also:
///
///  * [CustomScrollView], for an explanation of scroll semantics.
class RenderIndexedSemantics extends RenderProxyBox {
  /// Creates a render object that annotates the child semantics with an index.
  RenderIndexedSemantics({
    RenderBox child,
    @required int index,
  }) : assert(index != null),
       _index = index,
       super(child);

  /// The index used to annotated child semantics.
  int get index => _index;
  int _index;
  set index(int value) {
    if (value == index)
      return;
    _index = value;
    markNeedsSemanticsUpdate();
  }

  @override
  void describeSemanticsConfiguration(SemanticsConfiguration config) {
    super.describeSemanticsConfiguration(config);
    config.isSemanticBoundary = true;
    config.indexInParent = index;
  }

  @override
  void debugFillProperties(DiagnosticPropertiesBuilder properties) {
    super.debugFillProperties(properties);
    properties.add(DiagnosticsProperty<int>('index', index));
  }
}

/// Provides an anchor for a [RenderFollowerLayer].
///
/// See also:
///
///  * [CompositedTransformTarget], the corresponding widget.
///  * [LeaderLayer], the layer that this render object creates.
class RenderLeaderLayer extends RenderProxyBox {
  /// Creates a render object that uses a [LeaderLayer].
  ///
  /// The [link] must not be null.
  RenderLeaderLayer({
    @required LayerLink link,
    RenderBox child,
  }) : assert(link != null),
       super(child) {
    this.link = link;
  }

  /// The link object that connects this [RenderLeaderLayer] with one or more
  /// [RenderFollowerLayer]s.
  ///
  /// This property must not be null. The object must not be associated with
  /// another [RenderLeaderLayer] that is also being painted.
  LayerLink get link => _link;
  LayerLink _link;
  set link(LayerLink value) {
    assert(value != null);
    if (_link == value)
      return;
    _link = value;
    markNeedsPaint();
  }

  @override
  bool get alwaysNeedsCompositing => true;

  @override
  void paint(PaintingContext context, Offset offset) {
    if (layer == null) {
      layer = LeaderLayer(link: link, offset: offset);
    } else {
      final LeaderLayer leaderLayer = layer;
      leaderLayer
        ..link = link
        ..offset = offset;
    }
    context.pushLayer(layer, super.paint, Offset.zero);
    assert(layer != null);
  }

  @override
  void debugFillProperties(DiagnosticPropertiesBuilder properties) {
    super.debugFillProperties(properties);
    properties.add(DiagnosticsProperty<LayerLink>('link', link));
  }
}

/// Transform the child so that its origin is [offset] from the origin of the
/// [RenderLeaderLayer] with the same [LayerLink].
///
/// The [RenderLeaderLayer] in question must be earlier in the paint order.
///
/// Hit testing on descendants of this render object will only work if the
/// target position is within the box that this render object's parent considers
/// to be hittable.
///
/// See also:
///
///  * [CompositedTransformFollower], the corresponding widget.
///  * [FollowerLayer], the layer that this render object creates.
class RenderFollowerLayer extends RenderProxyBox {
  /// Creates a render object that uses a [FollowerLayer].
  ///
  /// The [link] and [offset] arguments must not be null.
  RenderFollowerLayer({
    @required LayerLink link,
    bool showWhenUnlinked = true,
    Offset offset = Offset.zero,
    RenderBox child,
  }) : assert(link != null),
       assert(showWhenUnlinked != null),
       assert(offset != null),
       super(child) {
    this.link = link;
    this.showWhenUnlinked = showWhenUnlinked;
    this.offset = offset;
  }

  /// The link object that connects this [RenderFollowerLayer] with a
  /// [RenderLeaderLayer] earlier in the paint order.
  LayerLink get link => _link;
  LayerLink _link;
  set link(LayerLink value) {
    assert(value != null);
    if (_link == value)
      return;
    _link = value;
    markNeedsPaint();
  }

  /// Whether to show the render object's contents when there is no
  /// corresponding [RenderLeaderLayer] with the same [link].
  ///
  /// When the render object is linked, the child is positioned such that it has
  /// the same global position as the linked [RenderLeaderLayer].
  ///
  /// When the render object is not linked, then: if [showWhenUnlinked] is true,
  /// the child is visible and not repositioned; if it is false, then child is
  /// hidden.
  bool get showWhenUnlinked => _showWhenUnlinked;
  bool _showWhenUnlinked;
  set showWhenUnlinked(bool value) {
    assert(value != null);
    if (_showWhenUnlinked == value)
      return;
    _showWhenUnlinked = value;
    markNeedsPaint();
  }

  /// The offset to apply to the origin of the linked [RenderLeaderLayer] to
  /// obtain this render object's origin.
  Offset get offset => _offset;
  Offset _offset;
  set offset(Offset value) {
    assert(value != null);
    if (_offset == value)
      return;
    _offset = value;
    markNeedsPaint();
  }

  @override
  void detach() {
    layer = null;
    super.detach();
  }

  @override
  bool get alwaysNeedsCompositing => true;

  /// The layer we created when we were last painted.
  @override
  FollowerLayer get layer => super.layer;

  /// Return the transform that was used in the last composition phase, if any.
  ///
  /// If the [FollowerLayer] has not yet been created, was never composited, or
  /// was unable to determine the transform (see
  /// [FollowerLayer.getLastTransform]), this returns the identity matrix (see
  /// [new Matrix4.identity].
  Matrix4 getCurrentTransform() {
    return layer?.getLastTransform() ?? Matrix4.identity();
  }

  @override
  bool hitTest(BoxHitTestResult result, { Offset position }) {
    // RenderFollowerLayer objects don't check if they are
    // themselves hit, because it's confusing to think about
    // how the untransformed size and the child's transformed
    // position interact.
    return hitTestChildren(result, position: position);
  }

  @override
  bool hitTestChildren(BoxHitTestResult result, { Offset position }) {
    return result.addWithPaintTransform(
      transform: getCurrentTransform(),
      position: position,
      hitTest: (BoxHitTestResult result, Offset position) {
        return super.hitTestChildren(result, position: position);
      },
    );
  }

  @override
  void paint(PaintingContext context, Offset offset) {
    assert(showWhenUnlinked != null);
    if (layer == null) {
      layer = FollowerLayer(
        link: link,
        showWhenUnlinked: showWhenUnlinked,
        linkedOffset: this.offset,
        unlinkedOffset: offset,
      );
    } else {
      layer
        ..link = link
        ..showWhenUnlinked = showWhenUnlinked
        ..linkedOffset = this.offset
        ..unlinkedOffset = offset;
    }
    context.pushLayer(
      layer,
      super.paint,
      Offset.zero,
      childPaintBounds: const Rect.fromLTRB(
        // We don't know where we'll end up, so we have no idea what our cull rect should be.
        double.negativeInfinity,
        double.negativeInfinity,
        double.infinity,
        double.infinity,
      ),
    );
  }

  @override
  void applyPaintTransform(RenderBox child, Matrix4 transform) {
    transform.multiply(getCurrentTransform());
  }

  @override
  void debugFillProperties(DiagnosticPropertiesBuilder properties) {
    super.debugFillProperties(properties);
    properties.add(DiagnosticsProperty<LayerLink>('link', link));
    properties.add(DiagnosticsProperty<bool>('showWhenUnlinked', showWhenUnlinked));
    properties.add(DiagnosticsProperty<Offset>('offset', offset));
    properties.add(TransformProperty('current transform matrix', getCurrentTransform()));
  }
}

/// Render object which inserts an [AnnotatedRegionLayer] into the layer tree.
///
/// See also:
///
///  * [Layer.find], for an example of how this value is retrieved.
///  * [AnnotatedRegionLayer], the layer this render object creates.
class RenderAnnotatedRegion<T> extends RenderProxyBox {

  /// Creates a new [RenderAnnotatedRegion] to insert [value] into the
  /// layer tree.
  ///
  /// If [sized] is true, the layer is provided with the size of this render
  /// object to clip the results of [Layer.findRegion].
  ///
  /// Neither [value] nor [sized] can be null.
  RenderAnnotatedRegion({
    @required T value,
    @required bool sized,
    RenderBox child,
  }) : assert(value != null),
       assert(sized != null),
       _value = value,
       _sized = sized,
       super(child);

  /// A value which can be retrieved using [Layer.find].
  T get value => _value;
  T _value;
  set value (T newValue) {
    if (_value == newValue)
      return;
    _value = newValue;
    markNeedsPaint();
  }

  /// Whether the render object will pass its [size] to the [AnnotatedRegionLayer].
  bool get sized => _sized;
  bool _sized;
  set sized(bool value) {
    if (_sized == value)
      return;
    _sized = value;
    markNeedsPaint();
  }

  @override
  final bool alwaysNeedsCompositing = true;

  @override
  void paint(PaintingContext context, Offset offset) {
    // Annotated region layers are not retained because they do not create engine layers.
    final AnnotatedRegionLayer<T> layer = AnnotatedRegionLayer<T>(
      value,
      size: sized ? size : null,
      offset: sized ? offset : null,
    );
    context.pushLayer(layer, super.paint, offset);
  }
}<|MERGE_RESOLUTION|>--- conflicted
+++ resolved
@@ -2614,11 +2614,8 @@
     PointerEnterEventListener onEnter,
     PointerHoverEventListener onHover,
     PointerExitEventListener onExit,
-<<<<<<< HEAD
+    this.opaque = true,
     int cursor,
-=======
-    this.opaque = true,
->>>>>>> dd43da71
     RenderBox child,
   }) : assert(opaque != null),
        _onEnter = onEnter,

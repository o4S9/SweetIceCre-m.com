--- conflicted
+++ resolved
@@ -108,20 +108,14 @@
 /// false. Similarly the [moveNext] method moves the caret to the next line, and
 /// returns false if the caret is already on the last line.
 ///
-/// The [moveByOffset] takes a pixel offset from the current position to move
+/// The [moveByOffset] method takes a pixel offset from the current position to move
 /// the caret up or down.
 ///
 /// If the underlying paragraph's layout changes, [isValid] becomes false and
 /// the [VerticalCaretMovementRun] must not be used. The [isValid] property must
-<<<<<<< HEAD
 /// be checked before calling [movePrevious], [moveNext] and [moveByOffset],
 /// or accessing [current].
-class VerticalCaretMovementRun extends BidirectionalIterator<TextPosition> {
-=======
-/// be checked before calling [movePrevious] and [moveNext], or accessing
-/// [current].
 class VerticalCaretMovementRun extends Iterator<TextPosition> {
->>>>>>> 78e3b936
   VerticalCaretMovementRun._(
     this._editable,
     this._lineMetrics,

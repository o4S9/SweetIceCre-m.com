--- conflicted
+++ resolved
@@ -685,23 +685,15 @@
     _recognizerOffsets.clear();
     _recognizers.clear();
     int offset = 0;
-<<<<<<< HEAD
     text.visitLayoutSpan((LayoutSpan span) {
       TextSpan textSpan = LayoutSpan.asType<TextSpan>(span);
       if (textSpan == null)
         return true;
       if (textSpan.recognizer != null && (textSpan.recognizer is TapGestureRecognizer || span.recognizer is LongPressGestureRecognizer)) {
-        _recognizerOffsets.add(offset);
-        _recognizerOffsets.add(offset + textSpan.text.length);
-        _recognizers.add(textSpan.recognizer);
-=======
-    text.visitTextSpan((TextSpan span) {
-      if (span.recognizer != null && (span.recognizer is TapGestureRecognizer || span.recognizer is LongPressGestureRecognizer)) {
-        final int length = span.semanticsLabel?.length ?? span.text.length;
+        final int length = textSpan.semanticsLabel?.length ?? textSpan.text.length;
         _recognizerOffsets.add(offset);
         _recognizerOffsets.add(offset + length);
-        _recognizers.add(span.recognizer);
->>>>>>> ecb468f3
+        _recognizers.add(textSpan.recognizer);
       }
       offset += textSpan.text != null ? textSpan.text.length : 0;
       return true;

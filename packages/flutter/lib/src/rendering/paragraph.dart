// Copyright 2014 The Flutter Authors. All rights reserved.
// Use of this source code is governed by a BSD-style license that can be
// found in the LICENSE file.

import 'dart:collection';
import 'dart:math' as math;
import 'dart:ui' as ui show Gradient, Shader, TextBox, PlaceholderAlignment, TextHeightBehavior;

import 'package:flutter/foundation.dart';
import 'package:flutter/gestures.dart';
import 'package:flutter/semantics.dart';

import 'package:vector_math/vector_math_64.dart';

import 'box.dart';
import 'debug.dart';
import 'object.dart';

<<<<<<< HEAD
/// Parent data for use with [RenderParagraph].
=======
const String _kEllipsis = '\u2026';

/// Parent data for use with [RenderParagraph] and [RenderEditable].
>>>>>>> db528a24
class TextParentData extends ContainerBoxParentData<RenderBox> {
  /// The scaling of the text.
  double? scale;

  @override
  String toString() {
    final List<String> values = <String>[
      'offset=$offset',
      if (scale != null) 'scale=$scale',
      super.toString(),
    ];
    return values.join('; ');
  }
}

/// Used by the [RenderParagraph] to map its rendering children to their
/// corresponding semantics nodes.
///
/// The [RichText] uses this to tag the relation between its placeholder spans
/// and their semantics nodes.
@immutable
class PlaceholderSpanIndexSemanticsTag extends SemanticsTag {
  /// Creates a semantics tag with the input `index`.
  ///
  /// Different [PlaceholderSpanIndexSemanticsTag]s with the same `index` are
  /// consider the same.
  const PlaceholderSpanIndexSemanticsTag(this.index) : super('PlaceholderSpanIndexSemanticsTag($index)');

  /// The index of this tag.
  final int index;

  @override
  bool operator ==(Object other) {
    return other is PlaceholderSpanIndexSemanticsTag
        && other.index == index;
  }

  @override
  int get hashCode => hashValues(PlaceholderSpanIndexSemanticsTag, index);
}

/// A render object that displays a paragraph of text.
class RenderParagraph extends RenderBox
    with ContainerRenderObjectMixin<RenderBox, TextParentData>,
             RenderBoxContainerDefaultsMixin<RenderBox, TextParentData>,
                  RelayoutWhenSystemFontsChangeMixin {
  /// Creates a paragraph render object.
  ///
  /// The [text], [textAlign], [textDirection], [overflow], [softWrap], and
  /// [textScaleFactor] arguments must not be null.
  ///
  /// The [maxLines] property may be null (and indeed defaults to null), but if
  /// it is not null, it must be greater than zero.
  RenderParagraph(InlineSpan text, {
    TextAlign textAlign = TextAlign.start,
    required TextDirection textDirection,
    bool softWrap = true,
    TextOverflow overflow = TextOverflow.clip,
    double textScaleFactor = 1.0,
    int? maxLines,
    Locale? locale,
    StrutStyle? strutStyle,
    TextWidthBasis textWidthBasis = TextWidthBasis.parent,
    ui.TextHeightBehavior? textHeightBehavior,
    List<RenderBox>? children,
  }) : assert(text != null),
       assert(text.debugAssertIsValid()),
       assert(textAlign != null),
       assert(textDirection != null),
       assert(softWrap != null),
       assert(overflow != null),
       assert(textScaleFactor != null),
       assert(maxLines == null || maxLines > 0),
       assert(textWidthBasis != null),
       _softWrap = softWrap,
       _overflow = overflow,
       _textPainter = TextPainter(
         text: text,
         textAlign: textAlign,
         textDirection: textDirection,
         textScaleFactor: textScaleFactor,
         maxLines: maxLines,
         ellipsis: overflow == TextOverflow.ellipsis ? kDefaultEllipsis : null,
         locale: locale,
         strutStyle: strutStyle,
         textWidthBasis: textWidthBasis,
         textHeightBehavior: textHeightBehavior,
       ) {
    addAll(children);
    _extractPlaceholderSpans(text);
  }

  @override
  void setupParentData(RenderBox child) {
    if (child.parentData is! TextParentData)
      child.parentData = TextParentData();
  }

  final TextPainter _textPainter;

  /// The text to display.
  InlineSpan get text => _textPainter.text!;
  set text(InlineSpan value) {
    assert(value != null);
    switch (_textPainter.text!.compareTo(value)) {
      case RenderComparison.identical:
      case RenderComparison.metadata:
        return;
      case RenderComparison.paint:
        _textPainter.text = value;
        _extractPlaceholderSpans(value);
        markNeedsPaint();
        markNeedsSemanticsUpdate();
        break;
      case RenderComparison.layout:
        _textPainter.text = value;
        _overflowShader = null;
        _extractPlaceholderSpans(value);
        markNeedsLayout();
        break;
    }
  }

  late List<PlaceholderSpan> _placeholderSpans;
  void _extractPlaceholderSpans(InlineSpan span) {
    _placeholderSpans = <PlaceholderSpan>[];
    span.visitChildren((InlineSpan span) {
      if (span is PlaceholderSpan) {
        _placeholderSpans.add(span);
      }
      return true;
    });
  }

  /// How the text should be aligned horizontally.
  TextAlign get textAlign => _textPainter.textAlign;
  set textAlign(TextAlign value) {
    assert(value != null);
    if (_textPainter.textAlign == value)
      return;
    _textPainter.textAlign = value;
    markNeedsPaint();
  }

  /// The directionality of the text.
  ///
  /// This decides how the [TextAlign.start], [TextAlign.end], and
  /// [TextAlign.justify] values of [textAlign] are interpreted.
  ///
  /// This is also used to disambiguate how to render bidirectional text. For
  /// example, if the [text] is an English phrase followed by a Hebrew phrase,
  /// in a [TextDirection.ltr] context the English phrase will be on the left
  /// and the Hebrew phrase to its right, while in a [TextDirection.rtl]
  /// context, the English phrase will be on the right and the Hebrew phrase on
  /// its left.
  ///
  /// This must not be null.
  TextDirection get textDirection => _textPainter.textDirection!;
  set textDirection(TextDirection value) {
    assert(value != null);
    if (_textPainter.textDirection == value)
      return;
    _textPainter.textDirection = value;
    markNeedsLayout();
  }

  /// Whether the text should break at soft line breaks.
  ///
  /// If false, the glyphs in the text will be positioned as if there was
  /// unlimited horizontal space.
  ///
  /// If [softWrap] is false, [overflow] and [textAlign] may have unexpected
  /// effects.
  bool get softWrap => _softWrap;
  bool _softWrap;
  set softWrap(bool value) {
    assert(value != null);
    if (_softWrap == value)
      return;
    _softWrap = value;
    markNeedsLayout();
  }

  /// How visual overflow should be handled.
  TextOverflow get overflow => _overflow;
  TextOverflow _overflow;
  set overflow(TextOverflow value) {
    assert(value != null);
    if (_overflow == value)
      return;
    _overflow = value;
    _textPainter.ellipsis = value == TextOverflow.ellipsis ? kDefaultEllipsis : null;
    markNeedsLayout();
  }

  /// The number of font pixels for each logical pixel.
  ///
  /// For example, if the text scale factor is 1.5, text will be 50% larger than
  /// the specified font size.
  double get textScaleFactor => _textPainter.textScaleFactor;
  set textScaleFactor(double value) {
    assert(value != null);
    if (_textPainter.textScaleFactor == value)
      return;
    _textPainter.textScaleFactor = value;
    _overflowShader = null;
    markNeedsLayout();
  }

  /// An optional maximum number of lines for the text to span, wrapping if
  /// necessary. If the text exceeds the given number of lines, it will be
  /// truncated according to [overflow] and [softWrap].
  int? get maxLines => _textPainter.maxLines;
  /// The value may be null. If it is not null, then it must be greater than
  /// zero.
  set maxLines(int? value) {
    assert(value == null || value > 0);
    if (_textPainter.maxLines == value)
      return;
    _textPainter.maxLines = value;
    _overflowShader = null;
    markNeedsLayout();
  }

  /// Used by this paragraph's internal [TextPainter] to select a
  /// locale-specific font.
  ///
  /// In some cases, the same Unicode character may be rendered differently
  /// depending on the locale. For example, the '骨' character is rendered
  /// differently in the Chinese and Japanese locales. In these cases, the
  /// [locale] may be used to select a locale-specific font.
  Locale? get locale => _textPainter.locale;
  /// The value may be null.
  set locale(Locale? value) {
    if (_textPainter.locale == value)
      return;
    _textPainter.locale = value;
    _overflowShader = null;
    markNeedsLayout();
  }

  /// {@macro flutter.painting.textPainter.strutStyle}
  StrutStyle? get strutStyle => _textPainter.strutStyle;
  /// The value may be null.
  set strutStyle(StrutStyle? value) {
    if (_textPainter.strutStyle == value)
      return;
    _textPainter.strutStyle = value;
    _overflowShader = null;
    markNeedsLayout();
  }

  /// {@macro flutter.painting.textPainter.textWidthBasis}
  TextWidthBasis get textWidthBasis => _textPainter.textWidthBasis;
  set textWidthBasis(TextWidthBasis value) {
    assert(value != null);
    if (_textPainter.textWidthBasis == value)
      return;
    _textPainter.textWidthBasis = value;
    _overflowShader = null;
    markNeedsLayout();
  }

  /// {@macro flutter.dart:ui.textHeightBehavior}
  ui.TextHeightBehavior? get textHeightBehavior => _textPainter.textHeightBehavior;
  set textHeightBehavior(ui.TextHeightBehavior? value) {
    if (_textPainter.textHeightBehavior == value)
      return;
    _textPainter.textHeightBehavior = value;
    _overflowShader = null;
    markNeedsLayout();
  }

  @override
  double computeMinIntrinsicWidth(double height) {
    if (!_canComputeIntrinsics()) {
      return 0.0;
    }
    _computeChildrenWidthWithMinIntrinsics(height);
    _layoutText(); // layout with infinite width.
    return _textPainter.minIntrinsicWidth;
  }

  @override
  double computeMaxIntrinsicWidth(double height) {
    if (!_canComputeIntrinsics()) {
      return 0.0;
    }
    _computeChildrenWidthWithMaxIntrinsics(height);
    _layoutText(); // layout with infinite width.
    return _textPainter.maxIntrinsicWidth;
  }

  double _computeIntrinsicHeight(double width) {
    if (!_canComputeIntrinsics()) {
      return 0.0;
    }
    _computeChildrenHeightWithMinIntrinsics(width);
    _layoutText(minWidth: width, maxWidth: width);
    return _textPainter.height;
  }

  @override
  double computeMinIntrinsicHeight(double width) {
    return _computeIntrinsicHeight(width);
  }

  @override
  double computeMaxIntrinsicHeight(double width) {
    return _computeIntrinsicHeight(width);
  }

  @override
  double computeDistanceToActualBaseline(TextBaseline baseline) {
    assert(!debugNeedsLayout);
    assert(constraints != null);
    assert(constraints.debugAssertIsValid());
    _layoutTextWithConstraints(constraints);
    // TODO(garyq): Since our metric for ideographic baseline is currently
    // inaccurate and the non-alphabetic baselines are based off of the
    // alphabetic baseline, we use the alphabetic for now to produce correct
    // layouts. We should eventually change this back to pass the `baseline`
    // property when the ideographic baseline is properly implemented
    // (https://github.com/flutter/flutter/issues/22625).
    return _textPainter.computeDistanceToActualBaseline(TextBaseline.alphabetic);
  }

  // Intrinsics cannot be calculated without a full layout for
  // alignments that require the baseline (baseline, aboveBaseline,
  // belowBaseline).
  bool _canComputeIntrinsics() {
    for (final PlaceholderSpan span in _placeholderSpans) {
      switch (span.alignment) {
        case ui.PlaceholderAlignment.baseline:
        case ui.PlaceholderAlignment.aboveBaseline:
        case ui.PlaceholderAlignment.belowBaseline: {
          assert(
            RenderObject.debugCheckingIntrinsics,
            'Intrinsics are not available for PlaceholderAlignment.baseline, '
            'PlaceholderAlignment.aboveBaseline, or PlaceholderAlignment.belowBaseline.',
          );
          return false;
        }
        case ui.PlaceholderAlignment.top:
        case ui.PlaceholderAlignment.middle:
        case ui.PlaceholderAlignment.bottom: {
          continue;
        }
      }
    }
    return true;
  }

  void _computeChildrenWidthWithMaxIntrinsics(double height) {
    RenderBox? child = firstChild;
    final List<PlaceholderDimensions> placeholderDimensions = List<PlaceholderDimensions>.filled(childCount, PlaceholderDimensions.empty, growable: false);
    int childIndex = 0;
    while (child != null) {
      // Height and baseline is irrelevant as all text will be laid
      // out in a single line. Therefore, using 0.0 as a dummy for the height.
      placeholderDimensions[childIndex] = PlaceholderDimensions(
        size: Size(child.getMaxIntrinsicWidth(double.infinity), 0.0),
        alignment: _placeholderSpans[childIndex].alignment,
        baseline: _placeholderSpans[childIndex].baseline,
      );
      child = childAfter(child);
      childIndex += 1;
    }
    _textPainter.setPlaceholderDimensions(placeholderDimensions);
  }

  void _computeChildrenWidthWithMinIntrinsics(double height) {
    RenderBox? child = firstChild;
    final List<PlaceholderDimensions> placeholderDimensions = List<PlaceholderDimensions>.filled(childCount, PlaceholderDimensions.empty, growable: false);
    int childIndex = 0;
    while (child != null) {
      // Height and baseline is irrelevant; only looking for the widest word or
      // placeholder. Therefore, using 0.0 as a dummy for height.
      placeholderDimensions[childIndex] = PlaceholderDimensions(
        size: Size(child.getMinIntrinsicWidth(double.infinity), 0.0),
        alignment: _placeholderSpans[childIndex].alignment,
        baseline: _placeholderSpans[childIndex].baseline,
      );
      child = childAfter(child);
      childIndex += 1;
    }
    _textPainter.setPlaceholderDimensions(placeholderDimensions);
  }

  void _computeChildrenHeightWithMinIntrinsics(double width) {
    RenderBox? child = firstChild;
    final List<PlaceholderDimensions> placeholderDimensions = List<PlaceholderDimensions>.filled(childCount, PlaceholderDimensions.empty, growable: false);
    int childIndex = 0;
    // Takes textScaleFactor into account because the content of the placeholder
    // span will be scaled up when it paints.
    width = width / textScaleFactor;
    while (child != null) {
      final Size size = child.getDryLayout(BoxConstraints(maxWidth: width));
      placeholderDimensions[childIndex] = PlaceholderDimensions(
        size: size,
        alignment: _placeholderSpans[childIndex].alignment,
        baseline: _placeholderSpans[childIndex].baseline,
      );
      child = childAfter(child);
      childIndex += 1;
    }
    _textPainter.setPlaceholderDimensions(placeholderDimensions);
  }

  @override
  bool hitTestSelf(Offset position) => true;

  @override
  bool hitTestChildren(BoxHitTestResult result, { required Offset position }) {
    // Hit test text spans.
    bool hitText = false;
    final TextPosition textPosition = _textPainter.getPositionForOffset(position);
    final InlineSpan? span = _textPainter.text!.getSpanForPosition(textPosition);
    if (span != null && span is HitTestTarget) {
      result.add(HitTestEntry(span as HitTestTarget));
      hitText = true;
    }

    // Hit test render object children
    RenderBox? child = firstChild;
    int childIndex = 0;
    while (child != null && childIndex < _textPainter.inlinePlaceholderBoxes!.length) {
      final TextParentData textParentData = child.parentData! as TextParentData;
      final Matrix4 transform = Matrix4.translationValues(
        textParentData.offset.dx,
        textParentData.offset.dy,
        0.0,
      )..scale(
        textParentData.scale,
        textParentData.scale,
        textParentData.scale,
      );
      final bool isHit = result.addWithPaintTransform(
        transform: transform,
        position: position,
        hitTest: (BoxHitTestResult result, Offset? transformed) {
          assert(() {
            final Offset manualPosition = (position - textParentData.offset) / textParentData.scale!;
            return (transformed!.dx - manualPosition.dx).abs() < precisionErrorTolerance
              && (transformed.dy - manualPosition.dy).abs() < precisionErrorTolerance;
          }());
          return child!.hitTest(result, position: transformed!);
        },
      );
      if (isHit) {
        return true;
      }
      child = childAfter(child);
      childIndex += 1;
    }
    return hitText;
  }

  bool _needsClipping = false;
  ui.Shader? _overflowShader;

  /// Whether this paragraph currently has a [dart:ui.Shader] for its overflow
  /// effect.
  ///
  /// Used to test this object. Not for use in production.
  @visibleForTesting
  bool get debugHasOverflowShader => _overflowShader != null;

  void _layoutText({ double minWidth = 0.0, double maxWidth = double.infinity }) {
    final bool widthMatters = softWrap || overflow == TextOverflow.ellipsis;
    _textPainter.layout(
      minWidth: minWidth,
      maxWidth: widthMatters ?
        maxWidth :
        double.infinity,
    );
  }

  @override
  void systemFontsDidChange() {
    super.systemFontsDidChange();
    _textPainter.markNeedsLayout();
  }

  // Placeholder dimensions representing the sizes of child inline widgets.
  //
  // These need to be cached because the text painter's placeholder dimensions
  // will be overwritten during intrinsic width/height calculations and must be
  // restored to the original values before final layout and painting.
  List<PlaceholderDimensions>? _placeholderDimensions;

  void _layoutTextWithConstraints(BoxConstraints constraints) {
    _textPainter.setPlaceholderDimensions(_placeholderDimensions);
    _layoutText(minWidth: constraints.minWidth, maxWidth: constraints.maxWidth);
  }

  // Layout the child inline widgets. We then pass the dimensions of the
  // children to _textPainter so that appropriate placeholders can be inserted
  // into the LibTxt layout. This does not do anything if no inline widgets were
  // specified.
  List<PlaceholderDimensions> _layoutChildren(BoxConstraints constraints, {bool dry = false}) {
    if (childCount == 0) {
      return <PlaceholderDimensions>[];
    }
    RenderBox? child = firstChild;
    final List<PlaceholderDimensions> placeholderDimensions = List<PlaceholderDimensions>.filled(childCount, PlaceholderDimensions.empty, growable: false);
    int childIndex = 0;
    // Only constrain the width to the maximum width of the paragraph.
    // Leave height unconstrained, which will overflow if expanded past.
    BoxConstraints boxConstraints = BoxConstraints(maxWidth: constraints.maxWidth);
    // The content will be enlarged by textScaleFactor during painting phase.
    // We reduce constraints by textScaleFactor, so that the content will fit
    // into the box once it is enlarged.
    boxConstraints = boxConstraints / textScaleFactor;
    while (child != null) {
      double? baselineOffset;
      final Size childSize;
      if (!dry) {
        child.layout(
          boxConstraints,
          parentUsesSize: true,
        );
        childSize = child.size;
        switch (_placeholderSpans[childIndex].alignment) {
          case ui.PlaceholderAlignment.baseline:
            baselineOffset = child.getDistanceToBaseline(
              _placeholderSpans[childIndex].baseline!,
            );
            break;
          default:
            baselineOffset = null;
            break;
        }
      } else {
        assert(_placeholderSpans[childIndex].alignment != ui.PlaceholderAlignment.baseline);
        childSize = child.getDryLayout(boxConstraints);
      }
      placeholderDimensions[childIndex] = PlaceholderDimensions(
        size: childSize,
        alignment: _placeholderSpans[childIndex].alignment,
        baseline: _placeholderSpans[childIndex].baseline,
        baselineOffset: baselineOffset,
      );
      child = childAfter(child);
      childIndex += 1;
    }
    return placeholderDimensions;
  }

  // Iterate through the laid-out children and set the parentData offsets based
  // off of the placeholders inserted for each child.
  void _setParentData() {
    RenderBox? child = firstChild;
    int childIndex = 0;
    while (child != null && childIndex < _textPainter.inlinePlaceholderBoxes!.length) {
      final TextParentData textParentData = child.parentData! as TextParentData;
      textParentData.offset = Offset(
        _textPainter.inlinePlaceholderBoxes![childIndex].left,
        _textPainter.inlinePlaceholderBoxes![childIndex].top,
      );
      textParentData.scale = _textPainter.inlinePlaceholderScales![childIndex];
      child = childAfter(child);
      childIndex += 1;
    }
  }

  bool _canComputeDryLayout() {
    // Dry layout cannot be calculated without a full layout for
    // alignments that require the baseline (baseline, aboveBaseline,
    // belowBaseline).
    for (final PlaceholderSpan span in _placeholderSpans) {
      switch (span.alignment) {
        case ui.PlaceholderAlignment.baseline:
        case ui.PlaceholderAlignment.aboveBaseline:
        case ui.PlaceholderAlignment.belowBaseline:
          return false;
        case ui.PlaceholderAlignment.top:
        case ui.PlaceholderAlignment.middle:
        case ui.PlaceholderAlignment.bottom:
          continue;
      }
    }
    return true;
  }

  @override
  Size computeDryLayout(BoxConstraints constraints) {
    if (!_canComputeDryLayout()) {
      assert(debugCannotComputeDryLayout(
        reason: 'Dry layout not available for alignments that require baseline.',
      ));
      return Size.zero;
    }
    _textPainter.setPlaceholderDimensions(_layoutChildren(constraints, dry: true));
    _layoutText(minWidth: constraints.minWidth, maxWidth: constraints.maxWidth);
    return constraints.constrain(_textPainter.size);
  }

  @override
  void performLayout() {
    final BoxConstraints constraints = this.constraints;
    _placeholderDimensions = _layoutChildren(constraints);
    _layoutTextWithConstraints(constraints);
    _setParentData();

    // We grab _textPainter.size and _textPainter.didExceedMaxLines here because
    // assigning to `size` will trigger us to validate our intrinsic sizes,
    // which will change _textPainter's layout because the intrinsic size
    // calculations are destructive. Other _textPainter state will also be
    // affected. See also RenderEditable which has a similar issue.
    final Size textSize = _textPainter.size;
    final bool textDidExceedMaxLines = _textPainter.didExceedMaxLines;
    size = constraints.constrain(textSize);

    final bool didOverflowHeight = size.height < textSize.height || textDidExceedMaxLines;
    final bool didOverflowWidth = size.width < textSize.width;
    // TODO(abarth): We're only measuring the sizes of the line boxes here. If
    // the glyphs draw outside the line boxes, we might think that there isn't
    // visual overflow when there actually is visual overflow. This can become
    // a problem if we start having horizontal overflow and introduce a clip
    // that affects the actual (but undetected) vertical overflow.
    final bool hasVisualOverflow = didOverflowWidth || didOverflowHeight;
    if (hasVisualOverflow) {
      switch (_overflow) {
        case TextOverflow.visible:
          _needsClipping = false;
          _overflowShader = null;
          break;
        case TextOverflow.clip:
        case TextOverflow.ellipsis:
          _needsClipping = true;
          _overflowShader = null;
          break;
        case TextOverflow.fade:
          assert(textDirection != null);
          _needsClipping = true;
          final TextPainter fadeSizePainter = TextPainter(
            text: TextSpan(style: _textPainter.text!.style, text: '\u2026'),
            textDirection: textDirection,
            textScaleFactor: textScaleFactor,
            locale: locale,
          )..layout();
          if (didOverflowWidth) {
            double fadeEnd, fadeStart;
            switch (textDirection) {
              case TextDirection.rtl:
                fadeEnd = 0.0;
                fadeStart = fadeSizePainter.width;
                break;
              case TextDirection.ltr:
                fadeEnd = size.width;
                fadeStart = fadeEnd - fadeSizePainter.width;
                break;
            }
            _overflowShader = ui.Gradient.linear(
              Offset(fadeStart, 0.0),
              Offset(fadeEnd, 0.0),
              <Color>[const Color(0xFFFFFFFF), const Color(0x00FFFFFF)],
            );
          } else {
            final double fadeEnd = size.height;
            final double fadeStart = fadeEnd - fadeSizePainter.height / 2.0;
            _overflowShader = ui.Gradient.linear(
              Offset(0.0, fadeStart),
              Offset(0.0, fadeEnd),
              <Color>[const Color(0xFFFFFFFF), const Color(0x00FFFFFF)],
            );
          }
          break;
      }
    } else {
      _needsClipping = false;
      _overflowShader = null;
    }
  }

  @override
  void paint(PaintingContext context, Offset offset) {
    // Ideally we could compute the min/max intrinsic width/height with a
    // non-destructive operation. However, currently, computing these values
    // will destroy state inside the painter. If that happens, we need to get
    // back the correct state by calling _layout again.
    //
    // TODO(abarth): Make computing the min/max intrinsic width/height a
    //  non-destructive operation.
    //
    // If you remove this call, make sure that changing the textAlign still
    // works properly.
    _layoutTextWithConstraints(constraints);

    assert(() {
      if (debugRepaintTextRainbowEnabled) {
        final Paint paint = Paint()
          ..color = debugCurrentRepaintColor.toColor();
        context.canvas.drawRect(offset & size, paint);
      }
      return true;
    }());

    if (_needsClipping) {
      final Rect bounds = offset & size;
      if (_overflowShader != null) {
        // This layer limits what the shader below blends with to be just the
        // text (as opposed to the text and its background).
        context.canvas.saveLayer(bounds, Paint());
      } else {
        context.canvas.save();
      }
      context.canvas.clipRect(bounds);
    }
    _textPainter.paint(context.canvas, offset);

    RenderBox? child = firstChild;
    int childIndex = 0;
    // childIndex might be out of index of placeholder boxes. This can happen
    // if engine truncates children due to ellipsis. Sadly, we would not know
    // it until we finish layout, and RenderObject is in immutable state at
    // this point.
    while (child != null && childIndex < _textPainter.inlinePlaceholderBoxes!.length) {
      final TextParentData textParentData = child.parentData! as TextParentData;

      final double scale = textParentData.scale!;
      context.pushTransform(
        needsCompositing,
        offset + textParentData.offset,
        Matrix4.diagonal3Values(scale, scale, scale),
        (PaintingContext context, Offset offset) {
          context.paintChild(
            child!,
            offset,
          );
        },
      );
      child = childAfter(child);
      childIndex += 1;
    }
    if (_needsClipping) {
      if (_overflowShader != null) {
        context.canvas.translate(offset.dx, offset.dy);
        final Paint paint = Paint()
          ..blendMode = BlendMode.modulate
          ..shader = _overflowShader;
        context.canvas.drawRect(Offset.zero & size, paint);
      }
      context.canvas.restore();
    }
  }

  /// Returns the offset at which to paint the caret.
  ///
  /// Valid only after [layout].
  Offset getOffsetForCaret(TextPosition position, Rect caretPrototype) {
    assert(!debugNeedsLayout);
    _layoutTextWithConstraints(constraints);
    return _textPainter.getOffsetForCaret(position, caretPrototype);
  }

  /// {@macro flutter.painting.textPainter.getFullHeightForCaret}
  ///
  /// Valid only after [layout].
  double? getFullHeightForCaret(TextPosition position) {
    assert(!debugNeedsLayout);
    _layoutTextWithConstraints(constraints);
    return _textPainter.getFullHeightForCaret(position, Rect.zero);
  }

  /// Returns a list of rects that bound the given selection.
  ///
  /// A given selection might have more than one rect if this text painter
  /// contains bidirectional text because logically contiguous text might not be
  /// visually contiguous.
  ///
  /// Valid only after [layout].
  List<ui.TextBox> getBoxesForSelection(TextSelection selection) {
    assert(!debugNeedsLayout);
    _layoutTextWithConstraints(constraints);
    return _textPainter.getBoxesForSelection(selection);
  }

  /// Returns the position within the text for the given pixel offset.
  ///
  /// Valid only after [layout].
  TextPosition getPositionForOffset(Offset offset) {
    assert(!debugNeedsLayout);
    _layoutTextWithConstraints(constraints);
    return _textPainter.getPositionForOffset(offset);
  }

  /// Returns the text range of the word at the given offset. Characters not
  /// part of a word, such as spaces, symbols, and punctuation, have word breaks
  /// on both sides. In such cases, this method will return a text range that
  /// contains the given text position.
  ///
  /// Word boundaries are defined more precisely in Unicode Standard Annex #29
  /// <http://www.unicode.org/reports/tr29/#Word_Boundaries>.
  ///
  /// Valid only after [layout].
  TextRange getWordBoundary(TextPosition position) {
    assert(!debugNeedsLayout);
    _layoutTextWithConstraints(constraints);
    return _textPainter.getWordBoundary(position);
  }

  /// Returns the size of the text as laid out.
  ///
  /// This can differ from [size] if the text overflowed or if the [constraints]
  /// provided by the parent [RenderObject] forced the layout to be bigger than
  /// necessary for the given [text].
  ///
  /// This returns the [TextPainter.size] of the underlying [TextPainter].
  ///
  /// Valid only after [layout].
  Size get textSize {
    assert(!debugNeedsLayout);
    return _textPainter.size;
  }

  /// Collected during [describeSemanticsConfiguration], used by
  /// [assembleSemanticsNode] and [_combineSemanticsInfo].
  List<InlineSpanSemanticsInformation>? _semanticsInfo;

  @override
  void describeSemanticsConfiguration(SemanticsConfiguration config) {
    super.describeSemanticsConfiguration(config);
    _semanticsInfo = text.getSemanticsInformation();

    if (_semanticsInfo!.any((InlineSpanSemanticsInformation info) => info.recognizer != null)) {
      config.explicitChildNodes = true;
      config.isSemanticBoundary = true;
    } else {
      final StringBuffer buffer = StringBuffer();
      for (final InlineSpanSemanticsInformation info in _semanticsInfo!) {
        buffer.write(info.semanticsLabel ?? info.text);
      }
      config.label = buffer.toString();
      config.textDirection = textDirection;
    }
  }

  // Caches [SemanticsNode]s created during [assembleSemanticsNode] so they
  // can be re-used when [assembleSemanticsNode] is called again. This ensures
  // stable ids for the [SemanticsNode]s of [TextSpan]s across
  // [assembleSemanticsNode] invocations.
  Queue<SemanticsNode>? _cachedChildNodes;

  @override
  void assembleSemanticsNode(SemanticsNode node, SemanticsConfiguration config, Iterable<SemanticsNode> children) {
    assert(_semanticsInfo != null && _semanticsInfo!.isNotEmpty);
    final List<SemanticsNode> newChildren = <SemanticsNode>[];
    TextDirection currentDirection = textDirection;
    Rect currentRect;
    double ordinal = 0.0;
    int start = 0;
    int placeholderIndex = 0;
    int childIndex = 0;
    RenderBox? child = firstChild;
    final Queue<SemanticsNode> newChildCache = Queue<SemanticsNode>();
    for (final InlineSpanSemanticsInformation info in combineSemanticsInfo(_semanticsInfo!)) {
      final TextSelection selection = TextSelection(
        baseOffset: start,
        extentOffset: start + info.text.length,
      );
      start += info.text.length;

      if (info.isPlaceholder) {
        // A placeholder span may have 0 to multiple semantics nodes, we need
        // to annotate all of the semantics nodes belong to this span.
        while (children.length > childIndex &&
               children.elementAt(childIndex).isTagged(PlaceholderSpanIndexSemanticsTag(placeholderIndex))) {
          final SemanticsNode childNode = children.elementAt(childIndex);
          final TextParentData parentData = child!.parentData! as TextParentData;
          childNode.rect = Rect.fromLTWH(
            childNode.rect.left,
            childNode.rect.top,
            childNode.rect.width * parentData.scale!,
            childNode.rect.height * parentData.scale!,
          );
          newChildren.add(childNode);
          childIndex += 1;
        }
        child = childAfter(child!);
        placeholderIndex += 1;
      } else {
        final TextDirection initialDirection = currentDirection;
        final List<ui.TextBox> rects = getBoxesForSelection(selection);
        if (rects.isEmpty) {
          continue;
        }
        Rect rect = rects.first.toRect();
        currentDirection = rects.first.direction;
        for (final ui.TextBox textBox in rects.skip(1)) {
          rect = rect.expandToInclude(textBox.toRect());
          currentDirection = textBox.direction;
        }
        // Any of the text boxes may have had infinite dimensions.
        // We shouldn't pass infinite dimensions up to the bridges.
        rect = Rect.fromLTWH(
          math.max(0.0, rect.left),
          math.max(0.0, rect.top),
          math.min(rect.width, constraints.maxWidth),
          math.min(rect.height, constraints.maxHeight),
        );
        // round the current rectangle to make this API testable and add some
        // padding so that the accessibility rects do not overlap with the text.
        currentRect = Rect.fromLTRB(
          rect.left.floorToDouble() - 4.0,
          rect.top.floorToDouble() - 4.0,
          rect.right.ceilToDouble() + 4.0,
          rect.bottom.ceilToDouble() + 4.0,
        );
        final SemanticsConfiguration configuration = SemanticsConfiguration()
          ..sortKey = OrdinalSortKey(ordinal++)
          ..textDirection = initialDirection
          ..label = info.semanticsLabel ?? info.text;
        final GestureRecognizer? recognizer = info.recognizer;
        if (recognizer != null) {
          if (recognizer is TapGestureRecognizer) {
            if (recognizer.onTap != null) {
              configuration.onTap = recognizer.onTap;
              configuration.isLink = true;
            }
          } else if (recognizer is DoubleTapGestureRecognizer) {
            if (recognizer.onDoubleTap != null) {
              configuration.onTap = recognizer.onDoubleTap;
              configuration.isLink = true;
            }
          } else if (recognizer is LongPressGestureRecognizer) {
            if (recognizer.onLongPress != null) {
              configuration.onLongPress = recognizer.onLongPress;
            }
          } else {
            assert(false, '${recognizer.runtimeType} is not supported.');
          }
        }
        final SemanticsNode newChild = (_cachedChildNodes?.isNotEmpty == true)
            ? _cachedChildNodes!.removeFirst()
            : SemanticsNode();
        newChild
          ..updateWith(config: configuration)
          ..rect = currentRect;
        newChildCache.addLast(newChild);
        newChildren.add(newChild);
      }
    }
    // Makes sure we annotated all of the semantics children.
    assert(childIndex == children.length);
    assert(child == null);

    _cachedChildNodes = newChildCache;
    node.updateWith(config: config, childrenInInversePaintOrder: newChildren);
  }

  @override
  void clearSemantics() {
    super.clearSemantics();
    _cachedChildNodes = null;
  }

  @override
  List<DiagnosticsNode> debugDescribeChildren() {
    return <DiagnosticsNode>[
      text.toDiagnosticsNode(
        name: 'text',
        style: DiagnosticsTreeStyle.transition,
      ),
    ];
  }

  @override
  void debugFillProperties(DiagnosticPropertiesBuilder properties) {
    super.debugFillProperties(properties);
    properties.add(EnumProperty<TextAlign>('textAlign', textAlign));
    properties.add(EnumProperty<TextDirection>('textDirection', textDirection));
    properties.add(
      FlagProperty(
        'softWrap',
        value: softWrap,
        ifTrue: 'wrapping at box width',
        ifFalse: 'no wrapping except at line break characters',
        showName: true,
      ),
    );
    properties.add(EnumProperty<TextOverflow>('overflow', overflow));
    properties.add(
      DoubleProperty(
        'textScaleFactor',
        textScaleFactor,
        defaultValue: 1.0,
      ),
    );
    properties.add(
      DiagnosticsProperty<Locale>(
        'locale',
        locale,
        defaultValue: null,
      ),
    );
    properties.add(IntProperty('maxLines', maxLines, ifNull: 'unlimited'));
  }
}<|MERGE_RESOLUTION|>--- conflicted
+++ resolved
@@ -16,13 +16,7 @@
 import 'debug.dart';
 import 'object.dart';
 
-<<<<<<< HEAD
-/// Parent data for use with [RenderParagraph].
-=======
-const String _kEllipsis = '\u2026';
-
 /// Parent data for use with [RenderParagraph] and [RenderEditable].
->>>>>>> db528a24
 class TextParentData extends ContainerBoxParentData<RenderBox> {
   /// The scaling of the text.
   double? scale;

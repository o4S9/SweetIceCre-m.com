--- conflicted
+++ resolved
@@ -310,11 +310,8 @@
     this.obscured,
     this.scopesRoute,
     this.namesRoute,
-<<<<<<< HEAD
     this.image,
-=======
     this.liveRegion,
->>>>>>> 254aa0c6
     this.label,
     this.value,
     this.increasedValue,
@@ -440,21 +437,19 @@
   ///  * [SemanticsFlag.namesRoute] for a description of how the name is used.
   final bool namesRoute;
 
-<<<<<<< HEAD
   /// If non-null, whether the node represents an image.
   ///
   /// See also:
   ///
   ///   * [SemanticsFlag.image], for the flag this setting controls.
   final bool image;
-=======
+
   /// If non-null, whether the node should be considered a live region.
   /// 
   /// See also:
   ///   * [SemanticsFlag.liveRegion], the semantics flag this setting controls.
   ///   * [SemanticsConfiguration.liveRegion], for a full description of a live region.
   final bool liveRegion;
->>>>>>> 254aa0c6
 
   /// Provides a textual description of the widget.
   ///
@@ -2631,12 +2626,12 @@
     _setFlag(SemanticsFlag.namesRoute, value);
   }
 
-<<<<<<< HEAD
   /// Whether the semantics node represents an image.
   bool get isImage => _hasFlag(SemanticsFlag.isImage);
   set isImage(bool value) {
     _setFlag(SemanticsFlag.isImage, value);
-=======
+  }
+
   /// Whether the semantics node is a live region.
   /// 
   /// A live region indicates that this semantics node will update its 
@@ -2657,7 +2652,6 @@
   bool get liveRegion => _hasFlag(SemanticsFlag.isLiveRegion);
   set liveRegion(bool value) {
     _setFlag(SemanticsFlag.isLiveRegion, value);
->>>>>>> 254aa0c6
   }
 
   /// The reading direction for the text in [label], [value], [hint],

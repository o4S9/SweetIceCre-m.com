--- conflicted
+++ resolved
@@ -2496,17 +2496,6 @@
       visitedNodes.addAll(localDirtyNodes);
       for (SemanticsNode node in localDirtyNodes) {
         assert(node._dirty);
-<<<<<<< HEAD
-        if (node.parent != null) {
-          assert(
-            !node.parent.isPartOfNodeMerging || node.isMergedIntoParent,
-            '$node cannot be merged because an ancestor SemanticsNode needs '
-            'to merge its descendants\' semantic information, but $node is '
-            'set to be explicit. See SemanticsConfiguration.explicitChildNodes '
-            'for more information.'
-          );
-        }
-=======
         assert(
           node.parent == null || !node.parent.isPartOfNodeMerging || node.isMergedIntoParent,
           '$node cannot be merged because an ancestor SemanticsNode needs '
@@ -2514,7 +2503,6 @@
           'set to be explicit. See [SemanticsConfiguration.explicitChildNodes] '
           'for more information.'
         );
->>>>>>> 24ac80b0
         if (node.isPartOfNodeMerging) {
           assert(node.mergeAllDescendantsIntoThisNode || node.parent != null);
           // if we're merged into our parent, make sure our parent is added to the dirty list

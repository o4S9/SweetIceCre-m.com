--- conflicted
+++ resolved
@@ -16,7 +16,6 @@
 
 export 'package:flutter/services.dart' show TextRange, TextSelection;
 
-<<<<<<< HEAD
 /// Holds the [Size] and baseline required to represent the dimensions of
 /// a placeholder in text.
 ///
@@ -61,7 +60,11 @@
   String toString() {
     return 'PlaceholderDimensions($size, $baseline)';
   }
-=======
+}
+
+/// This is used to cache and pass the computed metrics regarding the
+/// caret's size and position. This is preferred due to the expensive
+/// nature of the calculation.
 class _CaretMetrics {
   const _CaretMetrics({this.offset, this.fullHeight});
   /// The offset of the top left corner of the caret from the top left
@@ -70,7 +73,6 @@
 
   /// The full height of the glyph at the caret position.
   final double fullHeight;
->>>>>>> 20d8ea78
 }
 
 /// An object that paints a [TextSpan] tree into a [Canvas].

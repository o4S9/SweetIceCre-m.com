--- conflicted
+++ resolved
@@ -1025,13 +1025,9 @@
       properties.add(IterableProperty<String>('gestures', gestures, ifEmpty: '<none>'));
       properties.add(IterableProperty<GestureRecognizer>('recognizers', _recognizers.values, level: DiagnosticLevel.fine));
       properties.add(DiagnosticsProperty<bool>('excludeFromSemantics', widget.excludeFromSemantics, defaultValue: false));
-<<<<<<< HEAD
-      properties.add(DiagnosticsProperty<SemanticsGestureDelegate>('semantics', widget.semantics));
-=======
       if (!widget.excludeFromSemantics) {
         properties.add(DiagnosticsProperty<SemanticsGestureDelegate>('semantics', widget.semantics, defaultValue: null));
       }
->>>>>>> 34467289
     }
     properties.add(EnumProperty<HitTestBehavior>('behavior', widget.behavior, defaultValue: null));
   }
@@ -1076,7 +1072,9 @@
   /// This method is called when the widget is created, updated, or during
   /// [RawGestureDetector.replaceGestureRecognizers].
   void assignSemantics(RenderSemanticsGestureHandler renderObject);
-<<<<<<< HEAD
+
+  @override
+  String toString() => '$runtimeType()';
 }
 
 // The default semantics delegate of [RawGestureDetector]. Its behavior is
@@ -1096,30 +1094,6 @@
   final RawGestureDetectorState detectorState;
 
   @override
-=======
-
-  @override
-  String toString() => '$runtimeType()';
-}
-
-// The default semantics delegate of [RawGestureDetector]. Its behavior is
-// described in [RawGestureDetector.semantics].
-//
-// For readers who come here to learn how to write custom semantics delegates:
-// this is not a proper sample code. It has access to the detector state as well
-// as its private properties, which are inaccessible normally. It is designed
-// this way in order to work independenly in a [RawGestureRecognizer] to
-// preserve existing behavior.
-//
-// Instead, a normal delegate will store callbacks as properties, and use them
-// in `assignSemantics`.
-class _DefaultSemanticsGestureDelegate extends SemanticsGestureDelegate {
-  _DefaultSemanticsGestureDelegate(this.detectorState);
-
-  final RawGestureDetectorState detectorState;
-
-  @override
->>>>>>> 34467289
   void assignSemantics(RenderSemanticsGestureHandler renderObject) {
     assert(!detectorState.widget.excludeFromSemantics);
     final Map<Type, GestureRecognizer> recognizers = detectorState._recognizers;

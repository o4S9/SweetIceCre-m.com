--- conflicted
+++ resolved
@@ -71,11 +71,8 @@
     MoveSelectionToEndTextIntent: _MoveSelectionToEndTextAction(),
     MoveSelectionToStartTextIntent: _MoveSelectionToStartTextAction(),
     MoveSelectionUpTextIntent: _MoveSelectionUpTextAction(),
-<<<<<<< HEAD
     MoveSelectionUpWhenNotComposingTextIntent: _MoveSelectionUpWhenNotComposingTextAction(),
-=======
     SelectAllTextIntent: _SelectAllTextAction(),
->>>>>>> 2034f74e
   };
 }
 

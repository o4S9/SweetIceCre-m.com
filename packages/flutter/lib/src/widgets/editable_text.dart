--- conflicted
+++ resolved
@@ -183,14 +183,8 @@
   /// [TextInputType.text] unless [maxLines] is greater than one, when it will
   /// default to [TextInputType.multiline].
   ///
-<<<<<<< HEAD
-  /// The [controller], [focusNode], [style], [cursorColor], [textAlign],
-  /// [rendererIgnoresPointer] arguments must not be null.
-=======
   /// The [controller], [focusNode], [style], [cursorColor], [backgroundCursorColor],
-  /// [textAlign], [rendererIgnoresPointer], and [enableInteractiveSelection]
-  /// arguments must not be null.
->>>>>>> f0871deb
+  /// [textAlign], and [rendererIgnoresPointer] arguments must not be null.
   EditableText({
     Key key,
     @required this.controller,

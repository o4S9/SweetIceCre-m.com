--- conflicted
+++ resolved
@@ -4874,13 +4874,9 @@
     this.promptRectRange,
     this.promptRectColor,
     required this.clipBehavior,
-<<<<<<< HEAD
     this.painter,
     this.foregroundPainter,
-  }) : super(children: WidgetSpan.extractFromInlineSpan(inlineSpan, textScaleFactor));
-=======
   }) : super(children: WidgetSpan.extractFromInlineSpan(inlineSpan, textScaler));
->>>>>>> a4af12f4
 
   final InlineSpan inlineSpan;
   final TextEditingValue value;

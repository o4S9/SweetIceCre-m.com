--- conflicted
+++ resolved
@@ -150,18 +150,6 @@
   }
 }
 
-<<<<<<< HEAD
-class SliverFill extends SliverMultiBoxAdaptorWidget {
-  SliverFill({
-    Key key,
-    @required SliverChildDelegate delegate,
-  }) : super(key: key, delegate: delegate);
-
-  @override
-  RenderSliverFill createRenderObject(BuildContext context) {
-    final SliverMultiBoxAdaptorElement element = context;
-    return new RenderSliverFill(childManager: element);
-=======
 class SliverGrid extends SliverMultiBoxAdaptorWidget {
   SliverGrid({
     Key key,
@@ -197,7 +185,19 @@
       leadingScrollOffset,
       trailingScrollOffset,
     ) ?? gridDelegate.estimateMaxScrollOffset(constraints, delegate.estimatedChildCount);
->>>>>>> 69530202
+  }
+}
+
+class SliverFill extends SliverMultiBoxAdaptorWidget {
+  SliverFill({
+    Key key,
+    @required SliverChildDelegate delegate,
+  }) : super(key: key, delegate: delegate);
+
+  @override
+  RenderSliverFill createRenderObject(BuildContext context) {
+    final SliverMultiBoxAdaptorElement element = context;
+    return new RenderSliverFill(childManager: element);
   }
 }
 

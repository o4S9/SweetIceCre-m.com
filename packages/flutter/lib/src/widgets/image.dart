// Copyright 2014 The Flutter Authors. All rights reserved.
// Use of this source code is governed by a BSD-style license that can be
// found in the LICENSE file.

import 'dart:async';
import 'dart:io' show File;
import 'dart:typed_data';

import 'package:flutter/foundation.dart';
import 'package:flutter/painting.dart';
import 'package:flutter/scheduler.dart';
import 'package:flutter/services.dart';
import 'package:flutter/semantics.dart';

import 'basic.dart';
import 'binding.dart';
import 'disposable_build_context.dart';
import 'framework.dart';
import 'localizations.dart';
import 'media_query.dart';
import 'scroll_aware_image_provider.dart';
import 'ticker_provider.dart';

export 'package:flutter/painting.dart' show
  AssetImage,
  ExactAssetImage,
  FileImage,
  FilterQuality,
  ImageConfiguration,
  ImageInfo,
  ImageStream,
  ImageProvider,
  MemoryImage,
  NetworkImage;

/// Creates an [ImageConfiguration] based on the given [BuildContext] (and
/// optionally size).
///
/// This is the object that must be passed to [BoxPainter.paint] and to
/// [ImageProvider.resolve].
///
/// If this is not called from a build method, then it should be reinvoked
/// whenever the dependencies change, e.g. by calling it from
/// [State.didChangeDependencies], so that any changes in the environment are
/// picked up (e.g. if the device pixel ratio changes).
///
/// See also:
///
///  * [ImageProvider], which has an example showing how this might be used.
ImageConfiguration createLocalImageConfiguration(BuildContext context, { Size? size }) {
  return ImageConfiguration(
    bundle: DefaultAssetBundle.of(context),
    devicePixelRatio: MediaQuery.of(context, nullOk: true)?.devicePixelRatio ?? 1.0,
    locale: Localizations.localeOf(context, nullOk: true),
    textDirection: Directionality.of(context),
    size: size,
    platform: defaultTargetPlatform,
  );
}

/// Prefetches an image into the image cache.
///
/// Returns a [Future] that will complete when the first image yielded by the
/// [ImageProvider] is available or failed to load.
///
/// If the image is later used by an [Image] or [BoxDecoration] or [FadeInImage],
/// it will probably be loaded faster. The consumer of the image does not need
/// to use the same [ImageProvider] instance. The [ImageCache] will find the image
/// as long as both images share the same key, and the image is held by the
/// cache.
///
/// The cache may refuse to hold the image if it is disabled, the image is too
/// large, or some other criteria implemented by a custom [ImageCache]
/// implementation.
///
/// The [ImageCache] holds a reference to all images passed to
/// [ImageCache.putIfAbsent] as long as their [ImageStreamCompleter] has at
/// least one listener. This method will wait until the end of the frame after
/// its future completes before releasing its own listener. This gives callers a
/// chance to listen to the stream if necessary. A caller can determine if the
/// image ended up in the cache by calling [ImageProvider.obtainCacheStatus]. If
/// it is only held as [ImageCacheStatus.live], and the caller wishes to keep
/// the resolved image in memory, the caller should immediately call
/// `provider.resolve` and add a listener to the returned [ImageStream]. The
/// image will remain pinned in memory at least until the caller removes its
/// listener from the stream, even if it would not otherwise fit into the cache.
///
/// Callers should be cautious about pinning large images or a large number of
/// images in memory, as this can result in running out of memory and being
/// killed by the operating system. The lower the available physical memory, the
/// more susceptible callers will be to running into OOM issues. These issues
/// manifest as immediate process death, sometimes with no other error messages.
///
/// The [BuildContext] and [Size] are used to select an image configuration
/// (see [createLocalImageConfiguration]).
///
/// The returned future will not complete with error, even if precaching
/// failed. The `onError` argument can be used to manually handle errors while
/// pre-caching.
///
/// See also:
///
///  * [ImageCache], which holds images that may be reused.
Future<void> precacheImage(
  ImageProvider provider,
  BuildContext context, {
  Size? size,
  ImageErrorListener? onError,
}) {
  final ImageConfiguration config = createLocalImageConfiguration(context, size: size);
  final Completer<void> completer = Completer<void>();
  final ImageStream stream = provider.resolve(config);
  ImageStreamListener? listener;
  listener = ImageStreamListener(
    (ImageInfo? image, bool sync) {
      if (!completer.isCompleted) {
        completer.complete();
      }
      // Give callers until at least the end of the frame to subscribe to the
      // image stream.
      // See ImageCache._liveImages
      SchedulerBinding.instance!.addPostFrameCallback((Duration timeStamp) {
        stream.removeListener(listener!);
      });
    },
    onError: (dynamic exception, StackTrace? stackTrace) {
      if (!completer.isCompleted) {
        completer.complete();
      }
      stream.removeListener(listener!);
      if (onError != null) {
        onError(exception, stackTrace);
      } else {
        FlutterError.reportError(FlutterErrorDetails(
          context: ErrorDescription('image failed to precache'),
          library: 'image resource service',
          exception: exception,
          stack: stackTrace,
          silent: true,
        ));
      }
    },
  );
  stream.addListener(listener);
  return completer.future;
}

/// Signature used by [Image.frameBuilder] to control the widget that will be
/// used when an [Image] is built.
///
/// The `child` argument contains the default image widget and is guaranteed to
/// be non-null. Typically, this builder will wrap the `child` widget in some
/// way and return the wrapped widget. If this builder returns `child` directly,
/// it will yield the same result as if [Image.frameBuilder] was null.
///
/// The `frame` argument specifies the index of the current image frame being
/// rendered. It will be null before the first image frame is ready, and zero
/// for the first image frame. For single-frame images, it will never be greater
/// than zero. For multi-frame images (such as animated GIFs), it will increase
/// by one every time a new image frame is shown (including when the image
/// animates in a loop).
///
/// The `wasSynchronouslyLoaded` argument specifies whether the image was
/// available synchronously (on the same
/// [rendering pipeline frame](rendering/RendererBinding/drawFrame.html) as the
/// `Image` widget itself was created) and thus able to be painted immediately.
/// If this is false, then there was one or more rendering pipeline frames where
/// the image wasn't yet available to be painted. For multi-frame images (such
/// as animated GIFs), the value of this argument will be the same for all image
/// frames. In other words, if the first image frame was available immediately,
/// then this argument will be true for all image frames.
///
/// This builder must not return null.
///
/// See also:
///
///  * [Image.frameBuilder], which makes use of this signature in the [Image]
///    widget.
typedef ImageFrameBuilder = Widget Function(
  BuildContext context,
  Widget child,
  int? frame,
  bool wasSynchronouslyLoaded,
);

/// Signature used by [Image.loadingBuilder] to build a representation of the
/// image's loading progress.
///
/// This is useful for images that are incrementally loaded (e.g. over a local
/// file system or a network), and the application wishes to give the user an
/// indication of when the image will be displayed.
///
/// The `child` argument contains the default image widget and is guaranteed to
/// be non-null. Typically, this builder will wrap the `child` widget in some
/// way and return the wrapped widget. If this builder returns `child` directly,
/// it will yield the same result as if [Image.loadingBuilder] was null.
///
/// The `loadingProgress` argument contains the current progress towards loading
/// the image. This argument will be non-null while the image is loading, but it
/// will be null in the following cases:
///
///   * When the widget is first rendered before any bytes have been loaded.
///   * When an image has been fully loaded and is available to be painted.
///
/// If callers are implementing custom [ImageProvider] and [ImageStream]
/// instances (which is very rare), it's possible to produce image streams that
/// continue to fire image chunk events after an image frame has been loaded.
/// In such cases, the `child` parameter will represent the current
/// fully-loaded image frame.
///
/// This builder must not return null.
///
/// See also:
///
///  * [Image.loadingBuilder], which makes use of this signature in the [Image]
///    widget.
///  * [ImageChunkListener], a lower-level signature for listening to raw
///    [ImageChunkEvent]s.
typedef ImageLoadingBuilder = Widget Function(
  BuildContext context,
  Widget child,
  ImageChunkEvent? loadingProgress,
);

/// Signature used by [Image.errorBuilder] to create a replacement widget to
/// render instead of the image.
typedef ImageErrorWidgetBuilder = Widget Function(
  BuildContext context,
  Object error,
  StackTrace? stackTrace,
);

/// A widget that displays an image.
///
/// {@youtube 560 315 https://www.youtube.com/watch?v=7oIAs-0G4mw}
///
/// Several constructors are provided for the various ways that an image can be
/// specified:
///
///  * [new Image], for obtaining an image from an [ImageProvider].
///  * [new Image.asset], for obtaining an image from an [AssetBundle]
///    using a key.
///  * [new Image.network], for obtaining an image from a URL.
///  * [new Image.file], for obtaining an image from a [File].
///  * [new Image.memory], for obtaining an image from a [Uint8List].
///
/// The following image formats are supported: {@macro flutter.dart:ui.imageFormats}
///
/// To automatically perform pixel-density-aware asset resolution, specify the
/// image using an [AssetImage] and make sure that a [MaterialApp], [WidgetsApp],
/// or [MediaQuery] widget exists above the [Image] widget in the widget tree.
///
/// The image is painted using [paintImage], which describes the meanings of the
/// various fields on this class in more detail.
///
/// {@tool snippet}
/// The default constructor can be used with any [ImageProvider], such as a
/// [NetworkImage], to display an image from the internet.
///
/// ![An image of an owl displayed by the image widget](https://flutter.github.io/assets-for-api-docs/assets/widgets/owl.jpg)
///
/// ```dart
/// const Image(
///   image: NetworkImage('https://flutter.github.io/assets-for-api-docs/assets/widgets/owl.jpg'),
/// )
/// ```
/// {@end-tool}
///
/// {@tool snippet}
/// The [Image] Widget also provides several constructors to display different
/// types of images for convenience. In this example, use the [Image.network]
/// constructor to display an image from the internet.
///
/// ![An image of an owl displayed by the image widget using the shortcut constructor](https://flutter.github.io/assets-for-api-docs/assets/widgets/owl-2.jpg)
///
/// ```dart
/// Image.network('https://flutter.github.io/assets-for-api-docs/assets/widgets/owl-2.jpg')
/// ```
/// {@end-tool}
///
/// The [Image.asset], [Image.network], [Image.file], and [Image.memory]
/// constructors allow a custom decode size to be specified through
/// `cacheWidth` and `cacheHeight` parameters. The engine will decode the
/// image to the specified size, which is primarily intended to reduce the
/// memory usage of [ImageCache].
///
/// In the case where a network image is used on the Web platform, the
/// `cacheWidth` and `cacheHeight` parameters are ignored as the Web engine
/// delegates image decoding of network images to the Web, which does not support
/// custom decode sizes.
///
/// See also:
///
///  * [Icon], which shows an image from a font.
///  * [new Ink.image], which is the preferred way to show an image in a
///    material application (especially if the image is in a [Material] and will
///    have an [InkWell] on top of it).
///  * [Image](dart-ui/Image-class.html), the class in the [dart:ui] library.
///  * Cookbook: [Display images from the internet](https://flutter.dev/docs/cookbook/images/network-image)
///  * Cookbook: [Work with cached images](https://flutter.dev/docs/cookbook/images/cached-images)
///  * Cookbook: [Fade in images with a placeholder](https://flutter.dev/docs/cookbook/images/fading-in-images)
class Image extends StatefulWidget {
  /// Creates a widget that displays an image.
  ///
  /// To show an image from the network or from an asset bundle, consider using
  /// [new Image.network] and [new Image.asset] respectively.
  ///
  /// The [image], [alignment], [repeat], and [matchTextDirection] arguments
  /// must not be null.
  ///
  /// Either the [width] and [height] arguments should be specified, or the
  /// widget should be placed in a context that sets tight layout constraints.
  /// Otherwise, the image dimensions will change as the image is loaded, which
  /// will result in ugly layout changes.
  ///
  /// Use [filterQuality] to change the quality when scaling an image.
  /// Use the [FilterQuality.low] quality setting to scale the image,
  /// which corresponds to bilinear interpolation, rather than the default
  /// [FilterQuality.none] which corresponds to nearest-neighbor.
  ///
  /// If [excludeFromSemantics] is true, then [semanticLabel] will be ignored.
  const Image({
    Key? key,
    required this.image,
    this.frameBuilder,
    this.loadingBuilder,
    this.errorBuilder,
    this.semanticLabel,
    this.excludeFromSemantics = false,
    this.width,
    this.height,
    this.color,
    this.colorBlendMode,
    this.fit,
    this.alignment = Alignment.center,
    this.repeat = ImageRepeat.noRepeat,
    this.centerSlice,
    this.matchTextDirection = false,
    this.gaplessPlayback = false,
    this.isAntiAlias = false,
    this.filterQuality = FilterQuality.low,
  }) : assert(image != null),
       assert(alignment != null),
       assert(repeat != null),
       assert(filterQuality != null),
       assert(matchTextDirection != null),
       assert(isAntiAlias != null),
       super(key: key);

  /// Creates a widget that displays an [ImageStream] obtained from the network.
  ///
  /// The [src], [scale], and [repeat] arguments must not be null.
  ///
  /// Either the [width] and [height] arguments should be specified, or the
  /// widget should be placed in a context that sets tight layout constraints.
  /// Otherwise, the image dimensions will change as the image is loaded, which
  /// will result in ugly layout changes.
  ///
  /// All network images are cached regardless of HTTP headers.
  ///
  /// An optional [headers] argument can be used to send custom HTTP headers
  /// with the image request.
  ///
  /// Use [filterQuality] to change the quality when scaling an image.
  /// Use the [FilterQuality.low] quality setting to scale the image,
  /// which corresponds to bilinear interpolation, rather than the default
  /// [FilterQuality.none] which corresponds to nearest-neighbor.
  ///
  /// If [excludeFromSemantics] is true, then [semanticLabel] will be ignored.
  ///
  /// If [cacheWidth] or [cacheHeight] are provided, it indicates to the
  /// engine that the image should be decoded at the specified size. The image
  /// will be rendered to the constraints of the layout or [width] and [height]
  /// regardless of these parameters. These parameters are primarily intended
  /// to reduce the memory usage of [ImageCache].
  ///
  /// In the case where the network image is on the Web platform, the [cacheWidth]
  /// and [cacheHeight] parameters are ignored as the web engine delegates
  /// image decoding to the web which does not support custom decode sizes.
  //
  // TODO(garyq): We should eventually support custom decoding of network images
  // on Web as well, see https://github.com/flutter/flutter/issues/42789.
  Image.network(
    String src, {
    Key? key,
    double scale = 1.0,
    this.frameBuilder,
    this.loadingBuilder,
    this.errorBuilder,
    this.semanticLabel,
    this.excludeFromSemantics = false,
    this.width,
    this.height,
    this.color,
    this.colorBlendMode,
    this.fit,
    this.alignment = Alignment.center,
    this.repeat = ImageRepeat.noRepeat,
    this.centerSlice,
    this.matchTextDirection = false,
    this.gaplessPlayback = false,
    this.filterQuality = FilterQuality.low,
    this.isAntiAlias = false,
    Map<String, String>? headers,
    int? cacheWidth,
    int? cacheHeight,
  }) : image = ResizeImage.resizeIfNeeded(cacheWidth, cacheHeight, NetworkImage(src, scale: scale, headers: headers)),
       assert(alignment != null),
       assert(repeat != null),
       assert(matchTextDirection != null),
       assert(cacheWidth == null || cacheWidth > 0),
       assert(cacheHeight == null || cacheHeight > 0),
       assert(isAntiAlias != null),
       super(key: key);

  /// Creates a widget that displays an [ImageStream] obtained from a [File].
  ///
  /// The [file], [scale], and [repeat] arguments must not be null.
  ///
  /// Either the [width] and [height] arguments should be specified, or the
  /// widget should be placed in a context that sets tight layout constraints.
  /// Otherwise, the image dimensions will change as the image is loaded, which
  /// will result in ugly layout changes.
  ///
  /// On Android, this may require the
  /// `android.permission.READ_EXTERNAL_STORAGE` permission.
  ///
  /// Use [filterQuality] to change the quality when scaling an image.
  /// Use the [FilterQuality.low] quality setting to scale the image,
  /// which corresponds to bilinear interpolation, rather than the default
  /// [FilterQuality.none] which corresponds to nearest-neighbor.
  ///
  /// If [excludeFromSemantics] is true, then [semanticLabel] will be ignored.
  ///
  /// If [cacheWidth] or [cacheHeight] are provided, it indicates to the
  /// engine that the image must be decoded at the specified size. The image
  /// will be rendered to the constraints of the layout or [width] and [height]
  /// regardless of these parameters. These parameters are primarily intended
  /// to reduce the memory usage of [ImageCache].
  ///
  /// Loading an image from a file creates an in memory copy of the file,
  /// which is retained in the [ImageCache]. The underlying file is not
  /// monitored for changes. If it does change, the application should evict
  /// the entry from the [ImageCache].
  ///
  /// See also:
  ///
  ///  * [FileImage] provider for evicting the underlying file easily.
  Image.file(
    File file, {
    Key? key,
    double scale = 1.0,
    this.frameBuilder,
    this.errorBuilder,
    this.semanticLabel,
    this.excludeFromSemantics = false,
    this.width,
    this.height,
    this.color,
    this.colorBlendMode,
    this.fit,
    this.alignment = Alignment.center,
    this.repeat = ImageRepeat.noRepeat,
    this.centerSlice,
    this.matchTextDirection = false,
    this.gaplessPlayback = false,
    this.isAntiAlias = false,
    this.filterQuality = FilterQuality.low,
    int? cacheWidth,
    int? cacheHeight,
  }) : image = ResizeImage.resizeIfNeeded(cacheWidth, cacheHeight, FileImage(file, scale: scale)),
       loadingBuilder = null,
       assert(alignment != null),
       assert(repeat != null),
       assert(filterQuality != null),
       assert(matchTextDirection != null),
       assert(cacheWidth == null || cacheWidth > 0),
       assert(cacheHeight == null || cacheHeight > 0),
       assert(isAntiAlias != null),
       super(key: key);


  // TODO(ianh): Implement the following (see ../services/image_resolution.dart):
  //
  // * If [width] and [height] are both specified, and [scale] is not, then
  //   size-aware asset resolution will be attempted also, with the given
  //   dimensions interpreted as logical pixels.
  //
  // * If the images have platform, locale, or directionality variants, the
  //   current platform, locale, and directionality are taken into account
  //   during asset resolution as well.
  /// Creates a widget that displays an [ImageStream] obtained from an asset
  /// bundle. The key for the image is given by the `name` argument.
  ///
  /// The `package` argument must be non-null when displaying an image from a
  /// package and null otherwise. See the `Assets in packages` section for
  /// details.
  ///
  /// If the `bundle` argument is omitted or null, then the
  /// [DefaultAssetBundle] will be used.
  ///
  /// By default, the pixel-density-aware asset resolution will be attempted. In
  /// addition:
  ///
  /// * If the `scale` argument is provided and is not null, then the exact
  /// asset specified will be used. To display an image variant with a specific
  /// density, the exact path must be provided (e.g. `images/2x/cat.png`).
  ///
  /// If [excludeFromSemantics] is true, then [semanticLabel] will be ignored.
  ///
  /// If [cacheWidth] or [cacheHeight] are provided, it indicates to the
  /// engine that the image must be decoded at the specified size. The image
  /// will be rendered to the constraints of the layout or [width] and [height]
  /// regardless of these parameters. These parameters are primarily intended
  /// to reduce the memory usage of [ImageCache].
  ///
  /// The [name] and [repeat] arguments must not be null.
  ///
  /// Either the [width] and [height] arguments should be specified, or the
  /// widget should be placed in a context that sets tight layout constraints.
  /// Otherwise, the image dimensions will change as the image is loaded, which
  /// will result in ugly layout changes.
  ///
  /// Use [filterQuality] to change the quality when scaling an image.
  /// Use the [FilterQuality.low] quality setting to scale the image,
  /// which corresponds to bilinear interpolation, rather than the default
  /// [FilterQuality.none] which corresponds to nearest-neighbor.
  ///
  /// {@tool snippet}
  ///
  /// Suppose that the project's `pubspec.yaml` file contains the following:
  ///
  /// ```yaml
  /// flutter:
  ///   assets:
  ///     - images/cat.png
  ///     - images/2x/cat.png
  ///     - images/3.5x/cat.png
  /// ```
  /// {@end-tool}
  ///
  /// On a screen with a device pixel ratio of 2.0, the following widget would
  /// render the `images/2x/cat.png` file:
  ///
  /// ```dart
  /// Image.asset('images/cat.png')
  /// ```
  ///
  /// This corresponds to the file that is in the project's `images/2x/`
  /// directory with the name `cat.png` (the paths are relative to the
  /// `pubspec.yaml` file).
  ///
  /// On a device with a 4.0 device pixel ratio, the `images/3.5x/cat.png` asset
  /// would be used. On a device with a 1.0 device pixel ratio, the
  /// `images/cat.png` resource would be used.
  ///
  /// The `images/cat.png` image can be omitted from disk (though it must still
  /// be present in the manifest). If it is omitted, then on a device with a 1.0
  /// device pixel ratio, the `images/2x/cat.png` image would be used instead.
  ///
  ///
  /// ## Assets in packages
  ///
  /// To create the widget with an asset from a package, the [package] argument
  /// must be provided. For instance, suppose a package called `my_icons` has
  /// `icons/heart.png` .
  ///
  /// {@tool snippet}
  /// Then to display the image, use:
  ///
  /// ```dart
  /// Image.asset('icons/heart.png', package: 'my_icons')
  /// ```
  /// {@end-tool}
  ///
  /// Assets used by the package itself should also be displayed using the
  /// [package] argument as above.
  ///
  /// If the desired asset is specified in the `pubspec.yaml` of the package, it
  /// is bundled automatically with the app. In particular, assets used by the
  /// package itself must be specified in its `pubspec.yaml`.
  ///
  /// A package can also choose to have assets in its 'lib/' folder that are not
  /// specified in its `pubspec.yaml`. In this case for those images to be
  /// bundled, the app has to specify which ones to include. For instance a
  /// package named `fancy_backgrounds` could have:
  ///
  /// ```
  /// lib/backgrounds/background1.png
  /// lib/backgrounds/background2.png
  /// lib/backgrounds/background3.png
  /// ```
  ///
  /// To include, say the first image, the `pubspec.yaml` of the app should
  /// specify it in the assets section:
  ///
  /// ```yaml
  ///   assets:
  ///     - packages/fancy_backgrounds/backgrounds/background1.png
  /// ```
  ///
  /// The `lib/` is implied, so it should not be included in the asset path.
  ///
  ///
  /// See also:
  ///
  ///  * [AssetImage], which is used to implement the behavior when the scale is
  ///    omitted.
  ///  * [ExactAssetImage], which is used to implement the behavior when the
  ///    scale is present.
  ///  * <https://flutter.dev/assets-and-images/>, an introduction to assets in
  ///    Flutter.
  Image.asset(
    String name, {
    Key? key,
    AssetBundle? bundle,
    this.frameBuilder,
    this.errorBuilder,
    this.semanticLabel,
    this.excludeFromSemantics = false,
    double? scale,
    this.width,
    this.height,
    this.color,
    this.colorBlendMode,
    this.fit,
    this.alignment = Alignment.center,
    this.repeat = ImageRepeat.noRepeat,
    this.centerSlice,
    this.matchTextDirection = false,
    this.gaplessPlayback = false,
    this.isAntiAlias = false,
    String? package,
    this.filterQuality = FilterQuality.low,
    int? cacheWidth,
    int? cacheHeight,
  }) : image = ResizeImage.resizeIfNeeded(cacheWidth, cacheHeight, scale != null
         ? ExactAssetImage(name, bundle: bundle, scale: scale, package: package)
         : AssetImage(name, bundle: bundle, package: package)
       ),
       loadingBuilder = null,
       assert(alignment != null),
       assert(repeat != null),
       assert(matchTextDirection != null),
       assert(cacheWidth == null || cacheWidth > 0),
       assert(cacheHeight == null || cacheHeight > 0),
       assert(isAntiAlias != null),
       super(key: key);

  /// Creates a widget that displays an [ImageStream] obtained from a [Uint8List].
  ///
  /// The [bytes], [scale], and [repeat] arguments must not be null.
  ///
  /// This only accepts compressed image formats (e.g. PNG). Uncompressed
  /// formats like rawRgba (the default format of [dart:ui.Image.toByteData])
  /// will lead to exceptions.
  ///
  /// Either the [width] and [height] arguments should be specified, or the
  /// widget should be placed in a context that sets tight layout constraints.
  /// Otherwise, the image dimensions will change as the image is loaded, which
  /// will result in ugly layout changes.
  ///
  /// Use [filterQuality] to change the quality when scaling an image.
  /// Use the [FilterQuality.low] quality setting to scale the image,
  /// which corresponds to bilinear interpolation, rather than the default
  /// [FilterQuality.none] which corresponds to nearest-neighbor.
  ///
  /// If [excludeFromSemantics] is true, then [semanticLabel] will be ignored.
  ///
  /// If [cacheWidth] or [cacheHeight] are provided, it indicates to the
  /// engine that the image must be decoded at the specified size. The image
  /// will be rendered to the constraints of the layout or [width] and [height]
  /// regardless of these parameters. These parameters are primarily intended
  /// to reduce the memory usage of [ImageCache].
  Image.memory(
    Uint8List bytes, {
    Key? key,
    double scale = 1.0,
    this.frameBuilder,
    this.errorBuilder,
    this.semanticLabel,
    this.excludeFromSemantics = false,
    this.width,
    this.height,
    this.color,
    this.colorBlendMode,
    this.fit,
    this.alignment = Alignment.center,
    this.repeat = ImageRepeat.noRepeat,
    this.centerSlice,
    this.matchTextDirection = false,
    this.gaplessPlayback = false,
    this.isAntiAlias = false,
    this.filterQuality = FilterQuality.low,
    int? cacheWidth,
    int? cacheHeight,
  }) : image = ResizeImage.resizeIfNeeded(cacheWidth, cacheHeight, MemoryImage(bytes, scale: scale)),
       loadingBuilder = null,
       assert(alignment != null),
       assert(repeat != null),
       assert(matchTextDirection != null),
       assert(cacheWidth == null || cacheWidth > 0),
       assert(cacheHeight == null || cacheHeight > 0),
       assert(isAntiAlias != null),
       super(key: key);

  /// The image to display.
  final ImageProvider image;

  /// A builder function responsible for creating the widget that represents
  /// this image.
  ///
  /// If this is null, this widget will display an image that is painted as
  /// soon as the first image frame is available (and will appear to "pop" in
  /// if it becomes available asynchronously). Callers might use this builder to
  /// add effects to the image (such as fading the image in when it becomes
  /// available) or to display a placeholder widget while the image is loading.
  ///
  /// To have finer-grained control over the way that an image's loading
  /// progress is communicated to the user, see [loadingBuilder].
  ///
  /// ## Chaining with [loadingBuilder]
  ///
  /// If a [loadingBuilder] has _also_ been specified for an image, the two
  /// builders will be chained together: the _result_ of this builder will
  /// be passed as the `child` argument to the [loadingBuilder]. For example,
  /// consider the following builders used in conjunction:
  ///
  /// {@template flutter.widgets.image.chainedBuildersExample}
  /// ```dart
  /// Image(
  ///   ...
  ///   frameBuilder: (BuildContext context, Widget child, int frame, bool wasSynchronouslyLoaded) {
  ///     return Padding(
  ///       padding: EdgeInsets.all(8.0),
  ///       child: child,
  ///     );
  ///   },
  ///   loadingBuilder: (BuildContext context, Widget child, ImageChunkEvent loadingProgress) {
  ///     return Center(child: child);
  ///   },
  /// )
  /// ```
  ///
  /// In this example, the widget hierarchy will contain the following:
  ///
  /// ```dart
  /// Center(
  ///   Padding(
  ///     padding: EdgeInsets.all(8.0),
  ///     child: <image>,
  ///   ),
  /// )
  /// ```
  /// {@endtemplate}
  ///
  /// {@tool dartpad --template=stateless_widget_material}
  ///
  /// The following sample demonstrates how to use this builder to implement an
  /// image that fades in once it's been loaded.
  ///
  /// This sample contains a limited subset of the functionality that the
  /// [FadeInImage] widget provides out of the box.
  ///
  /// ```dart
  /// @override
  /// Widget build(BuildContext context) {
  ///   return DecoratedBox(
  ///     decoration: BoxDecoration(
  ///       color: Colors.white,
  ///       border: Border.all(),
  ///       borderRadius: BorderRadius.circular(20),
  ///     ),
  ///     child: Image.network(
  ///       'https://flutter.github.io/assets-for-api-docs/assets/widgets/puffin.jpg',
  ///       frameBuilder: (BuildContext context, Widget child, int frame, bool wasSynchronouslyLoaded) {
  ///         if (wasSynchronouslyLoaded) {
  ///           return child;
  ///         }
  ///         return AnimatedOpacity(
  ///           child: child,
  ///           opacity: frame == null ? 0 : 1,
  ///           duration: const Duration(seconds: 1),
  ///           curve: Curves.easeOut,
  ///         );
  ///       },
  ///     ),
  ///   );
  /// }
  /// ```
  /// {@end-tool}
  final ImageFrameBuilder? frameBuilder;

  /// A builder that specifies the widget to display to the user while an image
  /// is still loading.
  ///
  /// If this is null, and the image is loaded incrementally (e.g. over a
  /// network), the user will receive no indication of the progress as the
  /// bytes of the image are loaded.
  ///
  /// For more information on how to interpret the arguments that are passed to
  /// this builder, see the documentation on [ImageLoadingBuilder].
  ///
  /// ## Performance implications
  ///
  /// If a [loadingBuilder] is specified for an image, the [Image] widget is
  /// likely to be rebuilt on every
  /// [rendering pipeline frame](rendering/RendererBinding/drawFrame.html) until
  /// the image has loaded. This is useful for cases such as displaying a loading
  /// progress indicator, but for simpler cases such as displaying a placeholder
  /// widget that doesn't depend on the loading progress (e.g. static "loading"
  /// text), [frameBuilder] will likely work and not incur as much cost.
  ///
  /// ## Chaining with [frameBuilder]
  ///
  /// If a [frameBuilder] has _also_ been specified for an image, the two
  /// builders will be chained together: the `child` argument to this
  /// builder will contain the _result_ of the [frameBuilder]. For example,
  /// consider the following builders used in conjunction:
  ///
  /// {@macro flutter.widgets.image.chainedBuildersExample}
  ///
  /// {@tool dartpad --template=stateless_widget_material}
  ///
  /// The following sample uses [loadingBuilder] to show a
  /// [CircularProgressIndicator] while an image loads over the network.
  ///
  /// ```dart
  /// Widget build(BuildContext context) {
  ///   return DecoratedBox(
  ///     decoration: BoxDecoration(
  ///       color: Colors.white,
  ///       border: Border.all(),
  ///       borderRadius: BorderRadius.circular(20),
  ///     ),
  ///     child: Image.network(
  ///       'https://example.com/image.jpg',
  ///       loadingBuilder: (BuildContext context, Widget child, ImageChunkEvent loadingProgress) {
  ///         if (loadingProgress == null)
  ///           return child;
  ///         return Center(
  ///           child: CircularProgressIndicator(
  ///             value: loadingProgress.expectedTotalBytes != null
  ///                 ? loadingProgress.cumulativeBytesLoaded / loadingProgress.expectedTotalBytes
  ///                 : null,
  ///           ),
  ///         );
  ///       },
  ///     ),
  ///   );
  /// }
  /// ```
  /// {@end-tool}
  ///
  /// Run against a real-world image on a slow network, the previous example
  /// renders the following loading progress indicator while the image loads
  /// before rendering the completed image.
  ///
  /// {@animation 400 400 https://flutter.github.io/assets-for-api-docs/assets/widgets/loading_progress_image.mp4}
  final ImageLoadingBuilder? loadingBuilder;

  /// A builder function that is called if an error occurs during image loading.
  ///
  /// If this builder is not provided, any exceptions will be reported to
  /// [FlutterError.onError]. If it is provided, the caller should either handle
  /// the exception by providing a replacement widget, or rethrow the exception.
  ///
  /// {@tool dartpad --template=stateless_widget_material}
  ///
  /// The following sample uses [errorBuilder] to show a '😢' in place of the
  /// image that fails to load, and prints the error to the console.
  ///
  /// ```dart
  /// Widget build(BuildContext context) {
  ///   return DecoratedBox(
  ///     decoration: BoxDecoration(
  ///       color: Colors.white,
  ///       border: Border.all(),
  ///       borderRadius: BorderRadius.circular(20),
  ///     ),
  ///     child: Image.network(
  ///       'https://example.does.not.exist/image.jpg',
  ///       errorBuilder: (BuildContext context, Object exception, StackTrace stackTrace) {
  ///         // Appropriate logging or analytics, e.g.
  ///         // myAnalytics.recordError(
  ///         //   'An error occurred loading "https://example.does.not.exist/image.jpg"',
  ///         //   exception,
  ///         //   stackTrace,
  ///         // );
  ///         return Text('😢');
  ///       },
  ///     ),
  ///   );
  /// }
  /// ```
  /// {@end-tool}
  final ImageErrorWidgetBuilder? errorBuilder;

  /// If non-null, require the image to have this width.
  ///
  /// If null, the image will pick a size that best preserves its intrinsic
  /// aspect ratio.
  ///
  /// It is strongly recommended that either both the [width] and the [height]
  /// be specified, or that the widget be placed in a context that sets tight
  /// layout constraints, so that the image does not change size as it loads.
  /// Consider using [fit] to adapt the image's rendering to fit the given width
  /// and height if the exact image dimensions are not known in advance.
  final double? width;

  /// If non-null, require the image to have this height.
  ///
  /// If null, the image will pick a size that best preserves its intrinsic
  /// aspect ratio.
  ///
  /// It is strongly recommended that either both the [width] and the [height]
  /// be specified, or that the widget be placed in a context that sets tight
  /// layout constraints, so that the image does not change size as it loads.
  /// Consider using [fit] to adapt the image's rendering to fit the given width
  /// and height if the exact image dimensions are not known in advance.
  final double? height;

  /// If non-null, this color is blended with each image pixel using [colorBlendMode].
  final Color? color;

  /// Used to set the [FilterQuality] of the image.
  ///
  /// Use the [FilterQuality.low] quality setting to scale the image with
  /// bilinear interpolation, or the [FilterQuality.none] which corresponds
  /// to nearest-neighbor.
  final FilterQuality filterQuality;

  /// Used to combine [color] with this image.
  ///
  /// The default is [BlendMode.srcIn]. In terms of the blend mode, [color] is
  /// the source and this image is the destination.
  ///
  /// See also:
  ///
  ///  * [BlendMode], which includes an illustration of the effect of each blend mode.
  final BlendMode? colorBlendMode;

  /// How to inscribe the image into the space allocated during layout.
  ///
  /// The default varies based on the other fields. See the discussion at
  /// [paintImage].
  final BoxFit? fit;

  /// How to align the image within its bounds.
  ///
  /// The alignment aligns the given position in the image to the given position
  /// in the layout bounds. For example, an [Alignment] alignment of (-1.0,
  /// -1.0) aligns the image to the top-left corner of its layout bounds, while an
  /// [Alignment] alignment of (1.0, 1.0) aligns the bottom right of the
  /// image with the bottom right corner of its layout bounds. Similarly, an
  /// alignment of (0.0, 1.0) aligns the bottom middle of the image with the
  /// middle of the bottom edge of its layout bounds.
  ///
  /// To display a subpart of an image, consider using a [CustomPainter] and
  /// [Canvas.drawImageRect].
  ///
  /// If the [alignment] is [TextDirection]-dependent (i.e. if it is a
  /// [AlignmentDirectional]), then an ambient [Directionality] widget
  /// must be in scope.
  ///
  /// Defaults to [Alignment.center].
  ///
  /// See also:
  ///
  ///  * [Alignment], a class with convenient constants typically used to
  ///    specify an [AlignmentGeometry].
  ///  * [AlignmentDirectional], like [Alignment] for specifying alignments
  ///    relative to text direction.
  final AlignmentGeometry alignment;

  /// How to paint any portions of the layout bounds not covered by the image.
  final ImageRepeat repeat;

  /// The center slice for a nine-patch image.
  ///
  /// The region of the image inside the center slice will be stretched both
  /// horizontally and vertically to fit the image into its destination. The
  /// region of the image above and below the center slice will be stretched
  /// only horizontally and the region of the image to the left and right of
  /// the center slice will be stretched only vertically.
  final Rect? centerSlice;

  /// Whether to paint the image in the direction of the [TextDirection].
  ///
  /// If this is true, then in [TextDirection.ltr] contexts, the image will be
  /// drawn with its origin in the top left (the "normal" painting direction for
  /// images); and in [TextDirection.rtl] contexts, the image will be drawn with
  /// a scaling factor of -1 in the horizontal direction so that the origin is
  /// in the top right.
  ///
  /// This is occasionally used with images in right-to-left environments, for
  /// images that were designed for left-to-right locales. Be careful, when
  /// using this, to not flip images with integral shadows, text, or other
  /// effects that will look incorrect when flipped.
  ///
  /// If this is true, there must be an ambient [Directionality] widget in
  /// scope.
  final bool matchTextDirection;

  /// Whether to continue showing the old image (true), or briefly show nothing
  /// (false), when the image provider changes. The default value is false.
  ///
  /// ## Design discussion
  ///
  /// ### Why is the default value of [gaplessPlayback] false?
  ///
  /// Having the default value of [gaplessPlayback] be false helps prevent
  /// situations where stale or misleading information might be presented.
  /// Consider the following case:
  ///
  /// We have constructed a 'Person' widget that displays an avatar [Image] of
  /// the currently loaded person along with their name. We could request for a
  /// new person to be loaded into the widget at any time. Suppose we have a
  /// person currently loaded and the widget loads a new person. What happens
  /// if the [Image] fails to load?
  ///
  /// * Option A ([gaplessPlayback] = false): The new person's name is coupled
  /// with a blank image.
  ///
  /// * Option B ([gaplessPlayback] = true): The widget displays the avatar of
  /// the previous person and the name of the newly loaded person.
  ///
  /// This is why the default value is false. Most of the time, when you change
  /// the image provider you're not just changing the image, you're removing the
  /// old widget and adding a new one and not expecting them to have any
  /// relationship. With [gaplessPlayback] on you might accidentally break this
  /// expectation and re-use the old widget.
  final bool gaplessPlayback;

  /// A Semantic description of the image.
  ///
  /// Used to provide a description of the image to TalkBack on Android, and
  /// VoiceOver on iOS.
  final String? semanticLabel;

  /// Whether to exclude this image from semantics.
  ///
  /// Useful for images which do not contribute meaningful information to an
  /// application.
  final bool excludeFromSemantics;

  /// Whether to paint the image with anti-aliasing.
  ///
  /// Anti-aliasing alleviates the sawtooth artifact when the image is rotated.
  final bool isAntiAlias;

  @override
  _ImageState createState() => _ImageState();

  @override
  void debugFillProperties(DiagnosticPropertiesBuilder properties) {
    super.debugFillProperties(properties);
    properties.add(DiagnosticsProperty<ImageProvider>('image', image));
    properties.add(DiagnosticsProperty<Function>('frameBuilder', frameBuilder));
    properties.add(DiagnosticsProperty<Function>('loadingBuilder', loadingBuilder));
    properties.add(DoubleProperty('width', width, defaultValue: null));
    properties.add(DoubleProperty('height', height, defaultValue: null));
    properties.add(ColorProperty('color', color, defaultValue: null));
    properties.add(EnumProperty<BlendMode>('colorBlendMode', colorBlendMode, defaultValue: null));
    properties.add(EnumProperty<BoxFit>('fit', fit, defaultValue: null));
    properties.add(DiagnosticsProperty<AlignmentGeometry>('alignment', alignment, defaultValue: null));
    properties.add(EnumProperty<ImageRepeat>('repeat', repeat, defaultValue: ImageRepeat.noRepeat));
    properties.add(DiagnosticsProperty<Rect>('centerSlice', centerSlice, defaultValue: null));
    properties.add(FlagProperty('matchTextDirection', value: matchTextDirection, ifTrue: 'match text direction'));
    properties.add(StringProperty('semanticLabel', semanticLabel, defaultValue: null));
    properties.add(DiagnosticsProperty<bool>('this.excludeFromSemantics', excludeFromSemantics));
    properties.add(EnumProperty<FilterQuality>('filterQuality', filterQuality));
  }
}

class _ImageState extends State<Image> with WidgetsBindingObserver {
  ImageStream? _imageStream;
  ImageInfo? _imageInfo;
  ImageChunkEvent? _loadingProgress;
  bool _isListeningToStream = false;
  late bool _invertColors;
  int? _frameNumber;
  bool _wasSynchronouslyLoaded = false;
  late DisposableBuildContext<State<Image>> _scrollAwareContext;
  Object? _lastException;
  StackTrace? _lastStack;

  @override
  void initState() {
    super.initState();
    WidgetsBinding.instance!.addObserver(this);
    _scrollAwareContext = DisposableBuildContext<State<Image>>(this);
  }

  @override
  void dispose() {
    assert(_imageStream != null);
    WidgetsBinding.instance!.removeObserver(this);
    _stopListeningToStream();
    _scrollAwareContext.dispose();
    super.dispose();
  }

  @override
  void didChangeDependencies() {
    _updateInvertColors();
    _resolveImage();

    if (TickerMode.of(context))
      _listenToStream();
    else
      _stopListeningToStream();

    super.didChangeDependencies();
  }

  @override
  void didUpdateWidget(Image oldWidget) {
    super.didUpdateWidget(oldWidget);
    if (_isListeningToStream &&
        (widget.loadingBuilder == null) != (oldWidget.loadingBuilder == null)) {
      _imageStream!.removeListener(_getListener());
      _imageStream!.addListener(_getListener(recreateListener: true));
    }
    if (widget.image != oldWidget.image)
      _resolveImage();
  }

  @override
  void didChangeAccessibilityFeatures() {
    super.didChangeAccessibilityFeatures();
    setState(() {
      _updateInvertColors();
    });
  }

  @override
  void reassemble() {
    _resolveImage(); // in case the image cache was flushed
    super.reassemble();
  }

  void _updateInvertColors() {
    _invertColors = MediaQuery.of(context, nullOk: true)?.invertColors
        ?? SemanticsBinding.instance!.accessibilityFeatures.invertColors;
  }

  void _resolveImage() {
    final ScrollAwareImageProvider provider = ScrollAwareImageProvider<Object>(
      context: _scrollAwareContext,
      imageProvider: widget.image,
    );
    final ImageStream newStream =
      provider.resolve(createLocalImageConfiguration(
        context,
        size: widget.width != null && widget.height != null ? Size(widget.width!, widget.height!) : null,
      ));
    assert(newStream != null);
    _updateSourceStream(newStream);
  }

  ImageStreamListener? _imageStreamListener;
  ImageStreamListener _getListener({bool recreateListener = false}) {
    if(_imageStreamListener == null || recreateListener) {
      _lastException = null;
      _lastStack = null;
      _imageStreamListener = ImageStreamListener(
        _handleImageFrame,
        onChunk: widget.loadingBuilder == null ? null : _handleImageChunk,
        onError: widget.errorBuilder != null
            ? (dynamic error, StackTrace? stackTrace) {
                setState(() {
                  _lastException = error;
                  _lastStack = stackTrace;
                });
              }
            : null,
      );
    }
    return _imageStreamListener!;
  }

  void _handleImageFrame(ImageInfo imageInfo, bool synchronousCall) {
    setState(() {
      _imageInfo = imageInfo;
      _loadingProgress = null;
<<<<<<< HEAD
      _lastException = null;
      _lastStack = null;
      _frameNumber = _frameNumber == null ? 0 : _frameNumber + 1;
      _wasSynchronouslyLoaded |= synchronousCall;
=======
      _frameNumber = _frameNumber == null ? 0 : _frameNumber! + 1;
      _wasSynchronouslyLoaded = _wasSynchronouslyLoaded | synchronousCall;
>>>>>>> 8eadbb31
    });
  }

  void _handleImageChunk(ImageChunkEvent event) {
    assert(widget.loadingBuilder != null);
    setState(() {
      _loadingProgress = event;
      _lastStack = null;
      _lastException = null;
    });
  }

  // Updates _imageStream to newStream, and moves the stream listener
  // registration from the old stream to the new stream (if a listener was
  // registered).
  void _updateSourceStream(ImageStream newStream) {
    if (_imageStream?.key == newStream.key)
      return;

    if (_isListeningToStream)
      _imageStream!.removeListener(_getListener());

    if (!widget.gaplessPlayback)
      setState(() { _imageInfo = null; });

    setState(() {
      _loadingProgress = null;
      _frameNumber = null;
      _wasSynchronouslyLoaded = false;
    });

    _imageStream = newStream;
    if (_isListeningToStream)
      _imageStream!.addListener(_getListener());
  }

  void _listenToStream() {
    if (_isListeningToStream)
      return;
    _imageStream!.addListener(_getListener());
    _isListeningToStream = true;
  }

  void _stopListeningToStream() {
    if (!_isListeningToStream)
      return;
    _imageStream!.removeListener(_getListener());
    _isListeningToStream = false;
  }

  @override
  Widget build(BuildContext context) {
    if (_lastException  != null) {
      assert(widget.errorBuilder != null);
      return widget.errorBuilder!(context, _lastException!, _lastStack);
    }

    Widget result = RawImage(
      image: _imageInfo?.image,
      debugImageLabel: _imageInfo?.debugLabel,
      width: widget.width,
      height: widget.height,
      scale: _imageInfo?.scale ?? 1.0,
      color: widget.color,
      colorBlendMode: widget.colorBlendMode,
      fit: widget.fit,
      alignment: widget.alignment,
      repeat: widget.repeat,
      centerSlice: widget.centerSlice,
      matchTextDirection: widget.matchTextDirection,
      invertColors: _invertColors,
      isAntiAlias: widget.isAntiAlias,
      filterQuality: widget.filterQuality,
    );

    if (!widget.excludeFromSemantics) {
      result = Semantics(
        container: widget.semanticLabel != null,
        image: true,
        label: widget.semanticLabel ?? '',
        child: result,
      );
    }

    if (widget.frameBuilder != null)
      result = widget.frameBuilder!(context, result, _frameNumber, _wasSynchronouslyLoaded);

    if (widget.loadingBuilder != null)
      result = widget.loadingBuilder!(context, result, _loadingProgress);

    return result;
  }

  @override
  void debugFillProperties(DiagnosticPropertiesBuilder description) {
    super.debugFillProperties(description);
    description.add(DiagnosticsProperty<ImageStream>('stream', _imageStream));
    description.add(DiagnosticsProperty<ImageInfo>('pixels', _imageInfo));
    description.add(DiagnosticsProperty<ImageChunkEvent>('loadingProgress', _loadingProgress));
    description.add(DiagnosticsProperty<int>('frameNumber', _frameNumber));
    description.add(DiagnosticsProperty<bool>('wasSynchronouslyLoaded', _wasSynchronouslyLoaded));
  }
}<|MERGE_RESOLUTION|>--- conflicted
+++ resolved
@@ -1184,15 +1184,8 @@
     setState(() {
       _imageInfo = imageInfo;
       _loadingProgress = null;
-<<<<<<< HEAD
-      _lastException = null;
-      _lastStack = null;
-      _frameNumber = _frameNumber == null ? 0 : _frameNumber + 1;
-      _wasSynchronouslyLoaded |= synchronousCall;
-=======
       _frameNumber = _frameNumber == null ? 0 : _frameNumber! + 1;
       _wasSynchronouslyLoaded = _wasSynchronouslyLoaded | synchronousCall;
->>>>>>> 8eadbb31
     });
   }
 
@@ -1200,8 +1193,6 @@
     assert(widget.loadingBuilder != null);
     setState(() {
       _loadingProgress = event;
-      _lastStack = null;
-      _lastException = null;
     });
   }
 

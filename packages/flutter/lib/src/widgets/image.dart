// Copyright 2014 The Flutter Authors. All rights reserved.
// Use of this source code is governed by a BSD-style license that can be
// found in the LICENSE file.

// @dart = 2.8

import 'dart:async';
import 'dart:io' show File;
import 'dart:typed_data';

import 'package:flutter/foundation.dart';
import 'package:flutter/painting.dart';
import 'package:flutter/scheduler.dart';
import 'package:flutter/services.dart';
import 'package:flutter/semantics.dart';

import 'basic.dart';
import 'binding.dart';
import 'disposable_build_context.dart';
import 'framework.dart';
import 'localizations.dart';
import 'media_query.dart';
import 'scroll_aware_image_provider.dart';
import 'ticker_provider.dart';

export 'package:flutter/painting.dart' show
  AssetImage,
  ExactAssetImage,
  FileImage,
  FilterQuality,
  ImageConfiguration,
  ImageInfo,
  ImageStream,
  ImageProvider,
  MemoryImage,
  NetworkImage;

/// Creates an [ImageConfiguration] based on the given [BuildContext] (and
/// optionally size).
///
/// This is the object that must be passed to [BoxPainter.paint] and to
/// [ImageProvider.resolve].
///
/// If this is not called from a build method, then it should be reinvoked
/// whenever the dependencies change, e.g. by calling it from
/// [State.didChangeDependencies], so that any changes in the environment are
/// picked up (e.g. if the device pixel ratio changes).
///
/// See also:
///
///  * [ImageProvider], which has an example showing how this might be used.
ImageConfiguration createLocalImageConfiguration(BuildContext context, { Size size }) {
  return ImageConfiguration(
    bundle: DefaultAssetBundle.of(context),
    devicePixelRatio: MediaQuery.of(context, nullOk: true)?.devicePixelRatio ?? 1.0,
    locale: Localizations.localeOf(context, nullOk: true),
    textDirection: Directionality.of(context),
    size: size,
    platform: defaultTargetPlatform,
  );
}

/// Prefetches an image into the image cache.
///
/// Returns a [Future] that will complete when the first image yielded by the
/// [ImageProvider] is available or failed to load.
///
/// If the image is later used by an [Image] or [BoxDecoration] or [FadeInImage],
/// it will probably be loaded faster. The consumer of the image does not need
/// to use the same [ImageProvider] instance. The [ImageCache] will find the image
/// as long as both images share the same key, and the image is held by the
/// cache.
///
/// The cache may refuse to hold the image if it is disabled, the image is too
/// large, or some other criteria implemented by a custom [ImageCache]
/// implementation.
///
/// The [ImageCache] holds a reference to all images passed to
/// [ImageCache.putIfAbsent] as long as their [ImageStreamCompleter] has at
/// least one listener. This method will wait until the end of the frame after
/// its future completes before releasing its own listener. This gives callers a
/// chance to listen to the stream if necessary. A caller can determine if the
/// image ended up in the cache by calling [ImageProvider.obtainCacheStatus]. If
/// it is only held as [ImageCacheStatus.live], and the caller wishes to keep
/// the resolved image in memory, the caller should immediately call
/// `provider.resolve` and add a listener to the returned [ImageStream]. The
/// image will remain pinned in memory at least until the caller removes its
/// listener from the stream, even if it would not otherwise fit into the cache.
///
/// Callers should be cautious about pinning large images or a large number of
/// images in memory, as this can result in running out of memory and being
/// killed by the operating system. The lower the available physical memory, the
/// more susceptible callers will be to running into OOM issues. These issues
/// manifest as immediate process death, sometimes with no other error messages.
///
/// The [BuildContext] and [Size] are used to select an image configuration
/// (see [createLocalImageConfiguration]).
///
/// The returned future will not complete with error, even if precaching
/// failed. The `onError` argument can be used to manually handle errors while
/// pre-caching.
///
/// See also:
///
///  * [ImageCache], which holds images that may be reused.
Future<void> precacheImage(
  ImageProvider provider,
  BuildContext context, {
  Size size,
  ImageErrorListener onError,
}) {
  final ImageConfiguration config = createLocalImageConfiguration(context, size: size);
  final Completer<void> completer = Completer<void>();
  final ImageStream stream = provider.resolve(config);
  ImageStreamListener listener;
  listener = ImageStreamListener(
    (ImageInfo image, bool sync) {
      if (!completer.isCompleted) {
        completer.complete();
      }
      // Give callers until at least the end of the frame to subscribe to the
      // image stream.
      // See ImageCache._liveImages
      SchedulerBinding.instance.addPostFrameCallback((Duration timeStamp) {
        stream.removeListener(listener);
      });
    },
    onError: (dynamic exception, StackTrace stackTrace) {
      if (!completer.isCompleted) {
        completer.complete();
      }
      stream.removeListener(listener);
      if (onError != null) {
        onError(exception, stackTrace);
      } else {
        FlutterError.reportError(FlutterErrorDetails(
          context: ErrorDescription('image failed to precache'),
          library: 'image resource service',
          exception: exception,
          stack: stackTrace,
          silent: true,
        ));
      }
    },
  );
  stream.addListener(listener);
  return completer.future;
}

/// Signature used by [Image.frameBuilder] to control the widget that will be
/// used when an [Image] is built.
///
/// The `child` argument contains the default image widget and is guaranteed to
/// be non-null. Typically, this builder will wrap the `child` widget in some
/// way and return the wrapped widget. If this builder returns `child` directly,
/// it will yield the same result as if [Image.frameBuilder] was null.
///
/// The `frame` argument specifies the index of the current image frame being
/// rendered. It will be null before the first image frame is ready, and zero
/// for the first image frame. For single-frame images, it will never be greater
/// than zero. For multi-frame images (such as animated GIFs), it will increase
/// by one every time a new image frame is shown (including when the image
/// animates in a loop).
///
/// The `wasSynchronouslyLoaded` argument specifies whether the image was
/// available synchronously (on the same
/// [rendering pipeline frame](rendering/RendererBinding/drawFrame.html) as the
/// `Image` widget itself was created) and thus able to be painted immediately.
/// If this is false, then there was one or more rendering pipeline frames where
/// the image wasn't yet available to be painted. For multi-frame images (such
/// as animated GIFs), the value of this argument will be the same for all image
/// frames. In other words, if the first image frame was available immediately,
/// then this argument will be true for all image frames.
///
/// This builder must not return null.
///
/// See also:
///
///  * [Image.frameBuilder], which makes use of this signature in the [Image]
///    widget.
typedef ImageFrameBuilder = Widget Function(
  BuildContext context,
  Widget child,
  int frame,
  bool wasSynchronouslyLoaded,
);

/// Signature used by [Image.loadingBuilder] to build a representation of the
/// image's loading progress.
///
/// This is useful for images that are incrementally loaded (e.g. over a local
/// file system or a network), and the application wishes to give the user an
/// indication of when the image will be displayed.
///
/// The `child` argument contains the default image widget and is guaranteed to
/// be non-null. Typically, this builder will wrap the `child` widget in some
/// way and return the wrapped widget. If this builder returns `child` directly,
/// it will yield the same result as if [Image.loadingBuilder] was null.
///
/// The `loadingProgress` argument contains the current progress towards loading
/// the image. This argument will be non-null while the image is loading, but it
/// will be null in the following cases:
///
///   * When the widget is first rendered before any bytes have been loaded.
///   * When an image has been fully loaded and is available to be painted.
///
/// If callers are implementing custom [ImageProvider] and [ImageStream]
/// instances (which is very rare), it's possible to produce image streams that
/// continue to fire image chunk events after an image frame has been loaded.
/// In such cases, the `child` parameter will represent the current
/// fully-loaded image frame.
///
/// This builder must not return null.
///
/// See also:
///
///  * [Image.loadingBuilder], which makes use of this signature in the [Image]
///    widget.
///  * [ImageChunkListener], a lower-level signature for listening to raw
///    [ImageChunkEvent]s.
typedef ImageLoadingBuilder = Widget Function(
  BuildContext context,
  Widget child,
  ImageChunkEvent loadingProgress,
);

/// Signature used by [Image.errorBuilder] to create a replacement widget to
/// render instead of the image.
typedef ImageErrorWidgetBuilder = Widget Function(
  BuildContext context,
  Object error,
  StackTrace stackTrace,
);

/// A widget that displays an image.
///
/// {@youtube 560 315 https://www.youtube.com/watch?v=7oIAs-0G4mw}
///
/// Several constructors are provided for the various ways that an image can be
/// specified:
///
///  * [new Image], for obtaining an image from an [ImageProvider].
///  * [new Image.asset], for obtaining an image from an [AssetBundle]
///    using a key.
///  * [new Image.network], for obtaining an image from a URL.
///  * [new Image.file], for obtaining an image from a [File].
///  * [new Image.memory], for obtaining an image from a [Uint8List].
///
/// The following image formats are supported: {@macro flutter.dart:ui.imageFormats}
///
/// To automatically perform pixel-density-aware asset resolution, specify the
/// image using an [AssetImage] and make sure that a [MaterialApp], [WidgetsApp],
/// or [MediaQuery] widget exists above the [Image] widget in the widget tree.
///
/// The image is painted using [paintImage], which describes the meanings of the
/// various fields on this class in more detail.
///
/// {@tool snippet}
/// The default constructor can be used with any [ImageProvider], such as a
/// [NetworkImage], to display an image from the internet.
///
/// ![An image of an owl displayed by the image widget](https://flutter.github.io/assets-for-api-docs/assets/widgets/owl.jpg)
///
/// ```dart
/// const Image(
///   image: NetworkImage('https://flutter.github.io/assets-for-api-docs/assets/widgets/owl.jpg'),
/// )
/// ```
/// {@end-tool}
///
/// {@tool snippet}
/// The [Image] Widget also provides several constructors to display different
/// types of images for convenience. In this example, use the [Image.network]
/// constructor to display an image from the internet.
///
/// ![An image of an owl displayed by the image widget using the shortcut constructor](https://flutter.github.io/assets-for-api-docs/assets/widgets/owl-2.jpg)
///
/// ```dart
/// Image.network('https://flutter.github.io/assets-for-api-docs/assets/widgets/owl-2.jpg')
/// ```
/// {@end-tool}
///
/// The [Image.asset], [Image.network], [Image.file], and [Image.memory]
/// constructors allow a custom decode size to be specified through
/// `cacheWidth` and `cacheHeight` parameters. The engine will decode the
/// image to the specified size, which is primarily intended to reduce the
/// memory usage of [ImageCache].
///
/// In the case where a network image is used on the Web platform, the
/// `cacheWidth` and `cacheHeight` parameters are ignored as the Web engine
/// delegates image decoding of network images to the Web, which does not support
/// custom decode sizes.
///
/// See also:
///
///  * [Icon], which shows an image from a font.
///  * [new Ink.image], which is the preferred way to show an image in a
///    material application (especially if the image is in a [Material] and will
///    have an [InkWell] on top of it).
///  * [Image](dart-ui/Image-class.html), the class in the [dart:ui] library.
///  * Cookbook: [Display images from the internet](https://flutter.dev/docs/cookbook/images/network-image)
///  * Cookbook: [Work with cached images](https://flutter.dev/docs/cookbook/images/cached-images)
///  * Cookbook: [Fade in images with a placeholder](https://flutter.dev/docs/cookbook/images/fading-in-images)
class Image extends StatefulWidget {
  /// Creates a widget that displays an image.
  ///
  /// To show an image from the network or from an asset bundle, consider using
  /// [new Image.network] and [new Image.asset] respectively.
  ///
  /// The [image], [alignment], [repeat], and [matchTextDirection] arguments
  /// must not be null.
  ///
  /// Either the [width] and [height] arguments should be specified, or the
  /// widget should be placed in a context that sets tight layout constraints.
  /// Otherwise, the image dimensions will change as the image is loaded, which
  /// will result in ugly layout changes.
  ///
  /// Use [filterQuality] to change the quality when scaling an image.
  /// Use the [FilterQuality.low] quality setting to scale the image,
  /// which corresponds to bilinear interpolation, rather than the default
  /// [FilterQuality.none] which corresponds to nearest-neighbor.
  ///
  /// If [excludeFromSemantics] is true, then [semanticLabel] will be ignored.
  const Image({
    Key key,
    @required this.image,
    this.frameBuilder,
    this.loadingBuilder,
    this.errorBuilder,
    this.semanticLabel,
    this.excludeFromSemantics = false,
    this.width,
    this.height,
    this.color,
    this.colorBlendMode,
    this.fit,
    this.alignment = Alignment.center,
    this.repeat = ImageRepeat.noRepeat,
    this.centerSlice,
    this.matchTextDirection = false,
    this.gaplessPlayback = false,
    this.isAntiAlias = false,
    this.filterQuality = FilterQuality.low,
  }) : assert(image != null),
       assert(alignment != null),
       assert(repeat != null),
       assert(filterQuality != null),
       assert(matchTextDirection != null),
       assert(isAntiAlias != null),
       super(key: key);

  /// Creates a widget that displays an [ImageStream] obtained from the network.
  ///
  /// The [src], [scale], and [repeat] arguments must not be null.
  ///
  /// Either the [width] and [height] arguments should be specified, or the
  /// widget should be placed in a context that sets tight layout constraints.
  /// Otherwise, the image dimensions will change as the image is loaded, which
  /// will result in ugly layout changes.
  ///
  /// All network images are cached regardless of HTTP headers.
  ///
  /// An optional [headers] argument can be used to send custom HTTP headers
  /// with the image request.
  ///
  /// Use [filterQuality] to change the quality when scaling an image.
  /// Use the [FilterQuality.low] quality setting to scale the image,
  /// which corresponds to bilinear interpolation, rather than the default
  /// [FilterQuality.none] which corresponds to nearest-neighbor.
  ///
  /// If [excludeFromSemantics] is true, then [semanticLabel] will be ignored.
  ///
  /// If [cacheWidth] or [cacheHeight] are provided, it indicates to the
  /// engine that the image should be decoded at the specified size. The image
  /// will be rendered to the constraints of the layout or [width] and [height]
  /// regardless of these parameters. These parameters are primarily intended
  /// to reduce the memory usage of [ImageCache].
  ///
  /// In the case where the network image is on the Web platform, the [cacheWidth]
  /// and [cacheHeight] parameters are ignored as the web engine delegates
  /// image decoding to the web which does not support custom decode sizes.
  //
  // TODO(garyq): We should eventually support custom decoding of network images
  // on Web as well, see https://github.com/flutter/flutter/issues/42789.
  Image.network(
    String src, {
    Key key,
    double scale = 1.0,
    this.frameBuilder,
    this.loadingBuilder,
    this.errorBuilder,
    this.semanticLabel,
    this.excludeFromSemantics = false,
    this.width,
    this.height,
    this.color,
    this.colorBlendMode,
    this.fit,
    this.alignment = Alignment.center,
    this.repeat = ImageRepeat.noRepeat,
    this.centerSlice,
    this.matchTextDirection = false,
    this.gaplessPlayback = false,
    this.filterQuality = FilterQuality.low,
    this.isAntiAlias = false,
    Map<String, String> headers,
    int cacheWidth,
    int cacheHeight,
  }) : image = ResizeImage.resizeIfNeeded(cacheWidth, cacheHeight, NetworkImage(src, scale: scale, headers: headers)),
       assert(alignment != null),
       assert(repeat != null),
       assert(matchTextDirection != null),
       assert(cacheWidth == null || cacheWidth > 0),
       assert(cacheHeight == null || cacheHeight > 0),
       assert(isAntiAlias != null),
       super(key: key);

  /// Creates a widget that displays an [ImageStream] obtained from a [File].
  ///
  /// The [file], [scale], and [repeat] arguments must not be null.
  ///
  /// Either the [width] and [height] arguments should be specified, or the
  /// widget should be placed in a context that sets tight layout constraints.
  /// Otherwise, the image dimensions will change as the image is loaded, which
  /// will result in ugly layout changes.
  ///
  /// On Android, this may require the
  /// `android.permission.READ_EXTERNAL_STORAGE` permission.
  ///
  /// Use [filterQuality] to change the quality when scaling an image.
  /// Use the [FilterQuality.low] quality setting to scale the image,
  /// which corresponds to bilinear interpolation, rather than the default
  /// [FilterQuality.none] which corresponds to nearest-neighbor.
  ///
  /// If [excludeFromSemantics] is true, then [semanticLabel] will be ignored.
  ///
  /// If [cacheWidth] or [cacheHeight] are provided, it indicates to the
  /// engine that the image must be decoded at the specified size. The image
  /// will be rendered to the constraints of the layout or [width] and [height]
  /// regardless of these parameters. These parameters are primarily intended
  /// to reduce the memory usage of [ImageCache].
  ///
  /// Loading an image from a file creates an in memory copy of the file,
  /// which is retained in the [ImageCache]. The underlying file is not
  /// monitored for changes. If it does change, the application should evict
  /// the entry from the [ImageCache].
  ///
  /// See also:
  ///
  ///  * [FileImage] provider for evicting the underlying file easily.
  Image.file(
    File file, {
    Key key,
    double scale = 1.0,
    this.frameBuilder,
    this.errorBuilder,
    this.semanticLabel,
    this.excludeFromSemantics = false,
    this.width,
    this.height,
    this.color,
    this.colorBlendMode,
    this.fit,
    this.alignment = Alignment.center,
    this.repeat = ImageRepeat.noRepeat,
    this.centerSlice,
    this.matchTextDirection = false,
    this.gaplessPlayback = false,
    this.isAntiAlias = false,
    this.filterQuality = FilterQuality.low,
    int cacheWidth,
    int cacheHeight,
  }) : image = ResizeImage.resizeIfNeeded(cacheWidth, cacheHeight, FileImage(file, scale: scale)),
       loadingBuilder = null,
       assert(alignment != null),
       assert(repeat != null),
       assert(filterQuality != null),
       assert(matchTextDirection != null),
       assert(cacheWidth == null || cacheWidth > 0),
       assert(cacheHeight == null || cacheHeight > 0),
       assert(isAntiAlias != null),
       super(key: key);


  // TODO(ianh): Implement the following (see ../services/image_resolution.dart):
  //
  // * If [width] and [height] are both specified, and [scale] is not, then
  //   size-aware asset resolution will be attempted also, with the given
  //   dimensions interpreted as logical pixels.
  //
  // * If the images have platform, locale, or directionality variants, the
  //   current platform, locale, and directionality are taken into account
  //   during asset resolution as well.
  /// Creates a widget that displays an [ImageStream] obtained from an asset
  /// bundle. The key for the image is given by the `name` argument.
  ///
  /// The `package` argument must be non-null when displaying an image from a
  /// package and null otherwise. See the `Assets in packages` section for
  /// details.
  ///
  /// If the `bundle` argument is omitted or null, then the
  /// [DefaultAssetBundle] will be used.
  ///
  /// By default, the pixel-density-aware asset resolution will be attempted. In
  /// addition:
  ///
  /// * If the `scale` argument is provided and is not null, then the exact
  /// asset specified will be used. To display an image variant with a specific
  /// density, the exact path must be provided (e.g. `images/2x/cat.png`).
  ///
  /// If [excludeFromSemantics] is true, then [semanticLabel] will be ignored.
  ///
  /// If [cacheWidth] or [cacheHeight] are provided, it indicates to the
  /// engine that the image must be decoded at the specified size. The image
  /// will be rendered to the constraints of the layout or [width] and [height]
  /// regardless of these parameters. These parameters are primarily intended
  /// to reduce the memory usage of [ImageCache].
  ///
  /// The [name] and [repeat] arguments must not be null.
  ///
  /// Either the [width] and [height] arguments should be specified, or the
  /// widget should be placed in a context that sets tight layout constraints.
  /// Otherwise, the image dimensions will change as the image is loaded, which
  /// will result in ugly layout changes.
  ///
  /// Use [filterQuality] to change the quality when scaling an image.
  /// Use the [FilterQuality.low] quality setting to scale the image,
  /// which corresponds to bilinear interpolation, rather than the default
  /// [FilterQuality.none] which corresponds to nearest-neighbor.
  ///
  /// {@tool snippet}
  ///
  /// Suppose that the project's `pubspec.yaml` file contains the following:
  ///
  /// ```yaml
  /// flutter:
  ///   assets:
  ///     - images/cat.png
  ///     - images/2x/cat.png
  ///     - images/3.5x/cat.png
  /// ```
  /// {@end-tool}
  ///
  /// On a screen with a device pixel ratio of 2.0, the following widget would
  /// render the `images/2x/cat.png` file:
  ///
  /// ```dart
  /// Image.asset('images/cat.png')
  /// ```
  ///
  /// This corresponds to the file that is in the project's `images/2x/`
  /// directory with the name `cat.png` (the paths are relative to the
  /// `pubspec.yaml` file).
  ///
  /// On a device with a 4.0 device pixel ratio, the `images/3.5x/cat.png` asset
  /// would be used. On a device with a 1.0 device pixel ratio, the
  /// `images/cat.png` resource would be used.
  ///
  /// The `images/cat.png` image can be omitted from disk (though it must still
  /// be present in the manifest). If it is omitted, then on a device with a 1.0
  /// device pixel ratio, the `images/2x/cat.png` image would be used instead.
  ///
  ///
  /// ## Assets in packages
  ///
  /// To create the widget with an asset from a package, the [package] argument
  /// must be provided. For instance, suppose a package called `my_icons` has
  /// `icons/heart.png` .
  ///
  /// {@tool snippet}
  /// Then to display the image, use:
  ///
  /// ```dart
  /// Image.asset('icons/heart.png', package: 'my_icons')
  /// ```
  /// {@end-tool}
  ///
  /// Assets used by the package itself should also be displayed using the
  /// [package] argument as above.
  ///
  /// If the desired asset is specified in the `pubspec.yaml` of the package, it
  /// is bundled automatically with the app. In particular, assets used by the
  /// package itself must be specified in its `pubspec.yaml`.
  ///
  /// A package can also choose to have assets in its 'lib/' folder that are not
  /// specified in its `pubspec.yaml`. In this case for those images to be
  /// bundled, the app has to specify which ones to include. For instance a
  /// package named `fancy_backgrounds` could have:
  ///
  /// ```
  /// lib/backgrounds/background1.png
  /// lib/backgrounds/background2.png
  /// lib/backgrounds/background3.png
  /// ```
  ///
  /// To include, say the first image, the `pubspec.yaml` of the app should
  /// specify it in the assets section:
  ///
  /// ```yaml
  ///   assets:
  ///     - packages/fancy_backgrounds/backgrounds/background1.png
  /// ```
  ///
  /// The `lib/` is implied, so it should not be included in the asset path.
  ///
  ///
  /// See also:
  ///
  ///  * [AssetImage], which is used to implement the behavior when the scale is
  ///    omitted.
  ///  * [ExactAssetImage], which is used to implement the behavior when the
  ///    scale is present.
  ///  * <https://flutter.dev/assets-and-images/>, an introduction to assets in
  ///    Flutter.
  Image.asset(
    String name, {
    Key key,
    AssetBundle bundle,
    this.frameBuilder,
    this.errorBuilder,
    this.semanticLabel,
    this.excludeFromSemantics = false,
    double scale,
    this.width,
    this.height,
    this.color,
    this.colorBlendMode,
    this.fit,
    this.alignment = Alignment.center,
    this.repeat = ImageRepeat.noRepeat,
    this.centerSlice,
    this.matchTextDirection = false,
    this.gaplessPlayback = false,
    this.isAntiAlias = false,
    String package,
    this.filterQuality = FilterQuality.low,
    int cacheWidth,
    int cacheHeight,
  }) : image = ResizeImage.resizeIfNeeded(cacheWidth, cacheHeight, scale != null
         ? ExactAssetImage(name, bundle: bundle, scale: scale, package: package)
         : AssetImage(name, bundle: bundle, package: package)
       ),
       loadingBuilder = null,
       assert(alignment != null),
       assert(repeat != null),
       assert(matchTextDirection != null),
       assert(cacheWidth == null || cacheWidth > 0),
       assert(cacheHeight == null || cacheHeight > 0),
       assert(isAntiAlias != null),
       super(key: key);

  /// Creates a widget that displays an [ImageStream] obtained from a [Uint8List].
  ///
  /// The [bytes], [scale], and [repeat] arguments must not be null.
  ///
  /// This only accepts compressed image formats (e.g. PNG). Uncompressed
  /// formats like rawRgba (the default format of [dart:ui.Image.toByteData])
  /// will lead to exceptions.
  ///
  /// Either the [width] and [height] arguments should be specified, or the
  /// widget should be placed in a context that sets tight layout constraints.
  /// Otherwise, the image dimensions will change as the image is loaded, which
  /// will result in ugly layout changes.
  ///
  /// Use [filterQuality] to change the quality when scaling an image.
  /// Use the [FilterQuality.low] quality setting to scale the image,
  /// which corresponds to bilinear interpolation, rather than the default
  /// [FilterQuality.none] which corresponds to nearest-neighbor.
  ///
  /// If [excludeFromSemantics] is true, then [semanticLabel] will be ignored.
  ///
  /// If [cacheWidth] or [cacheHeight] are provided, it indicates to the
  /// engine that the image must be decoded at the specified size. The image
  /// will be rendered to the constraints of the layout or [width] and [height]
  /// regardless of these parameters. These parameters are primarily intended
  /// to reduce the memory usage of [ImageCache].
  Image.memory(
    Uint8List bytes, {
    Key key,
    double scale = 1.0,
    this.frameBuilder,
    this.errorBuilder,
    this.semanticLabel,
    this.excludeFromSemantics = false,
    this.width,
    this.height,
    this.color,
    this.colorBlendMode,
    this.fit,
    this.alignment = Alignment.center,
    this.repeat = ImageRepeat.noRepeat,
    this.centerSlice,
    this.matchTextDirection = false,
    this.gaplessPlayback = false,
    this.isAntiAlias = false,
    this.filterQuality = FilterQuality.low,
    int cacheWidth,
    int cacheHeight,
  }) : image = ResizeImage.resizeIfNeeded(cacheWidth, cacheHeight, MemoryImage(bytes, scale: scale)),
       loadingBuilder = null,
       assert(alignment != null),
       assert(repeat != null),
       assert(matchTextDirection != null),
       assert(cacheWidth == null || cacheWidth > 0),
       assert(cacheHeight == null || cacheHeight > 0),
       assert(isAntiAlias != null),
       super(key: key);

  /// The image to display.
  final ImageProvider image;

  /// A builder function responsible for creating the widget that represents
  /// this image.
  ///
  /// If this is null, this widget will display an image that is painted as
  /// soon as the first image frame is available (and will appear to "pop" in
  /// if it becomes available asynchronously). Callers might use this builder to
  /// add effects to the image (such as fading the image in when it becomes
  /// available) or to display a placeholder widget while the image is loading.
  ///
  /// To have finer-grained control over the way that an image's loading
  /// progress is communicated to the user, see [loadingBuilder].
  ///
  /// ## Chaining with [loadingBuilder]
  ///
  /// If a [loadingBuilder] has _also_ been specified for an image, the two
  /// builders will be chained together: the _result_ of this builder will
  /// be passed as the `child` argument to the [loadingBuilder]. For example,
  /// consider the following builders used in conjunction:
  ///
  /// {@template flutter.widgets.image.chainedBuildersExample}
  /// ```dart
  /// Image(
  ///   ...
  ///   frameBuilder: (BuildContext context, Widget child, int frame, bool wasSynchronouslyLoaded) {
  ///     return Padding(
  ///       padding: EdgeInsets.all(8.0),
  ///       child: child,
  ///     );
  ///   },
  ///   loadingBuilder: (BuildContext context, Widget child, ImageChunkEvent loadingProgress) {
  ///     return Center(child: child);
  ///   },
  /// )
  /// ```
  ///
  /// In this example, the widget hierarchy will contain the following:
  ///
  /// ```dart
  /// Center(
  ///   Padding(
  ///     padding: EdgeInsets.all(8.0),
  ///     child: <image>,
  ///   ),
  /// )
  /// ```
  /// {@endtemplate}
  ///
  /// {@tool dartpad --template=stateless_widget_material}
  ///
  /// The following sample demonstrates how to use this builder to implement an
  /// image that fades in once it's been loaded.
  ///
  /// This sample contains a limited subset of the functionality that the
  /// [FadeInImage] widget provides out of the box.
  ///
  /// ```dart
  /// @override
  /// Widget build(BuildContext context) {
  ///   return DecoratedBox(
  ///     decoration: BoxDecoration(
  ///       color: Colors.white,
  ///       border: Border.all(),
  ///       borderRadius: BorderRadius.circular(20),
  ///     ),
  ///     child: Image.network(
  ///       'https://flutter.github.io/assets-for-api-docs/assets/widgets/puffin.jpg',
  ///       frameBuilder: (BuildContext context, Widget child, int frame, bool wasSynchronouslyLoaded) {
  ///         if (wasSynchronouslyLoaded) {
  ///           return child;
  ///         }
  ///         return AnimatedOpacity(
  ///           child: child,
  ///           opacity: frame == null ? 0 : 1,
  ///           duration: const Duration(seconds: 1),
  ///           curve: Curves.easeOut,
  ///         );
  ///       },
  ///     ),
  ///   );
  /// }
  /// ```
  /// {@end-tool}
  final ImageFrameBuilder frameBuilder;

  /// A builder that specifies the widget to display to the user while an image
  /// is still loading.
  ///
  /// If this is null, and the image is loaded incrementally (e.g. over a
  /// network), the user will receive no indication of the progress as the
  /// bytes of the image are loaded.
  ///
  /// For more information on how to interpret the arguments that are passed to
  /// this builder, see the documentation on [ImageLoadingBuilder].
  ///
  /// ## Performance implications
  ///
  /// If a [loadingBuilder] is specified for an image, the [Image] widget is
  /// likely to be rebuilt on every
  /// [rendering pipeline frame](rendering/RendererBinding/drawFrame.html) until
  /// the image has loaded. This is useful for cases such as displaying a loading
  /// progress indicator, but for simpler cases such as displaying a placeholder
  /// widget that doesn't depend on the loading progress (e.g. static "loading"
  /// text), [frameBuilder] will likely work and not incur as much cost.
  ///
  /// ## Chaining with [frameBuilder]
  ///
  /// If a [frameBuilder] has _also_ been specified for an image, the two
  /// builders will be chained together: the `child` argument to this
  /// builder will contain the _result_ of the [frameBuilder]. For example,
  /// consider the following builders used in conjunction:
  ///
  /// {@macro flutter.widgets.image.chainedBuildersExample}
  ///
  /// {@tool dartpad --template=stateless_widget_material}
  ///
  /// The following sample uses [loadingBuilder] to show a
  /// [CircularProgressIndicator] while an image loads over the network.
  ///
  /// ```dart
  /// Widget build(BuildContext context) {
  ///   return DecoratedBox(
  ///     decoration: BoxDecoration(
  ///       color: Colors.white,
  ///       border: Border.all(),
  ///       borderRadius: BorderRadius.circular(20),
  ///     ),
  ///     child: Image.network(
  ///       'https://example.com/image.jpg',
  ///       loadingBuilder: (BuildContext context, Widget child, ImageChunkEvent loadingProgress) {
  ///         if (loadingProgress == null)
  ///           return child;
  ///         return Center(
  ///           child: CircularProgressIndicator(
  ///             value: loadingProgress.expectedTotalBytes != null
  ///                 ? loadingProgress.cumulativeBytesLoaded / loadingProgress.expectedTotalBytes
  ///                 : null,
  ///           ),
  ///         );
  ///       },
  ///     ),
  ///   );
  /// }
  /// ```
  /// {@end-tool}
  ///
  /// Run against a real-world image on a slow network, the previous example
  /// renders the following loading progress indicator while the image loads
  /// before rendering the completed image.
  ///
  /// {@animation 400 400 https://flutter.github.io/assets-for-api-docs/assets/widgets/loading_progress_image.mp4}
  final ImageLoadingBuilder loadingBuilder;

  /// A builder function that is called if an error occurs during image loading.
  ///
  /// If this builder is not provided, any exceptions will be reported to
  /// [FlutterError.onError]. If it is provided, the caller should either handle
  /// the exception by providing a replacement widget, or rethrow the exception.
  ///
  /// {@tool dartpad --template=stateless_widget_material}
  ///
  /// The following sample uses [errorBuilder] to show a '😢' in place of the
  /// image that fails to load, and prints the error to the console.
  ///
  /// ```dart
  /// Widget build(BuildContext context) {
  ///   return DecoratedBox(
  ///     decoration: BoxDecoration(
  ///       color: Colors.white,
  ///       border: Border.all(),
  ///       borderRadius: BorderRadius.circular(20),
  ///     ),
  ///     child: Image.network(
  ///       'https://example.does.not.exist/image.jpg',
  ///       errorBuilder: (BuildContext context, Object exception, StackTrace stackTrace) {
  ///         // Appropriate logging or analytics, e.g.
  ///         // myAnalytics.recordError(
  ///         //   'An error occurred loading "https://example.does.not.exist/image.jpg"',
  ///         //   exception,
  ///         //   stackTrace,
  ///         // );
  ///         return Text('😢');
  ///       },
  ///     ),
  ///   );
  /// }
  /// ```
  /// {@end-tool}
  final ImageErrorWidgetBuilder errorBuilder;

  /// If non-null, require the image to have this width.
  ///
  /// If null, the image will pick a size that best preserves its intrinsic
  /// aspect ratio.
  ///
  /// It is strongly recommended that either both the [width] and the [height]
  /// be specified, or that the widget be placed in a context that sets tight
  /// layout constraints, so that the image does not change size as it loads.
  /// Consider using [fit] to adapt the image's rendering to fit the given width
  /// and height if the exact image dimensions are not known in advance.
  final double width;

  /// If non-null, require the image to have this height.
  ///
  /// If null, the image will pick a size that best preserves its intrinsic
  /// aspect ratio.
  ///
  /// It is strongly recommended that either both the [width] and the [height]
  /// be specified, or that the widget be placed in a context that sets tight
  /// layout constraints, so that the image does not change size as it loads.
  /// Consider using [fit] to adapt the image's rendering to fit the given width
  /// and height if the exact image dimensions are not known in advance.
  final double height;

  /// If non-null, this color is blended with each image pixel using [colorBlendMode].
  final Color color;

  /// Used to set the [FilterQuality] of the image.
  ///
  /// Use the [FilterQuality.low] quality setting to scale the image with
  /// bilinear interpolation, or the [FilterQuality.none] which corresponds
  /// to nearest-neighbor.
  final FilterQuality filterQuality;

  /// Used to combine [color] with this image.
  ///
  /// The default is [BlendMode.srcIn]. In terms of the blend mode, [color] is
  /// the source and this image is the destination.
  ///
  /// See also:
  ///
  ///  * [BlendMode], which includes an illustration of the effect of each blend mode.
  final BlendMode colorBlendMode;

  /// How to inscribe the image into the space allocated during layout.
  ///
  /// The default varies based on the other fields. See the discussion at
  /// [paintImage].
  final BoxFit fit;

  /// How to align the image within its bounds.
  ///
  /// The alignment aligns the given position in the image to the given position
  /// in the layout bounds. For example, an [Alignment] alignment of (-1.0,
  /// -1.0) aligns the image to the top-left corner of its layout bounds, while an
  /// [Alignment] alignment of (1.0, 1.0) aligns the bottom right of the
  /// image with the bottom right corner of its layout bounds. Similarly, an
  /// alignment of (0.0, 1.0) aligns the bottom middle of the image with the
  /// middle of the bottom edge of its layout bounds.
  ///
  /// To display a subpart of an image, consider using a [CustomPainter] and
  /// [Canvas.drawImageRect].
  ///
  /// If the [alignment] is [TextDirection]-dependent (i.e. if it is a
  /// [AlignmentDirectional]), then an ambient [Directionality] widget
  /// must be in scope.
  ///
  /// Defaults to [Alignment.center].
  ///
  /// See also:
  ///
  ///  * [Alignment], a class with convenient constants typically used to
  ///    specify an [AlignmentGeometry].
  ///  * [AlignmentDirectional], like [Alignment] for specifying alignments
  ///    relative to text direction.
  final AlignmentGeometry alignment;

  /// How to paint any portions of the layout bounds not covered by the image.
  final ImageRepeat repeat;

  /// The center slice for a nine-patch image.
  ///
  /// The region of the image inside the center slice will be stretched both
  /// horizontally and vertically to fit the image into its destination. The
  /// region of the image above and below the center slice will be stretched
  /// only horizontally and the region of the image to the left and right of
  /// the center slice will be stretched only vertically.
  final Rect centerSlice;

  /// Whether to paint the image in the direction of the [TextDirection].
  ///
  /// If this is true, then in [TextDirection.ltr] contexts, the image will be
  /// drawn with its origin in the top left (the "normal" painting direction for
  /// images); and in [TextDirection.rtl] contexts, the image will be drawn with
  /// a scaling factor of -1 in the horizontal direction so that the origin is
  /// in the top right.
  ///
  /// This is occasionally used with images in right-to-left environments, for
  /// images that were designed for left-to-right locales. Be careful, when
  /// using this, to not flip images with integral shadows, text, or other
  /// effects that will look incorrect when flipped.
  ///
  /// If this is true, there must be an ambient [Directionality] widget in
  /// scope.
  final bool matchTextDirection;

  /// Whether to continue showing the old image (true), or briefly show nothing
  /// (false), when the image provider changes. The default value is false.
  ///
  /// ## Design discussion
  ///
  /// ### Why is the default value of [gaplessPlayback] false?
  ///
  /// Having the default value of [gaplessPlayback] be false helps prevent
  /// situations where stale or misleading information might be presented.
  /// Consider the following case:
  ///
  /// We have constructed a 'Person' widget that displays an avatar [Image] of
  /// the currently loaded person along with their name. We could request for a
  /// new person to be loaded into the widget at any time. Suppose we have a
  /// person currently loaded and the widget loads a new person. What happens
  /// if the [Image] fails to load?
  ///
  /// * Option A ([gaplessPlayback] = false): The new person's name is coupled
  /// with a blank image.
  ///
  /// * Option B ([gaplessPlayback] = true): The widget displays the avatar of
  /// the previous person and the name of the newly loaded person.
  ///
  /// This is why the default value is false. Most of the time, when you change
  /// the image provider you're not just changing the image, you're removing the
  /// old widget and adding a new one and not expecting them to have any
  /// relationship. With [gaplessPlayback] on you might accidentally break this
  /// expectation and re-use the old widget.
  final bool gaplessPlayback;

  /// A Semantic description of the image.
  ///
  /// Used to provide a description of the image to TalkBack on Android, and
  /// VoiceOver on iOS.
  final String semanticLabel;

  /// Whether to exclude this image from semantics.
  ///
  /// Useful for images which do not contribute meaningful information to an
  /// application.
  final bool excludeFromSemantics;

  /// Whether to paint the image with anti-aliasing.
  ///
  /// Anti-aliasing alleviates the sawtooth artifact when the image is rotated.
  final bool isAntiAlias;

  @override
  _ImageState createState() => _ImageState();

  @override
  void debugFillProperties(DiagnosticPropertiesBuilder properties) {
    super.debugFillProperties(properties);
    properties.add(DiagnosticsProperty<ImageProvider>('image', image));
    properties.add(DiagnosticsProperty<Function>('frameBuilder', frameBuilder));
    properties.add(DiagnosticsProperty<Function>('loadingBuilder', loadingBuilder));
    properties.add(DoubleProperty('width', width, defaultValue: null));
    properties.add(DoubleProperty('height', height, defaultValue: null));
    properties.add(ColorProperty('color', color, defaultValue: null));
    properties.add(EnumProperty<BlendMode>('colorBlendMode', colorBlendMode, defaultValue: null));
    properties.add(EnumProperty<BoxFit>('fit', fit, defaultValue: null));
    properties.add(DiagnosticsProperty<AlignmentGeometry>('alignment', alignment, defaultValue: null));
    properties.add(EnumProperty<ImageRepeat>('repeat', repeat, defaultValue: ImageRepeat.noRepeat));
    properties.add(DiagnosticsProperty<Rect>('centerSlice', centerSlice, defaultValue: null));
    properties.add(FlagProperty('matchTextDirection', value: matchTextDirection, ifTrue: 'match text direction'));
    properties.add(StringProperty('semanticLabel', semanticLabel, defaultValue: null));
    properties.add(DiagnosticsProperty<bool>('this.excludeFromSemantics', excludeFromSemantics));
    properties.add(EnumProperty<FilterQuality>('filterQuality', filterQuality));
  }
}

class _ImageState extends State<Image> with WidgetsBindingObserver {
  ImageStream _imageStream;
  ImageInfo _imageInfo;
  ImageChunkEvent _loadingProgress;
  bool _isListeningToStream = false;
  bool _invertColors;
  int _frameNumber;
  bool _wasSynchronouslyLoaded;
  DisposableBuildContext<State<Image>> _scrollAwareContext;
  Object _lastException;
  StackTrace _lastStack;

  @override
  void initState() {
    super.initState();
    WidgetsBinding.instance.addObserver(this);
    _scrollAwareContext = DisposableBuildContext<State<Image>>(this);
  }

  @override
  void dispose() {
    assert(_imageStream != null);
    WidgetsBinding.instance.removeObserver(this);
    _stopListeningToStream();
    _scrollAwareContext.dispose();
    super.dispose();
  }

  @override
  void didChangeDependencies() {
    _updateInvertColors();
    _resolveImage();

    if (TickerMode.of(context))
      _listenToStream();
    else
      _stopListeningToStream();

    super.didChangeDependencies();
  }

  @override
  void didUpdateWidget(Image oldWidget) {
    super.didUpdateWidget(oldWidget);
    if (_isListeningToStream &&
        (widget.loadingBuilder == null) != (oldWidget.loadingBuilder == null)) {
      _imageStream.removeListener(_getListener());
      _imageStream.addListener(_getListener(recreateListener: true));
    }
    if (widget.image != oldWidget.image)
      _resolveImage();
  }

  @override
  void didChangeAccessibilityFeatures() {
    super.didChangeAccessibilityFeatures();
    setState(() {
      _updateInvertColors();
    });
  }

  @override
  void reassemble() {
    _resolveImage(); // in case the image cache was flushed
    super.reassemble();
  }

  void _updateInvertColors() {
    _invertColors = MediaQuery.of(context, nullOk: true)?.invertColors
        ?? SemanticsBinding.instance.accessibilityFeatures.invertColors;
  }

  void _resolveImage() {
    final ScrollAwareImageProvider provider = ScrollAwareImageProvider<dynamic>(
      context: _scrollAwareContext,
      imageProvider: widget.image,
    );
    final ImageStream newStream =
      provider.resolve(createLocalImageConfiguration(
        context,
        size: widget.width != null && widget.height != null ? Size(widget.width, widget.height) : null,
      ));
    assert(newStream != null);
    _updateSourceStream(newStream);
  }

  ImageStreamListener _imageStreamListener;
  ImageStreamListener _getListener({bool recreateListener = false}) {
    if(_imageStreamListener == null || recreateListener) {
      _lastException = null;
      _lastStack = null;
      _imageStreamListener = ImageStreamListener(
        _handleImageFrame,
        onChunk: widget.loadingBuilder == null ? null : _handleImageChunk,
        onError: widget.errorBuilder != null
            ? (dynamic error, StackTrace stackTrace) {
                setState(() {
                  _lastException = error;
                  _lastStack = stackTrace;
                });
              }
            : null,
      );
    }
    return _imageStreamListener;
  }

  void _handleImageFrame(ImageInfo imageInfo, bool synchronousCall) {
    setState(() {
      _imageInfo = imageInfo;
      _loadingProgress = null;
<<<<<<< HEAD
      _lastException = null;
      _lastStack = null;
      _frameNumber = _frameNumber == null ? 0 : _frameNumber! + 1;
      _wasSynchronouslyLoaded = _wasSynchronouslyLoaded | synchronousCall;
=======
      _frameNumber = _frameNumber == null ? 0 : _frameNumber + 1;
      _wasSynchronouslyLoaded |= synchronousCall;
>>>>>>> 6c1a29e5
    });
  }

  void _handleImageChunk(ImageChunkEvent event) {
    assert(widget.loadingBuilder != null);
    setState(() {
      _loadingProgress = event;
      _lastStack = null;
      _lastException = null;
    });
  }

  // Updates _imageStream to newStream, and moves the stream listener
  // registration from the old stream to the new stream (if a listener was
  // registered).
  void _updateSourceStream(ImageStream newStream) {
    if (_imageStream?.key == newStream?.key)
      return;

    if (_isListeningToStream)
      _imageStream.removeListener(_getListener());

    if (!widget.gaplessPlayback)
      setState(() { _imageInfo = null; });

    setState(() {
      _loadingProgress = null;
      _frameNumber = null;
      _wasSynchronouslyLoaded = false;
    });

    _imageStream = newStream;
    if (_isListeningToStream)
      _imageStream.addListener(_getListener());
  }

  void _listenToStream() {
    if (_isListeningToStream)
      return;
    _imageStream.addListener(_getListener());
    _isListeningToStream = true;
  }

  void _stopListeningToStream() {
    if (!_isListeningToStream)
      return;
    _imageStream.removeListener(_getListener());
    _isListeningToStream = false;
  }

  @override
  Widget build(BuildContext context) {
    if (_lastException  != null) {
      assert(widget.errorBuilder != null);
      return widget.errorBuilder(context, _lastException, _lastStack);
    }

    Widget result = RawImage(
      image: _imageInfo?.image,
      debugImageLabel: _imageInfo?.debugLabel,
      width: widget.width,
      height: widget.height,
      scale: _imageInfo?.scale ?? 1.0,
      color: widget.color,
      colorBlendMode: widget.colorBlendMode,
      fit: widget.fit,
      alignment: widget.alignment,
      repeat: widget.repeat,
      centerSlice: widget.centerSlice,
      matchTextDirection: widget.matchTextDirection,
      invertColors: _invertColors,
      isAntiAlias: widget.isAntiAlias,
      filterQuality: widget.filterQuality,
    );

    if (!widget.excludeFromSemantics) {
      result = Semantics(
        container: widget.semanticLabel != null,
        image: true,
        label: widget.semanticLabel ?? '',
        child: result,
      );
    }

    if (widget.frameBuilder != null)
      result = widget.frameBuilder(context, result, _frameNumber, _wasSynchronouslyLoaded);

    if (widget.loadingBuilder != null)
      result = widget.loadingBuilder(context, result, _loadingProgress);

    return result;
  }

  @override
  void debugFillProperties(DiagnosticPropertiesBuilder description) {
    super.debugFillProperties(description);
    description.add(DiagnosticsProperty<ImageStream>('stream', _imageStream));
    description.add(DiagnosticsProperty<ImageInfo>('pixels', _imageInfo));
    description.add(DiagnosticsProperty<ImageChunkEvent>('loadingProgress', _loadingProgress));
    description.add(DiagnosticsProperty<int>('frameNumber', _frameNumber));
    description.add(DiagnosticsProperty<bool>('wasSynchronouslyLoaded', _wasSynchronouslyLoaded));
  }
}<|MERGE_RESOLUTION|>--- conflicted
+++ resolved
@@ -1186,15 +1186,10 @@
     setState(() {
       _imageInfo = imageInfo;
       _loadingProgress = null;
-<<<<<<< HEAD
       _lastException = null;
       _lastStack = null;
-      _frameNumber = _frameNumber == null ? 0 : _frameNumber! + 1;
-      _wasSynchronouslyLoaded = _wasSynchronouslyLoaded | synchronousCall;
-=======
       _frameNumber = _frameNumber == null ? 0 : _frameNumber + 1;
       _wasSynchronouslyLoaded |= synchronousCall;
->>>>>>> 6c1a29e5
     });
   }
 

// Copyright 2015 The Chromium Authors. All rights reserved.
// Use of this source code is governed by a BSD-style license that can be
// found in the LICENSE file.

import 'dart:async';
import 'dart:io' show File;
import 'dart:typed_data';

import 'package:flutter/foundation.dart';
import 'package:flutter/painting.dart';
import 'package:flutter/services.dart';

import 'basic.dart';
import 'framework.dart';
import 'localizations.dart';
import 'media_query.dart';
import 'ticker_provider.dart';

export 'package:flutter/painting.dart' show
  AssetImage,
  ExactAssetImage,
  FileImage,
  ImageConfiguration,
  ImageInfo,
  ImageStream,
  ImageProvider,
  MemoryImage,
  NetworkImage;

/// Creates an [ImageConfiguration] based on the given [BuildContext] (and
/// optionally size).
///
/// This is the object that must be passed to [BoxPainter.paint] and to
/// [ImageProvider.resolve].
///
/// If this is not called from a build method, then it should be reinvoked
/// whenever the dependencies change, e.g. by calling it from
/// [State.didChangeDependencies], so that any changes in the environment are
/// picked up (e.g. if the device pixel ratio changes).
///
/// See also:
///
///  * [ImageProvider], which has an example showing how this might be used.
ImageConfiguration createLocalImageConfiguration(BuildContext context, { Size size }) {
  return new ImageConfiguration(
    bundle: DefaultAssetBundle.of(context),
    devicePixelRatio: MediaQuery.of(context, nullOk: true)?.devicePixelRatio ?? 1.0,
    locale: Localizations.localeOf(context, nullOk: true),
    textDirection: Directionality.of(context),
    size: size,
    platform: defaultTargetPlatform,
  );
}

/// Prefetches an image into the image cache.
///
/// Returns a [Future] that will complete when the first image yielded by the
/// [ImageProvider] is available.
///
/// If the image is later used by an [Image] or [BoxDecoration] or [FadeInImage],
/// it will probably be loaded faster.  The consumer of the image does not need
/// to use the same [ImageProvider] instance.  The [ImageCache] will find the image
/// as long as both images share the same key.
///
/// The [BuildContext] and [Size] are used to select an image configuration
/// (see [createLocalImageConfiguration]).
///
/// See also:
///
///   * [ImageCache], which holds images that may be reused.
Future<Null> precacheImage(ImageProvider provider, BuildContext context, { Size size }) {
  final ImageConfiguration config = createLocalImageConfiguration(context, size: size);
  final Completer<Null> completer = new Completer<Null>();
  final ImageStream stream = provider.resolve(config);
  void listener(ImageInfo image, bool sync) {
    completer.complete();
  }
  stream.addListener(listener);
  completer.future.then((Null _) { stream.removeListener(listener); });
  return completer.future;
}

/// A widget that displays an image.
///
/// Several constructors are provided for the various ways that an image can be
/// specified:
///
///  * [new Image], for obtaining an image from an [ImageProvider].
///  * [new Image.asset], for obtaining an image from an [AssetBundle]
///    using a key.
///  * [new Image.network], for obtaining an image from a URL.
///  * [new Image.file], for obtaining an image from a [File].
///  * [new Image.memory], for obtaining an image from a [Uint8List].
///
<<<<<<< HEAD
/// The JPEG, WebP, GIF, animated GIF, PNG, BMP and WBMP formats are supported.
=======
/// The following image formats are supported: {@macro flutter.dart:ui.imageFormats}
>>>>>>> 1859e82a
///
/// To automatically perform pixel-density-aware asset resolution, specify the
/// image using an [AssetImage] and make sure that a [MaterialApp], [WidgetsApp],
/// or [MediaQuery] widget exists above the [Image] widget in the widget tree.
///
/// The image is painted using [paintImage], which describes the meanings of the
/// various fields on this class in more detail.
///
/// See also:
///
///  * [Icon], which shows an image from a font.
///  * [new Ink.image], which is the preferred way to show an image in a
///    material application (especially if the image is in a [Material] and will
///    have an [InkWell] on top of it).
class Image extends StatefulWidget {
  /// Creates a widget that displays an image.
  ///
  /// To show an image from the network or from an asset bundle, consider using
  /// [new Image.network] and [new Image.asset] respectively.
  ///
  /// The [image], [alignment], [repeat], and [matchTextDirection] arguments
  /// must not be null.
  ///
  /// Either the [width] and [height] arguments should be specified, or the
  /// widget should be placed in a context that sets tight layout constraints.
  /// Otherwise, the image dimensions will change as the image is loaded, which
  /// will result in ugly layout changes.
  const Image({
    Key key,
    @required this.image,
    this.width,
    this.height,
    this.color,
    this.colorBlendMode,
    this.fit,
    this.alignment: Alignment.center,
    this.repeat: ImageRepeat.noRepeat,
    this.centerSlice,
    this.matchTextDirection: false,
    this.gaplessPlayback: false,
  }) : assert(image != null),
       assert(alignment != null),
       assert(repeat != null),
       assert(matchTextDirection != null),
       super(key: key);

  /// Creates a widget that displays an [ImageStream] obtained from the network.
  ///
  /// The [src], [scale], and [repeat] arguments must not be null.
  ///
  /// Either the [width] and [height] arguments should be specified, or the
  /// widget should be placed in a context that sets tight layout constraints.
  /// Otherwise, the image dimensions will change as the image is loaded, which
  /// will result in ugly layout changes.
  ///
  /// All network images are cached regardless of HTTP headers.
  ///
  /// An optional [headers] argument can be used to send custom HTTP headers
  /// with the image request.
  Image.network(String src, {
    Key key,
    double scale: 1.0,
    this.width,
    this.height,
    this.color,
    this.colorBlendMode,
    this.fit,
    this.alignment: Alignment.center,
    this.repeat: ImageRepeat.noRepeat,
    this.centerSlice,
    this.matchTextDirection: false,
    this.gaplessPlayback: false,
    Map<String, String> headers,
  }) : image = new NetworkImage(src, scale: scale, headers: headers),
       assert(alignment != null),
       assert(repeat != null),
       assert(matchTextDirection != null),
       super(key: key);

  /// Creates a widget that displays an [ImageStream] obtained from a [File].
  ///
  /// The [file], [scale], and [repeat] arguments must not be null.
  ///
  /// Either the [width] and [height] arguments should be specified, or the
  /// widget should be placed in a context that sets tight layout constraints.
  /// Otherwise, the image dimensions will change as the image is loaded, which
  /// will result in ugly layout changes.
  ///
  /// On Android, this may require the
  /// `android.permission.READ_EXTERNAL_STORAGE` permission.
  Image.file(File file, {
    Key key,
    double scale: 1.0,
    this.width,
    this.height,
    this.color,
    this.colorBlendMode,
    this.fit,
    this.alignment: Alignment.center,
    this.repeat: ImageRepeat.noRepeat,
    this.centerSlice,
    this.matchTextDirection: false,
    this.gaplessPlayback: false,
  }) : image = new FileImage(file, scale: scale),
       assert(alignment != null),
       assert(repeat != null),
       assert(matchTextDirection != null),
       super(key: key);

  /// Creates a widget that displays an [ImageStream] obtained from an asset
  /// bundle. The key for the image is given by the `name` argument.
  ///
  /// The `package` argument must be non-null when displaying an image from a
  /// package and null otherwise. See the `Assets in packages` section for
  /// details.
  ///
  /// If the `bundle` argument is omitted or null, then the
  /// [DefaultAssetBundle] will be used.
  ///
  /// By default, the pixel-density-aware asset resolution will be attempted. In
  /// addition:
  ///
  /// * If the `scale` argument is provided and is not null, then the exact
  /// asset specified will be used.
  //
  // TODO(ianh): Implement the following (see ../services/image_resolution.dart):
  // ///
  // /// * If [width] and [height] are both specified, and [scale] is not, then
  // ///   size-aware asset resolution will be attempted also, with the given
  // ///   dimensions interpreted as logical pixels.
  // ///
  // /// * If the images have platform, locale, or directionality variants, the
  // ///   current platform, locale, and directionality are taken into account
  // ///   during asset resolution as well.
  ///
  /// The [name] and [repeat] arguments must not be null.
  ///
  /// Either the [width] and [height] arguments should be specified, or the
  /// widget should be placed in a context that sets tight layout constraints.
  /// Otherwise, the image dimensions will change as the image is loaded, which
  /// will result in ugly layout changes.
  ///
  /// ## Sample code
  ///
  /// Suppose that the project's `pubspec.yaml` file contains the following:
  ///
  /// ```yaml
  /// flutter:
  ///   assets:
  ///     - images/cat.png
  ///     - images/2x/cat.png
  ///     - images/3.5x/cat.png
  /// ```
  ///
  /// On a screen with a device pixel ratio of 2.0, the following widget would
  /// render the `images/2x/cat.png` file:
  ///
  /// ```dart
  /// new Image.asset('images/cat.png')
  /// ```
  ///
  /// This corresponds to the file that is in the project's `images/2x/`
  /// directory with the name `cat.png` (the paths are relative to the
  /// `pubspec.yaml` file).
  ///
  /// On a device with a 4.0 device pixel ratio, the `images/3.5x/cat.png` asset
  /// would be used. On a device with a 1.0 device pixel ratio, the
  /// `images/cat.png` resource would be used.
  ///
  /// The `images/cat.png` image can be omitted from disk (though it must still
  /// be present in the manifest). If it is omitted, then on a device with a 1.0
  /// device pixel ratio, the `images/2x/cat.png` image would be used instead.
  ///
  ///
  /// ## Assets in packages
  ///
  /// To create the widget with an asset from a package, the [package] argument
  /// must be provided. For instance, suppose a package called `my_icons` has
  /// `icons/heart.png` .
  ///
  /// Then to display the image, use:
  ///
  /// ```dart
  /// new Image.asset('icons/heart.png', package: 'my_icons')
  /// ```
  ///
  /// Assets used by the package itself should also be displayed using the
  /// [package] argument as above.
  ///
  /// If the desired asset is specified in the `pubspec.yaml` of the package, it
  /// is bundled automatically with the app. In particular, assets used by the
  /// package itself must be specified in its `pubspec.yaml`.
  ///
  /// A package can also choose to have assets in its 'lib/' folder that are not
  /// specified in its `pubspec.yaml`. In this case for those images to be
  /// bundled, the app has to specify which ones to include. For instance a
  /// package named `fancy_backgrounds` could have:
  ///
  /// ```
  /// lib/backgrounds/background1.png
  /// lib/backgrounds/background2.png
  /// lib/backgrounds/background3.png
  ///```
  ///
  /// To include, say the first image, the `pubspec.yaml` of the app should
  /// specify it in the assets section:
  ///
  /// ```yaml
  ///  assets:
  ///    - packages/fancy_backgrounds/backgrounds/background1.png
  /// ```
  ///
  /// The `lib/` is implied, so it should not be included in the asset path.
  ///
  ///
  /// See also:
  ///
  ///  * [AssetImage], which is used to implement the behavior when the scale is
  ///    omitted.
  ///  * [ExactAssetImage], which is used to implement the behavior when the
  ///    scale is present.
  ///  * <https://flutter.io/assets-and-images/>, an introduction to assets in
  ///    Flutter.
  Image.asset(String name, {
    Key key,
    AssetBundle bundle,
    double scale,
    this.width,
    this.height,
    this.color,
    this.colorBlendMode,
    this.fit,
    this.alignment: Alignment.center,
    this.repeat: ImageRepeat.noRepeat,
    this.centerSlice,
    this.matchTextDirection: false,
    this.gaplessPlayback: false,
    String package,
  }) : image = scale != null
         ? new ExactAssetImage(name, bundle: bundle, scale: scale, package: package)
         : new AssetImage(name, bundle: bundle, package: package),
       assert(alignment != null),
       assert(repeat != null),
       assert(matchTextDirection != null),
       super(key: key);

  /// Creates a widget that displays an [ImageStream] obtained from a [Uint8List].
  ///
  /// The [bytes], [scale], and [repeat] arguments must not be null.
  ///
  /// Either the [width] and [height] arguments should be specified, or the
  /// widget should be placed in a context that sets tight layout constraints.
  /// Otherwise, the image dimensions will change as the image is loaded, which
  /// will result in ugly layout changes.
  Image.memory(Uint8List bytes, {
    Key key,
    double scale: 1.0,
    this.width,
    this.height,
    this.color,
    this.colorBlendMode,
    this.fit,
    this.alignment: Alignment.center,
    this.repeat: ImageRepeat.noRepeat,
    this.centerSlice,
    this.matchTextDirection: false,
    this.gaplessPlayback: false,
  }) : image = new MemoryImage(bytes, scale: scale),
       assert(alignment != null),
       assert(repeat != null),
       assert(matchTextDirection != null),
       super(key: key);

  /// The image to display.
  final ImageProvider image;

  /// If non-null, require the image to have this width.
  ///
  /// If null, the image will pick a size that best preserves its intrinsic
  /// aspect ratio.
  ///
  /// It is strongly recommended that either both the [width] and the [height]
  /// be specified, or that the widget be placed in a context that sets tight
  /// layout constraints, so that the image does not change size as it loads.
  /// Consider using [fit] to adapt the image's rendering to fit the given width
  /// and height if the exact image dimensions are not known in advance.
  final double width;

  /// If non-null, require the image to have this height.
  ///
  /// If null, the image will pick a size that best preserves its intrinsic
  /// aspect ratio.
  ///
  /// It is strongly recommended that either both the [width] and the [height]
  /// be specified, or that the widget be placed in a context that sets tight
  /// layout constraints, so that the image does not change size as it loads.
  /// Consider using [fit] to adapt the image's rendering to fit the given width
  /// and height if the exact image dimensions are not known in advance.
  final double height;

  /// If non-null, this color is blended with each image pixel using [colorBlendMode].
  final Color color;

  /// Used to combine [color] with this image.
  ///
  /// The default is [BlendMode.srcIn]. In terms of the blend mode, [color] is
  /// the source and this image is the destination.
  ///
  /// See also:
  ///
  ///  * [BlendMode], which includes an illustration of the effect of each blend mode.
  final BlendMode colorBlendMode;

  /// How to inscribe the image into the space allocated during layout.
  ///
  /// The default varies based on the other fields. See the discussion at
  /// [paintImage].
  final BoxFit fit;

  /// How to align the image within its bounds.
  ///
  /// The alignment aligns the given position in the image to the given position
  /// in the layout bounds. For example, a [Alignment] alignment of (-1.0,
  /// -1.0) aligns the image to the top-left corner of its layout bounds, while a
  /// [Alignment] alignment of (1.0, 1.0) aligns the bottom right of the
  /// image with the bottom right corner of its layout bounds. Similarly, an
  /// alignment of (0.0, 1.0) aligns the bottom middle of the image with the
  /// middle of the bottom edge of its layout bounds.
  ///
  /// To display a subpart of an image, consider using a [CustomPainter] and
  /// [Canvas.drawImageRect].
  ///
  /// If the [alignment] is [TextDirection]-dependent (i.e. if it is a
  /// [AlignmentDirectional]), then an ambient [Directionality] widget
  /// must be in scope.
  ///
  /// Defaults to [Alignment.center].
  ///
  /// See also:
  ///
  ///  * [Alignment], a class with convenient constants typically used to
  ///    specify an [AlignmentGeometry].
  ///  * [AlignmentDirectional], like [Alignment] for specifying alignments
  ///    relative to text direction.
  final AlignmentGeometry alignment;

  /// How to paint any portions of the layout bounds not covered by the image.
  final ImageRepeat repeat;

  /// The center slice for a nine-patch image.
  ///
  /// The region of the image inside the center slice will be stretched both
  /// horizontally and vertically to fit the image into its destination. The
  /// region of the image above and below the center slice will be stretched
  /// only horizontally and the region of the image to the left and right of
  /// the center slice will be stretched only vertically.
  final Rect centerSlice;

  /// Whether to paint the image in the direction of the [TextDirection].
  ///
  /// If this is true, then in [TextDirection.ltr] contexts, the image will be
  /// drawn with its origin in the top left (the "normal" painting direction for
  /// images); and in [TextDirection.rtl] contexts, the image will be drawn with
  /// a scaling factor of -1 in the horizontal direction so that the origin is
  /// in the top right.
  ///
  /// This is occasionally used with images in right-to-left environments, for
  /// images that were designed for left-to-right locales. Be careful, when
  /// using this, to not flip images with integral shadows, text, or other
  /// effects that will look incorrect when flipped.
  ///
  /// If this is true, there must be an ambient [Directionality] widget in
  /// scope.
  final bool matchTextDirection;

  /// Whether to continue showing the old image (true), or briefly show nothing
  /// (false), when the image provider changes.
  final bool gaplessPlayback;

  @override
  _ImageState createState() => new _ImageState();

  @override
  void debugFillProperties(DiagnosticPropertiesBuilder description) {
    super.debugFillProperties(description);
    description.add(new DiagnosticsProperty<ImageProvider>('image', image));
    description.add(new DoubleProperty('width', width, defaultValue: null));
    description.add(new DoubleProperty('height', height, defaultValue: null));
    description.add(new DiagnosticsProperty<Color>('color', color, defaultValue: null));
    description.add(new EnumProperty<BlendMode>('colorBlendMode', colorBlendMode, defaultValue: null));
    description.add(new EnumProperty<BoxFit>('fit', fit, defaultValue: null));
    description.add(new DiagnosticsProperty<AlignmentGeometry>('alignment', alignment, defaultValue: null));
    description.add(new EnumProperty<ImageRepeat>('repeat', repeat, defaultValue: ImageRepeat.noRepeat));
    description.add(new DiagnosticsProperty<Rect>('centerSlice', centerSlice, defaultValue: null));
    description.add(new FlagProperty('matchTextDirection', value: matchTextDirection, ifTrue: 'match text direction'));
  }
}

class _ImageState extends State<Image> {
  ImageStream _imageStream;
  ImageInfo _imageInfo;
  bool _isListeningToStream = false;

  @override
  void didChangeDependencies() {
    _resolveImage();

    if (TickerMode.of(context))
      _listenToStream();
    else
      _stopListeningToStream();

    super.didChangeDependencies();
  }

  @override
  void didUpdateWidget(Image oldWidget) {
    super.didUpdateWidget(oldWidget);
    if (widget.image != oldWidget.image)
      _resolveImage();
  }

  @override
  void reassemble() {
    _resolveImage(); // in case the image cache was flushed
    super.reassemble();
  }

  void _resolveImage() {
    final ImageStream newStream =
      widget.image.resolve(createLocalImageConfiguration(
          context,
          size: widget.width != null && widget.height != null ? new Size(widget.width, widget.height) : null
      ));
    assert(newStream != null);
    _updateSourceStream(newStream);
  }

  void _handleImageChanged(ImageInfo imageInfo, bool synchronousCall) {
    setState(() {
      _imageInfo = imageInfo;
    });
  }

  // Update _imageStream to newStream, and moves the stream listener
  // registration from the old stream to the new stream (if a listener was
  // registered).
  void _updateSourceStream(ImageStream newStream) {
    if (_imageStream?.key == newStream?.key)
      return;

    if (_isListeningToStream)
      _imageStream.removeListener(_handleImageChanged);

    if (!widget.gaplessPlayback)
      setState(() { _imageInfo = null; });

    _imageStream = newStream;
    if (_isListeningToStream)
      _imageStream.addListener(_handleImageChanged);
  }

  void _listenToStream() {
    if (_isListeningToStream)
      return;
    _imageStream.addListener(_handleImageChanged);
    _isListeningToStream = true;
  }

  void _stopListeningToStream() {
    if (!_isListeningToStream)
      return;
    _imageStream.removeListener(_handleImageChanged);
    _isListeningToStream = false;
  }

  @override
  void dispose() {
    assert(_imageStream != null);
    _stopListeningToStream();
    super.dispose();
  }

  @override
  Widget build(BuildContext context) {
    return new RawImage(
      image: _imageInfo?.image,
      width: widget.width,
      height: widget.height,
      scale: _imageInfo?.scale ?? 1.0,
      color: widget.color,
      colorBlendMode: widget.colorBlendMode,
      fit: widget.fit,
      alignment: widget.alignment,
      repeat: widget.repeat,
      centerSlice: widget.centerSlice,
      matchTextDirection: widget.matchTextDirection,
    );
  }

  @override
  void debugFillProperties(DiagnosticPropertiesBuilder description) {
    super.debugFillProperties(description);
    description.add(new DiagnosticsProperty<ImageStream>('stream', _imageStream));
    description.add(new DiagnosticsProperty<ImageInfo>('pixels', _imageInfo));
  }
}<|MERGE_RESOLUTION|>--- conflicted
+++ resolved
@@ -92,11 +92,7 @@
 ///  * [new Image.file], for obtaining an image from a [File].
 ///  * [new Image.memory], for obtaining an image from a [Uint8List].
 ///
-<<<<<<< HEAD
-/// The JPEG, WebP, GIF, animated GIF, PNG, BMP and WBMP formats are supported.
-=======
 /// The following image formats are supported: {@macro flutter.dart:ui.imageFormats}
->>>>>>> 1859e82a
 ///
 /// To automatically perform pixel-density-aware asset resolution, specify the
 /// image using an [AssetImage] and make sure that a [MaterialApp], [WidgetsApp],

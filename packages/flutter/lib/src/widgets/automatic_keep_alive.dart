--- conflicted
+++ resolved
@@ -89,10 +89,7 @@
         // build of this subtree. Wait until the end of the frame to update
         // the child when the child is guaranteed to be present.
         SchedulerBinding.instance.addPostFrameCallback((Duration timeStamp) {
-<<<<<<< HEAD
           // The element is no longer alive
-=======
->>>>>>> b5c68fe7
           if (!mounted) {
             return;
           }
@@ -110,11 +107,7 @@
   /// While this widget is guaranteed to have a child, this may return null if
   /// the first build of that child has not completed yet.
   ParentDataElement<SliverMultiBoxAdaptorWidget> _getChildElement() {
-<<<<<<< HEAD
-    assert(context != null);
-=======
     assert(mounted);
->>>>>>> b5c68fe7
     final Element element = context;
     Element childElement;
     // We use Element.visitChildren rather than context.visitChildElements

// Copyright 2014 The Flutter Authors. All rights reserved.
// Use of this source code is governed by a BSD-style license that can be
// found in the LICENSE file.

import 'package:flutter/foundation.dart';
import 'package:flutter/rendering.dart';
import 'package:flutter/scheduler.dart' show TickerProvider;

import 'framework.dart';
import 'scroll_position.dart';
import 'scrollable.dart';

/// Delegate for configuring a [SliverPersistentHeader].
abstract class SliverPersistentHeaderDelegate {
  /// Abstract const constructor. This constructor enables subclasses to provide
  /// const constructors so that they can be used in const expressions.
  const SliverPersistentHeaderDelegate();

  /// The widget to place inside the [SliverPersistentHeader].
  ///
  /// The `context` is the [BuildContext] of the sliver.
  ///
  /// The `shrinkOffset` is a distance from [maxExtent] towards [minExtent]
  /// representing the current amount by which the sliver has been shrunk. When
  /// the `shrinkOffset` is zero, the contents will be rendered with a dimension
  /// of [maxExtent] in the main axis. When `shrinkOffset` equals the difference
  /// between [maxExtent] and [minExtent] (a positive number), the contents will
  /// be rendered with a dimension of [minExtent] in the main axis. The
  /// `shrinkOffset` will always be a positive number in that range.
  ///
  /// The `overlapsContent` argument is true if subsequent slivers (if any) will
  /// be rendered beneath this one, and false if the sliver will not have any
  /// contents below it. Typically this is used to decide whether to draw a
  /// shadow to simulate the sliver being above the contents below it. Typically
  /// this is true when `shrinkOffset` is at its greatest value and false
  /// otherwise, but that is not guaranteed. See [NestedScrollView] for an
  /// example of a case where `overlapsContent`'s value can be unrelated to
  /// `shrinkOffset`.
  Widget build(BuildContext context, double shrinkOffset, bool overlapsContent);

  /// The smallest size to allow the header to reach, when it shrinks at the
  /// start of the viewport.
  ///
  /// This must return a value equal to or less than [maxExtent].
  ///
  /// This value should not change over the lifetime of the delegate. It should
  /// be based entirely on the constructor arguments passed to the delegate. See
  /// [shouldRebuild], which must return true if a new delegate would return a
  /// different value.
  double get minExtent;

  /// The size of the header when it is not shrinking at the top of the
  /// viewport.
  ///
  /// This must return a value equal to or greater than [minExtent].
  ///
  /// This value should not change over the lifetime of the delegate. It should
  /// be based entirely on the constructor arguments passed to the delegate. See
  /// [shouldRebuild], which must return true if a new delegate would return a
  /// different value.
  double get maxExtent;

  /// A [TickerProvider] to use when animating the header's size changes.
  ///
  /// Must not be null if the persistent header is a floating header, and
  /// [snapConfiguration] or [showOnScreenConfiguration] is not null.
  TickerProvider? get vsync => null;

  /// Specifies how floating headers should animate in and out of view.
  ///
  /// If the value of this property is null, then floating headers will
  /// not animate into place.
  ///
  /// This is only used for floating headers (those with
  /// [SliverPersistentHeader.floating] set to true).
  ///
  /// Defaults to null.
  FloatingHeaderSnapConfiguration? get snapConfiguration => null;

  /// Specifies an [AsyncCallback] and offset for execution.
  ///
  /// If the value of this property is null, then callback will not be
  /// triggered.
  ///
  /// This is only used for stretching headers (those with
  /// [SliverAppBar.stretch] set to true).
  ///
  /// Defaults to null.
  OverScrollHeaderStretchConfiguration? get stretchConfiguration => null;

  /// Specifies how floating headers and pinned pinned headers should behave in
  /// response to [RenderObject.showOnScreen] calls.
  ///
  /// Defaults to null.
  PersistentHeaderShowOnScreenConfiguration? get showOnScreenConfiguration => null;

  /// Whether this delegate is meaningfully different from the old delegate.
  ///
  /// If this returns false, then the header might not be rebuilt, even though
  /// the instance of the delegate changed.
  ///
  /// This must return true if `oldDelegate` and this object would return
  /// different values for [minExtent], [maxExtent], [snapConfiguration], or
  /// would return a meaningfully different widget tree from [build] for the
  /// same arguments.
  bool shouldRebuild(covariant SliverPersistentHeaderDelegate oldDelegate);
}

/// A sliver whose size varies when the sliver is scrolled to the edge
/// of the viewport opposite the sliver's [GrowthDirection].
///
/// In the normal case of a [CustomScrollView] with no centered sliver, this
/// sliver will vary its size when scrolled to the leading edge of the viewport.
///
/// This is the layout primitive that [SliverAppBar] uses for its
/// shrinking/growing effect.
class SliverPersistentHeader extends StatelessWidget {
  /// Creates a sliver that varies its size when it is scrolled to the start of
  /// a viewport.
  ///
  /// The [delegate], [pinned], and [floating] arguments must not be null.
  const SliverPersistentHeader({
    Key? key,
    required this.delegate,
    this.pinned = false,
    this.floating = false,
  }) : assert(delegate != null),
       assert(pinned != null),
       assert(floating != null),
       super(key: key);

  /// Configuration for the sliver's layout.
  ///
  /// The delegate provides the following information:
  ///
  ///  * The minimum and maximum dimensions of the sliver.
  ///
  ///  * The builder for generating the widgets of the sliver.
  ///
  ///  * The instructions for snapping the scroll offset, if [floating] is true.
  final SliverPersistentHeaderDelegate delegate;

  /// Whether to stick the header to the start of the viewport once it has
  /// reached its minimum size.
  ///
  /// If this is false, the header will continue scrolling off the screen after
  /// it has shrunk to its minimum extent.
  final bool pinned;

  /// Whether the header should immediately grow again if the user reverses
  /// scroll direction.
  ///
  /// If this is false, the header only grows again once the user reaches the
  /// part of the viewport that contains the sliver.
  ///
  /// The [delegate]'s [SliverPersistentHeaderDelegate.snapConfiguration] is
  /// ignored unless [floating] is true.
  final bool floating;

  @override
  Widget build(BuildContext context) {
    if (floating && pinned)
      return _SliverFloatingPinnedPersistentHeader(delegate: delegate);
    if (pinned)
      return _SliverPinnedPersistentHeader(delegate: delegate);
    if (floating)
      return _SliverFloatingPersistentHeader(delegate: delegate);
    return _SliverScrollingPersistentHeader(delegate: delegate);
  }

  @override
  void debugFillProperties(DiagnosticPropertiesBuilder properties) {
    super.debugFillProperties(properties);
    properties.add(
      DiagnosticsProperty<SliverPersistentHeaderDelegate>(
        'delegate',
        delegate,
      ),
    );
    final List<String> flags = <String>[
      if (pinned) 'pinned',
      if (floating) 'floating',
    ];
    if (flags.isEmpty)
      flags.add('normal');
    properties.add(IterableProperty<String>('mode', flags));
  }
}

class _FloatingHeader extends StatefulWidget {
  const _FloatingHeader({ Key? key, required this.child }) : super(key: key);

  final Widget child;

  @override
  _FloatingHeaderState createState() => _FloatingHeaderState();
}

// A wrapper placed around the widget created by the
// _SliverPersistentHeaderDelegate for floating headers. This informs the float
// when pointer scrolling by updating the last known ScrollDirection when
// scrolling began.
class _FloatingHeaderState extends State<_FloatingHeader> {
  ScrollPosition? _position;

  @override
  void didChangeDependencies() {
    super.didChangeDependencies();
    if (_position != null)
      _position!.isScrollingNotifier.removeListener(_isScrollingListener);
    _position = Scrollable.of(context)?.position;
    if (_position != null)
      _position!.isScrollingNotifier.addListener(_isScrollingListener);
  }

  @override
  void dispose() {
    if (_position != null)
      _position!.isScrollingNotifier.removeListener(_isScrollingListener);
    super.dispose();
  }

  RenderSliverFloatingPersistentHeader? _headerRenderer() {
    return context.findAncestorRenderObjectOfType<RenderSliverFloatingPersistentHeader>();
  }

  void _isScrollingListener() {
    if (_position == null)
      return;

    // When scroll starts, update the last known active scroll direction.
    final RenderSliverFloatingPersistentHeader? header = _headerRenderer();
    if (_position!.isScrollingNotifier.value)
      header?.updateScrollStartDirection(_position!.userScrollDirection);
  }

  @override
  Widget build(BuildContext context) => widget.child;
}

class _SliverPersistentHeaderElement extends RenderObjectElement {
  _SliverPersistentHeaderElement(
    _SliverPersistentHeaderRenderObjectWidget widget, {
    this.floating = false,
  }) : assert(floating != null),
       super(widget);

  final bool floating;

  @override
  _SliverPersistentHeaderRenderObjectWidget get widget => super.widget as _SliverPersistentHeaderRenderObjectWidget;

  @override
  _RenderSliverPersistentHeaderForWidgetsMixin get renderObject => super.renderObject as _RenderSliverPersistentHeaderForWidgetsMixin;

  @override
  void mount(Element? parent, Object? newSlot) {
    super.mount(parent, newSlot);
    renderObject._element = this;
  }

  @override
  void unmount() {
    super.unmount();
    renderObject._element = null;
  }

  @override
  void update(_SliverPersistentHeaderRenderObjectWidget newWidget) {
    final _SliverPersistentHeaderRenderObjectWidget oldWidget = widget;
    super.update(newWidget);
    final SliverPersistentHeaderDelegate newDelegate = newWidget.delegate;
    final SliverPersistentHeaderDelegate oldDelegate = oldWidget.delegate;
    if (newDelegate != oldDelegate &&
        (newDelegate.runtimeType != oldDelegate.runtimeType || newDelegate.shouldRebuild(oldDelegate)))
      renderObject.triggerRebuild();
  }

  @override
  void performRebuild() {
    super.performRebuild();
    renderObject.triggerRebuild();
  }

  Element? child;

  void _build(double shrinkOffset, bool overlapsContent) {
    owner!.buildScope(this, () {
      child = updateChild(
        child,
<<<<<<< HEAD
        floating
          ? _FloatingHeader(child: widget.delegate.build(
            this,
            shrinkOffset,
            overlapsContent
          ))
          : widget.delegate.build(this, shrinkOffset, overlapsContent),
=======
        widget.delegate.build(
          this,
          shrinkOffset,
          overlapsContent,
        ),
>>>>>>> ce18d702
        null,
      );
    });
  }

  @override
  void forgetChild(Element child) {
    assert(child == this.child);
    this.child = null;
    super.forgetChild(child);
  }

  @override
  void insertRenderObjectChild(covariant RenderBox child, Object? slot) {
    assert(renderObject.debugValidateChild(child));
    renderObject.child = child;
  }

  @override
  void moveRenderObjectChild(covariant RenderObject child, Object? oldSlot, Object? newSlot) {
    assert(false);
  }

  @override
  void removeRenderObjectChild(covariant RenderObject child, Object? slot) {
    renderObject.child = null;
  }

  @override
  void visitChildren(ElementVisitor visitor) {
    if (child != null)
      visitor(child!);
  }
}

abstract class _SliverPersistentHeaderRenderObjectWidget extends RenderObjectWidget {
  const _SliverPersistentHeaderRenderObjectWidget({
    Key? key,
    required this.delegate,
    this.floating = false,
  }) : assert(delegate != null),
       assert(floating != null),
       super(key: key);

  final SliverPersistentHeaderDelegate delegate;
  final bool floating;

  @override
  _SliverPersistentHeaderElement createElement() => _SliverPersistentHeaderElement(this, floating: floating);

  @override
  _RenderSliverPersistentHeaderForWidgetsMixin createRenderObject(BuildContext context);

  @override
  void debugFillProperties(DiagnosticPropertiesBuilder description) {
    super.debugFillProperties(description);
    description.add(
      DiagnosticsProperty<SliverPersistentHeaderDelegate>(
        'delegate',
        delegate,
      ),
    );
  }
}

mixin _RenderSliverPersistentHeaderForWidgetsMixin on RenderSliverPersistentHeader {
  _SliverPersistentHeaderElement? _element;

  @override
  double get minExtent => _element!.widget.delegate.minExtent;

  @override
  double get maxExtent => _element!.widget.delegate.maxExtent;

  @override
  void updateChild(double shrinkOffset, bool overlapsContent) {
    assert(_element != null);
    _element!._build(shrinkOffset, overlapsContent);
  }

  @protected
  void triggerRebuild() {
    markNeedsLayout();
  }
}

class _SliverScrollingPersistentHeader extends _SliverPersistentHeaderRenderObjectWidget {
  const _SliverScrollingPersistentHeader({
    Key? key,
    required SliverPersistentHeaderDelegate delegate,
  }) : super(
    key: key,
    delegate: delegate,
  );

  @override
  _RenderSliverPersistentHeaderForWidgetsMixin createRenderObject(BuildContext context) {
    return _RenderSliverScrollingPersistentHeaderForWidgets(
      stretchConfiguration: delegate.stretchConfiguration,
    );
  }
}

class _RenderSliverScrollingPersistentHeaderForWidgets extends RenderSliverScrollingPersistentHeader
  with _RenderSliverPersistentHeaderForWidgetsMixin {
  _RenderSliverScrollingPersistentHeaderForWidgets({
    RenderBox? child,
    OverScrollHeaderStretchConfiguration? stretchConfiguration,
  }) : super(
    child: child,
    stretchConfiguration: stretchConfiguration,
  );
}

class _SliverPinnedPersistentHeader extends _SliverPersistentHeaderRenderObjectWidget {
  const _SliverPinnedPersistentHeader({
    Key? key,
    required SliverPersistentHeaderDelegate delegate,
  }) : super(
    key: key,
    delegate: delegate,
  );

  @override
  _RenderSliverPersistentHeaderForWidgetsMixin createRenderObject(BuildContext context) {
    return _RenderSliverPinnedPersistentHeaderForWidgets(
      stretchConfiguration: delegate.stretchConfiguration,
      showOnScreenConfiguration: delegate.showOnScreenConfiguration,
    );
  }
}

class _RenderSliverPinnedPersistentHeaderForWidgets extends RenderSliverPinnedPersistentHeader
  with _RenderSliverPersistentHeaderForWidgetsMixin {
  _RenderSliverPinnedPersistentHeaderForWidgets({
    RenderBox? child,
    OverScrollHeaderStretchConfiguration? stretchConfiguration,
    PersistentHeaderShowOnScreenConfiguration? showOnScreenConfiguration,
  }) : super(
    child: child,
    stretchConfiguration: stretchConfiguration,
    showOnScreenConfiguration: showOnScreenConfiguration,
  );
}

class _SliverFloatingPersistentHeader extends _SliverPersistentHeaderRenderObjectWidget {
  const _SliverFloatingPersistentHeader({
    Key? key,
    required SliverPersistentHeaderDelegate delegate,
  }) : super(
    key: key,
    delegate: delegate,
    floating: true,
  );

  @override
  _RenderSliverPersistentHeaderForWidgetsMixin createRenderObject(BuildContext context) {
    return _RenderSliverFloatingPersistentHeaderForWidgets(
      vsync: delegate.vsync,
      snapConfiguration: delegate.snapConfiguration,
      stretchConfiguration: delegate.stretchConfiguration,
      showOnScreenConfiguration: delegate.showOnScreenConfiguration,
    );
  }

  @override
  void updateRenderObject(BuildContext context, _RenderSliverFloatingPersistentHeaderForWidgets renderObject) {
    renderObject.vsync = delegate.vsync;
    renderObject.snapConfiguration = delegate.snapConfiguration;
    renderObject.stretchConfiguration = delegate.stretchConfiguration;
    renderObject.showOnScreenConfiguration = delegate.showOnScreenConfiguration;
  }
}

class _RenderSliverFloatingPinnedPersistentHeaderForWidgets extends RenderSliverFloatingPinnedPersistentHeader
  with _RenderSliverPersistentHeaderForWidgetsMixin {
  _RenderSliverFloatingPinnedPersistentHeaderForWidgets({
    RenderBox? child,
    required TickerProvider? vsync,
    FloatingHeaderSnapConfiguration? snapConfiguration,
    OverScrollHeaderStretchConfiguration? stretchConfiguration,
    PersistentHeaderShowOnScreenConfiguration? showOnScreenConfiguration,
  }) : super(
    child: child,
    vsync: vsync,
    snapConfiguration: snapConfiguration,
    stretchConfiguration: stretchConfiguration,
    showOnScreenConfiguration: showOnScreenConfiguration,
  );
}

class _SliverFloatingPinnedPersistentHeader extends _SliverPersistentHeaderRenderObjectWidget {
  const _SliverFloatingPinnedPersistentHeader({
    Key? key,
    required SliverPersistentHeaderDelegate delegate,
  }) : super(
    key: key,
    delegate: delegate,
    floating: true,
  );

  @override
  _RenderSliverPersistentHeaderForWidgetsMixin createRenderObject(BuildContext context) {
    return _RenderSliverFloatingPinnedPersistentHeaderForWidgets(
      vsync: delegate.vsync,
      snapConfiguration: delegate.snapConfiguration,
      stretchConfiguration: delegate.stretchConfiguration,
      showOnScreenConfiguration: delegate.showOnScreenConfiguration,
    );
  }

  @override
  void updateRenderObject(BuildContext context, _RenderSliverFloatingPinnedPersistentHeaderForWidgets renderObject) {
    renderObject.vsync = delegate.vsync;
    renderObject.snapConfiguration = delegate.snapConfiguration;
    renderObject.stretchConfiguration = delegate.stretchConfiguration;
    renderObject.showOnScreenConfiguration = delegate.showOnScreenConfiguration;
  }
}

class _RenderSliverFloatingPersistentHeaderForWidgets extends RenderSliverFloatingPersistentHeader
  with _RenderSliverPersistentHeaderForWidgetsMixin {
  _RenderSliverFloatingPersistentHeaderForWidgets({
    RenderBox? child,
    required TickerProvider? vsync,
    FloatingHeaderSnapConfiguration? snapConfiguration,
    OverScrollHeaderStretchConfiguration? stretchConfiguration,
    PersistentHeaderShowOnScreenConfiguration? showOnScreenConfiguration,
  }) : super(
    child: child,
    vsync: vsync,
    snapConfiguration: snapConfiguration,
    stretchConfiguration: stretchConfiguration,
    showOnScreenConfiguration: showOnScreenConfiguration,
  );
}<|MERGE_RESOLUTION|>--- conflicted
+++ resolved
@@ -288,7 +288,6 @@
     owner!.buildScope(this, () {
       child = updateChild(
         child,
-<<<<<<< HEAD
         floating
           ? _FloatingHeader(child: widget.delegate.build(
             this,
@@ -296,13 +295,11 @@
             overlapsContent
           ))
           : widget.delegate.build(this, shrinkOffset, overlapsContent),
-=======
         widget.delegate.build(
           this,
           shrinkOffset,
           overlapsContent,
         ),
->>>>>>> ce18d702
         null,
       );
     });

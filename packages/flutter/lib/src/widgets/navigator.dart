--- conflicted
+++ resolved
@@ -491,14 +491,7 @@
     if (_navigator == null) {
       return false;
     }
-<<<<<<< HEAD
-    final _RouteEntry? currentRouteEntry = _navigator!._history.value.cast<_RouteEntry?>().lastWhere(
-      (_RouteEntry? e) => e != null && _RouteEntry.isPresentPredicate(e),
-      orElse: () => null,
-    );
-=======
     final _RouteEntry? currentRouteEntry = _navigator!._lastRouteEntryWhereOrNull(_RouteEntry.isPresentPredicate);
->>>>>>> 6ffcc9e5
     if (currentRouteEntry == null) {
       return false;
     }
@@ -513,14 +506,7 @@
     if (_navigator == null) {
       return false;
     }
-<<<<<<< HEAD
-    final _RouteEntry? currentRouteEntry = _navigator!._history.value.cast<_RouteEntry?>().firstWhere(
-      (_RouteEntry? e) => e != null && _RouteEntry.isPresentPredicate(e),
-      orElse: () => null,
-    );
-=======
     final _RouteEntry? currentRouteEntry = _navigator!._firstRouteEntryWhereOrNull(_RouteEntry.isPresentPredicate);
->>>>>>> 6ffcc9e5
     if (currentRouteEntry == null) {
       return false;
     }
@@ -557,14 +543,7 @@
     if (_navigator == null) {
       return false;
     }
-<<<<<<< HEAD
-    return _navigator!._history.value.cast<_RouteEntry?>().firstWhere(
-      (_RouteEntry? e) => e != null && _RouteEntry.isRoutePredicate(this)(e),
-      orElse: () => null,
-    )?.isPresent ?? false;
-=======
     return _navigator!._firstRouteEntryWhereOrNull(_RouteEntry.isRoutePredicate(this))?.isPresent ?? false;
->>>>>>> 6ffcc9e5
   }
 }
 
@@ -3766,13 +3745,10 @@
     for (final _RouteEntry entry in _history.value) {
       entry.dispose();
     }
-<<<<<<< HEAD
-    _history.removeListener(_onHistoryChanged);
-=======
     _rawNextPagelessRestorationScopeId.dispose();
     _serializableHistory.dispose();
     userGestureInProgressNotifier.dispose();
->>>>>>> 6ffcc9e5
+    _history.removeListener(_onHistoryChanged);
     super.dispose();
     // don't unlock, so that the object becomes unusable
     assert(_debugLocked);
@@ -4212,13 +4188,7 @@
 
     // Announce route name changes.
     if (widget.reportsRouteUpdateToEngine) {
-<<<<<<< HEAD
-      final _RouteEntry? lastEntry = _history.value.cast<_RouteEntry?>().lastWhere(
-        (_RouteEntry? e) => e != null && _RouteEntry.isPresentPredicate(e), orElse: () => null,
-      );
-=======
       final _RouteEntry? lastEntry = _lastRouteEntryWhereOrNull(_RouteEntry.isPresentPredicate);
->>>>>>> 6ffcc9e5
       final String? routeName = lastEntry?.route.settings.name;
       if (routeName != null && routeName != _lastAnnouncedRouteName) {
         SystemNavigator.routeInformationUpdated(uri: Uri.parse(routeName));
@@ -5096,14 +5066,7 @@
   ///    to define the route's `willPop` method.
   @optionalTypeArgs
   Future<bool> maybePop<T extends Object?>([ T? result ]) async {
-<<<<<<< HEAD
-    final _RouteEntry? lastEntry = _history.value.cast<_RouteEntry?>().lastWhere(
-      (_RouteEntry? e) => e != null && _RouteEntry.isPresentPredicate(e),
-      orElse: () => null,
-    );
-=======
     final _RouteEntry? lastEntry = _lastRouteEntryWhereOrNull(_RouteEntry.isPresentPredicate);
->>>>>>> 6ffcc9e5
     if (lastEntry == null) {
       return false;
     }
@@ -5116,17 +5079,10 @@
       // Forget about this pop, we were disposed in the meantime.
       return true;
     }
-<<<<<<< HEAD
     if (willPopDisposition == RoutePopDisposition.doNotPop) {
       return true;
     }
-    final _RouteEntry? newLastEntry = _history.value.cast<_RouteEntry?>().lastWhere(
-      (_RouteEntry? e) => e != null && _RouteEntry.isPresentPredicate(e),
-      orElse: () => null,
-    );
-=======
     final _RouteEntry? newLastEntry = _lastRouteEntryWhereOrNull(_RouteEntry.isPresentPredicate);
->>>>>>> 6ffcc9e5
     if (lastEntry != newLastEntry) {
       // Forget about this pop, something happened to our history in the meantime.
       return true;
@@ -5220,27 +5176,13 @@
   /// ```
   /// {@end-tool}
   void popUntil(RoutePredicate predicate) {
-<<<<<<< HEAD
-    _RouteEntry? candidate = _history.value.cast<_RouteEntry?>().lastWhere(
-      (_RouteEntry? e) => e != null && _RouteEntry.isPresentPredicate(e),
-      orElse: () => null,
-    );
-=======
     _RouteEntry? candidate = _lastRouteEntryWhereOrNull(_RouteEntry.isPresentPredicate);
->>>>>>> 6ffcc9e5
     while(candidate != null) {
       if (predicate(candidate.route)) {
         return;
       }
       pop();
-<<<<<<< HEAD
-      candidate = _history.value.cast<_RouteEntry?>().lastWhere(
-        (_RouteEntry? e) => e != null && _RouteEntry.isPresentPredicate(e),
-        orElse: () => null,
-      );
-=======
       candidate = _lastRouteEntryWhereOrNull(_RouteEntry.isPresentPredicate);
->>>>>>> 6ffcc9e5
     }
   }
 
@@ -5264,14 +5206,7 @@
     }());
     if (wasCurrent) {
       _afterNavigation(
-<<<<<<< HEAD
-        _history.value.cast<_RouteEntry?>().lastWhere(
-          (_RouteEntry? e) => e != null && _RouteEntry.isPresentPredicate(e),
-          orElse: () => null,
-        )?.route,
-=======
         _lastRouteEntryWhereOrNull(_RouteEntry.isPresentPredicate)?.route,
->>>>>>> 6ffcc9e5
       );
     }
   }
@@ -5345,14 +5280,7 @@
 
   @optionalTypeArgs
   Route<T>? _getRouteById<T>(String id) {
-<<<<<<< HEAD
-    return _history.value.cast<_RouteEntry?>().firstWhere(
-      (_RouteEntry? entry) => entry!.restorationId == id,
-      orElse: () => null,
-    )?.route as Route<T>?;
-=======
     return _firstRouteEntryWhereOrNull((_RouteEntry entry) => entry.restorationId == id)?.route as Route<T>?;
->>>>>>> 6ffcc9e5
   }
 
   int get _userGesturesInProgress => _userGesturesInProgressCount;
@@ -5440,14 +5368,13 @@
     _activePointers.toList().forEach(WidgetsBinding.instance.cancelPointer);
   }
 
-<<<<<<< HEAD
   // TODO(justinmc): This isn't necessary for the NavigationNotification approach,
   // so remove it if that's the solution.
   bool get _isRoot => context.findAncestorStateOfType<NavigatorState>() == null;
-=======
+
   /// Gets first route entry satisfying the predicate, or null if not found.
   _RouteEntry? _firstRouteEntryWhereOrNull<T>(_RouteEntryPredicate test) {
-    for (final _RouteEntry element in _history) {
+    for (final _RouteEntry element in _history.value) {
       if (test(element)) {
         return element;
       }
@@ -5458,14 +5385,13 @@
   /// Gets last route entry satisfying the predicate, or null if not found.
   _RouteEntry? _lastRouteEntryWhereOrNull<T>(_RouteEntryPredicate test) {
     _RouteEntry? result;
-    for (final _RouteEntry element in _history) {
+    for (final _RouteEntry element in _history.value) {
       if (test(element)) {
         result = element;
       }
     }
     return result;
   }
->>>>>>> 6ffcc9e5
 
   @override
   Widget build(BuildContext context) {

// Copyright 2014 The Flutter Authors. All rights reserved.
// Use of this source code is governed by a BSD-style license that can be
// found in the LICENSE file.

import 'dart:math' as math;

import 'package:flutter/gestures.dart';
import 'package:flutter/physics.dart';
import 'package:vector_math/vector_math_64.dart' show Quad, Vector3, Matrix4;

import 'basic.dart';
import 'framework.dart';
import 'gesture_detector.dart';
import 'layout_builder.dart';
import 'ticker_provider.dart';

/// A type for widget builders that take a [Quad] of the current viewport.
///
/// See also:
///
///   * [InteractiveViewer.builder], whose builder is of this type.
///   * [WidgetBuilder], which is similar, but takes no viewport.
typedef InteractiveViewerWidgetBuilder = Widget Function(BuildContext context, Quad viewport);

/// A widget that enables pan and zoom interactions with its child.
///
/// {@youtube 560 315 https://www.youtube.com/watch?v=zrn7V3bMJvg}
///
/// The user can transform the child by dragging to pan or pinching to zoom.
///
/// By default, InteractiveViewer clips its child using [Clip.hardEdge].
/// To prevent this behavior, consider setting [clipBehavior] to [Clip.none].
/// When [clipBehavior] is [Clip.none], InteractiveViewer may draw outside of
/// its original area of the screen, such as when a child is zoomed in and
/// increases in size. However, it will not receive gestures outside of its original area.
/// To prevent dead areas where InteractiveViewer does not receive gestures,
/// don't set [clipBehavior] or be sure that the InteractiveViewer widget is the
/// size of the area that should be interactive.
///
/// See [flutter-go](https://github.com/justinmc/flutter-go) for an example of
/// robust positioning of an InteractiveViewer child that works for all screen
/// sizes and child sizes.
///
/// See also:
///   * The [Flutter Gallery's transformations demo](https://github.com/flutter/gallery/blob/master/lib/demos/reference/transformations_demo.dart),
///     which includes the use of InteractiveViewer.
///
/// {@tool dartpad --template=stateless_widget_scaffold}
/// This example shows a simple Container that can be panned and zoomed.
///
/// ```dart
/// Widget build(BuildContext context) {
///   return Center(
///     child: InteractiveViewer(
///       boundaryMargin: const EdgeInsets.all(20.0),
///       minScale: 0.1,
///       maxScale: 1.6,
///       child: Container(
///         decoration: const BoxDecoration(
///           gradient: LinearGradient(
///             begin: Alignment.topCenter,
///             end: Alignment.bottomCenter,
///             colors: <Color>[Colors.orange, Colors.red],
///             stops: <double>[0.0, 1.0],
///           ),
///         ),
///       ),
///     ),
///   );
/// }
/// ```
/// {@end-tool}
@immutable
class InteractiveViewer extends StatefulWidget {
  /// Create an InteractiveViewer.
  ///
  /// The `child` parameter must not be null.
  InteractiveViewer({
    Key? key,
    this.clipBehavior = Clip.hardEdge,
    this.alignPanAxis = false,
    this.boundaryMargin = EdgeInsets.zero,
    this.constrained = true,
    // These default scale values were eyeballed as reasonable limits for common
    // use cases.
    this.maxScale = 2.5,
    this.minScale = 0.8,
    this.onInteractionEnd,
    this.onInteractionStart,
    this.onInteractionUpdate,
    this.panEnabled = true,
    this.scaleEnabled = true,
    this.transformationController,
    required Widget child,
  }) : assert(alignPanAxis != null),
       assert(child != null),
       assert(constrained != null),
       assert(minScale != null),
       assert(minScale > 0),
       assert(minScale.isFinite),
       assert(maxScale != null),
       assert(maxScale > 0),
       assert(!maxScale.isNaN),
       assert(maxScale >= minScale),
       assert(panEnabled != null),
       assert(scaleEnabled != null),
       // boundaryMargin must be either fully infinite or fully finite, but not
       // a mix of both.
       assert(
         (boundaryMargin.horizontal.isInfinite
           && boundaryMargin.vertical.isInfinite) || (boundaryMargin.top.isFinite
           && boundaryMargin.right.isFinite && boundaryMargin.bottom.isFinite
<<<<<<< HEAD
           && boundaryMargin.left.isFinite)),
       builder = _getBuilderForChild(child),
       super(key: key);

  /// Creates an InteractiveViewer for a child that is created on demand.
  ///
  /// Can be used to render a child that changes in response to the current
  /// transformation.
  ///
  /// The [builder] parameter must not be null. See its docs for an example of
  /// using it to optimize a large child.
  InteractiveViewer.builder({
    Key? key,
    this.clipBehavior = Clip.hardEdge,
    this.alignPanAxis = false,
    this.boundaryMargin = EdgeInsets.zero,
    // These default scale values were eyeballed as reasonable limits for common
    // use cases.
    this.maxScale = 2.5,
    this.minScale = 0.8,
    this.onInteractionEnd,
    this.onInteractionStart,
    this.onInteractionUpdate,
    this.panEnabled = true,
    this.scaleEnabled = true,
    this.transformationController,
    required this.builder,
  }) : assert(alignPanAxis != null),
       assert(builder != null),
       assert(minScale != null),
       assert(minScale > 0),
       assert(minScale.isFinite),
       assert(maxScale != null),
       assert(maxScale > 0),
       assert(!maxScale.isNaN),
       assert(maxScale >= minScale),
       assert(panEnabled != null),
       assert(scaleEnabled != null),
       // boundaryMargin must be either fully infinite or fully finite, but not
       // a mix of both.
       assert((boundaryMargin.horizontal.isInfinite
           && boundaryMargin.vertical.isInfinite) || (boundaryMargin.top.isFinite
           && boundaryMargin.right.isFinite && boundaryMargin.bottom.isFinite
           && boundaryMargin.left.isFinite)),
       constrained = false,
=======
           && boundaryMargin.left.isFinite),
       ),
>>>>>>> 4bf26b68
       super(key: key);

  /// If set to [Clip.none], the child may extend beyond the size of the InteractiveViewer,
  /// but it will not receive gestures in these areas.
  /// Be sure that the InteractiveViewer is the desired size when using [Clip.none].
  ///
  /// Defaults to [Clip.hardEdge].
  final Clip clipBehavior;

  /// If true, panning is only allowed in the direction of the horizontal axis
  /// or the vertical axis.
  ///
  /// In other words, when this is true, diagonal panning is not allowed. A
  /// single gesture begun along one axis cannot also cause panning along the
  /// other axis without stopping and beginning a new gesture. This is a common
  /// pattern in tables where data is displayed in columns and rows.
  ///
  /// See also:
  ///  * [constrained], which has an example of creating a table that uses
  ///    alignPanAxis.
  final bool alignPanAxis;

  /// A margin for the visible boundaries of the child.
  ///
  /// Any transformation that results in the viewport being able to view outside
  /// of the boundaries will be stopped at the boundary. The boundaries do not
  /// rotate with the rest of the scene, so they are always aligned with the
  /// viewport.
  ///
  /// To produce no boundaries at all, pass infinite [EdgeInsets], such as
  /// `EdgeInsets.all(double.infinity)`.
  ///
  /// No edge can be NaN.
  ///
  /// Defaults to [EdgeInsets.zero], which results in boundaries that are the
  /// exact same size and position as the child.
  final EdgeInsets boundaryMargin;

  /// Builds the child of this widget.
  ///
  /// If a child is passed directly, then this is simply a function that returns
  /// that child.
  ///
  /// If using the [InteractiveViewer.builder] constructor, this can be passed
  /// directly. This allows the child to be built in response to the current
  /// transformation.
  ///
  /// {@tool dartpad --template=freeform}
  ///
  /// This example shows how to use builder to create a [Table] whose cell
  /// contents are only built when they are visible. Built and remove cells are
  /// logged in the console for illustration.
  ///
  /// ```dart main
  /// import 'package:vector_math/vector_math_64.dart' show Quad, Vector3;
  ///
  /// import 'package:flutter/material.dart';
  /// import 'package:flutter/widgets.dart';
  ///
  /// void main() => runApp(const IVBuilderExampleApp());
  ///
  /// class IVBuilderExampleApp extends StatelessWidget {
  ///   const IVBuilderExampleApp({Key? key}) : super(key: key);
  ///
  ///   @override
  ///   Widget build(BuildContext context) {
  ///     return MaterialApp(
  ///       home: Scaffold(
  ///         appBar: AppBar(
  ///           title: const Text('IV Builder Example'),
  ///         ),
  ///         body: _IVBuilderExample(),
  ///       ),
  ///     );
  ///   }
  /// }
  ///
  /// class _IVBuilderExample extends StatefulWidget {
  ///   @override
  ///   _IVBuilderExampleState createState() => _IVBuilderExampleState();
  /// }
  ///
  /// class _IVBuilderExampleState extends State<_IVBuilderExample> {
  ///   final TransformationController _transformationController = TransformationController();
  ///
  ///   static const double _cellWidth = 200.0;
  ///   static const double _cellHeight = 26.0;
  ///
  ///   // Returns true iff the given cell is currently visible. Caches viewport
  ///   // calculations.
  ///   late Quad _cachedViewport;
  ///   late int _firstVisibleRow;
  ///   late int _firstVisibleColumn;
  ///   late int _lastVisibleRow;
  ///   late int _lastVisibleColumn;
  ///   bool _isCellVisible(int row, int column, Quad viewport) {
  ///     if (viewport != _cachedViewport) {
  ///       final Rect aabb = _axisAlignedBoundingBox(viewport);
  ///       _cachedViewport = viewport;
  ///       _firstVisibleRow = (aabb.top / _cellHeight).floor();
  ///       _firstVisibleColumn = (aabb.left / _cellWidth).floor();
  ///       _lastVisibleRow = (aabb.bottom / _cellHeight).floor();
  ///       _lastVisibleColumn = (aabb.right / _cellWidth).floor();
  ///     }
  ///     return row >= _firstVisibleRow && row <= _lastVisibleRow
  ///         && column >= _firstVisibleColumn && column <= _lastVisibleColumn;
  ///   }
  ///
  ///   // Returns the axis aligned bounding box for the given Quad, which might not
  ///   // be axis aligned.
  ///   Rect _axisAlignedBoundingBox(Quad quad) {
  ///     double? xMin;
  ///     double? xMax;
  ///     double? yMin;
  ///     double? yMax;
  ///     for (final Vector3 point in <Vector3>[quad.point0, quad.point1, quad.point2, quad.point3]) {
  ///       if (xMin == null || point.x < xMin) {
  ///         xMin = point.x;
  ///       }
  ///       if (xMax == null || point.x > xMax) {
  ///         xMax = point.x;
  ///       }
  ///       if (yMin == null || point.y < yMin) {
  ///         yMin = point.y;
  ///       }
  ///       if (yMax == null || point.y > yMax) {
  ///         yMax = point.y;
  ///       }
  ///     }
  ///     return Rect.fromLTRB(xMin!, yMin!, xMax!, yMax!);
  ///   }
  ///
  ///   void _onChangeTransformation() {
  ///     setState(() {});
  ///   }
  ///
  ///   @override
  ///   void initState() {
  ///     super.initState();
  ///     _transformationController.addListener(_onChangeTransformation);
  ///   }
  ///
  ///   @override
  ///   void dispose() {
  ///     _transformationController.removeListener(_onChangeTransformation);
  ///     super.dispose();
  ///   }
  ///
  ///   @override
  ///   Widget build(BuildContext context) {
  ///     return Center(
  ///       child: LayoutBuilder(
  ///         builder: (BuildContext context, BoxConstraints constraints) {
  ///           return InteractiveViewer.builder(
  ///             alignPanAxis: true,
  ///             scaleEnabled: false,
  ///             transformationController: _transformationController,
  ///             builder: (BuildContext context, Quad viewport) {
  ///               // A simple extension of Table that builds cells.
  ///               return _TableBuilder(
  ///                 rowCount: 60,
  ///                 columnCount: 6,
  ///                 cellWidth: _cellWidth,
  ///                 builder: (BuildContext context, int row, int column) {
  ///                   if (!_isCellVisible(row, column, viewport)) {
  ///                     print('removing cell ($row, $column)');
  ///                     return Container(height: _cellHeight);
  ///                   }
  ///                   print('building cell ($row, $column)');
  ///                   return Container(
  ///                     height: _cellHeight,
  ///                     color: row % 2 + column % 2 == 1 ? Colors.white : Colors.grey.withOpacity(0.1),
  ///                     child: Align(
  ///                       alignment: Alignment.centerLeft,
  ///                       child: Text('$row x $column'),
  ///                     ),
  ///                   );
  ///                 }
  ///               );
  ///             },
  ///           );
  ///         },
  ///       ),
  ///     );
  ///   }
  /// }
  ///
  /// typedef _CellBuilder = Widget Function(BuildContext context, int row, int column);
  ///
  /// class _TableBuilder extends StatelessWidget {
  ///   const _TableBuilder({
  ///     required this.rowCount,
  ///     required this.columnCount,
  ///     required this.cellWidth,
  ///     required this.builder,
  ///   }) : assert(rowCount > 0),
  ///        assert(columnCount > 0);
  ///
  ///   final int rowCount;
  ///   final int columnCount;
  ///   final double cellWidth;
  ///   final _CellBuilder builder;
  ///
  ///   @override
  ///   Widget build(BuildContext context) {
  ///     return Table(
  ///       // ignore: prefer_const_literals_to_create_immutables
  ///       columnWidths: <int, TableColumnWidth>{
  ///         for (int column = 0; column < columnCount; column++)
  ///           column: FixedColumnWidth(cellWidth),
  ///       },
  ///       // ignore: prefer_const_literals_to_create_immutables
  ///       children: <TableRow>[
  ///         for (int row = 0; row < rowCount; row++)
  ///           // ignore: prefer_const_constructors
  ///           TableRow(
  ///             // ignore: prefer_const_literals_to_create_immutables
  ///             children: <Widget>[
  ///               for (int column = 0; column < columnCount; column++)
  ///                 builder(context, row, column),
  ///             ],
  ///           ),
  ///       ],
  ///     );
  ///   }
  /// }
  /// ```
  /// {@end-tool}
  ///
  /// See also:
  ///
  ///   * [ListView.builder], which follows a similar pattern.
  ///   * [InteractiveViewer.builder], which has an example of building the
  ///     child on demand.
  final InteractiveViewerWidgetBuilder builder;

  /// Whether the normal size constraints at this point in the widget tree are
  /// applied to the child.
  ///
  /// If set to false, then the child will be given infinite constraints. This
  /// is often useful when a child should be bigger than the InteractiveViewer.
  ///
  /// For example, for a child which is bigger than the viewport but can be
  /// panned to reveal parts that were initially offscreen, [constrained] must
  /// be set to false to allow it to size itself properly. If [constrained] is
  /// true and the child can only size itself to the viewport, then areas
  /// initially outside of the viewport will not be able to receive user
  /// interaction events. If experiencing regions of the child that are not
  /// receptive to user gestures, make sure [constrained] is false and the child
  /// is sized properly.
  ///
  /// Defaults to true.
  ///
  /// {@tool dartpad --template=stateless_widget_scaffold}
  /// This example shows how to create a pannable table. Because the table is
  /// larger than the entire screen, setting `constrained` to false is necessary
  /// to allow it to be drawn to its full size. The parts of the table that
  /// exceed the screen size can then be panned into view.
  ///
  /// ```dart
  ///   Widget build(BuildContext context) {
  ///     const int _rowCount = 48;
  ///     const int _columnCount = 6;
  ///
  ///     return InteractiveViewer(
  ///       alignPanAxis: true,
  ///       constrained: false,
  ///       scaleEnabled: false,
  ///       child: Table(
  ///         columnWidths: <int, TableColumnWidth>{
  ///           for (int column = 0; column < _columnCount; column += 1)
  ///             column: const FixedColumnWidth(200.0),
  ///         },
  ///         children: <TableRow>[
  ///           for (int row = 0; row < _rowCount; row += 1)
  ///             TableRow(
  ///               children: <Widget>[
  ///                 for (int column = 0; column < _columnCount; column += 1)
  ///                   Container(
  ///                     height: 26,
  ///                     color: row % 2 + column % 2 == 1
  ///                         ? Colors.white
  ///                         : Colors.grey.withOpacity(0.1),
  ///                     child: Align(
  ///                       alignment: Alignment.centerLeft,
  ///                       child: Text('$row x $column'),
  ///                     ),
  ///                   ),
  ///               ],
  ///             ),
  ///         ],
  ///       ),
  ///     );
  ///   }
  /// ```
  /// {@end-tool}
  final bool constrained;

  /// If false, the user will be prevented from panning.
  ///
  /// Defaults to true.
  ///
  /// See also:
  ///
  ///   * [scaleEnabled], which is similar but for scale.
  final bool panEnabled;

  /// If false, the user will be prevented from scaling.
  ///
  /// Defaults to true.
  ///
  /// See also:
  ///
  ///   * [panEnabled], which is similar but for panning.
  final bool scaleEnabled;

  /// The maximum allowed scale.
  ///
  /// The scale will be clamped between this and [minScale] inclusively.
  ///
  /// Defaults to 2.5.
  ///
  /// Cannot be null, and must be greater than zero and greater than minScale.
  final double maxScale;

  /// The minimum allowed scale.
  ///
  /// The scale will be clamped between this and [maxScale] inclusively.
  ///
  /// Scale is also affected by [boundaryMargin]. If the scale would result in
  /// viewing beyond the boundary, then it will not be allowed. By default,
  /// boundaryMargin is EdgeInsets.zero, so scaling below 1.0 will not be
  /// allowed in most cases without first increasing the boundaryMargin.
  ///
  /// Defaults to 0.8.
  ///
  /// Cannot be null, and must be a finite number greater than zero and less
  /// than maxScale.
  final double minScale;

  /// Called when the user ends a pan or scale gesture on the widget.
  ///
  /// At the time this is called, the [TransformationController] will have
  /// already been updated to reflect the change caused by the interaction,
  /// though a pan may cause an inertia animation after this is called as well.
  ///
  /// {@template flutter.widgets.InteractiveViewer.onInteractionEnd}
  /// Will be called even if the interaction is disabled with [panEnabled] or
  /// [scaleEnabled] for both touch gestures and mouse interactions.
  ///
  /// A [GestureDetector] wrapping the InteractiveViewer will not respond to
  /// [GestureDetector.onScaleStart], [GestureDetector.onScaleUpdate], and
  /// [GestureDetector.onScaleEnd]. Use [onInteractionStart],
  /// [onInteractionUpdate], and [onInteractionEnd] to respond to those
  /// gestures.
  /// {@endtemplate}
  ///
  /// See also:
  ///
  ///  * [onInteractionStart], which handles the start of the same interaction.
  ///  * [onInteractionUpdate], which handles an update to the same interaction.
  final GestureScaleEndCallback? onInteractionEnd;

  /// Called when the user begins a pan or scale gesture on the widget.
  ///
  /// At the time this is called, the [TransformationController] will not have
  /// changed due to this interaction.
  ///
  /// {@macro flutter.widgets.InteractiveViewer.onInteractionEnd}
  ///
  /// The coordinates provided in the details' `focalPoint` and
  /// `localFocalPoint` are normal Flutter event coordinates, not
  /// InteractiveViewer scene coordinates. See
  /// [TransformationController.toScene] for how to convert these coordinates to
  /// scene coordinates relative to the child.
  ///
  /// See also:
  ///
  ///  * [onInteractionUpdate], which handles an update to the same interaction.
  ///  * [onInteractionEnd], which handles the end of the same interaction.
  final GestureScaleStartCallback? onInteractionStart;

  /// Called when the user updates a pan or scale gesture on the widget.
  ///
  /// At the time this is called, the [TransformationController] will have
  /// already been updated to reflect the change caused by the interaction, if
  /// the interation caused the matrix to change.
  ///
  /// {@macro flutter.widgets.InteractiveViewer.onInteractionEnd}
  ///
  /// The coordinates provided in the details' `focalPoint` and
  /// `localFocalPoint` are normal Flutter event coordinates, not
  /// InteractiveViewer scene coordinates. See
  /// [TransformationController.toScene] for how to convert these coordinates to
  /// scene coordinates relative to the child.
  ///
  /// See also:
  ///
  ///  * [onInteractionStart], which handles the start of the same interaction.
  ///  * [onInteractionEnd], which handles the end of the same interaction.
  final GestureScaleUpdateCallback? onInteractionUpdate;

  /// A [TransformationController] for the transformation performed on the
  /// child.
  ///
  /// Whenever the child is transformed, the [Matrix4] value is updated and all
  /// listeners are notified. If the value is set, InteractiveViewer will update
  /// to respect the new value.
  ///
  /// {@tool dartpad --template=stateful_widget_material_ticker}
  /// This example shows how transformationController can be used to animate the
  /// transformation back to its starting position.
  ///
  /// ```dart
  /// final TransformationController _transformationController = TransformationController();
  /// Animation<Matrix4>? _animationReset;
  /// late final AnimationController _controllerReset;
  ///
  /// void _onAnimateReset() {
  ///   _transformationController.value = _animationReset!.value;
  ///   if (!_controllerReset.isAnimating) {
  ///     _animationReset!.removeListener(_onAnimateReset);
  ///     _animationReset = null;
  ///     _controllerReset.reset();
  ///   }
  /// }
  ///
  /// void _animateResetInitialize() {
  ///   _controllerReset.reset();
  ///   _animationReset = Matrix4Tween(
  ///     begin: _transformationController.value,
  ///     end: Matrix4.identity(),
  ///   ).animate(_controllerReset);
  ///   _animationReset!.addListener(_onAnimateReset);
  ///   _controllerReset.forward();
  /// }
  ///
  /// // Stop a running reset to home transform animation.
  /// void _animateResetStop() {
  ///   _controllerReset.stop();
  ///   _animationReset?.removeListener(_onAnimateReset);
  ///   _animationReset = null;
  ///   _controllerReset.reset();
  /// }
  ///
  /// void _onInteractionStart(ScaleStartDetails details) {
  ///   // If the user tries to cause a transformation while the reset animation is
  ///   // running, cancel the reset animation.
  ///   if (_controllerReset.status == AnimationStatus.forward) {
  ///     _animateResetStop();
  ///   }
  /// }
  ///
  /// @override
  /// void initState() {
  ///   super.initState();
  ///   _controllerReset = AnimationController(
  ///     vsync: this,
  ///     duration: const Duration(milliseconds: 400),
  ///   );
  /// }
  ///
  /// @override
  /// void dispose() {
  ///   _controllerReset.dispose();
  ///   super.dispose();
  /// }
  ///
  /// @override
  /// Widget build(BuildContext context) {
  ///   return Scaffold(
  ///     backgroundColor: Theme.of(context).colorScheme.primary,
  ///     appBar: AppBar(
  ///       automaticallyImplyLeading: false,
  ///       title: const Text('Controller demo'),
  ///     ),
  ///     body: Center(
  ///       child: InteractiveViewer(
  ///         boundaryMargin: const EdgeInsets.all(double.infinity),
  ///         transformationController: _transformationController,
  ///         minScale: 0.1,
  ///         maxScale: 1.0,
  ///         onInteractionStart: _onInteractionStart,
  ///         child: Container(
  ///           decoration: const BoxDecoration(
  ///             gradient: LinearGradient(
  ///               begin: Alignment.topCenter,
  ///               end: Alignment.bottomCenter,
  ///               colors: <Color>[Colors.orange, Colors.red],
  ///               stops: <double>[0.0, 1.0],
  ///             ),
  ///           ),
  ///         ),
  ///       ),
  ///     ),
  ///     persistentFooterButtons: <Widget>[
  ///       IconButton(
  ///         onPressed: _animateResetInitialize,
  ///         tooltip: 'Reset',
  ///         color: Theme.of(context).colorScheme.surface,
  ///         icon: const Icon(Icons.replay),
  ///       ),
  ///     ],
  ///   );
  /// }
  /// ```
  /// {@end-tool}
  ///
  /// See also:
  ///
  ///  * [ValueNotifier], the parent class of TransformationController.
  ///  * [TextEditingController] for an example of another similar pattern.
  final TransformationController? transformationController;

  // Get a InteractiveViewerWidgetBuilder that simply returns the given child.
  static InteractiveViewerWidgetBuilder _getBuilderForChild(Widget child) {
    return (BuildContext context, Quad viewport) {
      return child;
    };
  }

  /// Returns the closest point to the given point on the given line segment.
  @visibleForTesting
  static Vector3 getNearestPointOnLine(Vector3 point, Vector3 l1, Vector3 l2) {
    final double lengthSquared = math.pow(l2.x - l1.x, 2.0).toDouble()
        + math.pow(l2.y - l1.y, 2.0).toDouble();

    // In this case, l1 == l2.
    if (lengthSquared == 0) {
      return l1;
    }

    // Calculate how far down the line segment the closest point is and return
    // the point.
    final Vector3 l1P = point - l1;
    final Vector3 l1L2 = l2 - l1;
    final double fraction = (l1P.dot(l1L2) / lengthSquared).clamp(0.0, 1.0).toDouble();
    return l1 + l1L2 * fraction;
  }

  /// Given a quad, return its axis aligned bounding box.
  @visibleForTesting
  static Quad getAxisAlignedBoundingBox(Quad quad) {
    final double minX = math.min(
      quad.point0.x,
      math.min(
        quad.point1.x,
        math.min(
          quad.point2.x,
          quad.point3.x,
        ),
      ),
    );
    final double minY = math.min(
      quad.point0.y,
      math.min(
        quad.point1.y,
        math.min(
          quad.point2.y,
          quad.point3.y,
        ),
      ),
    );
    final double maxX = math.max(
      quad.point0.x,
      math.max(
        quad.point1.x,
        math.max(
          quad.point2.x,
          quad.point3.x,
        ),
      ),
    );
    final double maxY = math.max(
      quad.point0.y,
      math.max(
        quad.point1.y,
        math.max(
          quad.point2.y,
          quad.point3.y,
        ),
      ),
    );
    return Quad.points(
      Vector3(minX, minY, 0),
      Vector3(maxX, minY, 0),
      Vector3(maxX, maxY, 0),
      Vector3(minX, maxY, 0),
    );
  }

  /// Returns true iff the point is inside the rectangle given by the Quad,
  /// inclusively.
  /// Algorithm from https://math.stackexchange.com/a/190373.
  @visibleForTesting
  static bool pointIsInside(Vector3 point, Quad quad) {
    final Vector3 aM = point - quad.point0;
    final Vector3 aB = quad.point1 - quad.point0;
    final Vector3 aD = quad.point3 - quad.point0;

    final double aMAB = aM.dot(aB);
    final double aBAB = aB.dot(aB);
    final double aMAD = aM.dot(aD);
    final double aDAD = aD.dot(aD);

    return 0 <= aMAB && aMAB <= aBAB && 0 <= aMAD && aMAD <= aDAD;
  }

  /// Get the point inside (inclusively) the given Quad that is nearest to the
  /// given Vector3.
  @visibleForTesting
  static Vector3 getNearestPointInside(Vector3 point, Quad quad) {
    // If the point is inside the axis aligned bounding box, then it's ok where
    // it is.
    if (pointIsInside(point, quad)) {
      return point;
    }

    // Otherwise, return the nearest point on the quad.
    final List<Vector3> closestPoints = <Vector3>[
      InteractiveViewer.getNearestPointOnLine(point, quad.point0, quad.point1),
      InteractiveViewer.getNearestPointOnLine(point, quad.point1, quad.point2),
      InteractiveViewer.getNearestPointOnLine(point, quad.point2, quad.point3),
      InteractiveViewer.getNearestPointOnLine(point, quad.point3, quad.point0),
    ];
    double minDistance = double.infinity;
    late Vector3 closestOverall;
    for (final Vector3 closePoint in closestPoints) {
      final double distance = math.sqrt(
        math.pow(point.x - closePoint.x, 2) + math.pow(point.y - closePoint.y, 2),
      );
      if (distance < minDistance) {
        minDistance = distance;
        closestOverall = closePoint;
      }
    }
    return closestOverall;
  }

  @override _InteractiveViewerState createState() => _InteractiveViewerState();
}

class _InteractiveViewerState extends State<InteractiveViewer> with TickerProviderStateMixin {
  TransformationController? _transformationController;

  final GlobalKey _childKey = GlobalKey();
  final GlobalKey _parentKey = GlobalKey();
  Animation<Offset>? _animation;
  late AnimationController _controller;
  Axis? _panAxis; // Used with alignPanAxis.
  Offset? _referenceFocalPoint; // Point where the current gesture began.
  double? _scaleStart; // Scale value at start of scaling gesture.
  double? _rotationStart = 0.0; // Rotation at start of rotation gesture.
  double _currentRotation = 0.0; // Rotation of _transformationController.value.
  _GestureType? _gestureType;

  // TODO(justinmc): Add rotateEnabled parameter to the widget and remove this
  // hardcoded value when the rotation feature is implemented.
  // https://github.com/flutter/flutter/issues/57698
  final bool _rotateEnabled = false;

  // Used as the coefficient of friction in the inertial translation animation.
  // This value was eyeballed to give a feel similar to Google Photos.
  static const double _kDrag = 0.0000135;

  // The _boundaryRect is calculated by adding the boundaryMargin to the size of
  // the child.
  Rect get _boundaryRect {
    assert(_childKey.currentContext != null);
    assert(!widget.boundaryMargin.left.isNaN);
    assert(!widget.boundaryMargin.right.isNaN);
    assert(!widget.boundaryMargin.top.isNaN);
    assert(!widget.boundaryMargin.bottom.isNaN);

    final RenderBox childRenderBox = _childKey.currentContext!.findRenderObject()! as RenderBox;
    final Size childSize = childRenderBox.size;
    final Rect boundaryRect = widget.boundaryMargin.inflateRect(Offset.zero & childSize);
    // Boundaries that are partially infinite are not allowed because Matrix4's
    // rotation and translation methods don't handle infinites well.
    assert(
      boundaryRect.isFinite ||
        (boundaryRect.left.isInfinite
        && boundaryRect.top.isInfinite
        && boundaryRect.right.isInfinite
        && boundaryRect.bottom.isInfinite),
      'boundaryRect must either be infinite in all directions or finite in all directions.',
    );
    return boundaryRect;
  }

  // The Rect representing the child's parent.
  Rect get _viewport {
    assert(_parentKey.currentContext != null);
    final RenderBox parentRenderBox = _parentKey.currentContext!.findRenderObject()! as RenderBox;
    return Offset.zero & parentRenderBox.size;
  }

  // Return a new matrix representing the given matrix after applying the given
  // translation.
  Matrix4 _matrixTranslate(Matrix4 matrix, Offset translation) {
    if (translation == Offset.zero) {
      return matrix.clone();
    }

    final Offset alignedTranslation = widget.alignPanAxis && _panAxis != null
      ? _alignAxis(translation, _panAxis!)
      : translation;

    final Matrix4 nextMatrix = matrix.clone()..translate(
      alignedTranslation.dx,
      alignedTranslation.dy,
    );

    // Transform the viewport to determine where its four corners will be after
    // the child has been transformed.
    final Quad nextViewport = _transformViewport(nextMatrix, _viewport);

    // If the boundaries are infinite, then no need to check if the translation
    // fits within them.
    if (_boundaryRect.isInfinite) {
      return nextMatrix;
    }

    // Expand the boundaries with rotation. This prevents the problem where a
    // mismatch in orientation between the viewport and boundaries effectively
    // limits translation. With this approach, all points that are visible with
    // no rotation are visible after rotation.
    final Quad boundariesAabbQuad = _getAxisAlignedBoundingBoxWithRotation(
      _boundaryRect,
      _currentRotation,
    );

    // If the given translation fits completely within the boundaries, allow it.
    final Offset offendingDistance = _exceedsBy(boundariesAabbQuad, nextViewport);
    if (offendingDistance == Offset.zero) {
      return nextMatrix;
    }

    // Desired translation goes out of bounds, so translate to the nearest
    // in-bounds point instead.
    final Offset nextTotalTranslation = _getMatrixTranslation(nextMatrix);
    final double currentScale = matrix.getMaxScaleOnAxis();
    final Offset correctedTotalTranslation = Offset(
      nextTotalTranslation.dx - offendingDistance.dx * currentScale,
      nextTotalTranslation.dy - offendingDistance.dy * currentScale,
    );
    // TODO(justinmc): This needs some work to handle rotation properly. The
    // idea is that the boundaries are axis aligned (boundariesAabbQuad), but
    // calculating the translation to put the viewport inside that Quad is more
    // complicated than this when rotated.
     // https://github.com/flutter/flutter/issues/57698
    final Matrix4 correctedMatrix = matrix.clone()..setTranslation(Vector3(
      correctedTotalTranslation.dx,
      correctedTotalTranslation.dy,
      0.0,
    ));

    // Double check that the corrected translation fits.
    final Quad correctedViewport = _transformViewport(correctedMatrix, _viewport);
    final Offset offendingCorrectedDistance = _exceedsBy(boundariesAabbQuad, correctedViewport);
    if (offendingCorrectedDistance == Offset.zero) {
      return correctedMatrix;
    }

    // If the corrected translation doesn't fit in either direction, don't allow
    // any translation at all. This happens when the viewport is larger than the
    // entire boundary.
    if (offendingCorrectedDistance.dx != 0.0 && offendingCorrectedDistance.dy != 0.0) {
      return matrix.clone();
    }

    // Otherwise, allow translation in only the direction that fits. This
    // happens when the viewport is larger than the boundary in one direction.
    final Offset unidirectionalCorrectedTotalTranslation = Offset(
      offendingCorrectedDistance.dx == 0.0 ? correctedTotalTranslation.dx : 0.0,
      offendingCorrectedDistance.dy == 0.0 ? correctedTotalTranslation.dy : 0.0,
    );
    return matrix.clone()..setTranslation(Vector3(
      unidirectionalCorrectedTotalTranslation.dx,
      unidirectionalCorrectedTotalTranslation.dy,
      0.0,
    ));
  }

  // Return a new matrix representing the given matrix after applying the given
  // scale.
  Matrix4 _matrixScale(Matrix4 matrix, double scale) {
    if (scale == 1.0) {
      return matrix.clone();
    }
    assert(scale != 0.0);

    // Don't allow a scale that results in an overall scale beyond min/max
    // scale.
    final double currentScale = _transformationController!.value.getMaxScaleOnAxis();
    final double totalScale = math.max(
      currentScale * scale,
      // Ensure that the scale cannot make the child so big that it can't fit
      // inside the boundaries (in either direction).
      math.max(
        _viewport.width / _boundaryRect.width,
        _viewport.height / _boundaryRect.height,
      ),
    );
    final double clampedTotalScale = totalScale.clamp(
      widget.minScale,
      widget.maxScale,
    );
    final double clampedScale = clampedTotalScale / currentScale;
    return matrix.clone()..scale(clampedScale);
  }

  // Return a new matrix representing the given matrix after applying the given
  // rotation.
  Matrix4 _matrixRotate(Matrix4 matrix, double rotation, Offset focalPoint) {
    if (rotation == 0) {
      return matrix.clone();
    }
    final Offset focalPointScene = _transformationController!.toScene(
      focalPoint,
    );
    return matrix
      .clone()
      ..translate(focalPointScene.dx, focalPointScene.dy)
      ..rotateZ(-rotation)
      ..translate(-focalPointScene.dx, -focalPointScene.dy);
  }

  // Returns true iff the given _GestureType is enabled.
  bool _gestureIsSupported(_GestureType? gestureType) {
    switch (gestureType) {
      case _GestureType.rotate:
        return _rotateEnabled;

      case _GestureType.scale:
        return widget.scaleEnabled;

      case _GestureType.pan:
      case null:
        return widget.panEnabled;
    }
  }

  // Decide which type of gesture this is by comparing the amount of scale
  // and rotation in the gesture, if any. Scale starts at 1 and rotation
  // starts at 0. Pan will have no scale and no rotation because it uses only one
  // finger.
  _GestureType _getGestureType(ScaleUpdateDetails details) {
    final double scale = !widget.scaleEnabled ? 1.0 : details.scale;
    final double rotation = !_rotateEnabled ? 0.0 : details.rotation;
    if ((scale - 1).abs() > rotation.abs()) {
      return _GestureType.scale;
    } else if (rotation != 0.0) {
      return _GestureType.rotate;
    } else {
      return _GestureType.pan;
    }
  }

  // Handle the start of a gesture. All of pan, scale, and rotate are handled
  // with GestureDetector's scale gesture.
  void _onScaleStart(ScaleStartDetails details) {
    widget.onInteractionStart?.call(details);

    if (_controller.isAnimating) {
      _controller.stop();
      _controller.reset();
      _animation?.removeListener(_onAnimate);
      _animation = null;
    }

    _gestureType = null;
    _panAxis = null;
    _scaleStart = _transformationController!.value.getMaxScaleOnAxis();
    _referenceFocalPoint = _transformationController!.toScene(
      details.localFocalPoint,
    );
    _rotationStart = _currentRotation;
  }

  // Handle an update to an ongoing gesture. All of pan, scale, and rotate are
  // handled with GestureDetector's scale gesture.
  void _onScaleUpdate(ScaleUpdateDetails details) {
    final double scale = _transformationController!.value.getMaxScaleOnAxis();
    final Offset focalPointScene = _transformationController!.toScene(
      details.localFocalPoint,
    );

    if (_gestureType == _GestureType.pan) {
      // When a gesture first starts, it sometimes has no change in scale and
      // rotation despite being a two-finger gesture. Here the gesture is
      // allowed to be reinterpreted as its correct type after originally
      // being marked as a pan.
      _gestureType = _getGestureType(details);
    } else {
      _gestureType ??= _getGestureType(details);
    }
    if (!_gestureIsSupported(_gestureType)) {
      widget.onInteractionUpdate?.call(details);
      return;
    }

    switch (_gestureType!) {
      case _GestureType.scale:
        assert(_scaleStart != null);
        // details.scale gives us the amount to change the scale as of the
        // start of this gesture, so calculate the amount to scale as of the
        // previous call to _onScaleUpdate.
        final double desiredScale = _scaleStart! * details.scale;
        final double scaleChange = desiredScale / scale;
        _transformationController!.value = _matrixScale(
          _transformationController!.value,
          scaleChange,
        );

        // While scaling, translate such that the user's two fingers stay on
        // the same places in the scene. That means that the focal point of
        // the scale should be on the same place in the scene before and after
        // the scale.
        final Offset focalPointSceneScaled = _transformationController!.toScene(
          details.localFocalPoint,
        );
        _transformationController!.value = _matrixTranslate(
          _transformationController!.value,
          focalPointSceneScaled - _referenceFocalPoint!,
        );

        // details.localFocalPoint should now be at the same location as the
        // original _referenceFocalPoint point. If it's not, that's because
        // the translate came in contact with a boundary. In that case, update
        // _referenceFocalPoint so subsequent updates happen in relation to
        // the new effective focal point.
        final Offset focalPointSceneCheck = _transformationController!.toScene(
          details.localFocalPoint,
        );
        if (_round(_referenceFocalPoint!) != _round(focalPointSceneCheck)) {
          _referenceFocalPoint = focalPointSceneCheck;
        }
        break;

      case _GestureType.rotate:
        if (details.rotation == 0.0) {
          widget.onInteractionUpdate?.call(details);
          return;
        }
        final double desiredRotation = _rotationStart! + details.rotation;
        _transformationController!.value = _matrixRotate(
          _transformationController!.value,
          _currentRotation - desiredRotation,
          details.localFocalPoint,
        );
        _currentRotation = desiredRotation;
        break;

      case _GestureType.pan:
        assert(_referenceFocalPoint != null);
        // details may have a change in scale here when scaleEnabled is false.
        // In an effort to keep the behavior similar whether or not scaleEnabled
        // is true, these gestures are thrown away.
        if (details.scale != 1.0) {
          widget.onInteractionUpdate?.call(details);
          return;
        }
        _panAxis ??= _getPanAxis(_referenceFocalPoint!, focalPointScene);
        // Translate so that the same point in the scene is underneath the
        // focal point before and after the movement.
        final Offset translationChange = focalPointScene - _referenceFocalPoint!;
        _transformationController!.value = _matrixTranslate(
          _transformationController!.value,
          translationChange,
        );
        _referenceFocalPoint = _transformationController!.toScene(
          details.localFocalPoint,
        );
        break;
    }
    widget.onInteractionUpdate?.call(details);
  }

  // Handle the end of a gesture of _GestureType. All of pan, scale, and rotate
  // are handled with GestureDetector's scale gesture.
  void _onScaleEnd(ScaleEndDetails details) {
    widget.onInteractionEnd?.call(details);
    _scaleStart = null;
    _rotationStart = null;
    _referenceFocalPoint = null;

    _animation?.removeListener(_onAnimate);
    _controller.reset();

    if (!_gestureIsSupported(_gestureType)) {
      _panAxis = null;
      return;
    }

    // If the scale ended with enough velocity, animate inertial movement.
    if (_gestureType != _GestureType.pan || details.velocity.pixelsPerSecond.distance < kMinFlingVelocity) {
      _panAxis = null;
      return;
    }

    final Vector3 translationVector = _transformationController!.value.getTranslation();
    final Offset translation = Offset(translationVector.x, translationVector.y);
    final FrictionSimulation frictionSimulationX = FrictionSimulation(
      _kDrag,
      translation.dx,
      details.velocity.pixelsPerSecond.dx,
    );
    final FrictionSimulation frictionSimulationY = FrictionSimulation(
      _kDrag,
      translation.dy,
      details.velocity.pixelsPerSecond.dy,
    );
    final double tFinal = _getFinalTime(
      details.velocity.pixelsPerSecond.distance,
      _kDrag,
    );
    _animation = Tween<Offset>(
      begin: translation,
      end: Offset(frictionSimulationX.finalX, frictionSimulationY.finalX),
    ).animate(CurvedAnimation(
      parent: _controller,
      curve: Curves.decelerate,
    ));
    _controller.duration = Duration(milliseconds: (tFinal * 1000).round());
    _animation!.addListener(_onAnimate);
    _controller.forward();
  }

  // Handle mousewheel scroll events.
  void _receivedPointerSignal(PointerSignalEvent event) {
    if (event is PointerScrollEvent) {
      // Ignore left and right scroll.
      if (event.scrollDelta.dy == 0.0) {
        return;
      }
      widget.onInteractionStart?.call(
        ScaleStartDetails(
          focalPoint: event.position,
          localFocalPoint: event.localPosition,
        ),
      );

      // In the Flutter engine, the mousewheel scrollDelta is hardcoded to 20
      // per scroll, while a trackpad scroll can be any amount. The calculation
      // for scaleChange here was arbitrarily chosen to feel natural for both
      // trackpads and mousewheels on all platforms.
      final double scaleChange = math.exp(-event.scrollDelta.dy / 200);

      if (!_gestureIsSupported(_GestureType.scale)) {
        widget.onInteractionUpdate?.call(ScaleUpdateDetails(
          focalPoint: event.position,
          localFocalPoint: event.localPosition,
          rotation: 0.0,
          scale: scaleChange,
          horizontalScale: 1.0,
          verticalScale: 1.0,
        ));
        widget.onInteractionEnd?.call(ScaleEndDetails());
        return;
      }

      final Offset focalPointScene = _transformationController!.toScene(
        event.localPosition,
      );

      _transformationController!.value = _matrixScale(
        _transformationController!.value,
        scaleChange,
      );

      // After scaling, translate such that the event's position is at the
      // same scene point before and after the scale.
      final Offset focalPointSceneScaled = _transformationController!.toScene(
        event.localPosition,
      );
      _transformationController!.value = _matrixTranslate(
        _transformationController!.value,
        focalPointSceneScaled - focalPointScene,
      );

      widget.onInteractionUpdate?.call(ScaleUpdateDetails(
        focalPoint: event.position,
        localFocalPoint: event.localPosition,
        rotation: 0.0,
        scale: scaleChange,
        horizontalScale: 1.0,
        verticalScale: 1.0,
      ));
      widget.onInteractionEnd?.call(ScaleEndDetails());
    }
  }

  // Handle inertia drag animation.
  void _onAnimate() {
    if (!_controller.isAnimating) {
      _panAxis = null;
      _animation?.removeListener(_onAnimate);
      _animation = null;
      _controller.reset();
      return;
    }
    // Translate such that the resulting translation is _animation.value.
    final Vector3 translationVector = _transformationController!.value.getTranslation();
    final Offset translation = Offset(translationVector.x, translationVector.y);
    final Offset translationScene = _transformationController!.toScene(
      translation,
    );
    final Offset animationScene = _transformationController!.toScene(
      _animation!.value,
    );
    final Offset translationChangeScene = animationScene - translationScene;
    _transformationController!.value = _matrixTranslate(
      _transformationController!.value,
      translationChangeScene,
    );
  }

  void _onTransformationControllerChange() {
    // A change to the TransformationController's value is a change to the
    // state.
    setState(() {});
  }

  @override
  void initState() {
    super.initState();

    _transformationController = widget.transformationController
        ?? TransformationController();
    _transformationController!.addListener(_onTransformationControllerChange);
    _controller = AnimationController(
      vsync: this,
    );
  }

  @override
  void didUpdateWidget(InteractiveViewer oldWidget) {
    super.didUpdateWidget(oldWidget);
    // Handle all cases of needing to dispose and initialize
    // transformationControllers.
    if (oldWidget.transformationController == null) {
      if (widget.transformationController != null) {
        _transformationController!.removeListener(_onTransformationControllerChange);
        _transformationController!.dispose();
        _transformationController = widget.transformationController;
        _transformationController!.addListener(_onTransformationControllerChange);
      }
    } else {
      if (widget.transformationController == null) {
        _transformationController!.removeListener(_onTransformationControllerChange);
        _transformationController = TransformationController();
        _transformationController!.addListener(_onTransformationControllerChange);
      } else if (widget.transformationController != oldWidget.transformationController) {
        _transformationController!.removeListener(_onTransformationControllerChange);
        _transformationController = widget.transformationController;
        _transformationController!.addListener(_onTransformationControllerChange);
      }
    }
  }

  @override
  void dispose() {
    _controller.dispose();
    _transformationController!.removeListener(_onTransformationControllerChange);
    if (widget.transformationController == null) {
      _transformationController!.dispose();
    }
    super.dispose();
  }

  @override
  Widget build(BuildContext context) {
    // A GestureDetector allows the detection of panning and zooming gestures on
    // the child.
    return Listener(
      key: _parentKey,
      onPointerSignal: _receivedPointerSignal,
      child: LayoutBuilder(
        builder: (BuildContext context, BoxConstraints constraints) {
          final Matrix4 matrix = _transformationController!.value;
          // When constrained is false, such as when using
          // InteractiveViewer.builder, then the viewport is the size of the
          // constraints.
          Widget child = Transform(
            transform: matrix,
            child: KeyedSubtree(
              key: _childKey,
              child: widget.builder(context, _transformViewport(matrix, Offset.zero & constraints.biggest)),
            ),
          );

          if (!widget.constrained) {
            child = OverflowBox(
              alignment: Alignment.topLeft,
              minWidth: 0.0,
              minHeight: 0.0,
              maxWidth: double.infinity,
              maxHeight: double.infinity,
              child: child,
            );
          }

          if (widget.clipBehavior != Clip.none) {
            child = ClipRect(
              clipBehavior: widget.clipBehavior,
              child: child,
            );
          }

          return GestureDetector(
            behavior: HitTestBehavior.opaque, // Necessary when panning off screen.
            dragStartBehavior: DragStartBehavior.start,
            onScaleEnd: _onScaleEnd,
            onScaleStart: _onScaleStart,
            onScaleUpdate: _onScaleUpdate,
            child: child,
          );
        },
      ),
    );
  }
}

/// A thin wrapper on [ValueNotifier] whose value is a [Matrix4] representing a
/// transformation.
///
/// The [value] defaults to the identity matrix, which corresponds to no
/// transformation.
///
/// See also:
///
///  * [InteractiveViewer.transformationController] for detailed documentation
///    on how to use TransformationController with [InteractiveViewer].
class TransformationController extends ValueNotifier<Matrix4> {
  /// Create an instance of [TransformationController].
  ///
  /// The [value] defaults to the identity matrix, which corresponds to no
  /// transformation.
  TransformationController([Matrix4? value]) : super(value ?? Matrix4.identity());

  /// Return the scene point at the given viewport point.
  ///
  /// A viewport point is relative to the parent while a scene point is relative
  /// to the child, regardless of transformation. Calling toScene with a
  /// viewport point essentially returns the scene coordinate that lies
  /// underneath the viewport point given the transform.
  ///
  /// The viewport transforms as the inverse of the child (i.e. moving the child
  /// left is equivalent to moving the viewport right).
  ///
  /// This method is often useful when determining where an event on the parent
  /// occurs on the child. This example shows how to determine where a tap on
  /// the parent occurred on the child.
  ///
  /// ```dart
  /// @override
  /// void build(BuildContext context) {
  ///   return GestureDetector(
  ///     onTapUp: (TapUpDetails details) {
  ///       _childWasTappedAt = _transformationController.toScene(
  ///         details.localPosition,
  ///       );
  ///     },
  ///     child: InteractiveViewer(
  ///       transformationController: _transformationController,
  ///       child: child,
  ///     ),
  ///   );
  /// }
  /// ```
  Offset toScene(Offset viewportPoint) {
    // On viewportPoint, perform the inverse transformation of the scene to get
    // where the point would be in the scene before the transformation.
    final Matrix4 inverseMatrix = Matrix4.inverted(value);
    final Vector3 untransformed = inverseMatrix.transform3(Vector3(
      viewportPoint.dx,
      viewportPoint.dy,
      0,
    ));
    return Offset(untransformed.x, untransformed.y);
  }
}

// A classification of relevant user gestures. Each contiguous user gesture is
// represented by exactly one _GestureType.
enum _GestureType {
  pan,
  scale,
  rotate,
}

// Given a velocity and drag, calculate the time at which motion will come to
// a stop, within the margin of effectivelyMotionless.
double _getFinalTime(double velocity, double drag) {
  const double effectivelyMotionless = 10.0;
  return math.log(effectivelyMotionless / velocity) / math.log(drag / 100);
}

// Return the translation from the given Matrix4 as an Offset.
Offset _getMatrixTranslation(Matrix4 matrix) {
  final Vector3 nextTranslation = matrix.getTranslation();
  return Offset(nextTranslation.x, nextTranslation.y);
}

// Transform the four corners of the viewport by the inverse of the given
// matrix. This gives the viewport after the child has been transformed by the
// given matrix. The viewport transforms as the inverse of the child (i.e.
// moving the child left is equivalent to moving the viewport right).
Quad _transformViewport(Matrix4 matrix, Rect viewport) {
  final Matrix4 inverseMatrix = matrix.clone()..invert();
  return Quad.points(
    inverseMatrix.transform3(Vector3(
      viewport.topLeft.dx,
      viewport.topLeft.dy,
      0.0,
    )),
    inverseMatrix.transform3(Vector3(
      viewport.topRight.dx,
      viewport.topRight.dy,
      0.0,
    )),
    inverseMatrix.transform3(Vector3(
      viewport.bottomRight.dx,
      viewport.bottomRight.dy,
      0.0,
    )),
    inverseMatrix.transform3(Vector3(
      viewport.bottomLeft.dx,
      viewport.bottomLeft.dy,
      0.0,
    )),
  );
}

// Find the axis aligned bounding box for the rect rotated about its center by
// the given amount.
Quad _getAxisAlignedBoundingBoxWithRotation(Rect rect, double rotation) {
  final Matrix4 rotationMatrix = Matrix4.identity()
      ..translate(rect.size.width / 2, rect.size.height / 2)
      ..rotateZ(rotation)
      ..translate(-rect.size.width / 2, -rect.size.height / 2);
  final Quad boundariesRotated = Quad.points(
    rotationMatrix.transform3(Vector3(rect.left, rect.top, 0.0)),
    rotationMatrix.transform3(Vector3(rect.right, rect.top, 0.0)),
    rotationMatrix.transform3(Vector3(rect.right, rect.bottom, 0.0)),
    rotationMatrix.transform3(Vector3(rect.left, rect.bottom, 0.0)),
  );
  return InteractiveViewer.getAxisAlignedBoundingBox(boundariesRotated);
}

// Return the amount that viewport lies outside of boundary. If the viewport
// is completely contained within the boundary (inclusively), then returns
// Offset.zero.
Offset _exceedsBy(Quad boundary, Quad viewport) {
  final List<Vector3> viewportPoints = <Vector3>[
    viewport.point0, viewport.point1, viewport.point2, viewport.point3,
  ];
  Offset largestExcess = Offset.zero;
  for (final Vector3 point in viewportPoints) {
    final Vector3 pointInside = InteractiveViewer.getNearestPointInside(point, boundary);
    final Offset excess = Offset(
      pointInside.x - point.x,
      pointInside.y - point.y,
    );
    if (excess.dx.abs() > largestExcess.dx.abs()) {
      largestExcess = Offset(excess.dx, largestExcess.dy);
    }
    if (excess.dy.abs() > largestExcess.dy.abs()) {
      largestExcess = Offset(largestExcess.dx, excess.dy);
    }
  }

  return _round(largestExcess);
}

// Round the output values. This works around a precision problem where
// values that should have been zero were given as within 10^-10 of zero.
Offset _round(Offset offset) {
  return Offset(
    double.parse(offset.dx.toStringAsFixed(9)),
    double.parse(offset.dy.toStringAsFixed(9)),
  );
}

// Align the given offset to the given axis by allowing movement only in the
// axis direction.
Offset _alignAxis(Offset offset, Axis axis) {
  switch (axis) {
    case Axis.horizontal:
      return Offset(offset.dx, 0.0);
    case Axis.vertical:
      return Offset(0.0, offset.dy);
  }
}

// Given two points, return the axis where the distance between the points is
// greatest. If they are equal, return null.
Axis? _getPanAxis(Offset point1, Offset point2) {
  if (point1 == point2) {
    return null;
  }
  final double x = point2.dx - point1.dx;
  final double y = point2.dy - point1.dy;
  return x.abs() > y.abs() ? Axis.horizontal : Axis.vertical;
}<|MERGE_RESOLUTION|>--- conflicted
+++ resolved
@@ -110,8 +110,8 @@
          (boundaryMargin.horizontal.isInfinite
            && boundaryMargin.vertical.isInfinite) || (boundaryMargin.top.isFinite
            && boundaryMargin.right.isFinite && boundaryMargin.bottom.isFinite
-<<<<<<< HEAD
-           && boundaryMargin.left.isFinite)),
+           && boundaryMargin.left.isFinite),
+       ),
        builder = _getBuilderForChild(child),
        super(key: key);
 
@@ -156,10 +156,6 @@
            && boundaryMargin.right.isFinite && boundaryMargin.bottom.isFinite
            && boundaryMargin.left.isFinite)),
        constrained = false,
-=======
-           && boundaryMargin.left.isFinite),
-       ),
->>>>>>> 4bf26b68
        super(key: key);
 
   /// If set to [Clip.none], the child may extend beyond the size of the InteractiveViewer,

// Copyright 2014 The Flutter Authors. All rights reserved.
// Use of this source code is governed by a BSD-style license that can be
// found in the LICENSE file.

import 'dart:ui';

import 'package:flutter/foundation.dart';
import 'package:flutter/rendering.dart';

import 'framework.dart';

/// Applies an [ImageFilter] to its child.
///
/// An image filter will always apply its filter operation to the child widget,
/// even if said filter is conceptually a "no-op", such as an ImageFilter.blur
/// with a radius of 0 or an ImageFilter.matrix with an identity matrix. Setting
/// [ImageFiltered.enabled] to `false` is a more efficient manner of disabling
/// an image filter.
///
/// {@youtube 560 315 https://www.youtube.com/watch?v=7Lftorq4i2o}
///
/// See also:
///
/// * [BackdropFilter], which applies an [ImageFilter] to everything
///   beneath its child.
/// * [ColorFiltered], which applies a [ColorFilter] to its child.
@immutable
class ImageFiltered extends SingleChildRenderObjectWidget {
  /// Creates a widget that applies an [ImageFilter] to its child.
  ///
  /// The [imageFilter] must not be null.
  const ImageFiltered({
    super.key,
    required this.imageFilter,
<<<<<<< HEAD
    Widget? child,
    this.enabled = true,
  }) : assert(imageFilter != null),
       super(key: key, child: child);
=======
    super.child,
  }) : assert(imageFilter != null);
>>>>>>> d0d816c9

  /// The image filter to apply to the child of this widget.
  final ImageFilter imageFilter;

  /// Whether or not to apply the image filter opation to the child of this
  /// widget.
  ///
  /// Prefer setting enabled to `false` instead of creating a "no-op" filter
  /// type.
  final bool enabled;

  @override
  RenderObject createRenderObject(BuildContext context) => _ImageFilterRenderObject(imageFilter, enabled);

  @override
  void updateRenderObject(BuildContext context, RenderObject renderObject) {
    (renderObject as _ImageFilterRenderObject)
      ..enabled = enabled
      ..imageFilter = imageFilter;
  }

  @override
  void debugFillProperties(DiagnosticPropertiesBuilder properties) {
    super.debugFillProperties(properties);
    properties.add(DiagnosticsProperty<ImageFilter>('imageFilter', imageFilter));
  }
}

class _ImageFilterRenderObject extends RenderProxyBox {
  _ImageFilterRenderObject(this._imageFilter, this._enabled);

  bool get enabled => _enabled;
  bool _enabled;
  set enabled(bool value) {
    if (enabled == value) {
      return;
    }
    _enabled = value;
    markNeedsPaint();
  }

  ImageFilter get imageFilter => _imageFilter;
  ImageFilter _imageFilter;
  set imageFilter(ImageFilter value) {
    assert(value != null);
    if (value != _imageFilter) {
      _imageFilter = value;
      markNeedsPaint();
    }
  }

  @override
  bool get alwaysNeedsCompositing => child != null && enabled;

  @override
  void paint(PaintingContext context, Offset offset) {
    assert(imageFilter != null);
    if (!enabled) {
      layer = null;
      return super.paint(context, offset);
    }

    if (layer == null) {
      layer = ImageFilterLayer(imageFilter: imageFilter);
    } else {
      final ImageFilterLayer filterLayer = layer! as ImageFilterLayer;
      filterLayer.imageFilter = imageFilter;
    }
    context.pushLayer(layer!, super.paint, offset);
    assert(layer != null);
  }
}<|MERGE_RESOLUTION|>--- conflicted
+++ resolved
@@ -32,15 +32,9 @@
   const ImageFiltered({
     super.key,
     required this.imageFilter,
-<<<<<<< HEAD
-    Widget? child,
+    super.child,
     this.enabled = true,
-  }) : assert(imageFilter != null),
-       super(key: key, child: child);
-=======
-    super.child,
   }) : assert(imageFilter != null);
->>>>>>> d0d816c9
 
   /// The image filter to apply to the child of this widget.
   final ImageFilter imageFilter;

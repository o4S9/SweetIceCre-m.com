--- conflicted
+++ resolved
@@ -529,13 +529,7 @@
   DragScrollActivity(
     ScrollActivityDelegate delegate,
     ScrollDragController controller,
-<<<<<<< HEAD
-  )   : _controller = controller,
-        super(delegate);
-=======
-  ) : _controller = controller,
-      super(delegate);
->>>>>>> ca16a523
+  ) : _controller = controller, super(delegate);
 
   ScrollDragController _controller;
 

--- conflicted
+++ resolved
@@ -540,16 +540,11 @@
   BallisticScrollActivity(
     super.delegate,
     Simulation simulation,
-<<<<<<< HEAD
-    TickerProvider vsync, {
+    TickerProvider vsync,
+    this.shouldIgnorePointer, {
     double initVelocity = 0.0,
     double initPosition = 0.0,
   }) : _initVelocity = initVelocity, _initPosition = initPosition {
-=======
-    TickerProvider vsync,
-    this.shouldIgnorePointer,
-  ) {
->>>>>>> 70f6a32c
     _controller = AnimationController.unbounded(
       debugLabel: kDebugMode ? objectRuntimeType(this, 'BallisticScrollActivity') : null,
       vsync: vsync,

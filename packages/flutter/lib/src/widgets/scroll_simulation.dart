--- conflicted
+++ resolved
@@ -21,12 +21,7 @@
 /// See also:
 ///
 ///  * [ClampingScrollSimulation], which implements Android scroll physics.
-<<<<<<< HEAD
-///  * [PageScrollSimulation], which implements Android page view scroll physics.
 class BouncingScrollSimulation extends Simulation with ScrollSimulationMixin {
-=======
-class BouncingScrollSimulation extends Simulation {
->>>>>>> 39f31f0e
   /// Creates a simulation group for scrolling on iOS, with the given
   /// parameters.
   ///

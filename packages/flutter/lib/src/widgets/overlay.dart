// Copyright 2014 The Flutter Authors. All rights reserved.
// Use of this source code is governed by a BSD-style license that can be
// found in the LICENSE file.

import 'dart:collection';
import 'dart:math' as math;

import 'package:flutter/foundation.dart';
import 'package:flutter/rendering.dart';
import 'package:flutter/scheduler.dart';

import 'basic.dart';
import 'framework.dart';
import 'lookup_boundary.dart';
import 'ticker_provider.dart';

const String _flutterWidgetsLibrary = 'package:flutter/widgets.dart';

// Examples can assume:
// late BuildContext context;

// * OverlayEntry Implementation

/// A place in an [Overlay] that can contain a widget.
///
/// Overlay entries are inserted into an [Overlay] using the
/// [OverlayState.insert] or [OverlayState.insertAll] functions. To find the
/// closest enclosing overlay for a given [BuildContext], use the [Overlay.of]
/// function.
///
/// An overlay entry can be in at most one overlay at a time. To remove an entry
/// from its overlay, call the [remove] function on the overlay entry.
///
/// Because an [Overlay] uses a [Stack] layout, overlay entries can use
/// [Positioned] and [AnimatedPositioned] to position themselves within the
/// overlay.
///
/// For example, [Draggable] uses an [OverlayEntry] to show the drag avatar that
/// follows the user's finger across the screen after the drag begins. Using the
/// overlay to display the drag avatar lets the avatar float over the other
/// widgets in the app. As the user's finger moves, draggable calls
/// [markNeedsBuild] on the overlay entry to cause it to rebuild. In its build,
/// the entry includes a [Positioned] with its top and left property set to
/// position the drag avatar near the user's finger. When the drag is over,
/// [Draggable] removes the entry from the overlay to remove the drag avatar
/// from view.
///
/// By default, if there is an entirely [opaque] entry over this one, then this
/// one will not be included in the widget tree (in particular, stateful widgets
/// within the overlay entry will not be instantiated). To ensure that your
/// overlay entry is still built even if it is not visible, set [maintainState]
/// to true. This is more expensive, so should be done with care. In particular,
/// if widgets in an overlay entry with [maintainState] set to true repeatedly
/// call [State.setState], the user's battery will be drained unnecessarily.
///
/// [OverlayEntry] is a [Listenable] that notifies when the widget built by
/// [builder] is mounted or unmounted, whose exact state can be queried by
/// [mounted]. After the owner of the [OverlayEntry] calls [remove] and then
/// [dispose], the widget may not be immediately removed from the widget tree.
/// As a result listeners of the [OverlayEntry] can get notified for one last
/// time after the [dispose] call, when the widget is eventually unmounted.
///
/// {@macro flutter.widgets.overlayPortalVsOverlayEntry}
///
/// See also:
///
///  * [OverlayPortal], an alternative API for inserting widgets into an
///    [Overlay] using a builder callback.
///  * [Overlay], a stack of entries that can be managed independently.
///  * [OverlayState], the current state of an Overlay.
///  * [WidgetsApp], a convenience widget that wraps a number of widgets that
///    are commonly required for an application.
///  * [MaterialApp], a convenience widget that wraps a number of widgets that
///    are commonly required for Material Design applications.
class OverlayEntry implements Listenable {
  /// Creates an overlay entry.
  ///
  /// To insert the entry into an [Overlay], first find the overlay using
  /// [Overlay.of] and then call [OverlayState.insert]. To remove the entry,
  /// call [remove] on the overlay entry itself.
  OverlayEntry({
    required this.builder,
    bool opaque = false,
    bool maintainState = false,
    this.canSizeOverlay = false,
  }) : _opaque = opaque,
       _maintainState = maintainState {
    if (kFlutterMemoryAllocationsEnabled) {
      _maybeDispatchObjectCreation();
    }
  }

  /// This entry will include the widget built by this builder in the overlay at
  /// the entry's position.
  ///
  /// To cause this builder to be called again, call [markNeedsBuild] on this
  /// overlay entry.
  final WidgetBuilder builder;

  /// Whether this entry occludes the entire overlay.
  ///
  /// If an entry claims to be opaque, then, for efficiency, the overlay will
  /// skip building entries below that entry unless they have [maintainState]
  /// set.
  bool get opaque => _opaque;
  bool _opaque;
  set opaque(bool value) {
    assert(!_disposedByOwner);
    if (_opaque == value) {
      return;
    }
    _opaque = value;
    _overlay?._didChangeEntryOpacity();
  }

  /// Whether this entry must be included in the tree even if there is a fully
  /// [opaque] entry above it.
  ///
  /// By default, if there is an entirely [opaque] entry over this one, then this
  /// one will not be included in the widget tree (in particular, stateful widgets
  /// within the overlay entry will not be instantiated). To ensure that your
  /// overlay entry is still built even if it is not visible, set [maintainState]
  /// to true. This is more expensive, so should be done with care. In particular,
  /// if widgets in an overlay entry with [maintainState] set to true repeatedly
  /// call [State.setState], the user's battery will be drained unnecessarily.
  ///
  /// This is used by the [Navigator] and [Route] objects to ensure that routes
  /// are kept around even when in the background, so that [Future]s promised
  /// from subsequent routes will be handled properly when they complete.
  bool get maintainState => _maintainState;
  bool _maintainState;
  set maintainState(bool value) {
    assert(!_disposedByOwner);
    if (_maintainState == value) {
      return;
    }
    _maintainState = value;
    assert(_overlay != null);
    _overlay!._didChangeEntryOpacity();
  }

  /// Whether the content of this [OverlayEntry] can be used to size the
  /// [Overlay].
  ///
  /// In most situations the overlay sizes itself based on its incoming
  /// constraints to be as large as possible. However, if that would result in
  /// an infinite size, it has to rely on one of its children to size itself. In
  /// this situation, the overlay will consult the topmost non-[Positioned]
  /// overlay entry that has this property set to true, lay it out with the
  /// incoming [BoxConstraints] of the overlay, and force all other
  /// non-[Positioned] overlay entries to have the same size. The [Positioned]
  /// entries are laid out as usual based on the calculated size of the overlay.
  ///
  /// Overlay entries that set this to true must be able to handle unconstrained
  /// [BoxConstraints].
  ///
  /// Setting this to true has no effect if the overlay entry uses a [Positioned]
  /// widget to position itself in the overlay.
  final bool canSizeOverlay;

  /// Whether the [OverlayEntry] is currently mounted in the widget tree.
  ///
  /// The [OverlayEntry] notifies its listeners when this value changes.
  bool get mounted => _overlayEntryStateNotifier?.value != null;

  /// The currently mounted `_OverlayEntryWidgetState` built using this [OverlayEntry].
  ValueNotifier<_OverlayEntryWidgetState?>? _overlayEntryStateNotifier = ValueNotifier<_OverlayEntryWidgetState?>(null);

  // TODO(polina-c): stop duplicating code across disposables
  // https://github.com/flutter/flutter/issues/137435
  /// Dispatches event of object creation to [MemoryAllocations.instance].
  void _maybeDispatchObjectCreation() {
    if (kFlutterMemoryAllocationsEnabled) {
      MemoryAllocations.instance.dispatchObjectCreated(
        library: _flutterWidgetsLibrary,
        className: '$OverlayEntry',
        object: this,
      );
    }
  }

  @override
  void addListener(VoidCallback listener) {
    assert(!_disposedByOwner);
    _overlayEntryStateNotifier?.addListener(listener);
  }

  @override
  void removeListener(VoidCallback listener) {
    _overlayEntryStateNotifier?.removeListener(listener);
  }

  OverlayState? _overlay;
  final GlobalKey<_OverlayEntryWidgetState> _key = GlobalKey<_OverlayEntryWidgetState>();

  /// Remove this entry from the overlay.
  ///
  /// This should only be called once.
  ///
  /// This method removes this overlay entry from the overlay immediately. The
  /// UI will be updated in the same frame if this method is called before the
  /// overlay rebuild in this frame; otherwise, the UI will be updated in the
  /// next frame. This means that it is safe to call during builds, but also
  /// that if you do call this after the overlay rebuild, the UI will not update
  /// until the next frame (i.e. many milliseconds later).
  void remove() {
    assert(_overlay != null);
    assert(!_disposedByOwner);
    final OverlayState overlay = _overlay!;
    _overlay = null;
    if (!overlay.mounted) {
      return;
    }

    overlay._entries.remove(this);
    if (SchedulerBinding.instance.schedulerPhase == SchedulerPhase.persistentCallbacks) {
      SchedulerBinding.instance.addPostFrameCallback((Duration duration) {
        overlay._markDirty();
      }, debugLabel: 'OverlayEntry.markDirty');
    } else {
      overlay._markDirty();
    }
  }

  /// Cause this entry to rebuild during the next pipeline flush.
  ///
  /// You need to call this function if the output of [builder] has changed.
  void markNeedsBuild() {
    assert(!_disposedByOwner);
    _key.currentState?._markNeedsBuild();
  }

  void _didUnmount() {
    assert(!mounted);
    if (_disposedByOwner) {
      _overlayEntryStateNotifier?.dispose();
      _overlayEntryStateNotifier = null;
    }
  }

  bool _disposedByOwner = false;

  /// Discards any resources used by this [OverlayEntry].
  ///
  /// This method must be called after [remove] if the [OverlayEntry] is
  /// inserted into an [Overlay].
  ///
  /// After this is called, the object is not in a usable state and should be
  /// discarded (calls to [addListener] will throw after the object is disposed).
  /// However, the listeners registered may not be immediately released until
  /// the widget built using this [OverlayEntry] is unmounted from the widget
  /// tree.
  ///
  /// This method should only be called by the object's owner.
  void dispose() {
    assert(!_disposedByOwner);
    assert(_overlay == null, 'An OverlayEntry must first be removed from the Overlay before dispose is called.');
    if (kFlutterMemoryAllocationsEnabled) {
      MemoryAllocations.instance.dispatchObjectDisposed(object: this);
    }
    _disposedByOwner = true;
    if (!mounted) {
      // If we're still mounted when disposed, then this will be disposed in
      // _didUnmount, to allow notifications to occur until the entry is
      // unmounted.
      _overlayEntryStateNotifier?.dispose();
      _overlayEntryStateNotifier = null;
    }
  }

  @override
  String toString() => '${describeIdentity(this)}(opaque: $opaque; maintainState: $maintainState)${_disposedByOwner ? "(DISPOSED)" : ""}';
}

class _OverlayEntryWidget extends StatefulWidget {
  const _OverlayEntryWidget({
    required Key key,
    required this.entry,
    required this.overlayState,
    this.tickerEnabled = true,
  }) : super(key: key);

  final OverlayEntry entry;
  final OverlayState overlayState;
  final bool tickerEnabled;

  @override
  _OverlayEntryWidgetState createState() => _OverlayEntryWidgetState();
}

class _OverlayEntryWidgetState extends State<_OverlayEntryWidget> {
  late _RenderTheater _theater;

  // Manages the stack of theater children whose paint order are sorted by their
  // _zOrderIndex. The children added by OverlayPortal are added to this linked
  // list, and they will be shown _above_ the OverlayEntry tied to this widget.
  // The children with larger zOrderIndex values (i.e. those called `show`
  // recently) will be painted last.
  //
  // This linked list is lazily created in `_add`, and the entries are added/removed
  // via `_add`/`_remove`, called by OverlayPortals lower in the tree. `_add` or
  // `_remove` does not cause this widget to rebuild, the linked list will be
  // read by _RenderTheater as part of its render child model. This would ideally
  // be in a RenderObject but there may not be RenderObjects between
  // _RenderTheater and the render subtree OverlayEntry builds.
  LinkedList<_OverlayEntryLocation>? _sortedTheaterSiblings;

  // Worst-case O(N), N being the number of children added to the top spot in
  // the same frame. This can be a bit expensive when there's a lot of global
  // key reparenting in the same frame but N is usually a small number.
  void _add(_OverlayEntryLocation child) {
    assert(mounted);
    final LinkedList<_OverlayEntryLocation> children = _sortedTheaterSiblings ??= LinkedList<_OverlayEntryLocation>();
    assert(!children.contains(child));
    _OverlayEntryLocation? insertPosition = children.isEmpty ? null : children.last;
    while (insertPosition != null && insertPosition._zOrderIndex > child._zOrderIndex) {
      insertPosition = insertPosition.previous;
    }
    if (insertPosition == null) {
      children.addFirst(child);
    } else {
      insertPosition.insertAfter(child);
    }
    assert(children.contains(child));
  }

  void _remove(_OverlayEntryLocation child) {
    assert(_sortedTheaterSiblings != null);
    final bool wasInCollection = _sortedTheaterSiblings?.remove(child) ?? false;
    assert(wasInCollection);
  }

  // Returns an Iterable that traverse the children in the child model in paint
  // order (from farthest to the user to the closest to the user).
  //
  // The iterator should be safe to use even when the child model is being
  // mutated. The reason for that is it's allowed to add/remove/move deferred
  // children to a _RenderTheater during performLayout, but the affected
  // children don't have to be laid out in the same performLayout call.
  late final Iterable<RenderBox> _paintOrderIterable = _createChildIterable(reversed: false);
  // An Iterable that traverse the children in the child model in
  // hit-test order (from closest to the user to the farthest to the user).
  late final Iterable<RenderBox> _hitTestOrderIterable = _createChildIterable(reversed: true);

  // The following uses sync* because hit-testing is lazy, and LinkedList as a
  // Iterable doesn't support concurrent modification.
  Iterable<RenderBox> _createChildIterable({ required bool reversed }) sync* {
    final LinkedList<_OverlayEntryLocation>? children = _sortedTheaterSiblings;
    if (children == null || children.isEmpty) {
      return;
    }
    _OverlayEntryLocation? candidate = reversed ? children.last : children.first;
    while (candidate != null) {
      final RenderBox? renderBox = candidate._overlayChildRenderBox;
      candidate = reversed ? candidate.previous : candidate.next;
      if (renderBox != null) {
        yield renderBox;
      }
    }
  }

  @override
  void initState() {
    super.initState();
    widget.entry._overlayEntryStateNotifier!.value = this;
    _theater = context.findAncestorRenderObjectOfType<_RenderTheater>()!;
    assert(_sortedTheaterSiblings == null);
  }

  @override
  void didUpdateWidget(_OverlayEntryWidget oldWidget) {
    super.didUpdateWidget(oldWidget);
    // OverlayState's build method always returns a RenderObjectWidget _Theater,
    // so it's safe to assume that state equality implies render object equality.
    assert(oldWidget.entry == widget.entry);
    if (oldWidget.overlayState != widget.overlayState) {
      final _RenderTheater newTheater = context.findAncestorRenderObjectOfType<_RenderTheater>()!;
      assert(_theater != newTheater);
      _theater = newTheater;
    }
  }

  @override
  void dispose() {
    widget.entry._overlayEntryStateNotifier?.value = null;
    widget.entry._didUnmount();
    _sortedTheaterSiblings = null;
    super.dispose();
  }

  @override
  Widget build(BuildContext context) {
    return TickerMode(
      enabled: widget.tickerEnabled,
      child: _RenderTheaterMarker(
        theater: _theater,
        overlayEntryWidgetState: this,
        child: widget.entry.builder(context),
      ),
    );
  }

  void _markNeedsBuild() {
    setState(() { /* the state that changed is in the builder */ });
  }
}

/// A stack of entries that can be managed independently.
///
/// Overlays let independent child widgets "float" visual elements on top of
/// other widgets by inserting them into the overlay's stack. The overlay lets
/// each of these widgets manage their participation in the overlay using
/// [OverlayEntry] objects.
///
/// Although you can create an [Overlay] directly, it's most common to use the
/// overlay created by the [Navigator] in a [WidgetsApp], [CupertinoApp] or a
/// [MaterialApp]. The navigator uses its overlay to manage the visual
/// appearance of its routes.
///
/// The [Overlay] widget uses a custom stack implementation, which is very
/// similar to the [Stack] widget. The main use case of [Overlay] is related to
/// navigation and being able to insert widgets on top of the pages in an app.
/// For layout purposes unrelated to navigation, consider using [Stack] instead.
///
/// An [Overlay] widget requires a [Directionality] widget to be in scope, so
/// that it can resolve direction-sensitive coordinates of any
/// [Positioned.directional] children.
///
/// For widgets drawn in an [OverlayEntry], do not assume that the size of the
/// [Overlay] is the size returned by [MediaQuery.sizeOf]. Nested overlays can
/// have different sizes.
///
/// {@tool dartpad}
/// This example shows how to use the [Overlay] to highlight the [NavigationBar]
/// destination.
///
/// ** See code in examples/api/lib/widgets/overlay/overlay.0.dart **
/// {@end-tool}
///
/// See also:
///
///  * [OverlayEntry], the class that is used for describing the overlay entries.
///  * [OverlayState], which is used to insert the entries into the overlay.
///  * [WidgetsApp], which inserts an [Overlay] widget indirectly via its [Navigator].
///  * [MaterialApp], which inserts an [Overlay] widget indirectly via its [Navigator].
///  * [CupertinoApp], which inserts an [Overlay] widget indirectly via its [Navigator].
///  * [Stack], which allows directly displaying a stack of widgets.
class Overlay extends StatefulWidget {
  /// Creates an overlay.
  ///
  /// The initial entries will be inserted into the overlay when its associated
  /// [OverlayState] is initialized.
  ///
  /// Rather than creating an overlay, consider using the overlay that is
  /// created by the [Navigator] in a [WidgetsApp], [CupertinoApp], or a
  /// [MaterialApp] for the application.
  const Overlay({
    super.key,
    this.initialEntries = const <OverlayEntry>[],
    this.clipBehavior = Clip.hardEdge,
  });

  /// Wrap the provided `child` in an [Overlay] to allow other visual elements
  /// (packed in [OverlayEntry]s) to float on top of the child.
  ///
  /// This is a convenience method over the regular [Overlay] constructor: It
  /// creates an [Overlay] and puts the provided `child` in an [OverlayEntry]
  /// at the bottom of that newly created Overlay.
  static Widget wrap({
    Key? key,
    Clip clipBehavior = Clip.hardEdge,
    required Widget child,
  }) {
    return _WrappingOverlay(key: key, clipBehavior: clipBehavior, child: child);
  }

  /// The entries to include in the overlay initially.
  ///
  /// These entries are only used when the [OverlayState] is initialized. If you
  /// are providing a new [Overlay] description for an overlay that's already in
  /// the tree, then the new entries are ignored.
  ///
  /// To add entries to an [Overlay] that is already in the tree, use
  /// [Overlay.of] to obtain the [OverlayState] (or assign a [GlobalKey] to the
  /// [Overlay] widget and obtain the [OverlayState] via
  /// [GlobalKey.currentState]), and then use [OverlayState.insert] or
  /// [OverlayState.insertAll].
  ///
  /// To remove an entry from an [Overlay], use [OverlayEntry.remove].
  final List<OverlayEntry> initialEntries;

  /// {@macro flutter.material.Material.clipBehavior}
  ///
  /// Defaults to [Clip.hardEdge].
  final Clip clipBehavior;

  /// The [OverlayState] from the closest instance of [Overlay] that encloses
  /// the given context within the closest [LookupBoundary], and, in debug mode,
  /// will throw if one is not found.
  ///
  /// In debug mode, if the `debugRequiredFor` argument is provided and an
  /// overlay isn't found, then this function will throw an exception containing
  /// the runtime type of the given widget in the error message. The exception
  /// attempts to explain that the calling [Widget] (the one given by the
  /// `debugRequiredFor` argument) needs an [Overlay] to be present to function.
  /// If `debugRequiredFor` is not supplied, then the error message is more
  /// generic.
  ///
  /// Typical usage is as follows:
  ///
  /// ```dart
  /// OverlayState overlay = Overlay.of(context);
  /// ```
  ///
  /// If `rootOverlay` is set to true, the state from the furthest instance of
  /// this class is given instead. Useful for installing overlay entries above
  /// all subsequent instances of [Overlay].
  ///
  /// This method can be expensive (it walks the element tree).
  ///
  /// See also:
  ///
  /// * [Overlay.maybeOf] for a similar function that returns null if an
  ///   [Overlay] is not found.
  static OverlayState of(
    BuildContext context, {
    bool rootOverlay = false,
    Widget? debugRequiredFor,
  }) {
    final OverlayState? result = maybeOf(context, rootOverlay: rootOverlay);
    assert(() {
      if (result == null) {
        final bool hiddenByBoundary = LookupBoundary.debugIsHidingAncestorStateOfType<OverlayState>(context);
        final List<DiagnosticsNode> information = <DiagnosticsNode>[
          ErrorSummary('No Overlay widget found${hiddenByBoundary ? ' within the closest LookupBoundary' : ''}.'),
          if (hiddenByBoundary)
            ErrorDescription(
                'There is an ancestor Overlay widget, but it is hidden by a LookupBoundary.'
            ),
          ErrorDescription('${debugRequiredFor?.runtimeType ?? 'Some'} widgets require an Overlay widget ancestor for correct operation.'),
          ErrorHint('The most common way to add an Overlay to an application is to include a MaterialApp, CupertinoApp or Navigator widget in the runApp() call.'),
          if (debugRequiredFor != null) DiagnosticsProperty<Widget>('The specific widget that failed to find an overlay was', debugRequiredFor, style: DiagnosticsTreeStyle.errorProperty),
          if (context.widget != debugRequiredFor)
            context.describeElement('The context from which that widget was searching for an overlay was'),
        ];

        throw FlutterError.fromParts(information);
      }
      return true;
    }());
    return result!;
  }

  /// The [OverlayState] from the closest instance of [Overlay] that encloses
  /// the given context within the closest [LookupBoundary], if any.
  ///
  /// Typical usage is as follows:
  ///
  /// ```dart
  /// OverlayState? overlay = Overlay.maybeOf(context);
  /// ```
  ///
  /// If `rootOverlay` is set to true, the state from the furthest instance of
  /// this class is given instead. Useful for installing overlay entries above
  /// all subsequent instances of [Overlay].
  ///
  /// This method can be expensive (it walks the element tree).
  ///
  /// See also:
  ///
  ///  * [Overlay.of] for a similar function that returns a non-nullable result
  ///    and throws if an [Overlay] is not found.

  static OverlayState? maybeOf(
    BuildContext context, {
    bool rootOverlay = false,
  }) {
    return rootOverlay
        ? LookupBoundary.findRootAncestorStateOfType<OverlayState>(context)
        : LookupBoundary.findAncestorStateOfType<OverlayState>(context);
  }

  @override
  OverlayState createState() => OverlayState();
}

/// The current state of an [Overlay].
///
/// Used to insert [OverlayEntry]s into the overlay using the [insert] and
/// [insertAll] functions.
class OverlayState extends State<Overlay> with TickerProviderStateMixin {
  final List<OverlayEntry> _entries = <OverlayEntry>[];

  @override
  void initState() {
    super.initState();
    insertAll(widget.initialEntries);
  }

  int _insertionIndex(OverlayEntry? below, OverlayEntry? above) {
    assert(above == null || below == null);
    if (below != null) {
      return _entries.indexOf(below);
    }
    if (above != null) {
      return _entries.indexOf(above) + 1;
    }
    return _entries.length;
  }

  bool _debugCanInsertEntry(OverlayEntry entry) {
    final List<DiagnosticsNode> operandsInformation = <DiagnosticsNode>[
      DiagnosticsProperty<OverlayEntry>('The OverlayEntry was', entry, style: DiagnosticsTreeStyle.errorProperty),
      DiagnosticsProperty<OverlayState>(
        'The Overlay the OverlayEntry was trying to insert to was', this, style: DiagnosticsTreeStyle.errorProperty,
      ),
    ];

    if (!mounted) {
      throw FlutterError.fromParts(<DiagnosticsNode>[
        ErrorSummary('Attempted to insert an OverlayEntry to an already disposed Overlay.'),
        ...operandsInformation,
      ]);
    }

    final OverlayState? currentOverlay = entry._overlay;
    final bool alreadyContainsEntry = _entries.contains(entry);

    if (alreadyContainsEntry) {
      final bool inconsistentOverlayState = !identical(currentOverlay, this);
      throw FlutterError.fromParts(<DiagnosticsNode>[
        ErrorSummary('The specified entry is already present in the target Overlay.'),
        ...operandsInformation,
        if (inconsistentOverlayState) ErrorHint('This could be an error in the Flutter framework.')
        else ErrorHint(
          'Consider calling remove on the OverlayEntry before inserting it to a different Overlay, '
          'or switching to the OverlayPortal API to avoid manual OverlayEntry management.'
        ),
        if (inconsistentOverlayState) DiagnosticsProperty<OverlayState>(
          "The OverlayEntry's current Overlay was", currentOverlay, style: DiagnosticsTreeStyle.errorProperty,
        ),
      ]);
    }

    if (currentOverlay == null) {
      return true;
    }

    throw FlutterError.fromParts(<DiagnosticsNode>[
      ErrorSummary('The specified entry is already present in a different Overlay.'),
      ...operandsInformation,
      DiagnosticsProperty<OverlayState>("The OverlayEntry's current Overlay was", currentOverlay, style: DiagnosticsTreeStyle.errorProperty,),
      ErrorHint(
        'Consider calling remove on the OverlayEntry before inserting it to a different Overlay, '
        'or switching to the OverlayPortal API to avoid manual OverlayEntry management.'
      )
    ]);
  }

  /// Insert the given entry into the overlay.
  ///
  /// If `below` is non-null, the entry is inserted just below `below`.
  /// If `above` is non-null, the entry is inserted just above `above`.
  /// Otherwise, the entry is inserted on top.
  ///
  /// It is an error to specify both `above` and `below`.
  void insert(OverlayEntry entry, { OverlayEntry? below, OverlayEntry? above }) {
    assert(_debugVerifyInsertPosition(above, below));
    assert(_debugCanInsertEntry(entry));
    entry._overlay = this;
    setState(() {
      _entries.insert(_insertionIndex(below, above), entry);
    });
  }

  /// Insert all the entries in the given iterable.
  ///
  /// If `below` is non-null, the entries are inserted just below `below`.
  /// If `above` is non-null, the entries are inserted just above `above`.
  /// Otherwise, the entries are inserted on top.
  ///
  /// It is an error to specify both `above` and `below`.
  void insertAll(Iterable<OverlayEntry> entries, { OverlayEntry? below, OverlayEntry? above }) {
    assert(_debugVerifyInsertPosition(above, below));
    assert(entries.every(_debugCanInsertEntry));
    if (entries.isEmpty) {
      return;
    }
    for (final OverlayEntry entry in entries) {
      assert(entry._overlay == null);
      entry._overlay = this;
    }
    setState(() {
      _entries.insertAll(_insertionIndex(below, above), entries);
    });
  }

  bool _debugVerifyInsertPosition(OverlayEntry? above, OverlayEntry? below, { Iterable<OverlayEntry>? newEntries }) {
    assert(
      above == null || below == null,
      'Only one of `above` and `below` may be specified.',
    );
    assert(
      above == null || (above._overlay == this && _entries.contains(above) && (newEntries?.contains(above) ?? true)),
      'The provided entry used for `above` must be present in the Overlay${newEntries != null ? ' and in the `newEntriesList`' : ''}.',
    );
    assert(
      below == null || (below._overlay == this && _entries.contains(below) && (newEntries?.contains(below) ?? true)),
      'The provided entry used for `below` must be present in the Overlay${newEntries != null ? ' and in the `newEntriesList`' : ''}.',
    );
    return true;
  }

  /// Remove all the entries listed in the given iterable, then reinsert them
  /// into the overlay in the given order.
  ///
  /// Entries mention in `newEntries` but absent from the overlay are inserted
  /// as if with [insertAll].
  ///
  /// Entries not mentioned in `newEntries` but present in the overlay are
  /// positioned as a group in the resulting list relative to the entries that
  /// were moved, as specified by one of `below` or `above`, which, if
  /// specified, must be one of the entries in `newEntries`:
  ///
  /// If `below` is non-null, the group is positioned just below `below`.
  /// If `above` is non-null, the group is positioned just above `above`.
  /// Otherwise, the group is left on top, with all the rearranged entries
  /// below.
  ///
  /// It is an error to specify both `above` and `below`.
  void rearrange(Iterable<OverlayEntry> newEntries, { OverlayEntry? below, OverlayEntry? above }) {
    final List<OverlayEntry> newEntriesList = newEntries is List<OverlayEntry> ? newEntries : newEntries.toList(growable: false);
    assert(_debugVerifyInsertPosition(above, below, newEntries: newEntriesList));
    assert(
      newEntriesList.every((OverlayEntry entry) => entry._overlay == null || entry._overlay == this),
      'One or more of the specified entries are already present in another Overlay.',
    );
    assert(
      newEntriesList.every((OverlayEntry entry) => _entries.indexOf(entry) == _entries.lastIndexOf(entry)),
      'One or more of the specified entries are specified multiple times.',
    );
    if (newEntriesList.isEmpty) {
      return;
    }
    if (listEquals(_entries, newEntriesList)) {
      return;
    }
    final LinkedHashSet<OverlayEntry> old = LinkedHashSet<OverlayEntry>.of(_entries);
    for (final OverlayEntry entry in newEntriesList) {
      entry._overlay ??= this;
    }
    setState(() {
      _entries.clear();
      _entries.addAll(newEntriesList);
      old.removeAll(newEntriesList);
      _entries.insertAll(_insertionIndex(below, above), old);
    });
  }

  void _markDirty() {
    if (mounted) {
      setState(() {});
    }
  }

  /// (DEBUG ONLY) Check whether a given entry is visible (i.e., not behind an
  /// opaque entry).
  ///
  /// This is an O(N) algorithm, and should not be necessary except for debug
  /// asserts. To avoid people depending on it, this function is implemented
  /// only in debug mode, and always returns false in release mode.
  bool debugIsVisible(OverlayEntry entry) {
    bool result = false;
    assert(_entries.contains(entry));
    assert(() {
      for (int i = _entries.length - 1; i > 0; i -= 1) {
        final OverlayEntry candidate = _entries[i];
        if (candidate == entry) {
          result = true;
          break;
        }
        if (candidate.opaque) {
          break;
        }
      }
      return true;
    }());
    return result;
  }

  void _didChangeEntryOpacity() {
    setState(() {
      // We use the opacity of the entry in our build function, which means we
      // our state has changed.
    });
  }

  @override
  Widget build(BuildContext context) {
    // This list is filled backwards and then reversed below before
    // it is added to the tree.
    final List<_OverlayEntryWidget> children = <_OverlayEntryWidget>[];
    bool onstage = true;
    int onstageCount = 0;
    for (final OverlayEntry entry in _entries.reversed) {
      if (onstage) {
        onstageCount += 1;
        children.add(_OverlayEntryWidget(
          key: entry._key,
          overlayState: this,
          entry: entry,
        ));
        if (entry.opaque) {
          onstage = false;
        }
      } else if (entry.maintainState) {
        children.add(_OverlayEntryWidget(
          key: entry._key,
          overlayState: this,
          entry: entry,
          tickerEnabled: false,
        ));
      }
    }
    return _Theater(
      skipCount: children.length - onstageCount,
      clipBehavior: widget.clipBehavior,
      children: children.reversed.toList(growable: false),
    );
  }

  @override
  void debugFillProperties(DiagnosticPropertiesBuilder properties) {
    super.debugFillProperties(properties);
    // TODO(jacobr): use IterableProperty instead as that would
    // provide a slightly more consistent string summary of the List.
    properties.add(DiagnosticsProperty<List<OverlayEntry>>('entries', _entries));
  }
}

class _WrappingOverlay extends StatefulWidget {
  const _WrappingOverlay({super.key, this.clipBehavior = Clip.hardEdge, required this.child});

  final Clip clipBehavior;
  final Widget child;

  @override
  State<_WrappingOverlay> createState() => _WrappingOverlayState();
}

class _WrappingOverlayState extends State<_WrappingOverlay> {
  late final OverlayEntry _entry = OverlayEntry(
    canSizeOverlay: true,
    opaque: true,
    builder: (BuildContext context) {
      return widget.child;
    }
  );

  @override
  void didUpdateWidget(_WrappingOverlay oldWidget) {
    super.didUpdateWidget(oldWidget);
    _entry.markNeedsBuild();
  }

  @override
  Widget build(BuildContext context) {
    return Overlay(
      clipBehavior: widget.clipBehavior,
      initialEntries: <OverlayEntry>[_entry],
    );
  }
}

/// Special version of a [Stack], that doesn't layout and render the first
/// [skipCount] children.
///
/// The first [skipCount] children are considered "offstage".
class _Theater extends MultiChildRenderObjectWidget {
  const _Theater({
    this.skipCount = 0,
    this.clipBehavior = Clip.hardEdge,
    required List<_OverlayEntryWidget> super.children,
  }) : assert(skipCount >= 0),
       assert(children.length >= skipCount);

  final int skipCount;

  final Clip clipBehavior;

  @override
  _TheaterElement createElement() => _TheaterElement(this);

  @override
  _RenderTheater createRenderObject(BuildContext context) {
    return _RenderTheater(
      skipCount: skipCount,
      textDirection: Directionality.of(context),
      clipBehavior: clipBehavior,
    );
  }

  @override
  void updateRenderObject(BuildContext context, _RenderTheater renderObject) {
    renderObject
      ..skipCount = skipCount
      ..textDirection = Directionality.of(context)
      ..clipBehavior = clipBehavior;
  }

  @override
  void debugFillProperties(DiagnosticPropertiesBuilder properties) {
    super.debugFillProperties(properties);
    properties.add(IntProperty('skipCount', skipCount));
  }
}

class _TheaterElement extends MultiChildRenderObjectElement {
  _TheaterElement(_Theater super.widget);

  @override
  _RenderTheater get renderObject => super.renderObject as _RenderTheater;

  @override
  void insertRenderObjectChild(RenderBox child, IndexedSlot<Element?> slot) {
    super.insertRenderObjectChild(child, slot);
    final _TheaterParentData parentData = child.parentData! as _TheaterParentData;
    parentData.overlayEntry = ((widget as _Theater).children[slot.index] as _OverlayEntryWidget).entry;
    assert(parentData.overlayEntry != null);
  }

  @override
  void moveRenderObjectChild(RenderBox child, IndexedSlot<Element?> oldSlot, IndexedSlot<Element?> newSlot) {
    super.moveRenderObjectChild(child, oldSlot, newSlot);
    assert(() {
      final _TheaterParentData parentData = child.parentData! as _TheaterParentData;
      return parentData.overlayEntry == ((widget as _Theater).children[newSlot.index] as _OverlayEntryWidget).entry;
    }());
  }

  @override
  void debugVisitOnstageChildren(ElementVisitor visitor) {
    final _Theater theater = widget as _Theater;
    assert(children.length >= theater.skipCount);
    children.skip(theater.skipCount).forEach(visitor);
  }
}

// A `RenderBox` that sizes itself to its parent's size, implements the stack
// layout algorithm and renders its children in the given `theater`.
mixin _RenderTheaterMixin on RenderBox {
  _RenderTheater get theater;

  Iterable<RenderBox> _childrenInPaintOrder();
  Iterable<RenderBox> _childrenInHitTestOrder();

  @override
  void setupParentData(RenderBox child) {
    if (child.parentData is! StackParentData) {
      child.parentData = StackParentData();
    }
  }

<<<<<<< HEAD
  @override
  Size computeDryLayout(BoxConstraints constraints) {
    assert(constraints.biggest.isFinite);
    return constraints.biggest;
  }

  @override
  double? computeDistanceToActualBaseline(TextBaseline baseline) {
    assert(!debugNeedsLayout);
    double? result;
    final Iterator<RenderBox> childIterator = _childrenInPaintOrder().iterator;
    while (childIterator.moveNext()) {
      final RenderBox child = childIterator.current;
      assert(!child.debugNeedsLayout);
      final StackParentData childParentData = child.parentData! as StackParentData;
      double? candidate = child.getDistanceToActualBaseline(baseline);
      if (candidate != null) {
        candidate += childParentData.offset.dy;
        if (result != null) {
          result = math.min(result, candidate);
        } else {
          result = candidate;
        }
      }
    }
    return result;
  }

  @override
  double? computeDryBaseline(BoxConstraints constraints, TextBaseline baseline) {
    double? baselineOffset;
    final BoxConstraints nonPositionedChildConstraints = BoxConstraints.tight(constraints.biggest);
    final Alignment alignment = theater._resolvedAlignment;
    final Size size = computeDryLayout(constraints);
    final Iterator<RenderBox> childIterator = _childrenInPaintOrder().iterator;
    while (childIterator.moveNext()) {
      final RenderBox child = childIterator.current;
      final StackParentData childParentData = child.parentData! as StackParentData;
      final double? childBaseline;
      if (!childParentData.isPositioned) {
        childBaseline = switch (child.getDryBaseline(nonPositionedChildConstraints, baseline)) {
          null => null,
          final double baseline => baseline + alignment.alongOffset(size - child.getDryLayout(nonPositionedChildConstraints) as Offset).dy,
        };
      } else {
        childBaseline = RenderStack.baselineForPositionedChild(child, childParentData, size, alignment, baseline);
      }
      if (childBaseline != null && (baselineOffset == null || baselineOffset > childBaseline)) {
        baselineOffset = childBaseline;
      }
    }
    return baselineOffset;
  }

  @override
  bool get sizedByParent => true;

  @override
  void performLayout() {
    final Iterator<RenderBox> iterator = _childrenInPaintOrder().iterator;
    // Same BoxConstraints as used by RenderStack for StackFit.expand.
    final BoxConstraints nonPositionedChildConstraints = BoxConstraints.tight(constraints.biggest);
=======
  void layoutChild(RenderBox child, BoxConstraints nonPositionedChildConstraints) {
    final StackParentData childParentData = child.parentData! as StackParentData;
>>>>>>> d57e7ac0
    final Alignment alignment = theater._resolvedAlignment;
    if (!childParentData.isPositioned) {
      child.layout(nonPositionedChildConstraints, parentUsesSize: true);
      childParentData.offset = Offset.zero;
    } else {
      assert(child is! _RenderDeferredLayoutBox, 'all _RenderDeferredLayoutBoxes must be non-positioned children.');
      RenderStack.layoutPositionedChild(child, childParentData, size, alignment);
    }
    assert(child.parentData == childParentData);
  }

  @override
  bool hitTestChildren(BoxHitTestResult result, { required Offset position }) {
    final Iterator<RenderBox> iterator = _childrenInHitTestOrder().iterator;
    bool isHit = false;
    while (!isHit && iterator.moveNext()) {
      final RenderBox child = iterator.current;
      final StackParentData childParentData = child.parentData! as StackParentData;
      final RenderBox localChild = child;
      bool childHitTest(BoxHitTestResult result, Offset position) => localChild.hitTest(result, position: position);
      isHit = result.addWithPaintOffset(offset: childParentData.offset, position: position, hitTest: childHitTest);
    }
    return isHit;
  }

  @override
  void paint(PaintingContext context, Offset offset) {
    for (final RenderBox child in _childrenInPaintOrder()) {
      final StackParentData childParentData = child.parentData! as StackParentData;
      context.paintChild(child, childParentData.offset + offset);
    }
  }
}

class _TheaterParentData extends StackParentData {
  // The OverlayEntry that directly created this child. This field is null for
  // children that are created by an OverlayPortal.
  OverlayEntry? overlayEntry;

  /// A [OverlayPortal] makes its overlay child a render child of an ancestor
  /// [Overlay]. Currently, to make sure the overlay child is painted after its
  /// [OverlayPortal], and before the next [OverlayEntry] (which could be
  /// something that should obstruct the overlay child, such as a [ModalRoute])
  /// in the host [Overlay], the paint order of each overlay child is managed by
  /// the [OverlayEntry] that hosts its [OverlayPortal].
  ///
  /// The following methods are exposed to allow easy access to the overlay
  /// children's render objects whose order is managed by [overlayEntry], in the
  /// right order.

  // _overlayStateMounted is set to null in _OverlayEntryWidgetState's dispose
  // method. This property is only accessed during layout, paint and hit-test so
  // the `value!` should be safe.
  Iterator<RenderBox>? get paintOrderIterator => overlayEntry?._overlayEntryStateNotifier?.value!._paintOrderIterable.iterator;
  Iterator<RenderBox>? get hitTestOrderIterator => overlayEntry?._overlayEntryStateNotifier?.value!._hitTestOrderIterable.iterator;

  // A convenience method for traversing `paintOrderIterator` with a
  // [RenderObjectVisitor].
  void visitOverlayPortalChildrenOnOverlayEntry(RenderObjectVisitor visitor) => overlayEntry?._overlayEntryStateNotifier?.value!._paintOrderIterable.forEach(visitor);
}

class _RenderTheater extends RenderBox with ContainerRenderObjectMixin<RenderBox, StackParentData>, _RenderTheaterMixin {
  _RenderTheater({
    List<RenderBox>? children,
    required TextDirection textDirection,
    int skipCount = 0,
    Clip clipBehavior = Clip.hardEdge,
  }) : assert(skipCount >= 0),
       _textDirection = textDirection,
       _skipCount = skipCount,
       _clipBehavior = clipBehavior {
    addAll(children);
  }

  @override
  _RenderTheater get theater => this;

  @override
  void setupParentData(RenderBox child) {
    if (child.parentData is! _TheaterParentData) {
      child.parentData = _TheaterParentData();
    }
  }

  @override
  void attach(PipelineOwner owner) {
    super.attach(owner);
    RenderBox? child = firstChild;
    while (child != null) {
      final _TheaterParentData childParentData = child.parentData! as _TheaterParentData;
      final Iterator<RenderBox>? iterator = childParentData.paintOrderIterator;
      if (iterator != null) {
        while (iterator.moveNext()) {
          iterator.current.attach(owner);
        }
      }
      child = childParentData.nextSibling;
    }
  }

  static void _detachChild(RenderObject child) => child.detach();

  @override
  void detach() {
    super.detach();
    RenderBox? child = firstChild;
    while (child != null) {
      final _TheaterParentData childParentData = child.parentData! as _TheaterParentData;
      childParentData.visitOverlayPortalChildrenOnOverlayEntry(_detachChild);
      child = childParentData.nextSibling;
    }
  }

  @override
  void redepthChildren() => visitChildren(redepthChild);

  Alignment? _alignmentCache;
  Alignment get _resolvedAlignment => _alignmentCache ??= AlignmentDirectional.topStart.resolve(textDirection);

  void _markNeedResolution() {
    _alignmentCache = null;
    markNeedsLayout();
  }

  TextDirection get textDirection => _textDirection;
  TextDirection _textDirection;
  set textDirection(TextDirection value) {
    if (_textDirection == value) {
      return;
    }
    _textDirection = value;
    _markNeedResolution();
  }

  int get skipCount => _skipCount;
  int _skipCount;
  set skipCount(int value) {
    if (_skipCount != value) {
      _skipCount = value;
      markNeedsLayout();
    }
  }

  /// {@macro flutter.material.Material.clipBehavior}
  ///
  /// Defaults to [Clip.hardEdge].
  Clip get clipBehavior => _clipBehavior;
  Clip _clipBehavior = Clip.hardEdge;
  set clipBehavior(Clip value) {
    if (value != _clipBehavior) {
      _clipBehavior = value;
      markNeedsPaint();
      markNeedsSemanticsUpdate();
    }
  }

  // Adding/removing deferred child does not affect the layout of other children,
  // or that of the Overlay, so there's no need to invalidate the layout of the
  // Overlay.
  //
  // When _skipMarkNeedsLayout is true, markNeedsLayout does not do anything.
  bool _skipMarkNeedsLayout = false;
  void _addDeferredChild(_RenderDeferredLayoutBox child) {
    assert(!_skipMarkNeedsLayout);
    _skipMarkNeedsLayout = true;
    adoptChild(child);
    // The Overlay still needs repainting when a deferred child is added. Usually
    // `markNeedsLayout` implies `markNeedsPaint`, but here `markNeedsLayout` is
    // skipped when the `_skipMarkNeedsLayout` flag is set.
    markNeedsPaint();
    _skipMarkNeedsLayout = false;

    // After adding `child` to the render tree, we want to make sure it will be
    // laid out in the same frame. This is done by calling markNeedsLayout on the
    // layout surrgate. This ensures `child` is reachable via tree walk (see
    // _RenderLayoutSurrogateProxyBox.performLayout).
    child._layoutSurrogate.markNeedsLayout();
  }

  void _removeDeferredChild(_RenderDeferredLayoutBox child) {
    assert(!_skipMarkNeedsLayout);
    _skipMarkNeedsLayout = true;
    dropChild(child);
    // The Overlay still needs repainting when a deferred child is dropped. See
    // the comment in `_addDeferredChild`.
    markNeedsPaint();
    _skipMarkNeedsLayout = false;
  }

  @override
  void markNeedsLayout() {
    if (!_skipMarkNeedsLayout) {
      super.markNeedsLayout();
    }
  }

  RenderBox? get _firstOnstageChild {
    if (skipCount == super.childCount) {
      return null;
    }
    RenderBox? child = super.firstChild;
    for (int toSkip = skipCount; toSkip > 0; toSkip--) {
      final StackParentData childParentData = child!.parentData! as StackParentData;
      child = childParentData.nextSibling;
      assert(child != null);
    }
    return child;
  }

  RenderBox? get _lastOnstageChild => skipCount == super.childCount ? null : lastChild;

  @override
  double computeMinIntrinsicWidth(double height) {
    return RenderStack.getIntrinsicDimension(_firstOnstageChild, (RenderBox child) => child.getMinIntrinsicWidth(height));
  }

  @override
  double computeMaxIntrinsicWidth(double height) {
    return RenderStack.getIntrinsicDimension(_firstOnstageChild, (RenderBox child) => child.getMaxIntrinsicWidth(height));
  }

  @override
  double computeMinIntrinsicHeight(double width) {
    return RenderStack.getIntrinsicDimension(_firstOnstageChild, (RenderBox child) => child.getMinIntrinsicHeight(width));
  }

  @override
  double computeMaxIntrinsicHeight(double width) {
    return RenderStack.getIntrinsicDimension(_firstOnstageChild, (RenderBox child) => child.getMaxIntrinsicHeight(width));
  }

  @override
  double? computeDistanceToActualBaseline(TextBaseline baseline) {
    assert(!debugNeedsLayout);
    double? result;
    RenderBox? child = _firstOnstageChild;
    while (child != null) {
      assert(!child.debugNeedsLayout);
      final StackParentData childParentData = child.parentData! as StackParentData;
      double? candidate = child.getDistanceToActualBaseline(baseline);
      if (candidate != null) {
        candidate += childParentData.offset.dy;
        if (result != null) {
          result = math.min(result, candidate);
        } else {
          result = candidate;
        }
      }
      child = childParentData.nextSibling;
    }
    return result;
  }

  @override
  double? computeDryBaseline(BoxConstraints constraints, TextBaseline baseline) {
    double? baselineOffset;
    final BoxConstraints nonPositionedChildConstraints = BoxConstraints.tight(constraints.biggest);
    final Alignment alignment = theater._resolvedAlignment;
    final Size size = computeDryLayout(constraints);
    RenderBox? child = _firstOnstageChild;
    while (child != null) {
      final StackParentData childParentData = child.parentData! as StackParentData;
      final double? childBaseline;
      if (!childParentData.isPositioned) {
        childBaseline = switch (child.getDryBaseline(nonPositionedChildConstraints, baseline)) {
          null => null,
          final double baseline => baseline + alignment.alongOffset(size - child.getDryLayout(nonPositionedChildConstraints) as Offset).dy,
        };
      } else {
        childBaseline = RenderStack.baselineForPositionedChild(child, childParentData, size, alignment, baseline);
      }
      if (childBaseline != null && (baselineOffset == null || baselineOffset > childBaseline)) {
        baselineOffset = childBaseline;
      }
      child = childAfter(child);
    }
    return baselineOffset;
  }

  @override
  Size computeDryLayout(BoxConstraints constraints) {
    if (constraints.biggest.isFinite) {
      return constraints.biggest;
    }
    return _findSizeDeterminingChild().getDryLayout(constraints);
  }

  @override
  // The following uses sync* because concurrent modifications should be allowed
  // during layout.
  Iterable<RenderBox> _childrenInPaintOrder() sync* {
    RenderBox? child = _firstOnstageChild;
    while (child != null) {
      yield child;
      final _TheaterParentData childParentData = child.parentData! as _TheaterParentData;
      final Iterator<RenderBox>? innerIterator = childParentData.paintOrderIterator;
      if (innerIterator != null) {
        while (innerIterator.moveNext()) {
          yield innerIterator.current;
        }
      }
      child = childParentData.nextSibling;
    }
  }

  @override
  // The following uses sync* because hit testing should be lazy.
  Iterable<RenderBox> _childrenInHitTestOrder() sync* {
    RenderBox? child = _lastOnstageChild;
    int childLeft = childCount - skipCount;
    while (child != null) {
      final _TheaterParentData childParentData = child.parentData! as _TheaterParentData;
      final Iterator<RenderBox>? innerIterator = childParentData.hitTestOrderIterator;
      if (innerIterator != null) {
        while (innerIterator.moveNext()) {
          yield innerIterator.current;
        }
      }
      yield child;
      childLeft -= 1;
      child = childLeft <= 0 ? null : childParentData.previousSibling;
    }
  }

  @override
  bool get sizedByParent => false;

  @override
  void performLayout() {
    RenderBox? sizeDeterminingChild;
    if (constraints.biggest.isFinite) {
      size = constraints.biggest;
    } else {
      sizeDeterminingChild = _findSizeDeterminingChild();
      layoutChild(sizeDeterminingChild, constraints);
      size = sizeDeterminingChild.size;
    }

    // Equivalent to BoxConstraints used by RenderStack for StackFit.expand.
    final BoxConstraints nonPositionedChildConstraints = BoxConstraints.tight(size);
    for (final RenderBox child in _childrenInPaintOrder()) {
      if (child != sizeDeterminingChild) {
        layoutChild(child, nonPositionedChildConstraints);
      }
    }
  }

  RenderBox _findSizeDeterminingChild() {
    RenderBox? child = _lastOnstageChild;
    while (child != null) {
      final _TheaterParentData childParentData = child.parentData! as _TheaterParentData;
      if ((childParentData.overlayEntry?.canSizeOverlay ?? false) && !childParentData.isPositioned) {
        return child;
      }
      child = childParentData.previousSibling;
    }
    throw FlutterError.fromParts(<DiagnosticsNode>[
      ErrorSummary('Overlay was given infinite constraints and cannot be sized by a suitable child.'),
      ErrorDescription(
        'The constraints given to the overlay ($constraints) would result in an illegal '
        'infinite size (${constraints.biggest}). To avoid that, the Overlay tried to size '
        'itself to one of its children, but no suitable non-positioned child that belongs to an '
        'OverlayEntry with canSizeOverlay set to true could be found.',
      ),
      ErrorHint(
        'Try wrapping the Overlay in a SizedBox to give it a finite size or '
        'use an OverlayEntry with canSizeOverlay set to true.',
      ),
    ]);
  }

  final LayerHandle<ClipRectLayer> _clipRectLayer = LayerHandle<ClipRectLayer>();

  @override
  void paint(PaintingContext context, Offset offset) {
    if (clipBehavior != Clip.none) {
      _clipRectLayer.layer = context.pushClipRect(
        needsCompositing,
        offset,
        Offset.zero & size,
        super.paint,
        clipBehavior: clipBehavior,
        oldLayer: _clipRectLayer.layer,
      );
    } else {
      _clipRectLayer.layer = null;
      super.paint(context, offset);
    }
  }

  @override
  void dispose() {
    _clipRectLayer.layer = null;
    super.dispose();
  }

  @override
  void visitChildren(RenderObjectVisitor visitor) {
    RenderBox? child = firstChild;
    while (child != null) {
      visitor(child);
      final _TheaterParentData childParentData = child.parentData! as _TheaterParentData;
      childParentData.visitOverlayPortalChildrenOnOverlayEntry(visitor);
      child = childParentData.nextSibling;
    }
  }

  @override
  void visitChildrenForSemantics(RenderObjectVisitor visitor) {
    RenderBox? child = _firstOnstageChild;
    while (child != null) {
      visitor(child);
      final _TheaterParentData childParentData = child.parentData! as _TheaterParentData;
      child = childParentData.nextSibling;
    }
  }

  @override
  Rect? describeApproximatePaintClip(RenderObject child) {
    switch (clipBehavior) {
      case Clip.none:
        return null;
      case Clip.hardEdge:
      case Clip.antiAlias:
      case Clip.antiAliasWithSaveLayer:
        return Offset.zero & size;
    }
  }

  @override
  void debugFillProperties(DiagnosticPropertiesBuilder properties) {
    super.debugFillProperties(properties);
    properties.add(IntProperty('skipCount', skipCount));
    properties.add(EnumProperty<TextDirection>('textDirection', textDirection));
  }

  @override
  List<DiagnosticsNode> debugDescribeChildren() {
    final List<DiagnosticsNode> offstageChildren = <DiagnosticsNode>[];
    final List<DiagnosticsNode> onstageChildren = <DiagnosticsNode>[];

    int count = 1;
    bool onstage = false;
    RenderBox? child = firstChild;
    final RenderBox? firstOnstageChild = _firstOnstageChild;
    while (child != null) {
      final _TheaterParentData childParentData = child.parentData! as _TheaterParentData;
      if (child == firstOnstageChild) {
        onstage = true;
        count = 1;
      }

      if (onstage) {
        onstageChildren.add(
          child.toDiagnosticsNode(
            name: 'onstage $count',
          ),
        );
      } else {
        offstageChildren.add(
          child.toDiagnosticsNode(
            name: 'offstage $count',
            style: DiagnosticsTreeStyle.offstage,
          ),
        );
      }

      int subcount = 1;
      childParentData.visitOverlayPortalChildrenOnOverlayEntry((RenderObject renderObject) {
        final RenderBox child = renderObject as RenderBox;
        if (onstage) {
          onstageChildren.add(
            child.toDiagnosticsNode(
              name: 'onstage $count - $subcount',
            ),
          );
        } else {
          offstageChildren.add(
            child.toDiagnosticsNode(
              name: 'offstage $count - $subcount',
              style: DiagnosticsTreeStyle.offstage,
            ),
          );
        }
        subcount += 1;
      });

      child = childParentData.nextSibling;
      count += 1;
    }

    return <DiagnosticsNode>[
      ...onstageChildren,
      if (offstageChildren.isNotEmpty)
        ...offstageChildren
      else
        DiagnosticsNode.message(
          'no offstage children',
          style: DiagnosticsTreeStyle.offstage,
        ),
    ];
  }
}


// * OverlayPortal Implementation
//  OverlayPortal is inspired by the
//  [flutter_portal](https://pub.dev/packages/flutter_portal) package.
//
// ** RenderObject hierarchy
// The widget works by inserting its overlay child's render subtree directly
// under [Overlay]'s render object (_RenderTheater).
// https://user-images.githubusercontent.com/31859944/171971838-62ed3975-4b5d-4733-a9c9-f79e263b8fcc.jpg
//
// To ensure the overlay child render subtree does not do layout twice, the
// subtree must only perform layout after both its _RenderTheater and the
// [OverlayPortal]'s render object (_RenderLayoutSurrogateProxyBox) have
// finished layout. This is handled by _RenderDeferredLayoutBox.
//
// ** Z-Index of an overlay child
// [_OverlayEntryLocation] is a (currently private) interface that allows an
// [OverlayPortal] to insert its overlay child into a specific [Overlay], as
// well as specifying the paint order between the overlay child and other
// children of the _RenderTheater.
//
// Since [OverlayPortal] is only allowed to target ancestor [Overlay]s
// (_RenderTheater must finish doing layout before _RenderDeferredLayoutBox),
// the _RenderTheater should typically be acquired using an [InheritedWidget]
// (currently, _RenderTheaterMarker) in case the [OverlayPortal] gets
// reparented.

/// A class to show, hide and bring to top an [OverlayPortal]'s overlay child
/// in the target [Overlay].
///
/// A [OverlayPortalController] can only be given to at most one [OverlayPortal]
/// at a time. When an [OverlayPortalController] is moved from one
/// [OverlayPortal] to another, its [isShowing] state does not carry over.
///
/// [OverlayPortalController.show] and [OverlayPortalController.hide] can be
/// called even before the controller is assigned to any [OverlayPortal], but
/// they typically should not be called while the widget tree is being rebuilt.
class OverlayPortalController {
  /// Creates an [OverlayPortalController], optionally with a String identifier
  /// `debugLabel`.
  OverlayPortalController({ String? debugLabel }) : _debugLabel = debugLabel;

  _OverlayPortalState? _attachTarget;

  // A separate _zOrderIndex to allow `show()` or `hide()` to be called when the
  // controller is not yet attached. Once this controller is attached,
  // _attachTarget._zOrderIndex will be used as the source of truth, and this
  // variable will be set to null.
  int? _zOrderIndex;
  final String? _debugLabel;

  static int _wallTime = kIsWeb
    ? -9007199254740992 // -2^53
    : -1 << 63;

  // Returns a unique and monotonically increasing timestamp that represents
  // now.
  //
  // The value this method returns increments after each call.
  int _now() {
    final int now = _wallTime += 1;
    assert(_zOrderIndex == null || _zOrderIndex! < now);
    assert(_attachTarget?._zOrderIndex == null || _attachTarget!._zOrderIndex! < now);
    return now;
  }

  /// Show the overlay child of the [OverlayPortal] this controller is attached
  /// to, at the top of the target [Overlay].
  ///
  /// When there are more than one [OverlayPortal]s that target the same
  /// [Overlay], the overlay child of the last [OverlayPortal] to have called
  /// [show] appears at the top level, unobstructed.
  ///
  /// If [isShowing] is already true, calling this method brings the overlay
  /// child it controls to the top.
  ///
  /// This method should typically not be called while the widget tree is being
  /// rebuilt.
  void show() {
    final _OverlayPortalState? state = _attachTarget;
    if (state != null) {
      state.show(_now());
    } else {
      _zOrderIndex = _now();
    }
  }

  /// Hide the [OverlayPortal]'s overlay child.
  ///
  /// Once hidden, the overlay child will be removed from the widget tree the
  /// next time the widget tree rebuilds, and stateful widgets in the overlay
  /// child may lose states as a result.
  ///
  /// This method should typically not be called while the widget tree is being
  /// rebuilt.
  void hide() {
    final _OverlayPortalState? state = _attachTarget;
    if (state != null) {
      state.hide();
    } else {
      assert(_zOrderIndex != null);
      _zOrderIndex = null;
    }
  }

  /// Whether the associated [OverlayPortal] should build and show its overlay
  /// child, using its `overlayChildBuilder`.
  bool get isShowing {
    final _OverlayPortalState? state = _attachTarget;
    return state != null
      ? state._zOrderIndex != null
      : _zOrderIndex != null;
  }

  /// Convenience method for toggling the current [isShowing] status.
  ///
  /// This method should typically not be called while the widget tree is being
  /// rebuilt.
  void toggle() => isShowing ? hide() : show();

  @override
  String toString() {
    final String? debugLabel = _debugLabel;
    final String label = debugLabel == null ? '' : '($debugLabel)';
    final String isDetached = _attachTarget != null ? '' : ' DETACHED';
    return '${objectRuntimeType(this, 'OverlayPortalController')}$label$isDetached';
  }
}

/// A widget that renders its overlay child on an [Overlay].
///
/// The overlay child is initially hidden until [OverlayPortalController.show]
/// is called on the associated [controller]. The [OverlayPortal] uses
/// [overlayChildBuilder] to build its overlay child and renders it on the
/// specified [Overlay] as if it was inserted using an [OverlayEntry], while it
/// can depend on the same set of [InheritedWidget]s (such as [Theme]) that this
/// widget can depend on.
///
/// This widget requires an [Overlay] ancestor in the widget tree when its
/// overlay child is showing. The overlay child is rendered by the [Overlay]
/// ancestor, not by the widget itself. This allows the overlay child to float
/// above other widgets, independent of its position in the widget tree.
///
/// When [OverlayPortalController.hide] is called, the widget built using
/// [overlayChildBuilder] will be removed from the widget tree the next time the
/// widget rebuilds. Stateful descendants in the overlay child subtree may lose
/// states as a result.
///
/// {@tool dartpad}
/// This example uses an [OverlayPortal] to build a tooltip that becomes visible
/// when the user taps on the [child] widget. There's a [DefaultTextStyle] above
/// the [OverlayPortal] controlling the [TextStyle] of both the [child] widget
/// and the widget [overlayChildBuilder] builds, which isn't otherwise doable if
/// the tooltip was added as an [OverlayEntry].
///
/// ** See code in examples/api/lib/widgets/overlay/overlay_portal.0.dart **
/// {@end-tool}
///
/// ### Paint Order
///
/// In an [Overlay], an overlay child is painted after the [OverlayEntry]
/// associated with its [OverlayPortal] (that is, the [OverlayEntry] closest to
/// the [OverlayPortal] in the widget tree, which usually represents the
/// enclosing [Route]), and before the next [OverlayEntry].
///
/// When an [OverlayEntry] has multiple associated [OverlayPortal]s, the paint
/// order between their overlay children is the order in which
/// [OverlayPortalController.show] was called. The last [OverlayPortal] to have
/// called `show` gets to paint its overlay child in the foreground.
///
/// ### Semantics
///
/// The semantics subtree generated by the overlay child is considered attached
/// to [OverlayPortal] instead of the target [Overlay]. An [OverlayPortal]'s
/// semantics subtree can be dropped from the semantics tree due to invisibility
/// while the overlay child is still visible (for example, when the
/// [OverlayPortal] is completely invisible in a [ListView] but kept alive by
/// a [KeepAlive] widget). When this happens the semantics subtree generated by
/// the overlay child is also dropped, even if the overlay child is still visible
/// on screen.
///
/// {@template flutter.widgets.overlayPortalVsOverlayEntry}
/// ### Differences between [OverlayPortal] and [OverlayEntry]
///
/// The main difference between [OverlayEntry] and [OverlayPortal] is that
/// [OverlayEntry] builds its widget subtree as a child of the target [Overlay],
/// while [OverlayPortal] uses [OverlayPortal.overlayChildBuilder] to build a
/// child widget of itself. This allows [OverlayPortal]'s overlay child to depend
/// on the same set of [InheritedWidget]s as [OverlayPortal], and it's also
/// guaranteed that the overlay child will not outlive its [OverlayPortal].
///
/// On the other hand, [OverlayPortal]'s implementation is more complex. For
/// instance, it does a bit more work than a regular widget during global key
/// reparenting. If the content to be shown on the [Overlay] doesn't benefit
/// from being a part of [OverlayPortal]'s subtree, consider using an
/// [OverlayEntry] instead.
/// {@endtemplate}
///
/// See also:
///
///  * [OverlayEntry], an alternative API for inserting widgets into an
///    [Overlay].
///  * [Positioned], which can be used to size and position the overlay child in
///    relation to the target [Overlay]'s boundaries.
///  * [CompositedTransformFollower], which can be used to position the overlay
///    child in relation to the linked [CompositedTransformTarget] widget.
class OverlayPortal extends StatefulWidget {
  /// Creates an [OverlayPortal] that renders the widget [overlayChildBuilder]
  /// builds on the closest [Overlay] when [OverlayPortalController.show] is
  /// called.
  const OverlayPortal({
    super.key,
    required this.controller,
    required this.overlayChildBuilder,
    this.child,
  }) : _targetRootOverlay = false;

  /// Creates an [OverlayPortal] that renders the widget [overlayChildBuilder]
  /// builds on the root [Overlay] when [OverlayPortalController.show] is
  /// called.
  const OverlayPortal.targetsRootOverlay({
    super.key,
    required this.controller,
    required this.overlayChildBuilder,
    this.child,
  }) : _targetRootOverlay = true;

  /// The controller to show, hide and bring to top the overlay child.
  final OverlayPortalController controller;

  /// A [WidgetBuilder] used to build a widget below this widget in the tree,
  /// that renders on the closest [Overlay].
  ///
  /// The said widget will only be built and shown in the closest [Overlay] once
  /// [OverlayPortalController.show] is called on the associated [controller].
  /// It will be painted in front of the [OverlayEntry] closest to this widget
  /// in the widget tree (which is usually the enclosing [Route]).
  ///
  /// The built overlay child widget is inserted below this widget in the widget
  /// tree, allowing it to depend on [InheritedWidget]s above it, and be
  /// notified when the [InheritedWidget]s change.
  ///
  /// Unlike [child], the built overlay child can visually extend outside the
  /// bounds of this widget without being clipped, and receive hit-test events
  /// outside of this widget's bounds, as long as it does not extend outside of
  /// the [Overlay] on which it is rendered.
  final WidgetBuilder overlayChildBuilder;

  /// A widget below this widget in the tree.
  final Widget? child;

  final bool _targetRootOverlay;

  @override
  State<OverlayPortal> createState() => _OverlayPortalState();
}

class _OverlayPortalState extends State<OverlayPortal> {
  int? _zOrderIndex;
  // The location of the overlay child within the overlay. This object will be
  // used as the slot of the overlay child widget.
  //
  // The developer must call `show` to reveal the overlay so we can get a unique
  // timestamp of the user interaction for determining the z-index of the
  // overlay child in the overlay.
  //
  // Avoid invalidating the cache if possible, since the framework uses `==` to
  // compare slots, and _OverlayEntryLocation can't override that operator since
  // it's mutable. Changing slots can be relatively slow.
  bool _childModelMayHaveChanged = true;
  _OverlayEntryLocation? _locationCache;
  static bool _isTheSameLocation(_OverlayEntryLocation locationCache, _RenderTheaterMarker marker) {
    return locationCache._childModel == marker.overlayEntryWidgetState
        && locationCache._theater == marker.theater;
  }

  _OverlayEntryLocation _getLocation(int zOrderIndex, bool targetRootOverlay) {
    final _OverlayEntryLocation? cachedLocation = _locationCache;
    late final _RenderTheaterMarker marker = _RenderTheaterMarker.of(context, targetRootOverlay: targetRootOverlay);
    final bool isCacheValid = cachedLocation != null
                           && (!_childModelMayHaveChanged || _isTheSameLocation(cachedLocation, marker));
    _childModelMayHaveChanged = false;
    if (isCacheValid) {
      assert(cachedLocation._zOrderIndex == zOrderIndex);
      assert(cachedLocation._debugIsLocationValid());
      return cachedLocation;
    }
    // Otherwise invalidate the cache and create a new location.
    cachedLocation?._debugMarkLocationInvalid();
    final _OverlayEntryLocation newLocation = _OverlayEntryLocation(zOrderIndex, marker.overlayEntryWidgetState, marker.theater);
    assert(newLocation._zOrderIndex == zOrderIndex);
    return _locationCache = newLocation;
  }

  @override
  void initState() {
    super.initState();
    _setupController(widget.controller);
  }

  void _setupController(OverlayPortalController controller) {
    assert(
      controller._attachTarget == null || controller._attachTarget == this,
      'Failed to attach $controller to $this. It is already attached to ${controller._attachTarget}.'
    );
    final int? controllerZOrderIndex = controller._zOrderIndex;
    final int? zOrderIndex = _zOrderIndex;
    if (zOrderIndex == null || (controllerZOrderIndex != null && controllerZOrderIndex > zOrderIndex)) {
      _zOrderIndex = controllerZOrderIndex;
    }
    controller._zOrderIndex = null;
    controller._attachTarget = this;
  }

  @override
  void didChangeDependencies() {
    super.didChangeDependencies();
    _childModelMayHaveChanged = true;
  }

  @override
  void didUpdateWidget(OverlayPortal oldWidget) {
    super.didUpdateWidget(oldWidget);
    _childModelMayHaveChanged = _childModelMayHaveChanged || oldWidget._targetRootOverlay != widget._targetRootOverlay;
    if (oldWidget.controller != widget.controller) {
      oldWidget.controller._attachTarget = null;
      _setupController(widget.controller);
    }
  }

  @override
  void dispose() {
    assert(widget.controller._attachTarget == this);
    widget.controller._attachTarget = null;
    _locationCache?._debugMarkLocationInvalid();
    _locationCache = null;
    super.dispose();
  }

  void show(int zOrderIndex) {
    assert(
      SchedulerBinding.instance.schedulerPhase != SchedulerPhase.persistentCallbacks,
      '${widget.controller.runtimeType}.show() should not be called during build.'
    );
    setState(() { _zOrderIndex = zOrderIndex; });
    _locationCache?._debugMarkLocationInvalid();
    _locationCache = null;
  }

  void hide() {
    assert(SchedulerBinding.instance.schedulerPhase != SchedulerPhase.persistentCallbacks);
    setState(() { _zOrderIndex = null; });
    _locationCache?._debugMarkLocationInvalid();
    _locationCache = null;
  }

  @override
  Widget build(BuildContext context) {
    final int? zOrderIndex = _zOrderIndex;
    if (zOrderIndex == null) {
      return _OverlayPortal(
        overlayLocation: null,
        overlayChild: null,
        child: widget.child,
      );
    }
    return _OverlayPortal(
      overlayLocation: _getLocation(zOrderIndex, widget._targetRootOverlay),
      overlayChild: _DeferredLayout(child: Builder(builder: widget.overlayChildBuilder)),
      child: widget.child,
    );
  }
}

/// A location in an [Overlay].
///
/// An [_OverlayEntryLocation] determines the [Overlay] the associated
/// [OverlayPortal] should put its overlay child onto, as well as the overlay
/// child's paint order in relation to other contents painted on the [Overlay].
//
// An _OverlayEntryLocation is a cursor pointing to a location in a particular
// Overlay's child model, and provides methods to insert/remove/move a
// _RenderDeferredLayoutBox to/from its target _theater.
//
// The occupant (a `RenderBox`) will be painted above the associated
// [OverlayEntry], but below the [OverlayEntry] above that [OverlayEntry].
//
// Additionally, `_activate` and `_deactivate` are called when the overlay
// child's `_OverlayPortalElement` activates/deactivates (for instance, during
// global key reparenting).
// `_OverlayPortalElement` removes its overlay child's render object from the
// target `_RenderTheater` when it deactivates and puts it back on `activated`.
// These 2 methods can be used to "hide" a child in the child model without
// removing it, when the child is expensive/difficult to re-insert at the
// correct location on `activated`.
//
// ### Equality
//
// An `_OverlayEntryLocation` will be used as an Element's slot. These 3 parts
// uniquely identify a place in an overlay's child model:
// - _theater
// - _childModel (the OverlayEntry)
// - _zOrderIndex
//
// Since it can't implement operator== (it's mutable), the same `_OverlayEntryLocation`
// instance must not be used to represent more than one locations.
final class _OverlayEntryLocation extends LinkedListEntry<_OverlayEntryLocation> {
  _OverlayEntryLocation(this._zOrderIndex, this._childModel, this._theater);

  final int _zOrderIndex;
  final _OverlayEntryWidgetState _childModel;
  final _RenderTheater _theater;

  _RenderDeferredLayoutBox? _overlayChildRenderBox;
  void _addToChildModel(_RenderDeferredLayoutBox child) {
    assert(_overlayChildRenderBox == null, 'Failed to add $child. This location ($this) is already occupied by $_overlayChildRenderBox.');
    _overlayChildRenderBox = child;
    _childModel._add(this);
    _theater.markNeedsPaint();
    _theater.markNeedsCompositingBitsUpdate();
    _theater.markNeedsSemanticsUpdate();
  }
  void _removeFromChildModel(_RenderDeferredLayoutBox child) {
    assert(child == _overlayChildRenderBox);
    _overlayChildRenderBox = null;
    assert(_childModel._sortedTheaterSiblings?.contains(this) ?? false);
    _childModel._remove(this);
    _theater.markNeedsPaint();
    _theater.markNeedsCompositingBitsUpdate();
    _theater.markNeedsSemanticsUpdate();
  }

  void _addChild(_RenderDeferredLayoutBox child) {
    assert(_debugIsLocationValid());
    _addToChildModel(child);
    _theater._addDeferredChild(child);
    assert(child.parent == _theater);
  }

  void _removeChild(_RenderDeferredLayoutBox child) {
    // This call is allowed even when this location is disposed.
    _removeFromChildModel(child);
    _theater._removeDeferredChild(child);
    assert(child.parent == null);
  }

  void _moveChild(_RenderDeferredLayoutBox child, _OverlayEntryLocation fromLocation) {
    assert(fromLocation != this);
    assert(_debugIsLocationValid());
    final _RenderTheater fromTheater = fromLocation._theater;
    final _OverlayEntryWidgetState fromModel = fromLocation._childModel;

    if (fromTheater != _theater) {
      fromTheater._removeDeferredChild(child);
      _theater._addDeferredChild(child);
    }

    if (fromModel != _childModel || fromLocation._zOrderIndex != _zOrderIndex) {
      fromLocation._removeFromChildModel(child);
      _addToChildModel(child);
    }
  }

  void _activate(_RenderDeferredLayoutBox child) {
    // This call is allowed even when this location is invalidated.
    // See _OverlayPortalElement.activate.
    assert(_overlayChildRenderBox == null, '$_overlayChildRenderBox');
    _theater._addDeferredChild(child);
    _overlayChildRenderBox = child;
  }

  void _deactivate(_RenderDeferredLayoutBox child) {
    // This call is allowed even when this location is invalidated.
    _theater._removeDeferredChild(child);
    _overlayChildRenderBox = null;
  }

  // Throws a StateError if this location is already invalidated and shouldn't
  // be used as an OverlayPortal slot. Must be used in asserts.
  //
  // Generally, `assert(_debugIsLocationValid())` should be used to prevent
  // invalid accesses to an invalid `_OverlayEntryLocation` object. Exceptions
  // to this rule are _removeChild, _deactive, which will be called when the
  // OverlayPortal is being removed from the widget tree and may use the
  // location information to perform cleanup tasks.
  //
  // Another exception is the _activate method which is called by
  // _OverlayPortalElement.activate. See the comment in _OverlayPortalElement.activate.
  bool _debugIsLocationValid() {
    if (_debugMarkLocationInvalidStackTrace == null) {
      return true;
    }
    throw StateError('$this is already disposed. Stack trace: $_debugMarkLocationInvalidStackTrace');
  }

  // The StackTrace of the first _debugMarkLocationInvalid call. It's only for
  // debugging purposes and the StackTrace will only be captured in debug builds.
  //
  // The effect of this method is not reversible. Once marked invalid, this
  // object can't be marked as valid again.
  StackTrace? _debugMarkLocationInvalidStackTrace;
  @mustCallSuper
  void _debugMarkLocationInvalid() {
    assert(_debugIsLocationValid());
    assert(() {
      _debugMarkLocationInvalidStackTrace = StackTrace.current;
      return true;
    }());
  }

  @override
  String toString() => '${objectRuntimeType(this, '_OverlayEntryLocation')}[${shortHash(this)}] ${_debugMarkLocationInvalidStackTrace != null ? "(INVALID)":""}';
}

class _RenderTheaterMarker extends InheritedWidget {
  const _RenderTheaterMarker({
    required this.theater,
    required this.overlayEntryWidgetState,
    required super.child,
  });

  final _RenderTheater theater;
  final _OverlayEntryWidgetState overlayEntryWidgetState;

  @override
  bool updateShouldNotify(_RenderTheaterMarker oldWidget) {
    return oldWidget.theater != theater
        || oldWidget.overlayEntryWidgetState != overlayEntryWidgetState;
  }

  static _RenderTheaterMarker of(BuildContext context, { bool targetRootOverlay = false }) {
    final _RenderTheaterMarker? marker;
    if (targetRootOverlay) {
      final InheritedElement? ancestor = _rootRenderTheaterMarkerOf(context.getElementForInheritedWidgetOfExactType<_RenderTheaterMarker>());
      assert(ancestor == null || ancestor.widget is _RenderTheaterMarker);
      marker = ancestor != null ? context.dependOnInheritedElement(ancestor) as _RenderTheaterMarker? : null;
    } else {
      marker = context.dependOnInheritedWidgetOfExactType<_RenderTheaterMarker>();
    }
    if (marker != null) {
      return marker;
    }
    throw FlutterError.fromParts(<DiagnosticsNode>[
      ErrorSummary('No Overlay widget found.'),
      ErrorDescription(
        '${context.widget.runtimeType} widgets require an Overlay widget ancestor.\n'
        'An overlay lets widgets float on top of other widget children.',
      ),
      ErrorHint(
        'To introduce an Overlay widget, you can either directly '
        'include one, or use a widget that contains an Overlay itself, '
        'such as a Navigator, WidgetApp, MaterialApp, or CupertinoApp.',
      ),
      ...context.describeMissingAncestor(expectedAncestorType: Overlay),
    ]);
  }

  static InheritedElement? _rootRenderTheaterMarkerOf(InheritedElement? theaterMarkerElement) {
    assert(theaterMarkerElement == null || theaterMarkerElement.widget is _RenderTheaterMarker);
    if (theaterMarkerElement == null) {
      return null;
    }
    InheritedElement? ancestor;
    theaterMarkerElement.visitAncestorElements((Element element) {
      ancestor = element.getElementForInheritedWidgetOfExactType<_RenderTheaterMarker>();
      return false;
    });
    return ancestor == null ? theaterMarkerElement : _rootRenderTheaterMarkerOf(ancestor);
  }
}

class _OverlayPortal extends RenderObjectWidget {
  /// Creates a widget that renders the given [overlayChild] in the [Overlay]
  /// specified by `overlayLocation`.
  ///
  /// The `overlayLocation` parameter must not be null when [overlayChild] is not
  /// null.
  _OverlayPortal({
    required this.overlayLocation,
    required this.overlayChild,
    required this.child,
  }) : assert(overlayChild == null || overlayLocation != null),
       assert(overlayLocation == null || overlayLocation._debugIsLocationValid());

  final Widget? overlayChild;

  /// A widget below this widget in the tree.
  final Widget? child;

  final _OverlayEntryLocation? overlayLocation;

  @override
  RenderObjectElement createElement() => _OverlayPortalElement(this);

  @override
  RenderObject createRenderObject(BuildContext context) => _RenderLayoutSurrogateProxyBox();
}

class _OverlayPortalElement extends RenderObjectElement {
  _OverlayPortalElement(_OverlayPortal super.widget);

  @override
  _RenderLayoutSurrogateProxyBox get renderObject => super.renderObject as _RenderLayoutSurrogateProxyBox;

  Element? _overlayChild;
  Element? _child;

  @override
  void mount(Element? parent, Object? newSlot) {
    super.mount(parent, newSlot);
    final _OverlayPortal widget = this.widget as _OverlayPortal;
    _child = updateChild(_child, widget.child, null);
    _overlayChild = updateChild(_overlayChild, widget.overlayChild, widget.overlayLocation);
  }

  @override
  void update(_OverlayPortal newWidget) {
    super.update(newWidget);
    _child = updateChild(_child, newWidget.child, null);
    _overlayChild = updateChild(_overlayChild, newWidget.overlayChild, newWidget.overlayLocation);
  }

  @override
  void forgetChild(Element child) {
    // The _overlayChild Element does not have a key because the _DeferredLayout
    // widget does not take a Key, so only the regular _child can be taken
    // during global key reparenting.
    assert(child == _child);
    _child = null;
    super.forgetChild(child);
  }

  @override
  void visitChildren(ElementVisitor visitor) {
    final Element? child = _child;
    final Element? overlayChild = _overlayChild;
    if (child != null) {
      visitor(child);
    }
    if (overlayChild != null) {
      visitor(overlayChild);
    }
  }

  @override
  void activate() {
    super.activate();
    final Element? overlayChild = _overlayChild;
    if (overlayChild != null) {
      final _RenderDeferredLayoutBox? box = overlayChild.renderObject as _RenderDeferredLayoutBox?;
      if (box != null) {
        assert(!box.attached);
        assert(renderObject._deferredLayoutChild == box);
        // updateChild has not been called at this point so the RenderTheater in
        // the overlay location could be detached. Adding children to a detached
        // RenderObject is still allowed however this isn't the most efficient.
        (overlayChild.slot! as _OverlayEntryLocation)._activate(box);
      }
    }
  }

  @override
  void deactivate() {
    final Element? overlayChild = _overlayChild;
    // Instead of just detaching the render objects, removing them from the
    // render subtree entirely. This is a workaround for the
    // !renderObject.attached assert in the `super.deactive()` method.
    if (overlayChild != null) {
      final _RenderDeferredLayoutBox? box = overlayChild.renderObject as _RenderDeferredLayoutBox?;
      if (box != null) {
        (overlayChild.slot! as _OverlayEntryLocation)._deactivate(box);
      }
    }
    super.deactivate();
  }

  @override
  void insertRenderObjectChild(RenderBox child, _OverlayEntryLocation? slot) {
    assert(child.parent == null, "$child's parent is not null: ${child.parent}");
    if (slot != null) {
      renderObject._deferredLayoutChild = child as _RenderDeferredLayoutBox;
      slot._addChild(child);
    } else {
      renderObject.child = child;
    }
  }

  // The [_DeferredLayout] widget does not have a key so there will be no
  // reparenting between _overlayChild and _child, thus the non-null-typed slots.
  @override
  void moveRenderObjectChild(_RenderDeferredLayoutBox child, _OverlayEntryLocation oldSlot, _OverlayEntryLocation newSlot) {
    assert(newSlot._debugIsLocationValid());
    newSlot._moveChild(child, oldSlot);
  }

  @override
  void removeRenderObjectChild(RenderBox child, _OverlayEntryLocation? slot) {
    if (slot == null) {
      renderObject.child = null;
      return;
    }
    assert(renderObject._deferredLayoutChild == child);
    slot._removeChild(child as _RenderDeferredLayoutBox);
    renderObject._deferredLayoutChild = null;
  }

  @override
  void debugFillProperties(DiagnosticPropertiesBuilder properties) {
    super.debugFillProperties(properties);
    properties.add(DiagnosticsProperty<Element>('child', _child, defaultValue: null));
    properties.add(DiagnosticsProperty<Element>('overlayChild', _overlayChild, defaultValue: null));
    properties.add(DiagnosticsProperty<Object>('overlayLocation', _overlayChild?.slot, defaultValue: null));
  }
}

class _DeferredLayout extends SingleChildRenderObjectWidget {
  const _DeferredLayout({
    // This widget must not be given a key: we currently do not support
    // reparenting between the overlayChild and child.
    required Widget child,
  }) : super(child: child);

  _RenderLayoutSurrogateProxyBox getLayoutParent(BuildContext context) {
    return context.findAncestorRenderObjectOfType<_RenderLayoutSurrogateProxyBox>()!;
  }

  @override
  _RenderDeferredLayoutBox createRenderObject(BuildContext context) {
    final _RenderLayoutSurrogateProxyBox parent = getLayoutParent(context);
    final _RenderDeferredLayoutBox renderObject = _RenderDeferredLayoutBox(parent);
    parent._deferredLayoutChild = renderObject;
    return renderObject;
  }

  @override
  void updateRenderObject(BuildContext context, _RenderDeferredLayoutBox renderObject) {
    assert(renderObject._layoutSurrogate == getLayoutParent(context));
    assert(getLayoutParent(context)._deferredLayoutChild == renderObject);
  }
}

// A `RenderProxyBox` that defers its layout until its `_layoutSurrogate` (which
// is not necessarily an ancestor of this RenderBox, but shares at least one
// `_RenderTheater` ancestor with this RenderBox) is laid out.
//
// This `RenderObject` must be a child of a `_RenderTheater`. It guarantees that:
//
// 1. It's a relayout boundary, and `markParentNeedsLayout` is overridden such
//    that it never dirties its `_RenderTheater`.
//
// 2. Its `layout` implementation is overridden such that `performLayout` does
//    not do anything when its called from `layout`, preventing the parent
//    `_RenderTheater` from laying out this subtree prematurely (but this
//    `RenderObject` may still be resized). Instead, `markNeedsLayout` will be
//    called from within `layout` to schedule a layout update for this relayout
//    boundary when needed.
//
// 3. When invoked from `PipelineOwner.flushLayout`, or
//    `_layoutSurrogate.performLayout`, this `RenderObject` behaves like an
//    `Overlay` that has only one entry.
final class _RenderDeferredLayoutBox extends RenderProxyBox with _RenderTheaterMixin, LinkedListEntry<_RenderDeferredLayoutBox> {
  _RenderDeferredLayoutBox(this._layoutSurrogate);

  StackParentData get stackParentData => parentData! as StackParentData;
  final _RenderLayoutSurrogateProxyBox _layoutSurrogate;

  @override
  Iterable<RenderBox> _childrenInPaintOrder() {
    final RenderBox? child = this.child;
    return child == null
      ? const Iterable<RenderBox>.empty()
      : Iterable<RenderBox>.generate(1, (int i) => child);
  }
  @override
  Iterable<RenderBox> _childrenInHitTestOrder() => _childrenInPaintOrder();

  @override
  _RenderTheater get theater {
    final RenderObject? parent = this.parent;
    return parent is _RenderTheater
      ? parent
      : throw FlutterError('$parent of $this is not a _RenderTheater');
  }

  @override
  void redepthChildren() {
    _layoutSurrogate.redepthChild(this);
    super.redepthChildren();
  }

  bool _callingMarkParentNeedsLayout = false;
  @override
  void markParentNeedsLayout() {
    // No re-entrant calls.
    if (_callingMarkParentNeedsLayout) {
      return;
    }
    _callingMarkParentNeedsLayout = true;
    markNeedsLayout();
    _layoutSurrogate.markNeedsLayout();
    _callingMarkParentNeedsLayout = false;
  }

  @override
  bool get sizedByParent => true;

  bool _needsLayout = true;
  @override
  void markNeedsLayout() {
    _needsLayout = true;
    super.markNeedsLayout();
  }

  @override
  RenderObject? get debugLayoutParent => _layoutSurrogate;

  void layoutByLayoutSurrogate() {
    assert(!_theaterDoingThisLayout);
    final _RenderTheater? theater = parent as _RenderTheater?;
    if (theater == null || !attached) {
      assert(false, '$this is not attached to parent');
      return;
    }
    super.layout(BoxConstraints.tight(theater.constraints.biggest));
  }

  bool _theaterDoingThisLayout = false;
  @override
  void layout(Constraints constraints, { bool parentUsesSize = false }) {
    assert(_needsLayout == debugNeedsLayout);
    // Only _RenderTheater calls this implementation.
    assert(parent != null);
    final bool scheduleDeferredLayout = _needsLayout || this.constraints != constraints;
    assert(!_theaterDoingThisLayout);
    _theaterDoingThisLayout = true;
    super.layout(constraints, parentUsesSize: parentUsesSize);
    assert(_theaterDoingThisLayout);
    _theaterDoingThisLayout = false;
    _needsLayout = false;
    assert(!debugNeedsLayout);
    if (scheduleDeferredLayout) {
      final _RenderTheater parent = this.parent! as _RenderTheater;
      // Invoking markNeedsLayout as a layout callback allows this node to be
      // merged back to the `PipelineOwner`'s dirty list in the right order, if
      // it's not already dirty. Otherwise this may cause some dirty descendants
      // to performLayout a second time.
      parent.invokeLayoutCallback((BoxConstraints constraints) { markNeedsLayout(); });
    }
  }

  bool _debugMutationsLocked = false;
  @override
  void performLayout() {
    assert(!_debugMutationsLocked);
    if (_theaterDoingThisLayout) {
      _needsLayout = false;
      return;
    }
    assert(() {
      _debugMutationsLocked = true;
      return true;
    }());
    // This method is directly being invoked from `PipelineOwner.flushLayout`,
    // or from `_layoutSurrogate`'s performLayout.
    assert(parent != null);
    final RenderBox? child = this.child;
    if (child == null) {
      _needsLayout = false;
      return;
    }
    assert(constraints.isTight);
    layoutChild(child, constraints);
    assert(() {
      _debugMutationsLocked = false;
      return true;
    }());
    _needsLayout = false;
  }

  @override
  void applyPaintTransform(RenderBox child, Matrix4 transform) {
    final BoxParentData childParentData = child.parentData! as BoxParentData;
    final Offset offset = childParentData.offset;
    transform.translate(offset.dx, offset.dy);
  }
}

// A RenderProxyBox that makes sure its `deferredLayoutChild` has a greater
// depth than itself.
class _RenderLayoutSurrogateProxyBox extends RenderProxyBox {
  _RenderDeferredLayoutBox? _deferredLayoutChild;

  @override
  void redepthChildren() {
    super.redepthChildren();
    final _RenderDeferredLayoutBox? child = _deferredLayoutChild;
    // If child is not attached, this method will be invoked by child's real
    // parent when it's attached.
    if (child != null && child.attached) {
      assert(child.attached);
      redepthChild(child);
    }
  }

  @override
  void performLayout() {
    super.performLayout();
    // Try to layout `_deferredLayoutChild` here now that its configuration
    // and constraints are up-to-date. Additionally, during the very first
    // layout, this makes sure that _deferredLayoutChild is reachable via tree
    // walk.
    _deferredLayoutChild?.layoutByLayoutSurrogate();
  }

  @override
  void visitChildrenForSemantics(RenderObjectVisitor visitor) {
    super.visitChildrenForSemantics(visitor);
    final _RenderDeferredLayoutBox? deferredChild = _deferredLayoutChild;
    if (deferredChild != null) {
      visitor(deferredChild);
    }
  }
}<|MERGE_RESOLUTION|>--- conflicted
+++ resolved
@@ -961,13 +961,6 @@
     }
   }
 
-<<<<<<< HEAD
-  @override
-  Size computeDryLayout(BoxConstraints constraints) {
-    assert(constraints.biggest.isFinite);
-    return constraints.biggest;
-  }
-
   @override
   double? computeDistanceToActualBaseline(TextBaseline baseline) {
     assert(!debugNeedsLayout);
@@ -990,44 +983,8 @@
     return result;
   }
 
-  @override
-  double? computeDryBaseline(BoxConstraints constraints, TextBaseline baseline) {
-    double? baselineOffset;
-    final BoxConstraints nonPositionedChildConstraints = BoxConstraints.tight(constraints.biggest);
-    final Alignment alignment = theater._resolvedAlignment;
-    final Size size = computeDryLayout(constraints);
-    final Iterator<RenderBox> childIterator = _childrenInPaintOrder().iterator;
-    while (childIterator.moveNext()) {
-      final RenderBox child = childIterator.current;
-      final StackParentData childParentData = child.parentData! as StackParentData;
-      final double? childBaseline;
-      if (!childParentData.isPositioned) {
-        childBaseline = switch (child.getDryBaseline(nonPositionedChildConstraints, baseline)) {
-          null => null,
-          final double baseline => baseline + alignment.alongOffset(size - child.getDryLayout(nonPositionedChildConstraints) as Offset).dy,
-        };
-      } else {
-        childBaseline = RenderStack.baselineForPositionedChild(child, childParentData, size, alignment, baseline);
-      }
-      if (childBaseline != null && (baselineOffset == null || baselineOffset > childBaseline)) {
-        baselineOffset = childBaseline;
-      }
-    }
-    return baselineOffset;
-  }
-
-  @override
-  bool get sizedByParent => true;
-
-  @override
-  void performLayout() {
-    final Iterator<RenderBox> iterator = _childrenInPaintOrder().iterator;
-    // Same BoxConstraints as used by RenderStack for StackFit.expand.
-    final BoxConstraints nonPositionedChildConstraints = BoxConstraints.tight(constraints.biggest);
-=======
   void layoutChild(RenderBox child, BoxConstraints nonPositionedChildConstraints) {
     final StackParentData childParentData = child.parentData! as StackParentData;
->>>>>>> d57e7ac0
     final Alignment alignment = theater._resolvedAlignment;
     if (!childParentData.isPositioned) {
       child.layout(nonPositionedChildConstraints, parentUsesSize: true);
@@ -1284,9 +1241,11 @@
   @override
   double? computeDryBaseline(BoxConstraints constraints, TextBaseline baseline) {
     double? baselineOffset;
-    final BoxConstraints nonPositionedChildConstraints = BoxConstraints.tight(constraints.biggest);
+    final Size size = constraints.biggest.isFinite
+      ? constraints.biggest
+      : _findSizeDeterminingChild().getDryLayout(constraints);
+    final BoxConstraints nonPositionedChildConstraints = BoxConstraints.tight(size);
     final Alignment alignment = theater._resolvedAlignment;
-    final Size size = computeDryLayout(constraints);
     RenderBox? child = _firstOnstageChild;
     while (child != null) {
       final StackParentData childParentData = child.parentData! as StackParentData;
@@ -2322,6 +2281,24 @@
     super.redepthChildren();
   }
 
+  @override
+  double? computeDryBaseline(BoxConstraints constraints, TextBaseline baseline) {
+    final Size size = constraints.biggest;
+    final Alignment alignment = theater._resolvedAlignment;
+    final RenderBox? child = this.child;
+    if (child == null) {
+      return null;
+    }
+    final StackParentData childParentData = child.parentData! as StackParentData;
+    if (!childParentData.isPositioned) {
+      final BoxConstraints nonPositionedChildConstraints = BoxConstraints.tight(size);
+      final double? childBaseline = child.getDryBaseline(nonPositionedChildConstraints, baseline);
+      return childBaseline == null ? null : childBaseline + alignment.alongOffset(size - child.getDryLayout(nonPositionedChildConstraints) as Offset).dy;
+    } else {
+      return RenderStack.baselineForPositionedChild(child, childParentData, size, alignment, baseline);
+    }
+  }
+
   bool _callingMarkParentNeedsLayout = false;
   @override
   void markParentNeedsLayout() {

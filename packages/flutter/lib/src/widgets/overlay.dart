// Copyright 2014 The Flutter Authors. All rights reserved.
// Use of this source code is governed by a BSD-style license that can be
// found in the LICENSE file.

import 'dart:async';
import 'dart:collection';
import 'dart:math' as math;

import 'package:flutter/foundation.dart';
import 'package:flutter/rendering.dart';
import 'package:flutter/scheduler.dart';

import 'basic.dart';
import 'framework.dart';
import 'ticker_provider.dart';

/// A place in an [Overlay] that can contain a widget.
///
/// Overlay entries are inserted into an [Overlay] using the
/// [OverlayState.insert] or [OverlayState.insertAll] functions. To find the
/// closest enclosing overlay for a given [BuildContext], use the [Overlay.of]
/// function.
///
/// An overlay entry can be in at most one overlay at a time. To remove an entry
/// from its overlay, call the [remove] function on the overlay entry.
///
/// Because an [Overlay] uses a [Stack] layout, overlay entries can use
/// [Positioned] and [AnimatedPositioned] to position themselves within the
/// overlay.
///
/// For example, [Draggable] uses an [OverlayEntry] to show the drag avatar that
/// follows the user's finger across the screen after the drag begins. Using the
/// overlay to display the drag avatar lets the avatar float over the other
/// widgets in the app. As the user's finger moves, draggable calls
/// [markNeedsBuild] on the overlay entry to cause it to rebuild. In its build,
/// the entry includes a [Positioned] with its top and left property set to
/// position the drag avatar near the user's finger. When the drag is over,
/// [Draggable] removes the entry from the overlay to remove the drag avatar
/// from view.
///
/// By default, if there is an entirely [opaque] entry over this one, then this
/// one will not be included in the widget tree (in particular, stateful widgets
/// within the overlay entry will not be instantiated). To ensure that your
/// overlay entry is still built even if it is not visible, set [maintainState]
/// to true. This is more expensive, so should be done with care. In particular,
/// if widgets in an overlay entry with [maintainState] set to true repeatedly
/// call [State.setState], the user's battery will be drained unnecessarily.
///
/// See also:
///
///  * [Overlay]
///  * [OverlayState]
///  * [WidgetsApp]
///  * [MaterialApp]
class OverlayEntry {
  /// Creates an overlay entry.
  ///
  /// To insert the entry into an [Overlay], first find the overlay using
  /// [Overlay.of] and then call [OverlayState.insert]. To remove the entry,
  /// call [remove] on the overlay entry itself.
  OverlayEntry({
    required this.builder,
    bool opaque = false,
    bool maintainState = false,
  }) : assert(builder != null),
       assert(opaque != null),
       assert(maintainState != null),
       _opaque = opaque,
       _maintainState = maintainState;

  /// This entry will include the widget built by this builder in the overlay at
  /// the entry's position.
  ///
  /// To cause this builder to be called again, call [markNeedsBuild] on this
  /// overlay entry.
  final WidgetBuilder builder;

  /// Whether this entry occludes the entire overlay.
  ///
  /// If an entry claims to be opaque, then, for efficiency, the overlay will
  /// skip building entries below that entry unless they have [maintainState]
  /// set.
  bool get opaque => _opaque;
  bool _opaque;
  set opaque(bool value) {
    if (_opaque == value)
      return;
    _opaque = value;
    _overlay?._didChangeEntryOpacity();
  }

  /// Whether this entry must be included in the tree even if there is a fully
  /// [opaque] entry above it.
  ///
  /// By default, if there is an entirely [opaque] entry over this one, then this
  /// one will not be included in the widget tree (in particular, stateful widgets
  /// within the overlay entry will not be instantiated). To ensure that your
  /// overlay entry is still built even if it is not visible, set [maintainState]
  /// to true. This is more expensive, so should be done with care. In particular,
  /// if widgets in an overlay entry with [maintainState] set to true repeatedly
  /// call [State.setState], the user's battery will be drained unnecessarily.
  ///
  /// This is used by the [Navigator] and [Route] objects to ensure that routes
  /// are kept around even when in the background, so that [Future]s promised
  /// from subsequent routes will be handled properly when they complete.
  bool get maintainState => _maintainState;
  bool _maintainState;
  set maintainState(bool value) {
    assert(_maintainState != null);
    if (_maintainState == value)
      return;
    _maintainState = value;
    assert(_overlay != null);
    _overlay!._didChangeEntryOpacity();
  }

  OverlayState? _overlay;
  final GlobalKey<_OverlayEntryWidgetState> _key = GlobalKey<_OverlayEntryWidgetState>();

  /// Remove this entry from the overlay.
  ///
  /// This should only be called once.
  ///
  /// This method removes this overlay entry from the overlay immediately. The
  /// UI will be updated in the same frame if this method is called before the
  /// overlay rebuild in this frame; otherwise, the UI will be updated in the
  /// next frame. This means that it is safe to call during builds, but	also
  /// that if you do call this after the overlay rebuild, the UI will not update
  /// until	the next frame (i.e. many milliseconds later).
  void remove() {
    assert(_overlay != null);
    final OverlayState overlay = _overlay!;
    _overlay = null;
    if (!overlay.mounted)
      return;

    overlay._entries.remove(this);
    if (SchedulerBinding.instance!.schedulerPhase == SchedulerPhase.persistentCallbacks) {
      SchedulerBinding.instance!.addPostFrameCallback((Duration duration) {
        overlay._markDirty();
      });
    } else {
      overlay._markDirty();
    }
  }

  /// Cause this entry to rebuild during the next pipeline flush.
  ///
  /// You need to call this function if the output of [builder] has changed.
  void markNeedsBuild() {
    _key.currentState?._markNeedsBuild();
  }

  @override
  String toString() => '${describeIdentity(this)}(opaque: $opaque; maintainState: $maintainState)';
}

class _OverlayEntryWidget extends StatefulWidget {
  const _OverlayEntryWidget({
    required Key key,
    required this.entry,
    this.tickerEnabled = true,
  }) : assert(key != null),
       assert(entry != null),
       assert(tickerEnabled != null),
       super(key: key);

  final OverlayEntry entry;
  final bool tickerEnabled;

  @override
  _OverlayEntryWidgetState createState() => _OverlayEntryWidgetState();
}

class _OverlayEntryWidgetState extends State<_OverlayEntryWidget> {
  @override
  Widget build(BuildContext context) {
    return TickerMode(
      enabled: widget.tickerEnabled,
      child: widget.entry.builder(context),
    );
  }

  void _markNeedsBuild() {
    setState(() { /* the state that changed is in the builder */ });
  }
}

/// A [Stack] of entries that can be managed independently.
///
/// Overlays let independent child widgets "float" visual elements on top of
/// other widgets by inserting them into the overlay's [Stack]. The overlay lets
/// each of these widgets manage their participation in the overlay using
/// [OverlayEntry] objects.
///
/// Although you can create an [Overlay] directly, it's most common to use the
/// overlay created by the [Navigator] in a [WidgetsApp] or a [MaterialApp]. The
/// navigator uses its overlay to manage the visual appearance of its routes.
///
/// See also:
///
///  * [OverlayEntry].
///  * [OverlayState].
///  * [WidgetsApp].
///  * [MaterialApp].
class Overlay extends StatefulWidget {
  /// Creates an overlay.
  ///
  /// The initial entries will be inserted into the overlay when its associated
  /// [OverlayState] is initialized.
  ///
  /// Rather than creating an overlay, consider using the overlay that is
  /// created by the [Navigator] in a [WidgetsApp] or a [MaterialApp] for the application.
  const Overlay({
    Key? key,
    this.initialEntries = const <OverlayEntry>[],
    this.clipBehavior = Clip.none,
  }) : assert(initialEntries != null),
       assert(clipBehavior != null),
       super(key: key);

  /// The entries to include in the overlay initially.
  ///
  /// These entries are only used when the [OverlayState] is initialized. If you
  /// are providing a new [Overlay] description for an overlay that's already in
  /// the tree, then the new entries are ignored.
  ///
  /// To add entries to an [Overlay] that is already in the tree, use
  /// [Overlay.of] to obtain the [OverlayState] (or assign a [GlobalKey] to the
  /// [Overlay] widget and obtain the [OverlayState] via
  /// [GlobalKey.currentState]), and then use [OverlayState.insert] or
  /// [OverlayState.insertAll].
  ///
  /// To remove an entry from an [Overlay], use [OverlayEntry.remove].
  final List<OverlayEntry> initialEntries;

  /// {@macro flutter.widgets.Clip}
  ///
  /// Defaults to [Clip.none], and must not be null.
  final Clip clipBehavior;

  /// The state from the closest instance of this class that encloses the given context.
  ///
  /// In debug mode, if the `debugRequiredFor` argument is provided then this
  /// function will assert that an overlay was found and will throw an exception
  /// if not. The exception attempts to explain that the calling [Widget] (the
  /// one given by the `debugRequiredFor` argument) needs an [Overlay] to be
  /// present to function.
  ///
  /// Typical usage is as follows:
  ///
  /// ```dart
  /// OverlayState overlay = Overlay.of(context);
  /// ```
  ///
  /// If `rootOverlay` is set to true, the state from the furthest instance of
  /// this class is given instead. Useful for installing overlay entries
  /// above all subsequent instances of [Overlay].
  static OverlayState? of(
    BuildContext context, {
    bool rootOverlay = false,
    Widget? debugRequiredFor,
  }) {
    final OverlayState? result = rootOverlay
        ? context.findRootAncestorStateOfType<OverlayState>()
        : context.findAncestorStateOfType<OverlayState>();
    assert(() {
      if (debugRequiredFor != null && result == null) {
        final List<DiagnosticsNode> information = <DiagnosticsNode>[
          ErrorSummary('No Overlay widget found.'),
          ErrorDescription('${debugRequiredFor.runtimeType} widgets require an Overlay widget ancestor for correct operation.'),
          ErrorHint('The most common way to add an Overlay to an application is to include a MaterialApp or Navigator widget in the runApp() call.'),
          DiagnosticsProperty<Widget>('The specific widget that failed to find an overlay was', debugRequiredFor, style: DiagnosticsTreeStyle.errorProperty),
          if (context.widget != debugRequiredFor)
            context.describeElement('The context from which that widget was searching for an overlay was')
        ];

        throw FlutterError.fromParts(information);
      }
      return true;
    }());
    return result;
  }

  @override
  OverlayState createState() => OverlayState();
}

/// The current state of an [Overlay].
///
/// Used to insert [OverlayEntry]s into the overlay using the [insert] and
/// [insertAll] functions.
class OverlayState extends State<Overlay> with TickerProviderStateMixin {
  final List<OverlayEntry> _entries = <OverlayEntry>[];

  @override
  void initState() {
    super.initState();
    insertAll(widget.initialEntries);
  }

  int _insertionIndex(OverlayEntry? below, OverlayEntry? above) {
    assert(above == null || below == null);
    if (below != null)
      return _entries.indexOf(below);
    if (above != null)
      return _entries.indexOf(above) + 1;
    return _entries.length;
  }

  /// Insert the given entry into the overlay.
  ///
  /// If `below` is non-null, the entry is inserted just below `below`.
  /// If `above` is non-null, the entry is inserted just above `above`.
  /// Otherwise, the entry is inserted on top.
  ///
  /// It is an error to specify both `above` and `below`.
  void insert(OverlayEntry entry, { OverlayEntry? below, OverlayEntry? above }) {
    assert(_debugVerifyInsertPosition(above, below));
    assert(!_entries.contains(entry), 'The specified entry is already present in the Overlay.');
    assert(entry._overlay == null, 'The specified entry is already present in another Overlay.');
    entry._overlay = this;
    setState(() {
      _entries.insert(_insertionIndex(below, above), entry);
    });
  }

  /// Insert all the entries in the given iterable.
  ///
  /// If `below` is non-null, the entries are inserted just below `below`.
  /// If `above` is non-null, the entries are inserted just above `above`.
  /// Otherwise, the entries are inserted on top.
  ///
  /// It is an error to specify both `above` and `below`.
  void insertAll(Iterable<OverlayEntry> entries, { OverlayEntry? below, OverlayEntry? above }) {
    assert(_debugVerifyInsertPosition(above, below));
    assert(
      entries.every((OverlayEntry entry) => !_entries.contains(entry)),
      'One or more of the specified entries are already present in the Overlay.'
    );
    assert(
      entries.every((OverlayEntry entry) => entry._overlay == null),
      'One or more of the specified entries are already present in another Overlay.'
    );
    if (entries.isEmpty)
      return;
    for (final OverlayEntry entry in entries) {
      assert(entry._overlay == null);
      entry._overlay = this;
    }
    setState(() {
      _entries.insertAll(_insertionIndex(below, above), entries);
    });
  }

  bool _debugVerifyInsertPosition(OverlayEntry? above, OverlayEntry? below, { Iterable<OverlayEntry>? newEntries }) {
    assert(
      above == null || below == null,
      'Only one of `above` and `below` may be specified.',
    );
    assert(
      above == null || (above._overlay == this && _entries.contains(above) && (newEntries?.contains(above) ?? true)),
      'The provided entry used for `above` must be present in the Overlay${newEntries != null ? ' and in the `newEntriesList`' : ''}.',
    );
    assert(
      below == null || (below._overlay == this && _entries.contains(below) && (newEntries?.contains(below) ?? true)),
      'The provided entry used for `below` must be present in the Overlay${newEntries != null ? ' and in the `newEntriesList`' : ''}.',
    );
    return true;
  }

  /// Remove all the entries listed in the given iterable, then reinsert them
  /// into the overlay in the given order.
  ///
  /// Entries mention in `newEntries` but absent from the overlay are inserted
  /// as if with [insertAll].
  ///
  /// Entries not mentioned in `newEntries` but present in the overlay are
  /// positioned as a group in the resulting list relative to the entries that
  /// were moved, as specified by one of `below` or `above`, which, if
  /// specified, must be one of the entries in `newEntries`:
  ///
  /// If `below` is non-null, the group is positioned just below `below`.
  /// If `above` is non-null, the group is positioned just above `above`.
  /// Otherwise, the group is left on top, with all the rearranged entries
  /// below.
  ///
  /// It is an error to specify both `above` and `below`.
  void rearrange(Iterable<OverlayEntry> newEntries, { OverlayEntry? below, OverlayEntry? above }) {
    final List<OverlayEntry> newEntriesList = newEntries is List<OverlayEntry> ? newEntries : newEntries.toList(growable: false);
    assert(_debugVerifyInsertPosition(above, below, newEntries: newEntriesList));
    assert(
      newEntriesList.every((OverlayEntry entry) => entry._overlay == null || entry._overlay == this),
      'One or more of the specified entries are already present in another Overlay.'
    );
    assert(
      newEntriesList.every((OverlayEntry entry) => _entries.indexOf(entry) == _entries.lastIndexOf(entry)),
      'One or more of the specified entries are specified multiple times.'
    );
    if (newEntriesList.isEmpty)
      return;
    if (listEquals(_entries, newEntriesList))
      return;
    final LinkedHashSet<OverlayEntry> old = LinkedHashSet<OverlayEntry>.from(_entries);
    for (final OverlayEntry entry in newEntriesList) {
      entry._overlay ??= this;
    }
    setState(() {
      _entries.clear();
      _entries.addAll(newEntriesList);
      old.removeAll(newEntriesList);
      _entries.insertAll(_insertionIndex(below, above), old);
    });
  }

  void _markDirty() {
    if (mounted) {
      setState(() {});
    }
  }

  /// (DEBUG ONLY) Check whether a given entry is visible (i.e., not behind an
  /// opaque entry).
  ///
  /// This is an O(N) algorithm, and should not be necessary except for debug
  /// asserts. To avoid people depending on it, this function is implemented
  /// only in debug mode, and always returns false in release mode.
  bool debugIsVisible(OverlayEntry entry) {
    bool result = false;
    assert(_entries.contains(entry));
    assert(() {
      for (int i = _entries.length - 1; i > 0; i -= 1) {
        final OverlayEntry candidate = _entries[i];
        if (candidate == entry) {
          result = true;
          break;
        }
        if (candidate.opaque)
          break;
      }
      return true;
    }());
    return result;
  }

  void _didChangeEntryOpacity() {
    setState(() {
      // We use the opacity of the entry in our build function, which means we
      // our state has changed.
    });
  }

  @override
  Widget build(BuildContext context) {
    // This list is filled backwards and then reversed below before
    // it is added to the tree.
    final List<Widget> children = <Widget>[];
    bool onstage = true;
    int onstageCount = 0;
    for (int i = _entries.length - 1; i >= 0; i -= 1) {
      final OverlayEntry entry = _entries[i];
      if (onstage) {
        onstageCount += 1;
        children.add(_OverlayEntryWidget(
          key: entry._key,
          entry: entry,
        ));
        if (entry.opaque)
          onstage = false;
      } else if (entry.maintainState) {
        children.add(_OverlayEntryWidget(
          key: entry._key,
          entry: entry,
          tickerEnabled: false,
        ));
      }
    }
    return _Theatre(
      skipCount: children.length - onstageCount,
      children: children.reversed.toList(growable: false),
      clipBehavior: widget.clipBehavior,
    );
  }

  @override
  void debugFillProperties(DiagnosticPropertiesBuilder properties) {
    super.debugFillProperties(properties);
    // TODO(jacobr): use IterableProperty instead as that would
    // provide a slightly more consistent string summary of the List.
    properties.add(DiagnosticsProperty<List<OverlayEntry>>('entries', _entries));
  }
}

/// Special version of a [Stack], that doesn't layout and render the first
/// [skipCount] children.
///
/// The first [skipCount] children are considered "offstage".
class _Theatre extends MultiChildRenderObjectWidget {
  _Theatre({
    Key? key,
    this.skipCount = 0,
    this.clipBehavior = Clip.none,
    List<Widget> children = const <Widget>[],
  }) : assert(skipCount != null),
       assert(skipCount >= 0),
       assert(children != null),
       assert(children.length >= skipCount),
       assert(clipBehavior != null),
       super(key: key, children: children);

  final int skipCount;

  final Clip clipBehavior;

  @override
  _TheatreElement createElement() => _TheatreElement(this);

  @override
  _RenderTheatre createRenderObject(BuildContext context) {
    return _RenderTheatre(
      skipCount: skipCount,
<<<<<<< HEAD
      textDirection: Directionality.of(context),
      clipBehavior: clipBehavior,
=======
      textDirection: Directionality.of(context)!,
>>>>>>> ea039ed3
    );
  }

  @override
  void updateRenderObject(BuildContext context, _RenderTheatre renderObject) {
    renderObject
      ..skipCount = skipCount
<<<<<<< HEAD
      ..textDirection = Directionality.of(context)
      ..clipBehavior = clipBehavior;
=======
      ..textDirection = Directionality.of(context)!;
>>>>>>> ea039ed3
  }

  @override
  void debugFillProperties(DiagnosticPropertiesBuilder properties) {
    super.debugFillProperties(properties);
    properties.add(IntProperty('skipCount', skipCount));
  }
}

class _TheatreElement extends MultiChildRenderObjectElement {
  _TheatreElement(_Theatre widget) : super(widget);

  @override
  _Theatre get widget => super.widget as _Theatre;

  @override
  _RenderTheatre get renderObject => super.renderObject as _RenderTheatre;

  @override
  void debugVisitOnstageChildren(ElementVisitor visitor) {
    assert(children.length >= widget.skipCount);
    children.skip(widget.skipCount).forEach(visitor);
  }
}

class _RenderTheatre extends RenderBox with ContainerRenderObjectMixin<RenderBox, StackParentData> {
  _RenderTheatre({
    List<RenderBox>? children,
    required TextDirection textDirection,
    int skipCount = 0,
    Clip clipBehavior = Clip.none,
  }) : assert(skipCount != null),
       assert(skipCount >= 0),
       assert(textDirection != null),
       assert(clipBehavior != null),
       _textDirection = textDirection,
       _skipCount = skipCount,
       _clipBehavior = clipBehavior {
    addAll(children);
  }

  bool _hasVisualOverflow = false;

  @override
  void setupParentData(RenderBox child) {
    if (child.parentData is! StackParentData)
      child.parentData = StackParentData();
  }

  Alignment? _resolvedAlignment;

  void _resolve() {
    if (_resolvedAlignment != null)
      return;
    _resolvedAlignment = AlignmentDirectional.topStart.resolve(textDirection);
  }

  void _markNeedResolution() {
    _resolvedAlignment = null;
    markNeedsLayout();
  }

  TextDirection get textDirection => _textDirection;
  TextDirection _textDirection;
  set textDirection(TextDirection value) {
    if (_textDirection == value)
      return;
    _textDirection = value;
    _markNeedResolution();
  }

  int get skipCount => _skipCount;
  int _skipCount;
  set skipCount(int value) {
    assert(value != null);
    if (_skipCount != value) {
      _skipCount = value;
      markNeedsLayout();
    }
  }

<<<<<<< HEAD
  /// {@macro flutter.widgets.Clip}
  ///
  /// Defaults to [Clip.none], and must not be null.
  Clip get clipBehavior => _clipBehavior;
  Clip _clipBehavior = Clip.none;
  set clipBehavior(Clip value) {
    assert(value != null);
    if (value != _clipBehavior) {
      _clipBehavior = value;
      markNeedsPaint();
      markNeedsSemanticsUpdate();
    }
  }

  RenderBox get _firstOnstageChild {
=======
  RenderBox? get _firstOnstageChild {
>>>>>>> ea039ed3
    if (skipCount == super.childCount) {
      return null;
    }
    RenderBox? child = super.firstChild;
    for (int toSkip = skipCount; toSkip > 0; toSkip--) {
      final StackParentData childParentData = child!.parentData as StackParentData;
      child = childParentData.nextSibling;
      assert(child != null);
    }
    return child;
  }

  RenderBox? get _lastOnstageChild => skipCount == super.childCount ? null : lastChild;

  int get _onstageChildCount => childCount - skipCount;

  @override
  double computeMinIntrinsicWidth(double height) {
    return RenderStack.getIntrinsicDimension(_firstOnstageChild, (RenderBox child) => child.getMinIntrinsicWidth(height));
  }

  @override
  double computeMaxIntrinsicWidth(double height) {
    return RenderStack.getIntrinsicDimension(_firstOnstageChild, (RenderBox child) => child.getMaxIntrinsicWidth(height));
  }

  @override
  double computeMinIntrinsicHeight(double width) {
    return RenderStack.getIntrinsicDimension(_firstOnstageChild, (RenderBox child) => child.getMinIntrinsicHeight(width));
  }

  @override
  double computeMaxIntrinsicHeight(double width) {
    return RenderStack.getIntrinsicDimension(_firstOnstageChild, (RenderBox child) => child.getMaxIntrinsicHeight(width));
  }

  @override
  double? computeDistanceToActualBaseline(TextBaseline baseline) {
    assert(!debugNeedsLayout);
    double? result;
    RenderBox? child = _firstOnstageChild;
    while (child != null) {
      assert(!child.debugNeedsLayout);
      final StackParentData childParentData = child.parentData as StackParentData;
      double? candidate = child.getDistanceToActualBaseline(baseline);
      if (candidate != null) {
        candidate += childParentData.offset.dy;
        if (result != null) {
          result = math.min(result, candidate);
        } else {
          result = candidate;
        }
      }
      child = childParentData.nextSibling;
    }
    return result;
  }

  @override
  bool get sizedByParent => true;

  @override
  void performResize() {
    size = constraints.biggest;
    assert(size.isFinite);
  }

  @override
  void performLayout() {
    _hasVisualOverflow = false;

    if (_onstageChildCount == 0) {
      return;
    }

    _resolve();
    assert(_resolvedAlignment != null);

    // Same BoxConstraints as used by RenderStack for StackFit.expand.
    final BoxConstraints nonPositionedConstraints = BoxConstraints.tight(constraints.biggest);

    RenderBox? child = _firstOnstageChild;
    while (child != null) {
      final StackParentData childParentData = child.parentData as StackParentData;

      if (!childParentData.isPositioned) {
        child.layout(nonPositionedConstraints, parentUsesSize: true);
        childParentData.offset = _resolvedAlignment!.alongOffset(size - child.size as Offset);
      } else {
        _hasVisualOverflow = RenderStack.layoutPositionedChild(child, childParentData, size, _resolvedAlignment!) || _hasVisualOverflow;
      }

      assert(child.parentData == childParentData);
      child = childParentData.nextSibling;
    }
  }

  @override
  bool hitTestChildren(BoxHitTestResult result, { required Offset position }) {
    RenderBox? child = _lastOnstageChild;
    for (int i = 0; i < _onstageChildCount; i++) {
      assert(child != null);
      final StackParentData childParentData = child!.parentData as StackParentData;
      final bool isHit = result.addWithPaintOffset(
        offset: childParentData.offset,
        position: position,
        hitTest: (BoxHitTestResult result, Offset? transformed) {
          assert(transformed == position - childParentData.offset);
          return child!.hitTest(result, position: transformed!);
        },
      );
      if (isHit)
        return true;
      child = childParentData.previousSibling;
    }
    return false;
  }

  @protected
  void paintStack(PaintingContext context, Offset offset) {
    RenderBox? child = _firstOnstageChild;
    while (child != null) {
      final StackParentData childParentData = child.parentData as StackParentData;
      context.paintChild(child, childParentData.offset + offset);
      child = childParentData.nextSibling;
    }
  }

  @override
  void paint(PaintingContext context, Offset offset) {
    if (_hasVisualOverflow && clipBehavior != Clip.none) {
      context.pushClipRect(needsCompositing, offset, Offset.zero & size, paintStack, clipBehavior: clipBehavior);
    } else {
      paintStack(context, offset);
    }
  }

  @override
  void visitChildrenForSemantics(RenderObjectVisitor visitor) {
    RenderBox? child = _firstOnstageChild;
    while (child != null) {
      visitor(child);
      final StackParentData childParentData = child.parentData as StackParentData;
      child = childParentData.nextSibling;
    }
  }

  @override
  Rect? describeApproximatePaintClip(RenderObject child) => _hasVisualOverflow ? Offset.zero & size : null;

  @override
  void debugFillProperties(DiagnosticPropertiesBuilder properties) {
    super.debugFillProperties(properties);
    properties.add(IntProperty('skipCount', skipCount));
    properties.add(EnumProperty<TextDirection>('textDirection', textDirection));
  }

  @override
  List<DiagnosticsNode> debugDescribeChildren() {
    final List<DiagnosticsNode> offstageChildren = <DiagnosticsNode>[];
    final List<DiagnosticsNode> onstageChildren = <DiagnosticsNode>[];

    int count = 1;
    bool onstage = false;
    RenderBox? child = firstChild;
    final RenderBox? firstOnstageChild = _firstOnstageChild;
    while (child != null) {
      if (child == firstOnstageChild) {
        onstage = true;
        count = 1;
      }

      if (onstage) {
        onstageChildren.add(
          child.toDiagnosticsNode(
            name: 'onstage $count',
          ),
        );
      } else {
        offstageChildren.add(
          child.toDiagnosticsNode(
            name: 'offstage $count',
            style: DiagnosticsTreeStyle.offstage,
          ),
        );
      }

      final StackParentData childParentData = child.parentData as StackParentData;
      child = childParentData.nextSibling;
      count += 1;
    }

    return <DiagnosticsNode>[
      ...onstageChildren,
      if (offstageChildren.isNotEmpty)
        ...offstageChildren
      else
        DiagnosticsNode.message(
          'no offstage children',
          style: DiagnosticsTreeStyle.offstage,
        ),
    ];
  }
}<|MERGE_RESOLUTION|>--- conflicted
+++ resolved
@@ -519,12 +519,8 @@
   _RenderTheatre createRenderObject(BuildContext context) {
     return _RenderTheatre(
       skipCount: skipCount,
-<<<<<<< HEAD
-      textDirection: Directionality.of(context),
+      textDirection: Directionality.of(context)!,
       clipBehavior: clipBehavior,
-=======
-      textDirection: Directionality.of(context)!,
->>>>>>> ea039ed3
     );
   }
 
@@ -532,12 +528,8 @@
   void updateRenderObject(BuildContext context, _RenderTheatre renderObject) {
     renderObject
       ..skipCount = skipCount
-<<<<<<< HEAD
-      ..textDirection = Directionality.of(context)
+      ..textDirection = Directionality.of(context)!
       ..clipBehavior = clipBehavior;
-=======
-      ..textDirection = Directionality.of(context)!;
->>>>>>> ea039ed3
   }
 
   @override
@@ -619,7 +611,6 @@
     }
   }
 
-<<<<<<< HEAD
   /// {@macro flutter.widgets.Clip}
   ///
   /// Defaults to [Clip.none], and must not be null.
@@ -634,10 +625,7 @@
     }
   }
 
-  RenderBox get _firstOnstageChild {
-=======
   RenderBox? get _firstOnstageChild {
->>>>>>> ea039ed3
     if (skipCount == super.childCount) {
       return null;
     }

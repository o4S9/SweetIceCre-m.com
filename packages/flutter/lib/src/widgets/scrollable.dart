// Copyright 2015 The Chromium Authors. All rights reserved.
// Use of this source code is governed by a BSD-style license that can be
// found in the LICENSE file.

import 'dart:async';
import 'dart:ui';

import 'package:flutter/gestures.dart';
import 'package:flutter/rendering.dart';
import 'package:flutter/scheduler.dart';

import 'basic.dart';
import 'framework.dart';
import 'gesture_detector.dart';
import 'notification_listener.dart';
import 'scroll_configuration.dart';
import 'scroll_context.dart';
import 'scroll_controller.dart';
import 'scroll_physics.dart';
import 'scroll_position.dart';
import 'scroll_position_with_single_context.dart';
import 'ticker_provider.dart';
import 'viewport.dart';

export 'package:flutter/physics.dart' show Tolerance;

/// Signature used by [Scrollable] to build the viewport through which the
/// scrollable content is displayed.
typedef ViewportBuilder = Widget Function(BuildContext context, ViewportOffset position);

/// A widget that scrolls.
///
/// [Scrollable] implements the interaction model for a scrollable widget,
/// including gesture recognition, but does not have an opinion about how the
/// viewport, which actually displays the children, is constructed.
///
/// It's rare to construct a [Scrollable] directly. Instead, consider [ListView]
/// or [GridView], which combine scrolling, viewporting, and a layout model. To
/// combine layout models (or to use a custom layout mode), consider using
/// [CustomScrollView].
///
/// The static [Scrollable.of] and [Scrollable.ensureVisible] functions are
/// often used to interact with the [Scrollable] widget inside a [ListView] or
/// a [GridView].
///
/// To further customize scrolling behavior with a [Scrollable]:
///
/// 1. You can provide a [viewportBuilder] to customize the child model. For
///    example, [SingleChildScrollView] uses a viewport that displays a single
///    box child whereas [CustomScrollView] uses a [Viewport] or a
///    [ShrinkWrappingViewport], both of which display a list of slivers.
///
/// 2. You can provide a custom [ScrollController] that creates a custom
///    [ScrollPosition] subclass. For example, [PageView] uses a
///    [PageController], which creates a page-oriented scroll position subclass
///    that keeps the same page visible when the [Scrollable] resizes.
///
/// See also:
///
///  * [ListView], which is a commonly used [ScrollView] that displays a
///    scrolling, linear list of child widgets.
///  * [PageView], which is a scrolling list of child widgets that are each the
///    size of the viewport.
///  * [GridView], which is a [ScrollView] that displays a scrolling, 2D array
///    of child widgets.
///  * [CustomScrollView], which is a [ScrollView] that creates custom scroll
///    effects using slivers.
///  * [SingleChildScrollView], which is a scrollable widget that has a single
///    child.
///  * [ScrollNotification] and [NotificationListener], which can be used to watch
///    the scroll position without using a [ScrollController].
class Scrollable extends StatefulWidget {
  /// Creates a widget that scrolls.
  ///
  /// The [axisDirection] and [viewportBuilder] arguments must not be null.
  const Scrollable({
    Key key,
    this.axisDirection = AxisDirection.down,
    this.controller,
    this.physics,
    @required this.viewportBuilder,
    this.excludeFromSemantics = false,
    this.semanticChildCount,
  }) : assert(axisDirection != null),
       assert(viewportBuilder != null),
       assert(excludeFromSemantics != null),
       super (key: key);

  /// The direction in which this widget scrolls.
  ///
  /// For example, if the [axisDirection] is [AxisDirection.down], increasing
  /// the scroll position will cause content below the bottom of the viewport to
  /// become visible through the viewport. Similarly, if [axisDirection] is
  /// [AxisDirection.right], increasing the scroll position will cause content
  /// beyond the right edge of the viewport to become visible through the
  /// viewport.
  ///
  /// Defaults to [AxisDirection.down].
  final AxisDirection axisDirection;

  /// An object that can be used to control the position to which this widget is
  /// scrolled.
  ///
  /// A [ScrollController] serves several purposes. It can be used to control
  /// the initial scroll position (see [ScrollController.initialScrollOffset]).
  /// It can be used to control whether the scroll view should automatically
  /// save and restore its scroll position in the [PageStorage] (see
  /// [ScrollController.keepScrollOffset]). It can be used to read the current
  /// scroll position (see [ScrollController.offset]), or change it (see
  /// [ScrollController.animateTo]).
  ///
  /// See also:
  ///
  ///  * [ensureVisible], which animates the scroll position to reveal a given
  ///    [BuildContext].
  final ScrollController controller;

  /// How the widgets should respond to user input.
  ///
  /// For example, determines how the widget continues to animate after the
  /// user stops dragging the scroll view.
  ///
  /// Defaults to matching platform conventions via the physics provided from
  /// the ambient [ScrollConfiguration].
  ///
  /// The physics can be changed dynamically, but new physics will only take
  /// effect if the _class_ of the provided object changes. Merely constructing
  /// a new instance with a different configuration is insufficient to cause the
  /// physics to be reapplied. (This is because the final object used is
  /// generated dynamically, which can be relatively expensive, and it would be
  /// inefficient to speculatively create this object each frame to see if the
  /// physics should be updated.)
  ///
  /// See also:
  ///
  ///  * [AlwaysScrollableScrollPhysics], which can be used to indicate that the
  ///    scrollable should react to scroll requests (and possible overscroll)
  ///    even if the scrollable's contents fit without scrolling being necessary.
  final ScrollPhysics physics;

  /// Builds the viewport through which the scrollable content is displayed.
  ///
  /// A typical viewport uses the given [ViewportOffset] to determine which part
  /// of its content is actually visible through the viewport.
  ///
  /// See also:
  ///
  ///  * [Viewport], which is a viewport that displays a list of slivers.
  ///  * [ShrinkWrappingViewport], which is a viewport that displays a list of
  ///    slivers and sizes itself based on the size of the slivers.
  final ViewportBuilder viewportBuilder;

  /// Whether the scroll actions introduced by this [Scrollable] are exposed
  /// in the semantics tree.
  ///
  /// Text fields with an overflow are usually scrollable to make sure that the
  /// user can get to the beginning/end of the entered text. However, these
  /// scrolling actions are generally not exposed to the semantics layer.
  ///
  /// See also:
  ///
  ///  * [GestureDetector.excludeFromSemantics], which is used to accomplish the
  ///    exclusion.
  final bool excludeFromSemantics;

  /// The number of children that will contribute semantic information.
  ///
  /// The value will be null if the number of children is unknown or unbounded.
  ///
  /// Some subtypes of [ScrollView] can infer this value automatically. For
  /// example [ListView] will use the number of widgets in the child list,
  /// while the [new ListView.separated] constructor will use half that amount.
  ///
  /// For [CustomScrollView] and other types which do not receive a builder
  /// or list of widgets, the child count must be explicitly provided.
  ///
  /// See also:
  ///
  ///  * [CustomScrollView], for an explanation of scroll semantics.
  ///  * [SemanticsConfiguration.scrollChildCount], the corresponding semantics property.
  final int semanticChildCount;

  /// The axis along which the scroll view scrolls.
  ///
  /// Determined by the [axisDirection].
  Axis get axis => axisDirectionToAxis(axisDirection);

  @override
  ScrollableState createState() => ScrollableState();

  @override
  void debugFillProperties(DiagnosticPropertiesBuilder properties) {
    super.debugFillProperties(properties);
    properties.add(EnumProperty<AxisDirection>('axisDirection', axisDirection));
    properties.add(DiagnosticsProperty<ScrollPhysics>('physics', physics));
  }

  /// The state from the closest instance of this class that encloses the given context.
  ///
  /// Typical usage is as follows:
  ///
  /// ```dart
  /// ScrollableState scrollable = Scrollable.of(context);
  /// ```
  static ScrollableState of(BuildContext context) {
    final _ScrollableScope widget = context.inheritFromWidgetOfExactType(_ScrollableScope);
    return widget?.scrollable;
  }

  /// Scrolls the scrollables that enclose the given context so as to make the
  /// given context visible.
  static Future<Null> ensureVisible(BuildContext context, {
    double alignment = 0.0,
    Duration duration = Duration.zero,
    Curve curve = Curves.ease,
  }) {
    final List<Future<Null>> futures = <Future<Null>>[];

    ScrollableState scrollable = Scrollable.of(context);
    while (scrollable != null) {
      futures.add(scrollable.position.ensureVisible(
        context.findRenderObject(),
        alignment: alignment,
        duration: duration,
        curve: curve,
      ));
      context = scrollable.context;
      scrollable = Scrollable.of(context);
    }

    if (futures.isEmpty || duration == Duration.zero)
      return Future<Null>.value();
    if (futures.length == 1)
      return futures.single;
    return Future.wait<Null>(futures).then<Null>((List<Null> _) => null);
  }
}

// Enable Scrollable.of() to work as if ScrollableState was an inherited widget.
// ScrollableState.build() always rebuilds its _ScrollableScope.
class _ScrollableScope extends InheritedWidget {
  const _ScrollableScope({
    Key key,
    @required this.scrollable,
    @required this.position,
    @required Widget child
  }) : assert(scrollable != null),
       assert(child != null),
       super(key: key, child: child);

  final ScrollableState scrollable;
  final ScrollPosition position;

  @override
  bool updateShouldNotify(_ScrollableScope old) {
    return position != old.position;
  }
}

/// State object for a [Scrollable] widget.
///
/// To manipulate a [Scrollable] widget's scroll position, use the object
/// obtained from the [position] property.
///
/// To be informed of when a [Scrollable] widget is scrolling, use a
/// [NotificationListener] to listen for [ScrollNotification] notifications.
///
/// This class is not intended to be subclassed. To specialize the behavior of a
/// [Scrollable], provide it with a [ScrollPhysics].
class ScrollableState extends State<Scrollable> with TickerProviderStateMixin
    implements ScrollContext {
  /// The manager for this [Scrollable] widget's viewport position.
  ///
  /// To control what kind of [ScrollPosition] is created for a [Scrollable],
  /// provide it with custom [ScrollController] that creates the appropriate
  /// [ScrollPosition] in its [ScrollController.createScrollPosition] method.
  ScrollPosition get position => _position;
  ScrollPosition _position;

  @override
  AxisDirection get axisDirection => widget.axisDirection;

  ScrollBehavior _configuration;
  ScrollPhysics _physics;

  // Only call this from places that will definitely trigger a rebuild.
  void _updatePosition() {
    _configuration = ScrollConfiguration.of(context);
    _physics = _configuration.getScrollPhysics(context);
    if (widget.physics != null)
      _physics = widget.physics.applyTo(_physics);
    final ScrollController controller = widget.controller;
    final ScrollPosition oldPosition = position;
    if (oldPosition != null) {
      controller?.detach(oldPosition);
      // It's important that we not dispose the old position until after the
      // viewport has had a chance to unregister its listeners from the old
      // position. So, schedule a microtask to do it.
      scheduleMicrotask(oldPosition.dispose);
    }

    _position = controller?.createScrollPosition(_physics, this, oldPosition)
      ?? ScrollPositionWithSingleContext(physics: _physics, context: this, oldPosition: oldPosition);
    assert(position != null);
    controller?.attach(position);
  }

  @override
  void didChangeDependencies() {
    super.didChangeDependencies();
    _updatePosition();
  }

  bool _shouldUpdatePosition(Scrollable oldWidget) {
    ScrollPhysics newPhysics = widget.physics;
    ScrollPhysics oldPhysics = oldWidget.physics;
    do {
      if (newPhysics?.runtimeType != oldPhysics?.runtimeType)
        return true;
      newPhysics = newPhysics?.parent;
      oldPhysics = oldPhysics?.parent;
    } while (newPhysics != null || oldPhysics != null);

    return widget.controller?.runtimeType != oldWidget.controller?.runtimeType;
  }

  @override
  void didUpdateWidget(Scrollable oldWidget) {
    super.didUpdateWidget(oldWidget);

    if (widget.controller != oldWidget.controller) {
      oldWidget.controller?.detach(position);
      widget.controller?.attach(position);
    }

    if (_shouldUpdatePosition(oldWidget))
      _updatePosition();
  }

  @override
  void dispose() {
    widget.controller?.detach(position);
    position.dispose();
    super.dispose();
  }


  // SEMANTICS

  final GlobalKey _scrollSemanticsKey = GlobalKey();

  @override
  @protected
  void setSemanticsActions(Set<SemanticsAction> actions) {
    if (_gestureDetectorKey.currentState != null)
      _gestureDetectorKey.currentState.replaceSemanticsActions(actions);
  }


  // GESTURE RECOGNITION AND POINTER IGNORING

  final GlobalKey<RawGestureDetectorState> _gestureDetectorKey = GlobalKey<RawGestureDetectorState>();
  final GlobalKey _ignorePointerKey = GlobalKey();

  // This field is set during layout, and then reused until the next time it is set.
  Map<Type, GestureRecognizerFactory> _gestureRecognizers = const <Type, GestureRecognizerFactory>{};
  bool _shouldIgnorePointer = false;

  bool _lastCanDrag;
  Axis _lastAxisDirection;

  @override
  @protected
  void setCanDrag(bool canDrag) {
    if (canDrag == _lastCanDrag && (!canDrag || widget.axis == _lastAxisDirection))
      return;
    if (!canDrag) {
      _gestureRecognizers = const <Type, GestureRecognizerFactory>{};
    } else {
      switch (widget.axis) {
        case Axis.vertical:
          _gestureRecognizers = <Type, GestureRecognizerFactory>{
            VerticalDragGestureRecognizer: GestureRecognizerFactoryWithHandlers<VerticalDragGestureRecognizer>(
              () => VerticalDragGestureRecognizer(),
              (VerticalDragGestureRecognizer instance) {
                instance
                  ..onDown = _handleDragDown
                  ..onStart = _handleDragStart
                  ..onUpdate = _handleDragUpdate
                  ..onEnd = _handleDragEnd
                  ..onCancel = _handleDragCancel
                  ..minFlingDistance = _physics?.minFlingDistance
                  ..minFlingVelocity = _physics?.minFlingVelocity
                  ..maxFlingVelocity = _physics?.maxFlingVelocity;
              },
            ),
          };
          break;
        case Axis.horizontal:
          _gestureRecognizers = <Type, GestureRecognizerFactory>{
            HorizontalDragGestureRecognizer: GestureRecognizerFactoryWithHandlers<HorizontalDragGestureRecognizer>(
              () => HorizontalDragGestureRecognizer(),
              (HorizontalDragGestureRecognizer instance) {
                instance
                  ..onDown = _handleDragDown
                  ..onStart = _handleDragStart
                  ..onUpdate = _handleDragUpdate
                  ..onEnd = _handleDragEnd
                  ..onCancel = _handleDragCancel
                  ..minFlingDistance = _physics?.minFlingDistance
                  ..minFlingVelocity = _physics?.minFlingVelocity
                  ..maxFlingVelocity = _physics?.maxFlingVelocity;
              },
            ),
          };
          break;
      }
    }
    _lastCanDrag = canDrag;
    _lastAxisDirection = widget.axis;
    if (_gestureDetectorKey.currentState != null)
      _gestureDetectorKey.currentState.replaceGestureRecognizers(_gestureRecognizers);
  }

  @override
  TickerProvider get vsync => this;

  @override
  @protected
  void setIgnorePointer(bool value) {
    if (_shouldIgnorePointer == value)
      return;
    _shouldIgnorePointer = value;
    if (_ignorePointerKey.currentContext != null) {
      final RenderIgnorePointer renderBox = _ignorePointerKey.currentContext.findRenderObject();
      renderBox.ignoring = _shouldIgnorePointer;
    }
  }

  @override
  BuildContext get notificationContext => _gestureDetectorKey.currentContext;

  @override
  BuildContext get storageContext => context;

  // TOUCH HANDLERS

  Drag _drag;
  ScrollHoldController _hold;

  void _handleDragDown(DragDownDetails details) {
    assert(_drag == null);
    assert(_hold == null);
    _hold = position.hold(_disposeHold);
  }

  void _handleDragStart(DragStartDetails details) {
    // It's possible for _hold to become null between _handleDragDown and
    // _handleDragStart, for example if some user code calls jumpTo or otherwise
    // triggers a new activity to begin.
    assert(_drag == null);
    _drag = position.drag(details, _disposeDrag);
    assert(_drag != null);
    assert(_hold == null);
  }

  void _handleDragUpdate(DragUpdateDetails details) {
    // _drag might be null if the drag activity ended and called _disposeDrag.
    assert(_hold == null || _drag == null);
    _drag?.update(details);
  }

  void _handleDragEnd(DragEndDetails details) {
    // _drag might be null if the drag activity ended and called _disposeDrag.
    assert(_hold == null || _drag == null);
    _drag?.end(details);
    assert(_drag == null);
  }

  void _handleDragCancel() {
    // _hold might be null if the drag started.
    // _drag might be null if the drag activity ended and called _disposeDrag.
    assert(_hold == null || _drag == null);
    _hold?.cancel();
    _drag?.cancel();
    assert(_hold == null);
    assert(_drag == null);
  }

  void _disposeHold() {
    _hold = null;
  }

  void _disposeDrag() {
    _drag = null;
  }


  // DESCRIPTION

  @override
  Widget build(BuildContext context) {
    assert(position != null);
<<<<<<< HEAD
    /// [_ScrollableScope] is voluntarily placed above [RawGestureDetector]
    /// so that it is possible to obtain the [ScrollableState]
    /// from [ScrollNotifications] using [Scrollable.of]
    Widget result = new _ScrollableScope(
      scrollable: this,
      position: position,
      // TODO(ianh): Having all these global keys is sad.
      child: new RawGestureDetector(
        key: _gestureDetectorKey,
        gestures: _gestureRecognizers,
        behavior: HitTestBehavior.opaque,
        excludeFromSemantics: widget.excludeFromSemantics,
        child: new Semantics(
          explicitChildNodes: !widget.excludeFromSemantics,
          child: new IgnorePointer(
            key: _ignorePointerKey,
            ignoring: _shouldIgnorePointer,
            ignoringSemantics: false,
=======
    // TODO(ianh): Having all these global keys is sad.
    Widget result = RawGestureDetector(
      key: _gestureDetectorKey,
      gestures: _gestureRecognizers,
      behavior: HitTestBehavior.opaque,
      excludeFromSemantics: widget.excludeFromSemantics,
      child: Semantics(
        explicitChildNodes: !widget.excludeFromSemantics,
        child: IgnorePointer(
          key: _ignorePointerKey,
          ignoring: _shouldIgnorePointer,
          ignoringSemantics: false,
          child: _ScrollableScope(
            scrollable: this,
            position: position,
>>>>>>> 8e2ca93f
            child: widget.viewportBuilder(context, position),
          ),
        ),
      ),
    );

    if (!widget.excludeFromSemantics) {
      result = _ScrollSemantics(
        key: _scrollSemanticsKey,
        child: result,
        position: position,
        allowImplicitScrolling: widget?.physics?.allowImplicitScrolling ?? false,
        semanticChildCount: widget.semanticChildCount,
      );
    }

    return _configuration.buildViewportChrome(context, result, widget.axisDirection);
  }

  @override
  void debugFillProperties(DiagnosticPropertiesBuilder properties) {
    super.debugFillProperties(properties);
    properties.add(DiagnosticsProperty<ScrollPosition>('position', position));
  }
}

/// With [_ScrollSemantics] certain child [SemanticsNode]s can be
/// excluded from the scrollable area for semantics purposes.
///
/// Nodes, that are to be excluded, have to be tagged with
/// [RenderViewport.excludeFromScrolling] and the [RenderAbstractViewport] in
/// use has to add the [RenderViewport.useTwoPaneSemantics] tag to its
/// [SemanticsConfiguration] by overriding
/// [RenderObject.describeSemanticsConfiguration].
///
/// If the tag [RenderViewport.useTwoPaneSemantics] is present on the viewport,
/// two semantics nodes will be used to represent the [Scrollable]: The outer
/// node will contain all children, that are excluded from scrolling. The inner
/// node, which is annotated with the scrolling actions, will house the
/// scrollable children.
class _ScrollSemantics extends SingleChildRenderObjectWidget {
  const _ScrollSemantics({
    Key key,
    @required this.position,
    @required this.allowImplicitScrolling,
    @required this.semanticChildCount,
    Widget child
  }) : assert(position != null), super(key: key, child: child);

  final ScrollPosition position;
  final bool allowImplicitScrolling;
  final int semanticChildCount;

  @override
  _RenderScrollSemantics createRenderObject(BuildContext context) {
    return _RenderScrollSemantics(
      position: position,
      allowImplicitScrolling: allowImplicitScrolling,
      semanticChildCount: semanticChildCount,
    );
  }

  @override
  void updateRenderObject(BuildContext context, _RenderScrollSemantics renderObject) {
    renderObject
      ..allowImplicitScrolling = allowImplicitScrolling
      ..position = position
      ..semanticChildCount = semanticChildCount;
  }
}

class _RenderScrollSemantics extends RenderProxyBox {
  _RenderScrollSemantics({
    @required ScrollPosition position,
    @required bool allowImplicitScrolling,
    @required int semanticChildCount,
    RenderBox child,
  }) : _position = position,
       _allowImplicitScrolling = allowImplicitScrolling,
       _semanticChildCount = semanticChildCount,
       assert(position != null), super(child) {
    position.addListener(markNeedsSemanticsUpdate);
  }

  /// Whether this render object is excluded from the semantic tree.
  ScrollPosition get position => _position;
  ScrollPosition _position;
  set position(ScrollPosition value) {
    assert(value != null);
    if (value == _position)
      return;
    _position.removeListener(markNeedsSemanticsUpdate);
    _position = value;
    _position.addListener(markNeedsSemanticsUpdate);
    markNeedsSemanticsUpdate();
  }

  /// Whether this node can be scrolled implicitly.
  bool get allowImplicitScrolling => _allowImplicitScrolling;
  bool _allowImplicitScrolling;
  set allowImplicitScrolling(bool value) {
    if (value == _allowImplicitScrolling)
      return;
    _allowImplicitScrolling = value;
    markNeedsSemanticsUpdate();
  }

  int get semanticChildCount => _semanticChildCount;
  int _semanticChildCount;
  set semanticChildCount(int value) {
    if (value == semanticChildCount)
      return;
    _semanticChildCount = value;
    markNeedsSemanticsUpdate();
  }

  @override
  void describeSemanticsConfiguration(SemanticsConfiguration config) {
    super.describeSemanticsConfiguration(config);
    config.isSemanticBoundary = true;
    if (position.haveDimensions) {
      config
          ..hasImplicitScrolling = allowImplicitScrolling
          ..scrollPosition = _position.pixels
          ..scrollExtentMax = _position.maxScrollExtent
          ..scrollExtentMin = _position.minScrollExtent
          ..scrollChildCount = semanticChildCount;
    }
  }

  SemanticsNode _innerNode;

  @override
  void assembleSemanticsNode(SemanticsNode node, SemanticsConfiguration config, Iterable<SemanticsNode> children) {
    if (children.isEmpty || !children.first.isTagged(RenderViewport.useTwoPaneSemantics)) {
      super.assembleSemanticsNode(node, config, children);
      return;
    }

    _innerNode ??= SemanticsNode(showOnScreen: showOnScreen);
    _innerNode
      ..isMergedIntoParent = node.isPartOfNodeMerging
      ..rect = Offset.zero & node.rect.size;

    int firstVisibleIndex;
    final List<SemanticsNode> excluded = <SemanticsNode>[_innerNode];
    final List<SemanticsNode> included = <SemanticsNode>[];
    for (SemanticsNode child in children) {
      assert(child.isTagged(RenderViewport.useTwoPaneSemantics));
      if (child.isTagged(RenderViewport.excludeFromScrolling))
        excluded.add(child);
      else {
        if (!child.hasFlag(SemanticsFlag.isHidden))
          firstVisibleIndex ??= child.indexInParent;
        included.add(child);
      }
    }
    config.scrollIndex = firstVisibleIndex;
    node.updateWith(config: null, childrenInInversePaintOrder: excluded);
    _innerNode.updateWith(config: config, childrenInInversePaintOrder: included);
  }

  @override
  void clearSemantics() {
    super.clearSemantics();
    _innerNode = null;
  }
}<|MERGE_RESOLUTION|>--- conflicted
+++ resolved
@@ -501,42 +501,24 @@
   @override
   Widget build(BuildContext context) {
     assert(position != null);
-<<<<<<< HEAD
     /// [_ScrollableScope] is voluntarily placed above [RawGestureDetector]
     /// so that it is possible to obtain the [ScrollableState]
     /// from [ScrollNotifications] using [Scrollable.of]
-    Widget result = new _ScrollableScope(
+    Widget result = _ScrollableScope(
       scrollable: this,
       position: position,
       // TODO(ianh): Having all these global keys is sad.
-      child: new RawGestureDetector(
+      child: RawGestureDetector(
         key: _gestureDetectorKey,
         gestures: _gestureRecognizers,
         behavior: HitTestBehavior.opaque,
         excludeFromSemantics: widget.excludeFromSemantics,
-        child: new Semantics(
+        child: Semantics(
           explicitChildNodes: !widget.excludeFromSemantics,
-          child: new IgnorePointer(
+          child: IgnorePointer(
             key: _ignorePointerKey,
             ignoring: _shouldIgnorePointer,
             ignoringSemantics: false,
-=======
-    // TODO(ianh): Having all these global keys is sad.
-    Widget result = RawGestureDetector(
-      key: _gestureDetectorKey,
-      gestures: _gestureRecognizers,
-      behavior: HitTestBehavior.opaque,
-      excludeFromSemantics: widget.excludeFromSemantics,
-      child: Semantics(
-        explicitChildNodes: !widget.excludeFromSemantics,
-        child: IgnorePointer(
-          key: _ignorePointerKey,
-          ignoring: _shouldIgnorePointer,
-          ignoringSemantics: false,
-          child: _ScrollableScope(
-            scrollable: this,
-            position: position,
->>>>>>> 8e2ca93f
             child: widget.viewportBuilder(context, position),
           ),
         ),

// Copyright 2014 The Flutter Authors. All rights reserved.
// Use of this source code is governed by a BSD-style license that can be
// found in the LICENSE file.

import 'dart:async';
import 'dart:math' as math;
import 'dart:ui';

import 'package:flutter/gestures.dart';
import 'package:flutter/rendering.dart';
import 'package:flutter/scheduler.dart';
import 'package:flutter/painting.dart';
import 'package:flutter/services.dart';

import 'actions.dart';
import 'basic.dart';
import 'focus_manager.dart';
import 'framework.dart';
import 'gesture_detector.dart';
import 'notification_listener.dart';
import 'restoration.dart';
import 'restoration_properties.dart';
import 'scroll_configuration.dart';
import 'scroll_context.dart';
import 'scroll_controller.dart';
import 'scroll_metrics.dart';
import 'scroll_physics.dart';
import 'scroll_position.dart';
import 'scroll_position_with_single_context.dart';
import 'ticker_provider.dart';
import 'viewport.dart';

export 'package:flutter/physics.dart' show Tolerance;

/// Signature used by [Scrollable] to build the viewport through which the
/// scrollable content is displayed.
typedef ViewportBuilder = Widget Function(BuildContext context, ViewportOffset position);

/// A widget that scrolls.
///
/// [Scrollable] implements the interaction model for a scrollable widget,
/// including gesture recognition, but does not have an opinion about how the
/// viewport, which actually displays the children, is constructed.
///
/// It's rare to construct a [Scrollable] directly. Instead, consider [ListView]
/// or [GridView], which combine scrolling, viewporting, and a layout model. To
/// combine layout models (or to use a custom layout mode), consider using
/// [CustomScrollView].
///
/// The static [Scrollable.of] and [Scrollable.ensureVisible] functions are
/// often used to interact with the [Scrollable] widget inside a [ListView] or
/// a [GridView].
///
/// To further customize scrolling behavior with a [Scrollable]:
///
/// 1. You can provide a [viewportBuilder] to customize the child model. For
///    example, [SingleChildScrollView] uses a viewport that displays a single
///    box child whereas [CustomScrollView] uses a [Viewport] or a
///    [ShrinkWrappingViewport], both of which display a list of slivers.
///
/// 2. You can provide a custom [ScrollController] that creates a custom
///    [ScrollPosition] subclass. For example, [PageView] uses a
///    [PageController], which creates a page-oriented scroll position subclass
///    that keeps the same page visible when the [Scrollable] resizes.
///
/// See also:
///
///  * [ListView], which is a commonly used [ScrollView] that displays a
///    scrolling, linear list of child widgets.
///  * [PageView], which is a scrolling list of child widgets that are each the
///    size of the viewport.
///  * [GridView], which is a [ScrollView] that displays a scrolling, 2D array
///    of child widgets.
///  * [CustomScrollView], which is a [ScrollView] that creates custom scroll
///    effects using slivers.
///  * [SingleChildScrollView], which is a scrollable widget that has a single
///    child.
///  * [ScrollNotification] and [NotificationListener], which can be used to watch
///    the scroll position without using a [ScrollController].
class Scrollable extends StatefulWidget {
  /// Creates a widget that scrolls.
  ///
  /// The [axisDirection] and [viewportBuilder] arguments must not be null.
  const Scrollable({
    Key? key,
    this.axisDirection = AxisDirection.down,
    this.controller,
    this.physics,
    required this.viewportBuilder,
    this.incrementCalculator,
    this.excludeFromSemantics = false,
    this.semanticChildCount,
    this.dragStartBehavior = DragStartBehavior.start,
    this.restorationId,
  }) : assert(axisDirection != null),
       assert(dragStartBehavior != null),
       assert(viewportBuilder != null),
       assert(excludeFromSemantics != null),
       assert(semanticChildCount == null || semanticChildCount >= 0),
       super (key: key);

  /// The direction in which this widget scrolls.
  ///
  /// For example, if the [axisDirection] is [AxisDirection.down], increasing
  /// the scroll position will cause content below the bottom of the viewport to
  /// become visible through the viewport. Similarly, if [axisDirection] is
  /// [AxisDirection.right], increasing the scroll position will cause content
  /// beyond the right edge of the viewport to become visible through the
  /// viewport.
  ///
  /// Defaults to [AxisDirection.down].
  final AxisDirection axisDirection;

  /// An object that can be used to control the position to which this widget is
  /// scrolled.
  ///
  /// A [ScrollController] serves several purposes. It can be used to control
  /// the initial scroll position (see [ScrollController.initialScrollOffset]).
  /// It can be used to control whether the scroll view should automatically
  /// save and restore its scroll position in the [PageStorage] (see
  /// [ScrollController.keepScrollOffset]). It can be used to read the current
  /// scroll position (see [ScrollController.offset]), or change it (see
  /// [ScrollController.animateTo]).
  ///
  /// See also:
  ///
  ///  * [ensureVisible], which animates the scroll position to reveal a given
  ///    [BuildContext].
  final ScrollController? controller;

  /// How the widgets should respond to user input.
  ///
  /// For example, determines how the widget continues to animate after the
  /// user stops dragging the scroll view.
  ///
  /// Defaults to matching platform conventions via the physics provided from
  /// the ambient [ScrollConfiguration].
  ///
  /// The physics can be changed dynamically, but new physics will only take
  /// effect if the _class_ of the provided object changes. Merely constructing
  /// a new instance with a different configuration is insufficient to cause the
  /// physics to be reapplied. (This is because the final object used is
  /// generated dynamically, which can be relatively expensive, and it would be
  /// inefficient to speculatively create this object each frame to see if the
  /// physics should be updated.)
  ///
  /// See also:
  ///
  ///  * [AlwaysScrollableScrollPhysics], which can be used to indicate that the
  ///    scrollable should react to scroll requests (and possible overscroll)
  ///    even if the scrollable's contents fit without scrolling being necessary.
  final ScrollPhysics? physics;

  /// Builds the viewport through which the scrollable content is displayed.
  ///
  /// A typical viewport uses the given [ViewportOffset] to determine which part
  /// of its content is actually visible through the viewport.
  ///
  /// See also:
  ///
  ///  * [Viewport], which is a viewport that displays a list of slivers.
  ///  * [ShrinkWrappingViewport], which is a viewport that displays a list of
  ///    slivers and sizes itself based on the size of the slivers.
  final ViewportBuilder viewportBuilder;

  /// An optional function that will be called to calculate the distance to
  /// scroll when the scrollable is asked to scroll via the keyboard using a
  /// [ScrollAction].
  ///
  /// If not supplied, the [Scrollable] will scroll a default amount when a
  /// keyboard navigation key is pressed (e.g. pageUp/pageDown, control-upArrow,
  /// etc.), or otherwise invoked by a [ScrollAction].
  ///
  /// If [incrementCalculator] is null, the default for
  /// [ScrollIncrementType.page] is 80% of the size of the scroll window, and
  /// for [ScrollIncrementType.line], 50 logical pixels.
  final ScrollIncrementCalculator? incrementCalculator;

  /// Whether the scroll actions introduced by this [Scrollable] are exposed
  /// in the semantics tree.
  ///
  /// Text fields with an overflow are usually scrollable to make sure that the
  /// user can get to the beginning/end of the entered text. However, these
  /// scrolling actions are generally not exposed to the semantics layer.
  ///
  /// See also:
  ///
  ///  * [GestureDetector.excludeFromSemantics], which is used to accomplish the
  ///    exclusion.
  final bool excludeFromSemantics;

  /// The number of children that will contribute semantic information.
  ///
  /// The value will be null if the number of children is unknown or unbounded.
  ///
  /// Some subtypes of [ScrollView] can infer this value automatically. For
  /// example [ListView] will use the number of widgets in the child list,
  /// while the [new ListView.separated] constructor will use half that amount.
  ///
  /// For [CustomScrollView] and other types which do not receive a builder
  /// or list of widgets, the child count must be explicitly provided.
  ///
  /// See also:
  ///
  ///  * [CustomScrollView], for an explanation of scroll semantics.
  ///  * [SemanticsConfiguration.scrollChildCount], the corresponding semantics property.
  final int? semanticChildCount;

  // TODO(jslavitz): Set the DragStartBehavior default to be start across all widgets.
  /// {@template flutter.widgets.scrollable.dragStartBehavior}
  /// Determines the way that drag start behavior is handled.
  ///
  /// If set to [DragStartBehavior.start], scrolling drag behavior will
  /// begin upon the detection of a drag gesture. If set to
  /// [DragStartBehavior.down] it will begin when a down event is first detected.
  ///
  /// In general, setting this to [DragStartBehavior.start] will make drag
  /// animation smoother and setting it to [DragStartBehavior.down] will make
  /// drag behavior feel slightly more reactive.
  ///
  /// By default, the drag start behavior is [DragStartBehavior.start].
  ///
  /// See also:
  ///
  ///  * [DragGestureRecognizer.dragStartBehavior], which gives an example for
  ///    the different behaviors.
  ///
  /// {@endtemplate}
  final DragStartBehavior dragStartBehavior;

  /// {@template flutter.widgets.scrollable.restorationId}
  /// Restoration ID to save and restore the scroll offset of the scrollable.
  ///
  /// If a restoration id is provided, the scrollable will persist its current
  /// scroll offset and restore it during state restoration.
  ///
  /// The scroll offset is persisted in a [RestorationBucket] claimed from
  /// the surrounding [RestorationScope] using the provided restoration ID.
  ///
  /// See also:
  ///
  ///  * [RestorationManager], which explains how state restoration works in
  ///    Flutter.
  /// {@endtemplate}
  final String? restorationId;

  /// The axis along which the scroll view scrolls.
  ///
  /// Determined by the [axisDirection].
  Axis get axis => axisDirectionToAxis(axisDirection);

  @override
  ScrollableState createState() => ScrollableState();

  @override
  void debugFillProperties(DiagnosticPropertiesBuilder properties) {
    super.debugFillProperties(properties);
    properties.add(EnumProperty<AxisDirection>('axisDirection', axisDirection));
    properties.add(DiagnosticsProperty<ScrollPhysics>('physics', physics));
    properties.add(StringProperty('restorationId', restorationId));
  }

  /// The state from the closest instance of this class that encloses the given context.
  ///
  /// Typical usage is as follows:
  ///
  /// ```dart
  /// ScrollableState scrollable = Scrollable.of(context);
  /// ```
  ///
  /// Calling this method will create a dependency on the closest [Scrollable]
  /// in the [context], if there is one.
  static ScrollableState? of(BuildContext context) {
    final _ScrollableScope? widget = context.dependOnInheritedWidgetOfExactType<_ScrollableScope>();
    return widget?.scrollable;
  }

  /// Provides a heuristic to determine if expensive frame-bound tasks should be
  /// deferred for the [context] at a specific point in time.
  ///
  /// Calling this method does _not_ create a dependency on any other widget.
  /// This also means that the value returned is only good for the point in time
  /// when it is called, and callers will not get updated if the value changes.
  ///
  /// The heuristic used is determined by the [physics] of this [Scrollable]
  /// via [ScrollPhysics.recommendDeferredLoading]. That method is called with
  /// the current [ScrollPosition.activity]'s [ScrollActivity.velocity].
  ///
  /// If there is no [Scrollable] in the widget tree above the [context], this
  /// method returns false.
  static bool recommendDeferredLoadingForContext(BuildContext context) {
    final _ScrollableScope? widget = context.getElementForInheritedWidgetOfExactType<_ScrollableScope>()?.widget as _ScrollableScope?;
    if (widget == null) {
      return false;
    }
    return widget.position.recommendDeferredLoading(context);
  }

  /// Scrolls the scrollables that enclose the given context so as to make the
  /// given context visible.
  static Future<void> ensureVisible(
    BuildContext context, {
    double alignment = 0.0,
    Duration duration = Duration.zero,
    Curve curve = Curves.ease,
    ScrollPositionAlignmentPolicy alignmentPolicy = ScrollPositionAlignmentPolicy.explicit,
  }) {
    final List<Future<void>> futures = <Future<void>>[];

<<<<<<< HEAD
    // The `targetRenderObject` is used to record the first target renderObject.
    // If there are multiple scrollable widgets nested, we should let
    // the `targetRenderObject` as visible as possible to improve the user experience.
    // Otherwise, let the outer renderObject as visible as possible maybe cause
    // the `targetRenderObject` invisible.
    // Also see https://github.com/flutter/flutter/issues/65100
    RenderObject targetRenderObject;
    ScrollableState scrollable = Scrollable.of(context);
=======
    ScrollableState? scrollable = Scrollable.of(context);
>>>>>>> ea039ed3
    while (scrollable != null) {
      futures.add(scrollable.position.ensureVisible(
        context.findRenderObject()!,
        alignment: alignment,
        duration: duration,
        curve: curve,
        alignmentPolicy: alignmentPolicy,
        targetRenderObject: targetRenderObject,
      ));

      targetRenderObject = targetRenderObject ?? context.findRenderObject();
      context = scrollable.context;
      scrollable = Scrollable.of(context);
    }

    if (futures.isEmpty || duration == Duration.zero)
      return Future<void>.value();
    if (futures.length == 1)
      return futures.single;
    return Future.wait<void>(futures).then<void>((List<void> _) => null);
  }
}

// Enable Scrollable.of() to work as if ScrollableState was an inherited widget.
// ScrollableState.build() always rebuilds its _ScrollableScope.
class _ScrollableScope extends InheritedWidget {
  const _ScrollableScope({
    Key? key,
    required this.scrollable,
    required this.position,
    required Widget child,
  }) : assert(scrollable != null),
       assert(child != null),
       super(key: key, child: child);

  final ScrollableState scrollable;
  final ScrollPosition position;

  @override
  bool updateShouldNotify(_ScrollableScope old) {
    return position != old.position;
  }
}

/// State object for a [Scrollable] widget.
///
/// To manipulate a [Scrollable] widget's scroll position, use the object
/// obtained from the [position] property.
///
/// To be informed of when a [Scrollable] widget is scrolling, use a
/// [NotificationListener] to listen for [ScrollNotification] notifications.
///
/// This class is not intended to be subclassed. To specialize the behavior of a
/// [Scrollable], provide it with a [ScrollPhysics].
class ScrollableState extends State<Scrollable> with TickerProviderStateMixin, RestorationMixin
    implements ScrollContext {
  /// The manager for this [Scrollable] widget's viewport position.
  ///
  /// To control what kind of [ScrollPosition] is created for a [Scrollable],
  /// provide it with custom [ScrollController] that creates the appropriate
  /// [ScrollPosition] in its [ScrollController.createScrollPosition] method.
  ScrollPosition get position => _position!;
  ScrollPosition? _position;

  final _RestorableScrollOffset _persistedScrollOffset = _RestorableScrollOffset();

  @override
  AxisDirection get axisDirection => widget.axisDirection;

  late ScrollBehavior _configuration;
  ScrollPhysics? _physics;

  // Only call this from places that will definitely trigger a rebuild.
  void _updatePosition() {
    _configuration = ScrollConfiguration.of(context);
    _physics = _configuration.getScrollPhysics(context);
    if (widget.physics != null)
      _physics = widget.physics!.applyTo(_physics);
    final ScrollController? controller = widget.controller;
    final ScrollPosition? oldPosition = _position;
    if (oldPosition != null) {
      controller?.detach(oldPosition);
      // It's important that we not dispose the old position until after the
      // viewport has had a chance to unregister its listeners from the old
      // position. So, schedule a microtask to do it.
      scheduleMicrotask(oldPosition.dispose);
    }

    _position = controller?.createScrollPosition(_physics!, this, oldPosition)
      ?? ScrollPositionWithSingleContext(physics: _physics!, context: this, oldPosition: oldPosition);
    assert(_position != null);
    controller?.attach(position);
  }

  @override
  void restoreState(RestorationBucket? oldBucket, bool initialRestore) {
    registerForRestoration(_persistedScrollOffset, 'offset');
    assert(_position != null);
    if (_persistedScrollOffset.value != null) {
      position.restoreOffset(_persistedScrollOffset.value!, initialRestore: initialRestore);
    }
  }

  @override
  void saveOffset(double offset) {
    assert(debugIsSerializableForRestoration(offset));
    _persistedScrollOffset.value = offset;
    // [saveOffset] is called after a scrolling ends and it is usually not
    // followed by a frame. Therefore, manually flush restoration data.
    ServicesBinding.instance!.restorationManager.flushData();
  }

  @override
  void didChangeDependencies() {
    _updatePosition();
    super.didChangeDependencies();
  }

  bool _shouldUpdatePosition(Scrollable oldWidget) {
    ScrollPhysics? newPhysics = widget.physics;
    ScrollPhysics? oldPhysics = oldWidget.physics;
    do {
      if (newPhysics?.runtimeType != oldPhysics?.runtimeType)
        return true;
      newPhysics = newPhysics?.parent;
      oldPhysics = oldPhysics?.parent;
    } while (newPhysics != null || oldPhysics != null);

    return widget.controller?.runtimeType != oldWidget.controller?.runtimeType;
  }

  @override
  void didUpdateWidget(Scrollable oldWidget) {
    super.didUpdateWidget(oldWidget);

    if (widget.controller != oldWidget.controller) {
      oldWidget.controller?.detach(position);
      widget.controller?.attach(position);
    }

    if (_shouldUpdatePosition(oldWidget))
      _updatePosition();
  }

  @override
  void dispose() {
    widget.controller?.detach(position);
    position.dispose();
    _persistedScrollOffset.dispose();
    super.dispose();
  }


  // SEMANTICS

  final GlobalKey _scrollSemanticsKey = GlobalKey();

  @override
  @protected
  void setSemanticsActions(Set<SemanticsAction> actions) {
    if (_gestureDetectorKey.currentState != null)
      _gestureDetectorKey.currentState!.replaceSemanticsActions(actions);
  }


  // GESTURE RECOGNITION AND POINTER IGNORING

  final GlobalKey<RawGestureDetectorState> _gestureDetectorKey = GlobalKey<RawGestureDetectorState>();
  final GlobalKey _ignorePointerKey = GlobalKey();

  // This field is set during layout, and then reused until the next time it is set.
  Map<Type, GestureRecognizerFactory> _gestureRecognizers = const <Type, GestureRecognizerFactory>{};
  bool _shouldIgnorePointer = false;

  bool? _lastCanDrag;
  Axis? _lastAxisDirection;

  @override
  @protected
  void setCanDrag(bool canDrag) {
    if (canDrag == _lastCanDrag && (!canDrag || widget.axis == _lastAxisDirection))
      return;
    if (!canDrag) {
      _gestureRecognizers = const <Type, GestureRecognizerFactory>{};
    } else {
      switch (widget.axis) {
        case Axis.vertical:
          _gestureRecognizers = <Type, GestureRecognizerFactory>{
            VerticalDragGestureRecognizer: GestureRecognizerFactoryWithHandlers<VerticalDragGestureRecognizer>(
              () => VerticalDragGestureRecognizer(),
              (VerticalDragGestureRecognizer instance) {
                instance
                  ..onDown = _handleDragDown
                  ..onStart = _handleDragStart
                  ..onUpdate = _handleDragUpdate
                  ..onEnd = _handleDragEnd
                  ..onCancel = _handleDragCancel
                  ..minFlingDistance = _physics?.minFlingDistance
                  ..minFlingVelocity = _physics?.minFlingVelocity
                  ..maxFlingVelocity = _physics?.maxFlingVelocity
                  ..velocityTrackerBuilder = _configuration.velocityTrackerBuilder(context)
                  ..dragStartBehavior = widget.dragStartBehavior;
              },
            ),
          };
          break;
        case Axis.horizontal:
          _gestureRecognizers = <Type, GestureRecognizerFactory>{
            HorizontalDragGestureRecognizer: GestureRecognizerFactoryWithHandlers<HorizontalDragGestureRecognizer>(
              () => HorizontalDragGestureRecognizer(),
              (HorizontalDragGestureRecognizer instance) {
                instance
                  ..onDown = _handleDragDown
                  ..onStart = _handleDragStart
                  ..onUpdate = _handleDragUpdate
                  ..onEnd = _handleDragEnd
                  ..onCancel = _handleDragCancel
                  ..minFlingDistance = _physics?.minFlingDistance
                  ..minFlingVelocity = _physics?.minFlingVelocity
                  ..maxFlingVelocity = _physics?.maxFlingVelocity
                  ..velocityTrackerBuilder = _configuration.velocityTrackerBuilder(context)
                  ..dragStartBehavior = widget.dragStartBehavior;
              },
            ),
          };
          break;
      }
    }
    _lastCanDrag = canDrag;
    _lastAxisDirection = widget.axis;
    if (_gestureDetectorKey.currentState != null)
      _gestureDetectorKey.currentState!.replaceGestureRecognizers(_gestureRecognizers);
  }

  @override
  TickerProvider get vsync => this;

  @override
  @protected
  void setIgnorePointer(bool value) {
    if (_shouldIgnorePointer == value)
      return;
    _shouldIgnorePointer = value;
    if (_ignorePointerKey.currentContext != null) {
      final RenderIgnorePointer renderBox = _ignorePointerKey.currentContext!.findRenderObject() as RenderIgnorePointer;
      renderBox.ignoring = _shouldIgnorePointer;
    }
  }

  @override
  BuildContext? get notificationContext => _gestureDetectorKey.currentContext;

  @override
  BuildContext get storageContext => context;

  // TOUCH HANDLERS

  Drag? _drag;
  ScrollHoldController? _hold;

  void _handleDragDown(DragDownDetails details) {
    assert(_drag == null);
    assert(_hold == null);
    _hold = position.hold(_disposeHold);
  }

  void _handleDragStart(DragStartDetails details) {
    // It's possible for _hold to become null between _handleDragDown and
    // _handleDragStart, for example if some user code calls jumpTo or otherwise
    // triggers a new activity to begin.
    assert(_drag == null);
    _drag = position.drag(details, _disposeDrag);
    assert(_drag != null);
    assert(_hold == null);
  }

  void _handleDragUpdate(DragUpdateDetails details) {
    // _drag might be null if the drag activity ended and called _disposeDrag.
    assert(_hold == null || _drag == null);
    _drag?.update(details);
  }

  void _handleDragEnd(DragEndDetails details) {
    // _drag might be null if the drag activity ended and called _disposeDrag.
    assert(_hold == null || _drag == null);
    _drag?.end(details);
    assert(_drag == null);
  }

  void _handleDragCancel() {
    // _hold might be null if the drag started.
    // _drag might be null if the drag activity ended and called _disposeDrag.
    assert(_hold == null || _drag == null);
    _hold?.cancel();
    _drag?.cancel();
    assert(_hold == null);
    assert(_drag == null);
  }

  void _disposeHold() {
    _hold = null;
  }

  void _disposeDrag() {
    _drag = null;
  }

  // SCROLL WHEEL

  // Returns the offset that should result from applying [event] to the current
  // position, taking min/max scroll extent into account.
  double _targetScrollOffsetForPointerScroll(PointerScrollEvent event) {
    double delta = widget.axis == Axis.horizontal
        ? event.scrollDelta.dx
        : event.scrollDelta.dy;

    if (axisDirectionIsReversed(widget.axisDirection)) {
      delta *= -1;
    }

    return math.min(math.max(position.pixels + delta, position.minScrollExtent),
        position.maxScrollExtent);
  }

  void _receivedPointerSignal(PointerSignalEvent event) {
    if (event is PointerScrollEvent && _position != null) {
      final double targetScrollOffset = _targetScrollOffsetForPointerScroll(event);
      // Only express interest in the event if it would actually result in a scroll.
      if (targetScrollOffset != position.pixels) {
        GestureBinding.instance!.pointerSignalResolver.register(event, _handlePointerScroll);
      }
    }
  }

  void _handlePointerScroll(PointerEvent event) {
    assert(event is PointerScrollEvent);
    if (_physics != null && !_physics!.shouldAcceptUserOffset(position)) {
      return;
    }
    final double targetScrollOffset = _targetScrollOffsetForPointerScroll(event as PointerScrollEvent);
    if (targetScrollOffset != position.pixels) {
      position.jumpTo(targetScrollOffset);
    }
  }

  // DESCRIPTION

  @override
  Widget build(BuildContext context) {
    assert(_position != null);
    // _ScrollableScope must be placed above the BuildContext returned by notificationContext
    // so that we can get this ScrollableState by doing the following:
    //
    // ScrollNotification notification;
    // Scrollable.of(notification.context)
    //
    // Since notificationContext is pointing to _gestureDetectorKey.context, _ScrollableScope
    // must be placed above the widget using it: RawGestureDetector
    Widget result = _ScrollableScope(
      scrollable: this,
      position: position,
      // TODO(ianh): Having all these global keys is sad.
      child: Listener(
        onPointerSignal: _receivedPointerSignal,
        child: RawGestureDetector(
          key: _gestureDetectorKey,
          gestures: _gestureRecognizers,
          behavior: HitTestBehavior.opaque,
          excludeFromSemantics: widget.excludeFromSemantics,
          child: Semantics(
            explicitChildNodes: !widget.excludeFromSemantics,
            child: IgnorePointer(
              key: _ignorePointerKey,
              ignoring: _shouldIgnorePointer,
              ignoringSemantics: false,
              child: widget.viewportBuilder(context, position),
            ),
          ),
        ),
      ),
    );

    if (!widget.excludeFromSemantics) {
      result = _ScrollSemantics(
        key: _scrollSemanticsKey,
        child: result,
        position: position,
        allowImplicitScrolling: _physics!.allowImplicitScrolling,
        semanticChildCount: widget.semanticChildCount,
      );
    }

    return _configuration.buildViewportChrome(context, result, widget.axisDirection);
  }

  @override
  void debugFillProperties(DiagnosticPropertiesBuilder properties) {
    super.debugFillProperties(properties);
    properties.add(DiagnosticsProperty<ScrollPosition>('position', position));
    properties.add(DiagnosticsProperty<ScrollPhysics>('effective physics', _physics));
  }

  @override
  String? get restorationId => widget.restorationId;
}

/// With [_ScrollSemantics] certain child [SemanticsNode]s can be
/// excluded from the scrollable area for semantics purposes.
///
/// Nodes, that are to be excluded, have to be tagged with
/// [RenderViewport.excludeFromScrolling] and the [RenderAbstractViewport] in
/// use has to add the [RenderViewport.useTwoPaneSemantics] tag to its
/// [SemanticsConfiguration] by overriding
/// [RenderObject.describeSemanticsConfiguration].
///
/// If the tag [RenderViewport.useTwoPaneSemantics] is present on the viewport,
/// two semantics nodes will be used to represent the [Scrollable]: The outer
/// node will contain all children, that are excluded from scrolling. The inner
/// node, which is annotated with the scrolling actions, will house the
/// scrollable children.
class _ScrollSemantics extends SingleChildRenderObjectWidget {
  const _ScrollSemantics({
    Key? key,
    required this.position,
    required this.allowImplicitScrolling,
    required this.semanticChildCount,
    Widget? child,
  }) : assert(position != null),
       assert(semanticChildCount == null || semanticChildCount >= 0),
       super(key: key, child: child);

  final ScrollPosition position;
  final bool allowImplicitScrolling;
  final int? semanticChildCount;

  @override
  _RenderScrollSemantics createRenderObject(BuildContext context) {
    return _RenderScrollSemantics(
      position: position,
      allowImplicitScrolling: allowImplicitScrolling,
      semanticChildCount: semanticChildCount,
    );
  }

  @override
  void updateRenderObject(BuildContext context, _RenderScrollSemantics renderObject) {
    renderObject
      ..allowImplicitScrolling = allowImplicitScrolling
      ..position = position
      ..semanticChildCount = semanticChildCount;
  }
}

class _RenderScrollSemantics extends RenderProxyBox {
  _RenderScrollSemantics({
    required ScrollPosition position,
    required bool allowImplicitScrolling,
    required int? semanticChildCount,
    RenderBox? child,
  }) : _position = position,
       _allowImplicitScrolling = allowImplicitScrolling,
       _semanticChildCount = semanticChildCount,
       assert(position != null),
       super(child) {
    position.addListener(markNeedsSemanticsUpdate);
  }

  /// Whether this render object is excluded from the semantic tree.
  ScrollPosition get position => _position;
  ScrollPosition _position;
  set position(ScrollPosition value) {
    assert(value != null);
    if (value == _position)
      return;
    _position.removeListener(markNeedsSemanticsUpdate);
    _position = value;
    _position.addListener(markNeedsSemanticsUpdate);
    markNeedsSemanticsUpdate();
  }

  /// Whether this node can be scrolled implicitly.
  bool get allowImplicitScrolling => _allowImplicitScrolling;
  bool _allowImplicitScrolling;
  set allowImplicitScrolling(bool value) {
    if (value == _allowImplicitScrolling)
      return;
    _allowImplicitScrolling = value;
    markNeedsSemanticsUpdate();
  }

  int? get semanticChildCount => _semanticChildCount;
  int? _semanticChildCount;
  set semanticChildCount(int? value) {
    if (value == semanticChildCount)
      return;
    _semanticChildCount = value;
    markNeedsSemanticsUpdate();
  }

  @override
  void describeSemanticsConfiguration(SemanticsConfiguration config) {
    super.describeSemanticsConfiguration(config);
    config.isSemanticBoundary = true;
    if (position.haveDimensions) {
      config
          ..hasImplicitScrolling = allowImplicitScrolling
          ..scrollPosition = _position.pixels
          ..scrollExtentMax = _position.maxScrollExtent
          ..scrollExtentMin = _position.minScrollExtent
          ..scrollChildCount = semanticChildCount;
    }
  }

  SemanticsNode? _innerNode;

  @override
  void assembleSemanticsNode(SemanticsNode node, SemanticsConfiguration config, Iterable<SemanticsNode> children) {
    if (children.isEmpty || !children.first.isTagged(RenderViewport.useTwoPaneSemantics)) {
      super.assembleSemanticsNode(node, config, children);
      return;
    }

    _innerNode ??= SemanticsNode(showOnScreen: showOnScreen);
    _innerNode!
      ..isMergedIntoParent = node.isPartOfNodeMerging
      ..rect = node.rect;

    int? firstVisibleIndex;
    final List<SemanticsNode> excluded = <SemanticsNode>[_innerNode!];
    final List<SemanticsNode> included = <SemanticsNode>[];
    for (final SemanticsNode child in children) {
      assert(child.isTagged(RenderViewport.useTwoPaneSemantics));
      if (child.isTagged(RenderViewport.excludeFromScrolling)) {
        excluded.add(child);
      } else {
        if (!child.hasFlag(SemanticsFlag.isHidden))
          firstVisibleIndex ??= child.indexInParent;
        included.add(child);
      }
    }
    config.scrollIndex = firstVisibleIndex;
    node.updateWith(config: null, childrenInInversePaintOrder: excluded);
    _innerNode!.updateWith(config: config, childrenInInversePaintOrder: included);
  }

  @override
  void clearSemantics() {
    super.clearSemantics();
    _innerNode = null;
  }
}

/// A typedef for a function that can calculate the offset for a type of scroll
/// increment given a [ScrollIncrementDetails].
///
/// This function is used as the type for [Scrollable.incrementCalculator],
/// which is called from a [ScrollAction].
typedef ScrollIncrementCalculator = double Function(ScrollIncrementDetails details);

/// Describes the type of scroll increment that will be performed by a
/// [ScrollAction] on a [Scrollable].
///
/// This is used to configure a [ScrollIncrementDetails] object to pass to a
/// [ScrollIncrementCalculator] function on a [Scrollable].
///
/// {@template flutter.widgets.scrollable.scroll_increment_type.intent}
/// This indicates the *intent* of the scroll, not necessarily the size. Not all
/// scrollable areas will have the concept of a "line" or "page", but they can
/// respond to the different standard key bindings that cause scrolling, which
/// are bound to keys that people use to indicate a "line" scroll (e.g.
/// control-arrowDown keys) or a "page" scroll (e.g. pageDown key). It is
/// recommended that at least the relative magnitudes of the scrolls match
/// expectations.
/// {@endtemplate}
enum ScrollIncrementType {
  /// Indicates that the [ScrollIncrementCalculator] should return the scroll
  /// distance it should move when the user requests to scroll by a "line".
  ///
  /// The distance a "line" scrolls refers to what should happen when the key
  /// binding for "scroll down/up by a line" is triggered. It's up to the
  /// [ScrollIncrementCalculator] function to decide what that means for a
  /// particular scrollable.
  line,

  /// Indicates that the [ScrollIncrementCalculator] should return the scroll
  /// distance it should move when the user requests to scroll by a "page".
  ///
  /// The distance a "page" scrolls refers to what should happen when the key
  /// binding for "scroll down/up by a page" is triggered. It's up to the
  /// [ScrollIncrementCalculator] function to decide what that means for a
  /// particular scrollable.
  page,
}

/// A details object that describes the type of scroll increment being requested
/// of a [ScrollIncrementCalculator] function, as well as the current metrics
/// for the scrollable.
class ScrollIncrementDetails {
  /// A const constructor for a [ScrollIncrementDetails].
  ///
  /// All of the arguments must not be null, and are required.
  const ScrollIncrementDetails({
    required this.type,
    required this.metrics,
  })  : assert(type != null),
        assert(metrics != null);

  /// The type of scroll this is (e.g. line, page, etc.).
  ///
  /// {@macro flutter.widgets.scrollable.scroll_increment_type.intent}
  final ScrollIncrementType type;

  /// The current metrics of the scrollable that is being scrolled.
  final ScrollMetrics metrics;
}

/// An [Intent] that represents scrolling the nearest scrollable by an amount
/// appropriate for the [type] specified.
///
/// The actual amount of the scroll is determined by the
/// [Scrollable.incrementCalculator], or by its defaults if that is not
/// specified.
class ScrollIntent extends Intent {
  /// Creates a const [ScrollIntent] that requests scrolling in the given
  /// [direction], with the given [type].
  const ScrollIntent({
    required this.direction,
    this.type = ScrollIncrementType.line,
  })  : assert(direction != null),
        assert(type != null);

  /// The direction in which to scroll the scrollable containing the focused
  /// widget.
  final AxisDirection direction;

  /// The type of scrolling that is intended.
  final ScrollIncrementType type;
}

/// An [Action] that scrolls the [Scrollable] that encloses the current
/// [primaryFocus] by the amount configured in the [ScrollIntent] given to it.
///
/// If [Scrollable.incrementCalculator] is null for the scrollable, the default
/// for a [ScrollIntent.type] set to [ScrollIncrementType.page] is 80% of the
/// size of the scroll window, and for [ScrollIncrementType.line], 50 logical
/// pixels.
class ScrollAction extends Action<ScrollIntent> {
  @override
  bool isEnabled(ScrollIntent intent) {
    final FocusNode? focus = primaryFocus;
    return focus != null && focus.context != null && Scrollable.of(focus.context!) != null;
  }

  // Returns the scroll increment for a single scroll request, for use when
  // scrolling using a hardware keyboard.
  //
  // Must not be called when the position is null, or when any of the position
  // metrics (pixels, viewportDimension, maxScrollExtent, minScrollExtent) are
  // null. The type and state arguments must not be null, and the widget must
  // have already been laid out so that the position fields are valid.
  double _calculateScrollIncrement(ScrollableState state, { ScrollIncrementType type = ScrollIncrementType.line }) {
    assert(type != null);
    assert(state.position != null);
    assert(state.position.hasPixels);
    assert(state.position.viewportDimension != null);
    assert(state.position.maxScrollExtent != null);
    assert(state.position.minScrollExtent != null);
    assert(state._physics == null || state._physics!.shouldAcceptUserOffset(state.position));
    if (state.widget.incrementCalculator != null) {
      return state.widget.incrementCalculator!(
        ScrollIncrementDetails(
          type: type,
          metrics: state.position,
        ),
      );
    }
    switch (type) {
      case ScrollIncrementType.line:
        return 50.0;
      case ScrollIncrementType.page:
        return 0.8 * state.position.viewportDimension;
    }
  }

  // Find out how much of an increment to move by, taking the different
  // directions into account.
  double _getIncrement(ScrollableState state, ScrollIntent intent) {
    final double increment = _calculateScrollIncrement(state, type: intent.type);
    switch (intent.direction) {
      case AxisDirection.down:
        switch (state.axisDirection) {
          case AxisDirection.up:
            return -increment;
          case AxisDirection.down:
            return increment;
          case AxisDirection.right:
          case AxisDirection.left:
            return 0.0;
        }
      case AxisDirection.up:
        switch (state.axisDirection) {
          case AxisDirection.up:
            return increment;
          case AxisDirection.down:
            return -increment;
          case AxisDirection.right:
          case AxisDirection.left:
            return 0.0;
        }
      case AxisDirection.left:
        switch (state.axisDirection) {
          case AxisDirection.right:
            return -increment;
          case AxisDirection.left:
            return increment;
          case AxisDirection.up:
          case AxisDirection.down:
            return 0.0;
        }
      case AxisDirection.right:
        switch (state.axisDirection) {
          case AxisDirection.right:
            return increment;
          case AxisDirection.left:
            return -increment;
          case AxisDirection.up:
          case AxisDirection.down:
            return 0.0;
        }
    }
  }

  @override
  void invoke(ScrollIntent intent) {
    final ScrollableState? state = Scrollable.of(primaryFocus!.context!);
    assert(state != null, '$ScrollAction was invoked on a context that has no scrollable parent');
    assert(state!.position.hasPixels, 'Scrollable must be laid out before it can be scrolled via a ScrollAction');
    assert(state!.position.viewportDimension != null);
    assert(state!.position.maxScrollExtent != null);
    assert(state!.position.minScrollExtent != null);

    // Don't do anything if the user isn't allowed to scroll.
    if (state!._physics != null && !state._physics!.shouldAcceptUserOffset(state.position)) {
      return;
    }
    final double increment = _getIncrement(state, intent);
    if (increment == 0.0) {
      return;
    }
    state.position.moveTo(
      state.position.pixels + increment,
      duration: const Duration(milliseconds: 100),
      curve: Curves.easeInOut,
    );
  }
}

// Not using a RestorableDouble because we want to allow null values and override
// [enabled].
class _RestorableScrollOffset extends RestorableValue<double?> {
  @override
  double? createDefaultValue() => null;

  @override
  void didUpdateValue(double? oldValue) {
    notifyListeners();
  }

  @override
  double fromPrimitives(Object data) {
    return data as double;
  }

  @override
  Object? toPrimitives() {
    return value;
  }

  @override
  bool get enabled => value != null;
}<|MERGE_RESOLUTION|>--- conflicted
+++ resolved
@@ -307,18 +307,14 @@
   }) {
     final List<Future<void>> futures = <Future<void>>[];
 
-<<<<<<< HEAD
     // The `targetRenderObject` is used to record the first target renderObject.
     // If there are multiple scrollable widgets nested, we should let
     // the `targetRenderObject` as visible as possible to improve the user experience.
     // Otherwise, let the outer renderObject as visible as possible maybe cause
     // the `targetRenderObject` invisible.
     // Also see https://github.com/flutter/flutter/issues/65100
-    RenderObject targetRenderObject;
-    ScrollableState scrollable = Scrollable.of(context);
-=======
+    RenderObject? targetRenderObject;
     ScrollableState? scrollable = Scrollable.of(context);
->>>>>>> ea039ed3
     while (scrollable != null) {
       futures.add(scrollable.position.ensureVisible(
         context.findRenderObject()!,

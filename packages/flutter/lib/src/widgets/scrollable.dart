--- conflicted
+++ resolved
@@ -29,12 +29,9 @@
 import 'scroll_notification.dart';
 import 'scroll_physics.dart';
 import 'scroll_position.dart';
-<<<<<<< HEAD
 import 'scrollable_repaint_boundary.dart';
-=======
 import 'selectable_region.dart';
 import 'selection_container.dart';
->>>>>>> dbadee00
 import 'ticker_provider.dart';
 import 'viewport.dart';
 
@@ -817,19 +814,14 @@
       clipBehavior: widget.clipBehavior,
     );
 
-<<<<<<< HEAD
-    result =  _configuration.buildScrollbar(
-=======
     result = _configuration.buildScrollbar(
->>>>>>> dbadee00
       context,
       _configuration.buildOverscrollIndicator(context, result, details),
       details,
     );
 
-<<<<<<< HEAD
-    return ScrollableRepaintBoundaryManager(child: result);
-=======
+    result = ScrollableRepaintBoundaryManager(child: result);
+
     // Selection is only enabled when there is a parent registrar.
     final SelectionRegistrar? registrar = SelectionContainer.maybeOf(context);
     if (registrar != null) {
@@ -842,7 +834,6 @@
     }
 
     return result;
->>>>>>> dbadee00
   }
 
   @override

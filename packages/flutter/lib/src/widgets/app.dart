// Copyright 2015 The Chromium Authors. All rights reserved.
// Use of this source code is governed by a BSD-style license that can be
// found in the LICENSE file.

import 'dart:async';
import 'dart:collection' show HashMap;
import 'dart:ui' as ui show window, hashValues;

import 'package:flutter/foundation.dart';
import 'package:flutter/rendering.dart';
import 'package:flutter/foundation.dart';

import 'banner.dart';
import 'basic.dart';
import 'binding.dart';
import 'framework.dart';
import 'localizations.dart';
import 'media_query.dart';
import 'navigator.dart';
import 'pages.dart';
import 'performance_overlay.dart';
import 'semantics_debugger.dart';
import 'text.dart';
import 'title.dart';
import 'widget_inspector.dart';

export 'dart:ui' show Locale;

/// The signature of [WidgetsApp.localeListResolutionCallback].
///
/// A [LocaleListResolutionCallback] is responsible for computing the locale of the app's
/// [Localizations] object when the app starts and when user changes the list of
/// locales for the device.
///
/// The [locales] list is the device's preferred locales when the app started, or the
/// device's preferred locales the user selected after the app was started. This list
/// is in order of preference The [supportedLocales] parameter is just the value of
/// [WidgetsApp.supportedLocales].
typedef LocaleListResolutionCallback = Locale Function(List<Locale> locales, Iterable<Locale> supportedLocales);

/// The signature of [WidgetsApp.localeResolutionCallback].
///
/// A [LocaleResolutionCallback] is responsible for computing the locale of the app's
/// [Localizations] object when the app starts and when user changes the default
/// locale for the device.
///
/// This callback is also used if the app is created with a specific locale using
/// the [new WidgetsApp] `locale` parameter.
///
/// The [locale] is either the value of [WidgetsApp.locale], or the device's default
/// locale when the app started, or the device locale the user selected after the app
/// was started. The default locale is the first locale in the list of preferred
/// locales. The [supportedLocales] parameter is just the value of
/// [WidgetsApp.supportedLocales].
typedef LocaleResolutionCallback = Locale Function(Locale locale, Iterable<Locale> supportedLocales);

/// The signature of [WidgetsApp.onGenerateTitle].
///
/// Used to generate a value for the app's [Title.title], which the device uses
/// to identify the app for the user. The `context` includes the [WidgetsApp]'s
/// [Localizations] widget so that this method can be used to produce a
/// localized title.
///
/// This function must not return null.
typedef GenerateAppTitle = String Function(BuildContext context);

/// The signature of [WidgetsApp.pageRouteBuilder].
///
/// Creates a [PageRoute] using the given [RouteSettings] and [WidgetBuilder].
// TODO(dnfield): when https://github.com/dart-lang/sdk/issues/34572 is resolved
// this can use type arguments again
typedef PageRouteFactory = PageRoute<dynamic> Function(RouteSettings settings, WidgetBuilder builder);

/// A convenience class that wraps a number of widgets that are commonly
/// required for an application.
///
/// One of the primary roles that [WidgetsApp] provides is binding the system
/// back button to popping the [Navigator] or quitting the application.
///
/// See also: [CheckedModeBanner], [DefaultTextStyle], [MediaQuery],
/// [Localizations], [Title], [Navigator], [Overlay], [SemanticsDebugger] (the
/// widgets wrapped by this one).
class WidgetsApp extends StatefulWidget {
  /// Creates a widget that wraps a number of widgets that are commonly
  /// required for an application.
  ///
  /// The boolean arguments, [color], and [navigatorObservers] must not be null.
  ///
  /// If the [builder] is null, the [onGenerateRoute] and [pageRouteBuilder]
  /// arguments are required. The [onGenerateRoute] parameter corresponds to
  /// [Navigator.onGenerateRoute], and [pageRouteBuilder] will create a [PageRoute]
  /// that wraps newly built routes. If the [builder] is non-null
  /// and the [onGenerateRoute] argument is null, then the [builder] will not be
  /// provided with a [Navigator]. If [onGenerateRoute] is not provided,
  /// [navigatorKey], [onUnknownRoute], [navigatorObservers], and [initialRoute]
  /// must have their default values, as they will have no effect.
  ///
  /// The `supportedLocales` argument must be a list of one or more elements.
  /// By default supportedLocales is `[const Locale('en', 'US')]`.
  WidgetsApp({ // can't be const because the asserts use methods on Iterable :-(
    Key key,
    this.navigatorKey,
    this.onGenerateRoute,
    this.onUnknownRoute,
    this.navigatorObservers = const <NavigatorObserver>[],
    this.initialRoute,
    this.pageRouteBuilder,
    this.home,
    this.routes = const <String, WidgetBuilder>{},
    this.builder,
    this.title = '',
    this.onGenerateTitle,
    this.textStyle,
    @required this.color,
    this.locale,
    this.localizationsDelegates,
    this.localeListResolutionCallback,
    this.localeResolutionCallback,
    this.supportedLocales = const <Locale>[Locale('en', 'US')],
    this.showPerformanceOverlay = false,
    this.checkerboardRasterCacheImages = false,
    this.checkerboardOffscreenLayers = false,
    this.showSemanticsDebugger = false,
    this.debugShowWidgetInspector = false,
    this.debugShowCheckedModeBanner = true,
    this.inspectorSelectButtonBuilder,
  }) : assert(navigatorObservers != null),
       assert(routes != null),
       assert(
         home == null ||
         !routes.containsKey(Navigator.defaultRouteName),
         'If the home property is specified, the routes table '
         'cannot include an entry for "/", since it would be redundant.'
       ),
       assert(
         builder != null ||
         home != null ||
         routes.containsKey(Navigator.defaultRouteName) ||
         onGenerateRoute != null ||
         onUnknownRoute != null,
         'Either the home property must be specified, '
         'or the routes table must include an entry for "/", '
         'or there must be on onGenerateRoute callback specified, '
         'or there must be an onUnknownRoute callback specified, '
         'or the builder property must be specified, '
         'because otherwise there is nothing to fall back on if the '
         'app is started with an intent that specifies an unknown route.'
       ),
       assert(
         (home != null ||
          routes.isNotEmpty ||
          onGenerateRoute != null ||
          onUnknownRoute != null)
         ||
         (builder != null &&
          navigatorKey == null &&
          initialRoute == null &&
          navigatorObservers.isEmpty),
         'If no route is provided using '
         'home, routes, onGenerateRoute, or onUnknownRoute, '
         'a non-null callback for the builder property must be provided, '
         'and the other navigator-related properties, '
         'navigatorKey, initialRoute, and navigatorObservers, '
         'must have their initial values '
         '(null, null, and the empty list, respectively).'
       ),
       assert(onGenerateRoute != null || pageRouteBuilder != null,
         'If onGenerateRoute is not provided, the pageRouteBuilder must be specified '
         'so that the default handler will know what kind of PageRoute transition '
         'bo build.'),
       assert(title != null),
       assert(color != null),
       assert(supportedLocales != null && supportedLocales.isNotEmpty),
       assert(showPerformanceOverlay != null),
       assert(checkerboardRasterCacheImages != null),
       assert(checkerboardOffscreenLayers != null),
       assert(showSemanticsDebugger != null),
       assert(debugShowCheckedModeBanner != null),
       assert(debugShowWidgetInspector != null),
       super(key: key);

  /// {@template flutter.widgets.widgetsApp.navigatorKey}
  /// A key to use when building the [Navigator].
  ///
  /// If a [navigatorKey] is specified, the [Navigator] can be directly
  /// manipulated without first obtaining it from a [BuildContext] via
  /// [Navigator.of]: from the [navigatorKey], use the [GlobalKey.currentState]
  /// getter.
  ///
  /// If this is changed, a new [Navigator] will be created, losing all the
  /// application state in the process; in that case, the [navigatorObservers]
  /// must also be changed, since the previous observers will be attached to the
  /// previous navigator.
  ///
  /// The [Navigator] is only built if [onGenerateRoute] is not null; if it is
  /// null, [navigatorKey] must also be null.
  /// {@endtemplate}
  final GlobalKey<NavigatorState> navigatorKey;

  /// {@template flutter.widgets.widgetsApp.onGenerateRoute}
  /// The route generator callback used when the app is navigated to a
  /// named route.
  ///
  /// If this returns null when building the routes to handle the specified
  /// [initialRoute], then all the routes are discarded and
  /// [Navigator.defaultRouteName] is used instead (`/`). See [initialRoute].
  ///
  /// During normal app operation, the [onGenerateRoute] callback will only be
  /// applied to route names pushed by the application, and so should never
  /// return null.
  ///
  /// This is used if [routes] does not contain the requested route.
  ///
  /// The [Navigator] is only built if routes are provided (either via [home],
  /// [routes], [onGenerateRoute], or [onUnknownRoute]); if they are not,
  /// [builder] must not be null.
  /// {@endtemplate}
  ///
  /// If this property is not set, either the [routes] or [home] properties must
  /// be set, and the [pageRouteBuilder] must also be set so that the
  /// default handler will know what routes and [PageRoute]s to build.
  final RouteFactory onGenerateRoute;

  /// The [PageRoute] generator callback used when the app is navigated to a
  /// named route.
  ///
  /// This callback can be used, for example, to specify that a [MaterialPageRoute]
  /// or a [CupertinoPageRoute] should be used for building page transitions.
  final PageRouteFactory pageRouteBuilder;

  /// {@template flutter.widgets.widgetsApp.home}
  /// The widget for the default route of the app ([Navigator.defaultRouteName],
  /// which is `/`).
  ///
  /// This is the route that is displayed first when the application is started
  /// normally, unless [initialRoute] is specified. It's also the route that's
  /// displayed if the [initialRoute] can't be displayed.
  ///
  /// To be able to directly call [Theme.of], [MediaQuery.of], etc, in the code
  /// that sets the [home] argument in the constructor, you can use a [Builder]
  /// widget to get a [BuildContext].
  ///
  /// If [home] is specified, then [routes] must not include an entry for `/`,
  /// as [home] takes its place.
  ///
  /// The [Navigator] is only built if routes are provided (either via [home],
  /// [routes], [onGenerateRoute], or [onUnknownRoute]); if they are not,
  /// [builder] must not be null.
  ///
  /// The difference between using [home] and using [builder] is that the [home]
  /// subtree is inserted into the application below a [Navigator] (and thus
  /// below an [Overlay], which [Navigator] uses). With [home], therefore,
  /// dialog boxes will work automatically, the [routes] table will be used, and
  /// APIs such as [Navigator.push] and [Navigator.pop] will work as expected.
  /// In contrast, the widget returned from [builder] is inserted _above_ the
  /// app's [Navigator] (if any).
  /// {@endtemplate}
  ///
  /// If this property is set, the [pageRouteBuilder] property must also be set
  /// so that the default route handler will know what kind of [PageRoute]s to
  /// build.
  final Widget home;

  /// The application's top-level routing table.
  ///
  /// When a named route is pushed with [Navigator.pushNamed], the route name is
  /// looked up in this map. If the name is present, the associated
  /// [WidgetBuilder] is used to construct a [PageRoute] specified by
  /// [pageRouteBuilder] to perform an appropriate transition, including [Hero]
  /// animations, to the new route.
  ///
  /// {@template flutter.widgets.widgetsApp.routes}
  /// If the app only has one page, then you can specify it using [home] instead.
  ///
  /// If [home] is specified, then it implies an entry in this table for the
  /// [Navigator.defaultRouteName] route (`/`), and it is an error to
  /// redundantly provide such a route in the [routes] table.
  ///
  /// If a route is requested that is not specified in this table (or by
  /// [home]), then the [onGenerateRoute] callback is called to build the page
  /// instead.
  ///
  /// The [Navigator] is only built if routes are provided (either via [home],
  /// [routes], [onGenerateRoute], or [onUnknownRoute]); if they are not,
  /// [builder] must not be null.
  /// {@endtemplate}
  ///
  /// If the routes map is not empty, the [pageRouteBuilder] property must be set
  /// so that the default route handler will know what kind of [PageRoute]s to
  /// build.
  final Map<String, WidgetBuilder> routes;

  /// {@template flutter.widgets.widgetsApp.onUnknownRoute}
  /// Called when [onGenerateRoute] fails to generate a route, except for the
  /// [initialRoute].
  ///
  /// This callback is typically used for error handling. For example, this
  /// callback might always generate a "not found" page that describes the route
  /// that wasn't found.
  ///
  /// Unknown routes can arise either from errors in the app or from external
  /// requests to push routes, such as from Android intents.
  ///
  /// The [Navigator] is only built if routes are provided (either via [home],
  /// [routes], [onGenerateRoute], or [onUnknownRoute]); if they are not,
  /// [builder] must not be null.
  /// {@endtemplate}
  final RouteFactory onUnknownRoute;

  /// {@template flutter.widgets.widgetsApp.initialRoute}
  /// The name of the first route to show, if a [Navigator] is built.
  ///
  /// Defaults to [Window.defaultRouteName], which may be overridden by the code
  /// that launched the application.
  ///
  /// If the route contains slashes, then it is treated as a "deep link", and
  /// before this route is pushed, the routes leading to this one are pushed
  /// also. For example, if the route was `/a/b/c`, then the app would start
  /// with the three routes `/a`, `/a/b`, and `/a/b/c` loaded, in that order.
  ///
  /// If any part of this process fails to generate routes, then the
  /// [initialRoute] is ignored and [Navigator.defaultRouteName] is used instead
  /// (`/`). This can happen if the app is started with an intent that specifies
  /// a non-existent route.
  /// The [Navigator] is only built if routes are provided (either via [home],
  /// [routes], [onGenerateRoute], or [onUnknownRoute]); if they are not,
  /// [initialRoute] must be null and [builder] must not be null.
  ///
  /// See also:
  ///
  ///  * [Navigator.initialRoute], which is used to implement this property.
  ///  * [Navigator.push], for pushing additional routes.
  ///  * [Navigator.pop], for removing a route from the stack.
  /// {@endtemplate}
  final String initialRoute;

  /// {@template flutter.widgets.widgetsApp.navigatorObservers}
  /// The list of observers for the [Navigator] created for this app.
  ///
  /// This list must be replaced by a list of newly-created observers if the
  /// [navigatorKey] is changed.
  ///
  /// The [Navigator] is only built if routes are provided (either via [home],
  /// [routes], [onGenerateRoute], or [onUnknownRoute]); if they are not,
  /// [navigatorObservers] must be the empty list and [builder] must not be null.
  /// {@endtemplate}
  final List<NavigatorObserver> navigatorObservers;

  /// {@template flutter.widgets.widgetsApp.builder}
  /// A builder for inserting widgets above the [Navigator] but below the other
  /// widgets created by the [WidgetsApp] widget, or for replacing the
  /// [Navigator] entirely.
  ///
  /// For example, from the [BuildContext] passed to this method, the
  /// [Directionality], [Localizations], [DefaultTextStyle], [MediaQuery], etc,
  /// are all available. They can also be overridden in a way that impacts all
  /// the routes in the [Navigator].
  ///
  /// This is rarely useful, but can be used in applications that wish to
  /// override those defaults, e.g. to force the application into right-to-left
  /// mode despite being in English, or to override the [MediaQuery] metrics
  /// (e.g. to leave a gap for advertisements shown by a plugin from OEM code).
  ///
  /// For specifically overriding the [title] with a value based on the
  /// [Localizations], consider [onGenerateTitle] instead.
  ///
  /// The [builder] callback is passed two arguments, the [BuildContext] (as
  /// `context`) and a [Navigator] widget (as `child`).
  ///
  /// If no routes are provided using [home], [routes], [onGenerateRoute], or
  /// [onUnknownRoute], the `child` will be null, and it is the responsibility
  /// of the [builder] to provide the application's routing machinery.
  ///
  /// If routes _are_ provided using one or more of those properties, then
  /// `child` is not null, and the returned value should include the `child` in
  /// the widget subtree; if it does not, then the application will have no
  /// navigator and the [navigatorKey], [home], [routes], [onGenerateRoute],
  /// [onUnknownRoute], [initialRoute], and [navigatorObservers] properties will
  /// have no effect.
  ///
  /// If [builder] is null, it is as if a builder was specified that returned
  /// the `child` directly. If it is null, routes must be provided using one of
  /// the other properties listed above.
  ///
  /// Unless a [Navigator] is provided, either implicitly from [builder] being
  /// null, or by a [builder] including its `child` argument, or by a [builder]
  /// explicitly providing a [Navigator] of its own, widgets and APIs such as
  /// [Hero], [Navigator.push] and [Navigator.pop], will not function.
  /// {@endtemplate}
  final TransitionBuilder builder;

  /// {@template flutter.widgets.widgetsApp.title}
  /// A one-line description used by the device to identify the app for the user.
  ///
  /// On Android the titles appear above the task manager's app snapshots which are
  /// displayed when the user presses the "recent apps" button. On iOS this
  /// value cannot be used. `CFBundleDisplayName` from the app's `Info.plist` is
  /// referred to instead whenever present, `CFBundleName` otherwise.
  ///
  /// To provide a localized title instead, use [onGenerateTitle].
  /// {@endtemplate}
  final String title;

  /// {@template flutter.widgets.widgetsApp.onGenerateTitle}
  /// If non-null this callback function is called to produce the app's
  /// title string, otherwise [title] is used.
  ///
  /// The [onGenerateTitle] `context` parameter includes the [WidgetsApp]'s
  /// [Localizations] widget so that this callback can be used to produce a
  /// localized title.
  ///
  /// This callback function must not return null.
  ///
  /// The [onGenerateTitle] callback is called each time the [WidgetsApp]
  /// rebuilds.
  /// {@endtemplate}
  final GenerateAppTitle onGenerateTitle;

  /// The default text style for [Text] in the application.
  final TextStyle textStyle;

  /// {@template flutter.widgets.widgetsApp.color}
  /// The primary color to use for the application in the operating system
  /// interface.
  ///
  /// For example, on Android this is the color used for the application in the
  /// application switcher.
  /// {@endtemplate}
  final Color color;

  /// {@template flutter.widgets.widgetsApp.locale}
  /// The initial locale for this app's [Localizations] widget is based
  /// on this value.
  ///
  /// If the 'locale' is null then the system's locale value is used.
  ///
  /// The value of [Localizations.locale] will equal this locale if
  /// it matches one of the [supportedLocales]. Otherwise it will be
  /// the first [supportedLocale].
  /// {@endtemplate}
  ///
  /// See also:
  ///
  ///  * [localeResolutionCallback], which can override the default
  ///    [supportedLocales] matching algorithm.
  ///  * [localizationsDelegates], which collectively define all of the localized
  ///    resources used by this app.
  final Locale locale;

  /// {@template flutter.widgets.widgetsApp.localizationsDelegates}
  /// The delegates for this app's [Localizations] widget.
  ///
  /// The delegates collectively define all of the localized resources
  /// for this application's [Localizations] widget.
  /// {@endtemplate}
  final Iterable<LocalizationsDelegate<dynamic>> localizationsDelegates;

  /// {@template flutter.widgets.widgetsApp.localeListResolutionCallback}
  /// This callback is responsible for choosing the app's locale
  /// when the app is started, and when the user changes the
  /// device's locale.
  ///
  /// When a [localeListResolutionCallback] is provided, Flutter will first attempt to
  /// resolve the locale with the provided [localeListResolutionCallback]. If the
  /// callback or result is null, will fallback to trying the [localeResolutionCallback].
  /// If both [localeResolutionCallback] and [localeListResolutionCallback] are left null
  /// or fail to resolve (return null), the [WidgetsApp.fallbackLocaleResolution]
  /// fallback algorithm will be used.
  ///
  /// The priority of each available fallback is:
  ///
  ///  1. [localeListResolutionCallback] is attempted first.
  ///  2. [localeResolutionCallback] is attempted second.
  ///  3. Flutter's [WidgetsApp.fallbackLocaleResolution] algorithm is attempted last.
  /// {@endtemplate}
  ///
  /// This callback considers the entire list of preferred locales.
  ///
  /// See also:
  ///
  ///  * [MaterialApp.localeResolutionCallback], which sets the callback of the
  ///    [WidgetsApp] it creates.
  final LocaleListResolutionCallback localeListResolutionCallback;

  /// {@macro flutter.widgets.widgetsApp.localeListResolutionCallback}
  ///
  /// This callback considers only the default locale, which is the first locale
  /// in the preferred locales list.
  ///
  /// See also:
  ///
  ///  * [MaterialApp.localeListResolutionCallback], which sets the callback of the
  ///    [WidgetsApp] it creates.
  final LocaleResolutionCallback localeResolutionCallback;

  /// {@template flutter.widgets.widgetsApp.supportedLocales}
  /// The list of locales that this app has been localized for.
  ///
  /// By default only the American English locale is supported. Apps should
  /// configure this list to match the locales they support.
  ///
  /// This list must not null. Its default value is just
  /// `[const Locale('en', 'US')]`.
  ///
  /// The order of the list matters. By default, if the device's locale doesn't
  /// exactly match a locale in [supportedLocales] then the first locale in
  /// [supportedLocales] with a matching [Locale.languageCode] is used. If that
  /// fails then the first locale in [supportedLocales] is used. The default
  /// locale resolution algorithm can be overridden with [localeResolutionCallback].
  /// {@endtemplate}
  ///
  /// See also:
  ///
  ///  * [MaterialApp.supportedLocales], which sets the `supportedLocales`
  ///    of the [WidgetsApp] it creates.
  ///  * [localeResolutionCallback], an app callback that resolves the app's locale
  ///    when the device's locale changes.
  ///  * [localizationsDelegates], which collectively define all of the localized
  ///    resources used by this app.
  final Iterable<Locale> supportedLocales;

  /// Turns on a performance overlay.
  ///
  /// See also:
  ///
  ///  * <https://flutter.io/debugging/#performanceoverlay>
  final bool showPerformanceOverlay;

  /// Checkerboards raster cache images.
  ///
  /// See [PerformanceOverlay.checkerboardRasterCacheImages].
  final bool checkerboardRasterCacheImages;

  /// Checkerboards layers rendered to offscreen bitmaps.
  ///
  /// See [PerformanceOverlay.checkerboardOffscreenLayers].
  final bool checkerboardOffscreenLayers;

  /// Turns on an overlay that shows the accessibility information
  /// reported by the framework.
  final bool showSemanticsDebugger;

  /// Turns on an overlay that enables inspecting the widget tree.
  ///
  /// The inspector is only available in checked mode as it depends on
  /// [RenderObject.debugDescribeChildren] which should not be called outside of
  /// checked mode.
  final bool debugShowWidgetInspector;

  /// Builds the widget the [WidgetInspector] uses to switch between view and
  /// inspect modes.
  ///
  /// This lets [MaterialApp] to use a material button to toggle the inspector
  /// select mode without requiring [WidgetInspector] to depend on the
  /// material package.
  final InspectorSelectButtonBuilder inspectorSelectButtonBuilder;

  /// {@template flutter.widgets.widgetsApp.debugShowCheckedModeBanner}
  /// Turns on a little "DEBUG" banner in checked mode to indicate
  /// that the app is in checked mode. This is on by default (in
  /// checked mode), to turn it off, set the constructor argument to
  /// false. In release mode this has no effect.
  ///
  /// To get this banner in your application if you're not using
  /// WidgetsApp, include a [CheckedModeBanner] widget in your app.
  ///
  /// This banner is intended to deter people from complaining that your
  /// app is slow when it's in checked mode. In checked mode, Flutter
  /// enables a large number of expensive diagnostics to aid in
  /// development, and so performance in checked mode is not
  /// representative of what will happen in release mode.
  /// {@endtemplate}
  final bool debugShowCheckedModeBanner;

  /// If true, forces the performance overlay to be visible in all instances.
  ///
  /// Used by the `showPerformanceOverlay` observatory extension.
  static bool showPerformanceOverlayOverride = false;

  /// If true, forces the widget inspector to be visible.
  ///
  /// Used by the `debugShowWidgetInspector` debugging extension.
  ///
  /// The inspector allows you to select a location on your device or emulator
  /// and view what widgets and render objects associated with it. An outline of
  /// the selected widget and some summary information is shown on device and
  /// more detailed information is shown in the IDE or Observatory.
  static bool debugShowWidgetInspectorOverride = false;

  /// If false, prevents the debug banner from being visible.
  ///
  /// Used by the `debugAllowBanner` observatory extension.
  ///
  /// This is how `flutter run` turns off the banner when you take a screen shot
  /// with "s".
  static bool debugAllowBannerOverride = true;

  @override
  _WidgetsAppState createState() => _WidgetsAppState();
}

class _WidgetsAppState extends State<WidgetsApp> implements WidgetsBindingObserver {

  // STATE LIFECYCLE

  @override
  void initState() {
    super.initState();
    _updateNavigator();
    _locale = _resolveLocales(ui.window.locales, widget.supportedLocales);
    WidgetsBinding.instance.addObserver(this);
  }

  @override
  void didUpdateWidget(WidgetsApp oldWidget) {
    super.didUpdateWidget(oldWidget);
    if (widget.navigatorKey != oldWidget.navigatorKey)
      _updateNavigator();
  }

  @override
  void dispose() {
    WidgetsBinding.instance.removeObserver(this);
    super.dispose();
  }

  @override
  void didChangeAppLifecycleState(AppLifecycleState state) { }

  @override
  void didHaveMemoryPressure() { }


  // NAVIGATOR

  GlobalKey<NavigatorState> _navigator;

  void _updateNavigator() {
    _navigator = widget.navigatorKey ?? GlobalObjectKey<NavigatorState>(this);
  }

  Route<dynamic> _onGenerateRoute(RouteSettings settings) {
    final String name = settings.name;
    WidgetBuilder builder;
    if (name == Navigator.defaultRouteName && widget.home != null) {
      builder = (BuildContext context) => widget.home;
    } else {
      builder = widget.routes[name];
    }
    if (builder != null) {
      assert(widget.pageRouteBuilder != null,
        'The default onGenerateRoute handler for WidgetsApp must have a '
        'pageRouteBuilder set if the home or routes properties are set.');
      final Route<dynamic> route = widget.pageRouteBuilder(
        settings,
        builder,
      );
      assert(route != null,
        'The pageRouteBuilder for WidgetsApp must return a valid non-null Route.');
      return route;
    }
    if (widget.onGenerateRoute != null)
      return widget.onGenerateRoute(settings);
    return null;
  }

  Route<dynamic> _onUnknownRoute(RouteSettings settings) {
    assert(() {
      if (widget.onUnknownRoute == null) {
        throw FlutterError(
          'Could not find a generator for route $settings in the $runtimeType.\n'
          'Generators for routes are searched for in the following order:\n'
          ' 1. For the "/" route, the "home" property, if non-null, is used.\n'
          ' 2. Otherwise, the "routes" table is used, if it has an entry for '
          'the route.\n'
          ' 3. Otherwise, onGenerateRoute is called. It should return a '
          'non-null value for any valid route not handled by "home" and "routes".\n'
          ' 4. Finally if all else fails onUnknownRoute is called.\n'
          'Unfortunately, onUnknownRoute was not set.'
        );
      }
      return true;
    }());
    final Route<dynamic> result = widget.onUnknownRoute(settings);
    assert(() {
      if (result == null) {
        throw FlutterError(
          'The onUnknownRoute callback returned null.\n'
          'When the $runtimeType requested the route $settings from its '
          'onUnknownRoute callback, the callback returned null. Such callbacks '
          'must never return null.'
        );
      }
      return true;
    }());
    return result;
  }

  // On Android: the user has pressed the back button.
  @override
  Future<bool> didPopRoute() async {
    assert(mounted);
    final NavigatorState navigator = _navigator?.currentState;
    if (navigator == null)
      return false;
    return await navigator.maybePop();
  }

  @override
  Future<bool> didPushRoute(String route) async {
    assert(mounted);
    final NavigatorState navigator = _navigator?.currentState;
    if (navigator == null)
      return false;
    navigator.pushNamed(route);
    return true;
  }


  // LOCALIZATION

  /// This is the resolved locale, and is one of the supportedLocales.
  Locale _locale;

  Locale _resolveLocales(List<Locale> preferredLocales, Iterable<Locale> supportedLocales) {
    // Attempt to use localeListResolutionCallback.
    if (widget.localeListResolutionCallback != null) {
      final Locale locale = widget.localeListResolutionCallback(preferredLocales, widget.supportedLocales);
      if (locale != null)
        return locale;
    }
    // localeListResolutionCallback failed, falling back to localeResolutionCallback.
    if (widget.localeResolutionCallback != null) {
      final Locale locale = widget.localeResolutionCallback(preferredLocales.first, widget.supportedLocales);
      if (locale != null)
        return locale;
    }
    // Both callbacks failed, falling back to default algorithm.
    return fallbackLocaleResolution(preferredLocales, supportedLocales);
  }

  /// The default fallback locale resolution algorithm.
  ///
  /// This algorithm prioritizes speed at the cost of slightly less appropriate
  /// resolutions for edge cases.
  ///
  /// Custom resolution algorithms can be provided through [WidgetsApp.localeListResolutionCallback]
  /// or [WidgetsApp.localeResolutionCallback].
  ///
  /// This algorithm will resolve to the earliest locale in [preferredLocales] that
  /// matches the most fields, prioritizing in the order of perfect match,
  /// languageCode+countryCode, languageCode+scriptCode, languageCode-only.
  ///
  /// In the case where a locale is matched by languageCode-only and is not the
  /// default (first) locale, the next locale in preferredLocales with a
  /// perfect match can supercede the languageCode-only match if it exists.
  ///
  /// When a preferredLocale matches more than one supported locale, it will resolve
  /// to the first matching locale listed in the supportedLocales.
  ///
  /// When all [preferredLocales] have been exhausted without a match, the first countryCode only
  /// match will be returned.
  ///
  /// When no match at all is found, the first (default) locale in [supportedLocales] will be
  /// returned.
  ///
  /// This algorithm does not take language distance (how similar languages are to each other)
  /// into account, and will not handle edge cases such as resolving `de` to `fr` rather than `zh`
  /// when `de` is not supported and `zh` is listed before `fr` (German is closer to French
  /// than Chinese).
  static Locale fallbackLocaleResolution(List<Locale> preferredLocales, Iterable<Locale> supportedLocales) {
    // preferredLocales can be null when called before the platform has had a chance to
    // initialize the locales. Platforms without locale passing support will provide an empty list.
    // We default to the first supported locale in these cases.
    if (preferredLocales == null || preferredLocales.isEmpty) {
      return supportedLocales.first;
    }
    // Hash the supported locales because apps can support many locales and would
    // be expensive to search through them many times.
    final Map<int, Locale> allSupportedLocales = HashMap<int, Locale>();
    final Map<int, Locale> languageAndCountryLocales = HashMap<int, Locale>();
    final Map<int, Locale> languageAndScriptLocales = HashMap<int, Locale>();
    final Map<int, Locale> languageLocales = HashMap<int, Locale>();
    final Map<int, Locale> countryLocales = HashMap<int, Locale>();
    for (Locale locale in supportedLocales) {
      allSupportedLocales[ui.hashValues(locale.languageCode.hashCode, locale.scriptCode.hashCode, locale.countryCode.hashCode)] ??= locale;
      languageAndCountryLocales[ui.hashValues(locale.languageCode.hashCode, locale.countryCode)] ??= locale;
      languageAndScriptLocales[ui.hashValues(locale.languageCode.hashCode, locale.scriptCode.hashCode)] ??= locale;
      languageLocales[locale.languageCode.hashCode] ??= locale;
      countryLocales[locale.countryCode.hashCode] ??= locale;
    }

    // Since languageCode-only matches are possibly low quality, we don't return
    // it instantly when we find such a match. We check to see if the next
    // preferred locale in the list has a high accuracy match, and only return
    // the languageCode-only match when a higher accuracy match in the next
    // preferred locale cannot be found.
    Locale matchesLanguageCode;
    Locale matchesCountryCode;
    // Loop over user's preferred locales
    for (int localeIndex = 0; localeIndex < preferredLocales.length; localeIndex += 1) {
      final Locale userLocale = preferredLocales[localeIndex];
      // Look for perfect match.
      if (allSupportedLocales.containsKey(ui.hashValues(userLocale.languageCode.hashCode, userLocale.scriptCode.hashCode, userLocale.countryCode.hashCode))) {
        return userLocale;
      }
      // Look for language+script match.
      if (userLocale.scriptCode != null && languageAndScriptLocales.containsKey(ui.hashValues(userLocale.languageCode.hashCode, userLocale.scriptCode.hashCode))) {
        return languageAndScriptLocales[ui.hashValues(userLocale.languageCode.hashCode, userLocale.scriptCode.hashCode)];
      }
      // Look for language+country match.
      if (userLocale.countryCode != null && languageAndCountryLocales.containsKey(ui.hashValues(userLocale.languageCode.hashCode, userLocale.countryCode.hashCode))) {
        return languageAndCountryLocales[ui.hashValues(userLocale.languageCode.hashCode, userLocale.countryCode.hashCode)];
      }
      // If there was a languageCode-only match in the previous iteration's higher
      // ranked preferred locale, we return it if the current userLocale does not
      // have a better match.
      if (matchesLanguageCode != null) {
        return matchesLanguageCode;
      }
      // Look and store language-only match.
      if (languageLocales.containsKey(userLocale.languageCode.hashCode)) {
        matchesLanguageCode = languageLocales[userLocale.languageCode.hashCode];
        // Since first (default) locale is usually highly preferred, we will allow
        // a languageCode-only match to be instantly matched. If the next preferred
        // languageCode is the same, we defer hastily returning until the next iteration
        // since at worst it is the same and at best an improved match.
        if (localeIndex == 0
          && !(localeIndex + 1 < preferredLocales.length
              && preferredLocales[localeIndex + 1].languageCode == userLocale.languageCode)) {
          return matchesLanguageCode;
        }
      }
      // countryCode only match. When all else except default supported locale fails,
      // attempt to match by country only, as a user is likely to be familar with a
      // language from their listed country.
      if (userLocale.countryCode != null && countryLocales.containsKey(userLocale.countryCode.hashCode)) {
        matchesCountryCode ??= countryLocales[userLocale.countryCode.hashCode];
      }
    }
    // When there is no languageCode only match. Fallback to matching countryCode only. Country
    // fallback only applies on iOS. When there is no countryCode only match, we return first
    // suported locale.
    final Locale resolvedLocale = matchesLanguageCode ?? matchesCountryCode ?? supportedLocales.first;
    return resolvedLocale;
  }

  @override
  void didChangeLocales(List<Locale> locales) {
    final Locale newLocale = _resolveLocales(locales, widget.supportedLocales);
    if (newLocale != _locale) {
      setState(() {
        _locale = newLocale;
      });
    }
  }

  // Combine the Localizations for Widgets with the ones contributed
  // by the localizationsDelegates parameter, if any. Only the first delegate
  // of a particular LocalizationsDelegate.type is loaded so the
  // localizationsDelegate parameter can be used to override
  // WidgetsLocalizations.delegate.
  Iterable<LocalizationsDelegate<dynamic>> get _localizationsDelegates sync* {
    if (widget.localizationsDelegates != null)
      yield* widget.localizationsDelegates;
    yield DefaultWidgetsLocalizations.delegate;
  }

  // ACCESSIBILITY

  @override
  void didChangeAccessibilityFeatures() {
    setState(() {
      // The properties of ui.window have changed. We use them in our build
      // function, so we need setState(), but we don't cache anything locally.
    });
  }


  // METRICS

  @override
  void didChangeMetrics() {
    setState(() {
      // The properties of ui.window have changed. We use them in our build
      // function, so we need setState(), but we don't cache anything locally.
    });
  }

  @override
  void didChangeTextScaleFactor() {
    setState(() {
      // The textScaleFactor property of ui.window has changed. We reference
      // ui.window in our build function, so we need to call setState(), but
      // we don't need to cache anything locally.
    });
  }


  // BUILDER

  bool _debugCheckLocalizations(Locale appLocale) {
    assert(() {
      final Set<Type> unsupportedTypes =
        _localizationsDelegates.map<Type>((LocalizationsDelegate<dynamic> delegate) => delegate.type).toSet();
      for (LocalizationsDelegate<dynamic> delegate in _localizationsDelegates) {
        if (!unsupportedTypes.contains(delegate.type))
          continue;
        if (delegate.isSupported(appLocale))
          unsupportedTypes.remove(delegate.type);
      }
      if (unsupportedTypes.isEmpty)
        return true;

      // Currently the Cupertino library only provides english localizations.
      // Remove this when https://github.com/flutter/flutter/issues/23847
      // is fixed.
      if (listEquals(unsupportedTypes.map((Type type) => type.toString()).toList(), <String>['CupertinoLocalizations']))
        return true;

      final StringBuffer message = StringBuffer();
      message.writeln('\u2550' * 8);
      message.writeln(
        'Warning: This application\'s locale, $appLocale, is not supported by all of its\n'
        'localization delegates.'
      );
      for (Type unsupportedType in unsupportedTypes) {
        // Currently the Cupertino library only provides english localizations.
        // Remove this when https://github.com/flutter/flutter/issues/23847
        // is fixed.
        if (unsupportedType.toString() == 'CupertinoLocalizations')
          continue;
        message.writeln(
          '> A $unsupportedType delegate that supports the $appLocale locale was not found.'
        );
      }
      message.writeln(
        'See https://flutter.io/tutorials/internationalization/ for more\n'
        'information about configuring an app\'s locale, supportedLocales,\n'
        'and localizationsDelegates parameters.'
      );
      message.writeln('\u2550' * 8);
      debugPrint(message.toString());
      return true;
    }());
    return true;
  }

  @override
  Widget build(BuildContext context) {
    Widget navigator;
    if (_navigator != null) {
      navigator = Navigator(
        key: _navigator,
        // If ui.window.defaultRouteName isn't '/', we should assume it was set
        // intentionally via `setInitialRoute`, and should override whatever
        // is in [widget.initialRoute].
        initialRoute: ui.window.defaultRouteName != Navigator.defaultRouteName
            ? ui.window.defaultRouteName
            : widget.initialRoute ?? ui.window.defaultRouteName,
        onGenerateRoute: _onGenerateRoute,
        onUnknownRoute: _onUnknownRoute,
        observers: widget.navigatorObservers,
      );
    }

    Widget result;
    if (widget.builder != null) {
      result = Builder(
        builder: (BuildContext context) {
          return widget.builder(context, navigator);
        },
      );
    } else {
      assert(navigator != null);
      result = navigator;
    }

    if (widget.textStyle != null) {
      result = DefaultTextStyle(
        style: widget.textStyle,
        child: result,
      );
    }

    PerformanceOverlay performanceOverlay;
    // We need to push a performance overlay if any of the display or checkerboarding
    // options are set.
    if (widget.showPerformanceOverlay || WidgetsApp.showPerformanceOverlayOverride) {
      performanceOverlay = PerformanceOverlay.allEnabled(
        checkerboardRasterCacheImages: widget.checkerboardRasterCacheImages,
        checkerboardOffscreenLayers: widget.checkerboardOffscreenLayers,
      );
    } else if (widget.checkerboardRasterCacheImages || widget.checkerboardOffscreenLayers) {
      performanceOverlay = PerformanceOverlay(
        checkerboardRasterCacheImages: widget.checkerboardRasterCacheImages,
        checkerboardOffscreenLayers: widget.checkerboardOffscreenLayers,
      );
    }
    if (performanceOverlay != null) {
      result = Stack(
        children: <Widget>[
          result,
          Positioned(top: 0.0, left: 0.0, right: 0.0, child: performanceOverlay),
        ]
      );
    }

    if (widget.showSemanticsDebugger) {
      result = SemanticsDebugger(
        child: result,
      );
    }

    assert(() {
      if (widget.debugShowWidgetInspector || WidgetsApp.debugShowWidgetInspectorOverride) {
        result = WidgetInspector(
          child: result,
          selectButtonBuilder: widget.inspectorSelectButtonBuilder,
        );
      }
      if (widget.debugShowCheckedModeBanner && WidgetsApp.debugAllowBannerOverride) {
        result = CheckedModeBanner(
          child: result,
        );
      }
      return true;
    }());

    Widget title;
    if (widget.onGenerateTitle != null) {
      title = Builder(
        // This Builder exists to provide a context below the Localizations widget.
        // The onGenerateTitle callback can refer to Localizations via its context
        // parameter.
        builder: (BuildContext context) {
          final String title = widget.onGenerateTitle(context);
          assert(title != null, 'onGenerateTitle must return a non-null String');
          return Title(
            title: title,
            color: widget.color,
            child: result,
          );
        },
      );
    } else {
      title = Title(
        title: widget.title,
        color: widget.color,
        child: result,
      );
    }

    final Locale appLocale = widget.locale != null
      ? _resolveLocale(widget.locale, widget.supportedLocales)
      : _locale;

    assert(_debugCheckLocalizations(appLocale));

    return MediaQuery(
      data: MediaQueryData.fromWindow(ui.window),
      child: Localizations(
<<<<<<< HEAD
        locale: widget.locale != null
          ? _resolveLocales(<Locale>[widget.locale], widget.supportedLocales)
          : _locale,
=======
        locale: appLocale,
>>>>>>> cf2fba7b
        delegates: _localizationsDelegates.toList(),
        child: title,
      ),
    );
  }
}<|MERGE_RESOLUTION|>--- conflicted
+++ resolved
@@ -1052,7 +1052,7 @@
     }
 
     final Locale appLocale = widget.locale != null
-      ? _resolveLocale(widget.locale, widget.supportedLocales)
+      ? _resolveLocales(<Locale>[widget.locale], widget.supportedLocales)
       : _locale;
 
     assert(_debugCheckLocalizations(appLocale));
@@ -1060,13 +1060,7 @@
     return MediaQuery(
       data: MediaQueryData.fromWindow(ui.window),
       child: Localizations(
-<<<<<<< HEAD
-        locale: widget.locale != null
-          ? _resolveLocales(<Locale>[widget.locale], widget.supportedLocales)
-          : _locale,
-=======
         locale: appLocale,
->>>>>>> cf2fba7b
         delegates: _localizationsDelegates.toList(),
         child: title,
       ),

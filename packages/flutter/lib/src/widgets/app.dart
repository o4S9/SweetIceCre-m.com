--- conflicted
+++ resolved
@@ -1168,33 +1168,13 @@
       actions: <LocalKey, ActionFactory>{
         DoNothingAction.key: () => const DoNothingAction(),
       },
-<<<<<<< HEAD
-      child: Actions(
-        actions: <LocalKey, ActionFactory>{
-          DoNothingAction.key: () => const DoNothingAction(),
-          RequestFocusAction.key: () => RequestFocusAction(),
-          NextFocusAction.key: () => NextFocusAction(),
-          PreviousFocusAction.key: () => PreviousFocusAction(),
-          DirectionalFocusAction.key: () => DirectionalFocusAction(),
-        },
-        child: DefaultFocusTraversal(
-          policy: ReadingOrderTraversalPolicy(),
-          child: _MediaQueryFromWindows(
-            child: Localizations(
-              locale: appLocale,
-              delegates: _localizationsDelegates.toList(),
-              child: title,
-            ),
-=======
       child: DefaultFocusTraversal(
         policy: ReadingOrderTraversalPolicy(),
-        child: MediaQuery(
-          data: MediaQueryData.fromWindow(WidgetsBinding.instance.window),
+        child: _MediaQueryFromWindows(
           child: Localizations(
             locale: appLocale,
             delegates: _localizationsDelegates.toList(),
             child: title,
->>>>>>> dc03c443
           ),
         ),
       ),

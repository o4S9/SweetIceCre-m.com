--- conflicted
+++ resolved
@@ -1303,11 +1303,8 @@
       fadeoutOpacityAnimation: _fadeoutOpacityAnimation,
       scrollbarOrientation: widget.scrollbarOrientation,
       mainAxisMargin: widget.mainAxisMargin,
-<<<<<<< HEAD
       shape: widget.shape
-=======
       crossAxisMargin: widget.crossAxisMargin
->>>>>>> 08320a8d
     );
   }
 
@@ -1436,13 +1433,10 @@
       ..padding = MediaQuery.of(context).padding
       ..scrollbarOrientation = widget.scrollbarOrientation
       ..mainAxisMargin = widget.mainAxisMargin
-<<<<<<< HEAD
       ..shape = widget.shape;
-=======
       ..crossAxisMargin = widget.crossAxisMargin
       ..minLength = widget.minThumbLength
       ..minOverscrollLength = widget.minOverscrollLength ?? widget.minThumbLength;
->>>>>>> 08320a8d
   }
 
   @override

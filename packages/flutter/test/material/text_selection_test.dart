--- conflicted
+++ resolved
@@ -65,7 +65,6 @@
     });
   });
 
-<<<<<<< HEAD
   group('Text selection menu overflow (Android)', () {
     testWidgets('All menu items show when they fit.', (WidgetTester tester) async {
       final TextEditingController controller = TextEditingController(text: 'abc def ghi');
@@ -329,7 +328,8 @@
       expect(find.byType(IconButton), findsOneWidget);
       // TODO(justinmc): Unskip when you fix rendering below the text.
     }, skip: true);
-=======
+  });
+
   group('material handles', () {
     testWidgets('draws transparent handle correctly', (WidgetTester tester) async {
       await tester.pumpWidget(RepaintBoundary(
@@ -363,6 +363,5 @@
         matchesGoldenFile('transparent_handle.png'),
       );
     });
->>>>>>> e10df3c1
   });
 }
// Copyright 2019 The Chromium Authors. All rights reserved.
// Use of this source code is governed by a BSD-style license that can be
// found in the LICENSE file.

import 'package:flutter/gestures.dart';
import 'package:flutter/material.dart';
import 'package:flutter/rendering.dart';
import 'package:flutter_test/flutter_test.dart';

import '../rendering/mock_canvas.dart';
import '../widgets/semantics_tester.dart';

void main() {
  setUp(() {
    debugResetSemanticsIdCounter();
  });

  testWidgets('MaterialButton defaults', (WidgetTester tester) async {
    final Finder rawButtonMaterial = find.descendant(
      of: find.byType(MaterialButton),
      matching: find.byType(Material),
    );

    // Enabled MaterialButton
    await tester.pumpWidget(
      Directionality(
        textDirection: TextDirection.ltr,
        child: MaterialButton(
          onPressed: () { },
          child: const Text('button'),
        ),
      ),
    );
    Material material = tester.widget<Material>(rawButtonMaterial);
    expect(material.animationDuration, const Duration(milliseconds: 200));
    expect(material.borderOnForeground, true);
    expect(material.borderRadius, null);
    expect(material.clipBehavior, Clip.none);
    expect(material.color, null);
    expect(material.elevation, 2.0);
    expect(material.shadowColor, const Color(0xff000000));
    expect(material.shape, RoundedRectangleBorder(borderRadius: BorderRadius.circular(2.0)));
    expect(material.textStyle.color, const Color(0xdd000000));
    expect(material.textStyle.fontFamily, 'Roboto');
    expect(material.textStyle.fontSize, 14);
    expect(material.textStyle.fontWeight, FontWeight.w500);
    expect(material.type, MaterialType.transparency);

    final Offset center = tester.getCenter(find.byType(MaterialButton));
    await tester.startGesture(center);
    await tester.pumpAndSettle();

    // Only elevation changes when enabled and pressed.
    material = tester.widget<Material>(rawButtonMaterial);
    expect(material.animationDuration, const Duration(milliseconds: 200));
    expect(material.borderOnForeground, true);
    expect(material.borderRadius, null);
    expect(material.clipBehavior, Clip.none);
    expect(material.color, null);
    expect(material.elevation, 8.0);
    expect(material.shadowColor, const Color(0xff000000));
    expect(material.shape, RoundedRectangleBorder(borderRadius: BorderRadius.circular(2.0)));
    expect(material.textStyle.color, const Color(0xdd000000));
    expect(material.textStyle.fontFamily, 'Roboto');
    expect(material.textStyle.fontSize, 14);
    expect(material.textStyle.fontWeight, FontWeight.w500);
    expect(material.type, MaterialType.transparency);

    // Disabled MaterialButton
    await tester.pumpWidget(
      const Directionality(
        textDirection: TextDirection.ltr,
        child: MaterialButton(
          onPressed: null,
          child: Text('button'),
        ),
      ),
    );
    material = tester.widget<Material>(rawButtonMaterial);
    expect(material.animationDuration, const Duration(milliseconds: 200));
    expect(material.borderOnForeground, true);
    expect(material.borderRadius, null);
    expect(material.clipBehavior, Clip.none);
    expect(material.color, null);
    expect(material.elevation, 0.0);
    expect(material.shadowColor, const Color(0xff000000));
    expect(material.shape, RoundedRectangleBorder(borderRadius: BorderRadius.circular(2.0)));
    expect(material.textStyle.color, const Color(0x61000000));
    expect(material.textStyle.fontFamily, 'Roboto');
    expect(material.textStyle.fontSize, 14);
    expect(material.textStyle.fontWeight, FontWeight.w500);
    expect(material.type, MaterialType.transparency);
  });

  testWidgets('Does MaterialButton work with hover', (WidgetTester tester) async {
    const Color hoverColor = Color(0xff001122);

    await tester.pumpWidget(
      Directionality(
        textDirection: TextDirection.ltr,
        child: MaterialButton(
          hoverColor: hoverColor,
          onPressed: () { },
          child: const Text('button'),
        ),
      ),
    );

    final TestGesture gesture = await tester.createGesture(kind: PointerDeviceKind.mouse);
    await gesture.addPointer();
    await gesture.moveTo(tester.getCenter(find.byType(MaterialButton)));
    await tester.pumpAndSettle();

    final RenderObject inkFeatures = tester.allRenderObjects.firstWhere((RenderObject object) => object.runtimeType.toString() == '_RenderInkFeatures');
    expect(inkFeatures, paints..rect(color: hoverColor));

    await gesture.removePointer();
  });

  testWidgets('Does MaterialButton work with focus', (WidgetTester tester) async {
    const Color focusColor = Color(0xff001122);

    final FocusNode focusNode = FocusNode(debugLabel: 'MaterialButton Node');
    await tester.pumpWidget(
      Directionality(
        textDirection: TextDirection.ltr,
        child: MaterialButton(
          focusColor: focusColor,
          focusNode: focusNode,
          onPressed: () { },
          child: const Text('button'),
        ),
      ),
    );

    WidgetsBinding.instance.focusManager.highlightStrategy = FocusHighlightStrategy.alwaysTraditional;
    focusNode.requestFocus();
    await tester.pumpAndSettle();

    final RenderObject inkFeatures = tester.allRenderObjects.firstWhere((RenderObject object) => object.runtimeType.toString() == '_RenderInkFeatures');
    expect(inkFeatures, paints..rect(color: focusColor));
  });

  testWidgets('MaterialButton elevation and colors have proper precedence', (WidgetTester tester) async {
    const double elevation = 10.0;
    const double focusElevation = 11.0;
    const double hoverElevation = 12.0;
    const double highlightElevation = 13.0;
    const Color focusColor = Color(0xff001122);
    const Color hoverColor = Color(0xff112233);
    const Color highlightColor = Color(0xff223344);

    final Finder rawButtonMaterial = find.descendant(
      of: find.byType(MaterialButton),
      matching: find.byType(Material),
    );

    final FocusNode focusNode = FocusNode(debugLabel: 'MaterialButton Node');
    await tester.pumpWidget(
      Directionality(
        textDirection: TextDirection.ltr,
        child: MaterialButton(
          focusColor: focusColor,
          hoverColor: hoverColor,
          highlightColor: highlightColor,
          elevation: elevation,
          focusElevation: focusElevation,
          hoverElevation: hoverElevation,
          highlightElevation: highlightElevation,
          focusNode: focusNode,
          onPressed: () { },
          child: const Text('button'),
        ),
      ),
    );
    await tester.pumpAndSettle();
    WidgetsBinding.instance.focusManager.highlightStrategy = FocusHighlightStrategy.alwaysTraditional;

    // Base elevation
    Material material = tester.widget<Material>(rawButtonMaterial);
    expect(material.elevation, equals(elevation));

    // Focus elevation overrides base
    focusNode.requestFocus();
    await tester.pumpAndSettle();
    material = tester.widget<Material>(rawButtonMaterial);
    RenderObject inkFeatures = tester.allRenderObjects.firstWhere((RenderObject object) => object.runtimeType.toString() == '_RenderInkFeatures');
    expect(inkFeatures, paints..rect(color: focusColor));
    expect(focusNode.hasPrimaryFocus, isTrue);
    expect(material.elevation, equals(focusElevation));

    // Hover elevation overrides focus
    TestGesture gesture = await tester.createGesture(kind: PointerDeviceKind.mouse);
    await gesture.addPointer();
    addTearDown(() => gesture?.removePointer());
    await gesture.moveTo(tester.getCenter(find.byType(MaterialButton)));
    await tester.pumpAndSettle();
    material = tester.widget<Material>(rawButtonMaterial);
    inkFeatures = tester.allRenderObjects.firstWhere((RenderObject object) => object.runtimeType.toString() == '_RenderInkFeatures');
    expect(inkFeatures, paints..rect(color: focusColor)..rect(color: hoverColor));
    expect(material.elevation, equals(hoverElevation));
    await gesture.removePointer();
    gesture = null;

    // Highlight elevation overrides hover
    final TestGesture gesture2 = await tester.startGesture(tester.getCenter(find.byType(MaterialButton)));
    addTearDown(gesture2.removePointer);
    await tester.pumpAndSettle();
    material = tester.widget<Material>(rawButtonMaterial);
    inkFeatures = tester.allRenderObjects.firstWhere((RenderObject object) => object.runtimeType.toString() == '_RenderInkFeatures');
    expect(inkFeatures, paints..rect(color: focusColor)..rect(color: highlightColor));
    expect(material.elevation, equals(highlightElevation));
    await gesture2.up();
  });

  testWidgets('MaterialButton\'s disabledColor takes precedence over its default disabled color.', (WidgetTester tester) async {
    // Regression test for https://github.com/flutter/flutter/issues/30012.

    final Finder rawButtonMaterial = find.descendant(
      of: find.byType(MaterialButton),
      matching: find.byType(Material),
    );

    await tester.pumpWidget(
      const Directionality(
        textDirection: TextDirection.ltr,
        child: MaterialButton(
          disabledColor: Color(0xff00ff00),
          onPressed: null,
          child: Text('button'),
        ),
      ),
    );

    final Material material = tester.widget<Material>(rawButtonMaterial);
    expect(material.color, const Color(0xff00ff00));
  });

  testWidgets('Default MaterialButton meets a11y contrast guidelines', (WidgetTester tester) async {
    await tester.pumpWidget(
      MaterialApp(
        home: Scaffold(
          body: Center(
            child: MaterialButton(
              child: const Text('MaterialButton'),
              onPressed: () { },
            ),
          ),
        ),
      ),
    );

    // Default, not disabled.
    await expectLater(tester, meetsGuideline(textContrastGuideline));

    // Highlighted (pressed).
    final Offset center = tester.getCenter(find.byType(MaterialButton));
    await tester.startGesture(center);
    await tester.pump(); // Start the splash and highlight animations.
    await tester.pump(const Duration(milliseconds: 800)); // Wait for splash and highlight to be well under way.
    await expectLater(tester, meetsGuideline(textContrastGuideline));
  },
    semanticsEnabled: true,
    skip: isBrowser,
  );

  testWidgets('MaterialButton gets focus when autofocus is set.', (WidgetTester tester) async {
    final FocusNode focusNode = FocusNode(debugLabel: 'MaterialButton');
    await tester.pumpWidget(
      MaterialApp(
        home: Center(
          child: MaterialButton(
            focusNode: focusNode,
            onPressed: () {},
            child: Container(width: 100, height: 100, color: const Color(0xffff0000)),
          ),
        ),
      ),
    );

    await tester.pump();
    expect(focusNode.hasPrimaryFocus, isFalse);

    await tester.pumpWidget(
      MaterialApp(
        home: Center(
          child: MaterialButton(
            autofocus: true,
            focusNode: focusNode,
            onPressed: () {},
            child: Container(width: 100, height: 100, color: const Color(0xffff0000)),
          ),
        ),
      ),
    );

    await tester.pump();
    expect(focusNode.hasPrimaryFocus, isTrue);
  });

<<<<<<< HEAD
  testWidgets('MaterialButton onPressed and onLongPress callbacks are correctly called when non-null', (WidgetTester tester) async {

    bool wasPressed;
    Finder materialButton;

    Widget buildFrame({ VoidCallback onPressed, VoidCallback onLongPress }) {
      return Directionality(
        textDirection: TextDirection.ltr,
        child: MaterialButton(
          child: const Text('button'),
          onPressed: onPressed,
          onLongPress: onLongPress,
        ),
      );
    }

    // onPressed not null, onLongPress null.
    wasPressed = false;
    await tester.pumpWidget(
      buildFrame(onPressed: () { wasPressed = true; }, onLongPress: null),
    );
    materialButton = find.byType(MaterialButton);
    expect(tester.widget<MaterialButton>(materialButton).enabled, true);
    await tester.tap(materialButton);
    expect(wasPressed, true);

    // onPressed null, onLongPress not null.
    wasPressed = false;
    await tester.pumpWidget(
      buildFrame(onPressed: null, onLongPress: () { wasPressed = true; }),
    );
    materialButton = find.byType(MaterialButton);
    expect(tester.widget<MaterialButton>(materialButton).enabled, true);
    await tester.longPress(materialButton);
    expect(wasPressed, true);

    // onPressed null, onLongPress null.
    await tester.pumpWidget(
      buildFrame(onPressed: null, onLongPress: null),
    );
    materialButton = find.byType(MaterialButton);
    expect(tester.widget<MaterialButton>(materialButton).enabled, false);
  });

  testWidgets('MaterialButton onPressed and onLongPress callbacks are distinctly recognized', (WidgetTester tester) async {
    bool didPressButton = false;
    bool didLongPressButton = false;

=======
  // This test is very similar to the '...explicit splashColor and highlightColor' test
  // in icon_button_test.dart. If you change this one, you may want to also change that one.
  testWidgets('MaterialButton with explicit splashColor and highlightColor', (WidgetTester tester) async {
    const Color directSplashColor = Color(0xFF000011);
    const Color directHighlightColor = Color(0xFF000011);

    Widget buttonWidget = Material(
      child: Center(
        child: MaterialButton(
          splashColor: directSplashColor,
          highlightColor: directHighlightColor,
          onPressed: () { /* to make sure the button is enabled */ },
          clipBehavior: Clip.antiAlias,
        ),
      ),
    );

    await tester.pumpWidget(
      Directionality(
        textDirection: TextDirection.ltr,
        child: Theme(
          data: ThemeData(
            materialTapTargetSize: MaterialTapTargetSize.shrinkWrap,
          ),
          child: buttonWidget,
        ),
      ),
    );

    final Offset center = tester.getCenter(find.byType(MaterialButton));
    final TestGesture gesture = await tester.startGesture(center);
    await tester.pump(); // start gesture
    await tester.pump(const Duration(milliseconds: 200)); // wait for splash to be well under way

    const Rect expectedClipRect = Rect.fromLTRB(356.0, 282.0, 444.0, 318.0);
    final Path expectedClipPath = Path()
      ..addRRect(RRect.fromRectAndRadius(
          expectedClipRect,
          const Radius.circular(2.0),
      ));
    expect(
      Material.of(tester.element(find.byType(MaterialButton))),
      paints
        ..clipPath(pathMatcher: coversSameAreaAs(
            expectedClipPath,
            areaToCompare: expectedClipRect.inflate(10.0),
        ))
        ..circle(color: directSplashColor)
        ..rect(color: directHighlightColor),
    );

    const Color themeSplashColor1 = Color(0xFF001100);
    const Color themeHighlightColor1 = Color(0xFF001100);

    buttonWidget = Material(
      child: Center(
        child: MaterialButton(
          onPressed: () { /* to make sure the button is enabled */ },
          clipBehavior: Clip.antiAlias,
        ),
      ),
    );

    await tester.pumpWidget(
      Directionality(
        textDirection: TextDirection.ltr,
        child: Theme(
          data: ThemeData(
            highlightColor: themeHighlightColor1,
            splashColor: themeSplashColor1,
            materialTapTargetSize: MaterialTapTargetSize.shrinkWrap,
          ),
          child: buttonWidget,
        ),
      ),
    );

    expect(
      Material.of(tester.element(find.byType(MaterialButton))),
      paints
        ..clipPath(pathMatcher: coversSameAreaAs(
            expectedClipPath,
            areaToCompare: expectedClipRect.inflate(10.0),
        ))
        ..circle(color: themeSplashColor1)
        ..rect(color: themeHighlightColor1),
    );

    const Color themeSplashColor2 = Color(0xFF002200);
    const Color themeHighlightColor2 = Color(0xFF002200);

    await tester.pumpWidget(
      Directionality(
        textDirection: TextDirection.ltr,
        child: Theme(
          data: ThemeData(
            highlightColor: themeHighlightColor2,
            splashColor: themeSplashColor2,
            materialTapTargetSize: MaterialTapTargetSize.shrinkWrap,
          ),
          child: buttonWidget, // same widget, so does not get updated because of us
        ),
      ),
    );

    expect(
      Material.of(tester.element(find.byType(MaterialButton))),
      paints
        ..circle(color: themeSplashColor2)
        ..rect(color: themeHighlightColor2),
    );

    await gesture.up();
  });

  testWidgets('MaterialButton has no clip by default', (WidgetTester tester) async {
    final GlobalKey buttonKey = GlobalKey();
    final Widget buttonWidget = Material(
      child: Center(
        child: MaterialButton(
          key: buttonKey,
          onPressed: () { /* to make sure the button is enabled */ },
        ),
      ),
    );

    await tester.pumpWidget(
      Directionality(
        textDirection: TextDirection.ltr,
        child: Theme(
          data: ThemeData(
            materialTapTargetSize: MaterialTapTargetSize.shrinkWrap,
          ),
          child: buttonWidget,
        ),
      ),
    );

    expect(
      tester.renderObject(find.byKey(buttonKey)),
      paintsExactlyCountTimes(#clipPath, 0),
    );
  });

  testWidgets('Disabled MaterialButton has same semantic size as enabled and exposes disabled semantics', (WidgetTester tester) async {
    final SemanticsTester semantics = SemanticsTester(tester);

    const Rect expectedButtonSize = Rect.fromLTRB(0.0, 0.0, 116.0, 48.0);
    // Button is in center of screen
    final Matrix4 expectedButtonTransform = Matrix4.identity()
      ..translate(
        TestSemantics.fullScreen.width / 2 - expectedButtonSize.width /2,
        TestSemantics.fullScreen.height / 2 - expectedButtonSize.height /2,
      );

    // enabled button
    await tester.pumpWidget(Directionality(
      textDirection: TextDirection.ltr,
      child: Material(
        child: Center(
          child: MaterialButton(
            child: const Text('Button'),
            onPressed: () { /* to make sure the button is enabled */ },
          ),
        ),
      ),
    ));

    expect(semantics, hasSemantics(
      TestSemantics.root(
        children: <TestSemantics>[
          TestSemantics.rootChild(
            id: 1,
            rect: expectedButtonSize,
            transform: expectedButtonTransform,
            label: 'Button',
            actions: <SemanticsAction>[
              SemanticsAction.tap,
            ],
            flags: <SemanticsFlag>[
              SemanticsFlag.hasEnabledState,
              SemanticsFlag.isButton,
              SemanticsFlag.isEnabled,
              SemanticsFlag.isFocusable,
            ],
          ),
        ],
      ),
    ));

    // disabled button
    await tester.pumpWidget(const Directionality(
      textDirection: TextDirection.ltr,
      child: Material(
        child: Center(
          child: MaterialButton(
            child: Text('Button'),
            onPressed: null, // button is disabled
          ),
        ),
      ),
    ));

    expect(semantics, hasSemantics(
      TestSemantics.root(
        children: <TestSemantics>[
          TestSemantics.rootChild(
            id: 1,
            rect: expectedButtonSize,
            transform: expectedButtonTransform,
            label: 'Button',
            flags: <SemanticsFlag>[
              SemanticsFlag.hasEnabledState,
              SemanticsFlag.isButton,
              SemanticsFlag.isFocusable,
            ],
          ),
        ],
      ),
    ));


    semantics.dispose();
  }, skip: isBrowser);

  testWidgets('MaterialButton minWidth and height parameters', (WidgetTester tester) async {
    Widget buildFrame({ double minWidth, double height, EdgeInsets padding = EdgeInsets.zero, Widget child }) {
      return Directionality(
        textDirection: TextDirection.ltr,
        child: Center(
          child: MaterialButton(
            padding: padding,
            minWidth: minWidth,
            height: height,
            onPressed: null,
            materialTapTargetSize: MaterialTapTargetSize.shrinkWrap,
            child: child,
          ),
        ),
      );
    }

    await tester.pumpWidget(buildFrame(minWidth: 8.0, height: 24.0));
    expect(tester.getSize(find.byType(MaterialButton)), const Size(8.0, 24.0));

    await tester.pumpWidget(buildFrame(minWidth: 8.0));
    // Default minHeight constraint is 36, see RawMaterialButton.
    expect(tester.getSize(find.byType(MaterialButton)), const Size(8.0, 36.0));

    await tester.pumpWidget(buildFrame(height: 8.0));
    // Default minWidth constraint is 88, see RawMaterialButton.
    expect(tester.getSize(find.byType(MaterialButton)), const Size(88.0, 8.0));

    await tester.pumpWidget(buildFrame());
    expect(tester.getSize(find.byType(MaterialButton)), const Size(88.0, 36.0));

    await tester.pumpWidget(buildFrame(padding: const EdgeInsets.all(4.0)));
    expect(tester.getSize(find.byType(MaterialButton)), const Size(88.0, 36.0));

    // Size is defined by the padding.
    await tester.pumpWidget(
      buildFrame(
        minWidth: 0.0,
        height: 0.0,
        padding: const EdgeInsets.all(4.0),
      ),
    );
    expect(tester.getSize(find.byType(MaterialButton)), const Size(8.0, 8.0));

    // Size is defined by the padded child.
    await tester.pumpWidget(
      buildFrame(
        minWidth: 0.0,
        height: 0.0,
        padding: const EdgeInsets.all(4.0),
        child: const SizedBox(width: 8.0, height: 8.0),
      ),
    );
    expect(tester.getSize(find.byType(MaterialButton)), const Size(16.0, 16.0));

    // Size is defined by the minWidth, height constraints.
    await tester.pumpWidget(
      buildFrame(
        minWidth: 18.0,
        height: 18.0,
        padding: const EdgeInsets.all(4.0),
        child: const SizedBox(width: 8.0, height: 8.0),
      ),
    );
    expect(tester.getSize(find.byType(MaterialButton)), const Size(18.0, 18.0));
  });

  testWidgets('MaterialButton size is configurable by ThemeData.materialTapTargetSize', (WidgetTester tester) async {
    final Key key1 = UniqueKey();
    await tester.pumpWidget(
      Theme(
        data: ThemeData(materialTapTargetSize: MaterialTapTargetSize.padded),
        child: Directionality(
          textDirection: TextDirection.ltr,
          child: Material(
            child: Center(
              child: MaterialButton(
                key: key1,
                child: const SizedBox(width: 50.0, height: 8.0),
                onPressed: () { },
              ),
            ),
          ),
        ),
      ),
    );

    expect(tester.getSize(find.byKey(key1)), const Size(88.0, 48.0));

    final Key key2 = UniqueKey();
    await tester.pumpWidget(
      Theme(
        data: ThemeData(materialTapTargetSize: MaterialTapTargetSize.shrinkWrap),
        child: Directionality(
          textDirection: TextDirection.ltr,
          child: Material(
            child: Center(
              child: MaterialButton(
                key: key2,
                child: const SizedBox(width: 50.0, height: 8.0),
                onPressed: () { },
              ),
            ),
          ),
        ),
      ),
    );

    expect(tester.getSize(find.byKey(key2)), const Size(88.0, 36.0));
  });

  testWidgets('MaterialButton shape overrides ButtonTheme shape', (WidgetTester tester) async {
    // Regression test for https://github.com/flutter/flutter/issues/29146
>>>>>>> 3352b91f
    await tester.pumpWidget(
      Directionality(
        textDirection: TextDirection.ltr,
        child: MaterialButton(
<<<<<<< HEAD
          onPressed: () {
            didPressButton = true;
          },
          onLongPress: () {
            didLongPressButton = true;
          },
=======
          onPressed: () { },
          shape: const StadiumBorder(),
>>>>>>> 3352b91f
          child: const Text('button'),
        ),
      ),
    );

<<<<<<< HEAD
    final Finder materialButton = find.byType(MaterialButton);
    expect(tester.widget<MaterialButton>(materialButton).enabled, true);

    expect(didPressButton, isFalse);
    await tester.tap(materialButton);
    expect(didPressButton, isTrue);

    expect(didLongPressButton, isFalse);
    await tester.longPress(materialButton);
    expect(didLongPressButton, isTrue);
=======
    final Finder rawButtonMaterial = find.descendant(
      of: find.byType(MaterialButton),
      matching: find.byType(Material),
    );
    expect(tester.widget<Material>(rawButtonMaterial).shape, const StadiumBorder());
>>>>>>> 3352b91f
  });
}<|MERGE_RESOLUTION|>--- conflicted
+++ resolved
@@ -298,7 +298,6 @@
     expect(focusNode.hasPrimaryFocus, isTrue);
   });
 
-<<<<<<< HEAD
   testWidgets('MaterialButton onPressed and onLongPress callbacks are correctly called when non-null', (WidgetTester tester) async {
 
     bool wasPressed;
@@ -347,7 +346,33 @@
     bool didPressButton = false;
     bool didLongPressButton = false;
 
-=======
+    await tester.pumpWidget(
+      Directionality(
+        textDirection: TextDirection.ltr,
+        child: MaterialButton(
+          onPressed: () {
+            didPressButton = true;
+          },
+          onLongPress: () {
+            didLongPressButton = true;
+          },
+          child: const Text('button'),
+        ),
+      ),
+    );
+
+    final Finder materialButton = find.byType(MaterialButton);
+    expect(tester.widget<MaterialButton>(materialButton).enabled, true);
+
+    expect(didPressButton, isFalse);
+    await tester.tap(materialButton);
+    expect(didPressButton, isTrue);
+
+    expect(didLongPressButton, isFalse);
+    await tester.longPress(materialButton);
+    expect(didLongPressButton, isTrue);
+  });
+        
   // This test is very similar to the '...explicit splashColor and highlightColor' test
   // in icon_button_test.dart. If you change this one, you may want to also change that one.
   testWidgets('MaterialButton with explicit splashColor and highlightColor', (WidgetTester tester) async {
@@ -686,44 +711,21 @@
 
   testWidgets('MaterialButton shape overrides ButtonTheme shape', (WidgetTester tester) async {
     // Regression test for https://github.com/flutter/flutter/issues/29146
->>>>>>> 3352b91f
-    await tester.pumpWidget(
-      Directionality(
-        textDirection: TextDirection.ltr,
-        child: MaterialButton(
-<<<<<<< HEAD
-          onPressed: () {
-            didPressButton = true;
-          },
-          onLongPress: () {
-            didLongPressButton = true;
-          },
-=======
+    await tester.pumpWidget(
+      Directionality(
+        textDirection: TextDirection.ltr,
+        child: MaterialButton(
           onPressed: () { },
           shape: const StadiumBorder(),
->>>>>>> 3352b91f
           child: const Text('button'),
         ),
       ),
     );
-
-<<<<<<< HEAD
-    final Finder materialButton = find.byType(MaterialButton);
-    expect(tester.widget<MaterialButton>(materialButton).enabled, true);
-
-    expect(didPressButton, isFalse);
-    await tester.tap(materialButton);
-    expect(didPressButton, isTrue);
-
-    expect(didLongPressButton, isFalse);
-    await tester.longPress(materialButton);
-    expect(didLongPressButton, isTrue);
-=======
+    
     final Finder rawButtonMaterial = find.descendant(
       of: find.byType(MaterialButton),
       matching: find.byType(Material),
     );
     expect(tester.widget<Material>(rawButtonMaterial).shape, const StadiumBorder());
->>>>>>> 3352b91f
   });
 }
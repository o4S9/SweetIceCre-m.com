// Copyright 2014 The Flutter Authors. All rights reserved.
// Use of this source code is governed by a BSD-style license that can be
// found in the LICENSE file.

import 'package:flutter/gestures.dart' show DragStartBehavior;
import 'package:flutter/material.dart';
import 'package:flutter/rendering.dart';
import 'package:flutter_test/flutter_test.dart';
import 'package:leak_tracker_flutter_testing/leak_tracker_flutter_testing.dart';

import 'data_table_test_utils.dart';

class TestDataSource extends DataTableSource {
  TestDataSource({
    this.allowSelection = false,
  });

  final bool allowSelection;

  int get generation => _generation;
  int _generation = 0;
  set generation(int value) {
    if (_generation == value) {
      return;
    }
    _generation = value;
    notifyListeners();
  }

  final Set<int> _selectedRows = <int>{};

  void _handleSelected(int index, bool? selected) {
    if (selected ?? false) {
      _selectedRows.add(index);
    } else {
      _selectedRows.remove(index);
    }
    notifyListeners();
  }

  @override
  DataRow getRow(int index) {
    final Dessert dessert = kDesserts[index % kDesserts.length];
    final int page = index ~/ kDesserts.length;
    return DataRow.byIndex(
      index: index,
      selected: _selectedRows.contains(index),
      cells: <DataCell>[
        DataCell(Text('${dessert.name} ($page)')),
        DataCell(Text('${dessert.calories}')),
        DataCell(Text('$generation')),
      ],
      onSelectChanged: allowSelection ? (bool? selected) => _handleSelected(index, selected) : null,
    );
  }

  @override
  int get rowCount => 50 * kDesserts.length;

  @override
  bool get isRowCountApproximate => false;

  @override
  int get selectedRowCount => _selectedRows.length;
}

void main() {
  final TestWidgetsFlutterBinding binding = TestWidgetsFlutterBinding.ensureInitialized();

  testWidgetsWithLeakTracking('PaginatedDataTable paging', (WidgetTester tester) async {
    final TestDataSource source = TestDataSource();
<<<<<<< HEAD
    addTearDown(() => source.dispose());
=======
    addTearDown(source.dispose);
>>>>>>> d6edbfc3

    final List<String> log = <String>[];

    await tester.pumpWidget(MaterialApp(
      home: PaginatedDataTable(
        header: const Text('Test table'),
        source: source,
        rowsPerPage: 2,
        showFirstLastButtons: true,
        availableRowsPerPage: const <int>[
          2, 4, 8, 16,
        ],
        onRowsPerPageChanged: (int? rowsPerPage) {
          log.add('rows-per-page-changed: $rowsPerPage');
        },
        onPageChanged: (int rowIndex) {
          log.add('page-changed: $rowIndex');
        },
        columns: const <DataColumn>[
          DataColumn(label: Text('Name')),
          DataColumn(label: Text('Calories'), numeric: true),
          DataColumn(label: Text('Generation')),
        ],
      ),
    ));

    await tester.tap(find.byTooltip('Next page'));

    expect(log, <String>['page-changed: 2']);
    log.clear();

    await tester.pump();

    expect(find.text('Frozen yogurt (0)'), findsNothing);
    expect(find.text('Eclair (0)'), findsOneWidget);
    expect(find.text('Gingerbread (0)'), findsNothing);

    await tester.tap(find.byIcon(Icons.chevron_left));

    expect(log, <String>['page-changed: 0']);
    log.clear();

    await tester.pump();

    expect(find.text('Frozen yogurt (0)'), findsOneWidget);
    expect(find.text('Eclair (0)'), findsNothing);
    expect(find.text('Gingerbread (0)'), findsNothing);

    final Finder lastPageButton = find.ancestor(
      of: find.byTooltip('Last page'),
      matching: find.byWidgetPredicate((Widget widget) => widget is IconButton),
    );

    expect(tester.widget<IconButton>(lastPageButton).onPressed, isNotNull);

    await tester.tap(lastPageButton);

    expect(log, <String>['page-changed: 498']);
    log.clear();

    await tester.pump();

    expect(tester.widget<IconButton>(lastPageButton).onPressed, isNull);

    expect(find.text('Frozen yogurt (0)'), findsNothing);
    expect(find.text('Donut (49)'), findsOneWidget);
    expect(find.text('KitKat (49)'), findsOneWidget);

    final Finder firstPageButton = find.ancestor(
      of: find.byTooltip('First page'),
      matching: find.byWidgetPredicate((Widget widget) => widget is IconButton),
    );

    expect(tester.widget<IconButton>(firstPageButton).onPressed, isNotNull);

    await tester.tap(firstPageButton);

    expect(log, <String>['page-changed: 0']);
    log.clear();

    await tester.pump();

    expect(tester.widget<IconButton>(firstPageButton).onPressed, isNull);

    expect(find.text('Frozen yogurt (0)'), findsOneWidget);
    expect(find.text('Eclair (0)'), findsNothing);
    expect(find.text('Gingerbread (0)'), findsNothing);

    await tester.tap(find.byIcon(Icons.chevron_left));

    expect(log, isEmpty);

    await tester.tap(find.text('2'));
    await tester.pumpAndSettle(const Duration(milliseconds: 200));

    await tester.tap(find.text('8').last);
    await tester.pumpAndSettle(const Duration(milliseconds: 200));

    expect(log, <String>['rows-per-page-changed: 8']);
    log.clear();
  });

  testWidgets('PaginatedDataTable footer page number', (WidgetTester tester) async {
    final TestDataSource source = TestDataSource();
    int rowsPerPage = 2;

    Widget buildTable(TestDataSource source, int rowsPerPage) {
      return PaginatedDataTable(
        header: const Text('Test table'),
        source: source,
        rowsPerPage: rowsPerPage,
        showFirstLastButtons: true,
        availableRowsPerPage: const <int>[
          2, 3, 4, 5, 7, 8,
        ],
        onRowsPerPageChanged: (int? rowsPerPage) {
        },
        onPageChanged: (int rowIndex) {
        },
        columns: const <DataColumn>[
          DataColumn(label: Text('Name')),
          DataColumn(label: Text('Calories'), numeric: true),
          DataColumn(label: Text('Generation')),
        ],
      );
    }

    await tester.pumpWidget(MaterialApp(
      home: buildTable(source, rowsPerPage)
    ));

    expect(find.text('1–2 of 500'), findsOneWidget);

    await tester.tap(find.byTooltip('Next page'));
    await tester.pump();

    expect(find.text('3–4 of 500'), findsOneWidget);

    final Finder lastPageButton = find.ancestor(
      of: find.byTooltip('Last page'),
      matching: find.byWidgetPredicate((Widget widget) => widget is IconButton),
    );

    expect(tester.widget<IconButton>(lastPageButton).onPressed, isNotNull);

    await tester.tap(lastPageButton);
    await tester.pump();

    expect(find.text('499–500 of 500'), findsOneWidget);

    final PaginatedDataTableState state =  tester.state(find.byType(PaginatedDataTable));

    state.pageTo(1);
    rowsPerPage = 3;

    await tester.pumpWidget(MaterialApp(
      home: buildTable(source, rowsPerPage)
    ));

    expect(find.textContaining('1–3 of 500'), findsOneWidget);

    await tester.tap(find.byTooltip('Next page'));
    await tester.pump();

    expect(find.text('4–6 of 500'), findsOneWidget);
    expect(tester.widget<IconButton>(lastPageButton).onPressed, isNotNull);

    await tester.tap(lastPageButton);
    await tester.pump();

    expect(find.text('499–500 of 500'), findsOneWidget);

    state.pageTo(1);
    rowsPerPage = 4;

    await tester.pumpWidget(MaterialApp(
      home: buildTable(source, rowsPerPage)
    ));

    expect(find.textContaining('1–4 of 500'), findsOneWidget);

    await tester.tap(find.byTooltip('Next page'));
    await tester.pump();

    expect(find.text('5–8 of 500'), findsOneWidget);
    expect(tester.widget<IconButton>(lastPageButton).onPressed, isNotNull);

    await tester.tap(lastPageButton);
    await tester.pump();

    expect(find.text('497–500 of 500'), findsOneWidget);

    state.pageTo(1);
    rowsPerPage = 5;

    await tester.pumpWidget(MaterialApp(
      home: buildTable(source, rowsPerPage)
    ));

    expect(find.textContaining('1–5 of 500'), findsOneWidget);

    await tester.tap(find.byTooltip('Next page'));
    await tester.pump();

    expect(find.text('6–10 of 500'), findsOneWidget);
    expect(tester.widget<IconButton>(lastPageButton).onPressed, isNotNull);

    await tester.tap(lastPageButton);
    await tester.pump();

    expect(find.text('496–500 of 500'), findsOneWidget);

    state.pageTo(1);
    rowsPerPage = 8;

    await tester.pumpWidget(MaterialApp(
      home: buildTable(source, rowsPerPage)
    ));

    expect(find.textContaining('1–8 of 500'), findsOneWidget);

    await tester.tap(find.byTooltip('Next page'));
    await tester.pump();

    expect(find.text('9–16 of 500'), findsOneWidget);
    expect(tester.widget<IconButton>(lastPageButton).onPressed, isNotNull);

    await tester.tap(lastPageButton);
    await tester.pump();

    expect(find.text('497–500 of 500'), findsOneWidget);
  });

  testWidgets('PaginatedDataTable control test', (WidgetTester tester) async {
    TestDataSource source = TestDataSource()
      ..generation = 42;

    final List<String> log = <String>[];

    Widget buildTable(TestDataSource source) {
      return PaginatedDataTable(
        header: const Text('Test table'),
        source: source,
        onPageChanged: (int rowIndex) {
          log.add('page-changed: $rowIndex');
        },
        columns: <DataColumn>[
          const DataColumn(
            label: Text('Name'),
            tooltip: 'Name',
          ),
          DataColumn(
            label: const Text('Calories'),
            tooltip: 'Calories',
            numeric: true,
            onSort: (int columnIndex, bool ascending) {
              log.add('column-sort: $columnIndex $ascending');
            },
          ),
          const DataColumn(
            label: Text('Generation'),
            tooltip: 'Generation',
          ),
        ],
        actions: <Widget>[
          IconButton(
            icon: const Icon(Icons.adjust),
            onPressed: () {
              log.add('action: adjust');
            },
          ),
        ],
      );
    }

    await tester.pumpWidget(MaterialApp(
      home: buildTable(source),
    ));

    // the column overflows because we're forcing it to 600 pixels high
    final dynamic exception = tester.takeException();
    expect(exception, isFlutterError);
    // ignore: avoid_dynamic_calls
    expect(exception.diagnostics.first.level, DiagnosticLevel.summary);
    // ignore: avoid_dynamic_calls
    expect(exception.diagnostics.first.toString(), startsWith('A RenderFlex overflowed by '));

    expect(find.text('Gingerbread (0)'), findsOneWidget);
    expect(find.text('Gingerbread (1)'), findsNothing);
    expect(find.text('42'), findsNWidgets(10));

    source.generation = 43;
    await tester.pump();

    expect(find.text('42'), findsNothing);
    expect(find.text('43'), findsNWidgets(10));

    source = TestDataSource()
      ..generation = 15;

    await tester.pumpWidget(MaterialApp(
      home: buildTable(source),
    ));

    expect(find.text('42'), findsNothing);
    expect(find.text('43'), findsNothing);
    expect(find.text('15'), findsNWidgets(10));

    final PaginatedDataTableState state = tester.state(find.byType(PaginatedDataTable));

    expect(log, isEmpty);
    state.pageTo(23);
    expect(log, <String>['page-changed: 20']);
    log.clear();

    await tester.pump();

    expect(find.text('Gingerbread (0)'), findsNothing);
    expect(find.text('Gingerbread (1)'), findsNothing);
    expect(find.text('Gingerbread (2)'), findsOneWidget);

    await tester.tap(find.byIcon(Icons.adjust));
    expect(log, <String>['action: adjust']);
    log.clear();
  });

  testWidgets('PaginatedDataTable text alignment', (WidgetTester tester) async {
    await tester.pumpWidget(MaterialApp(
      home: PaginatedDataTable(
        header: const Text('HEADER'),
        source: TestDataSource(),
        rowsPerPage: 8,
        availableRowsPerPage: const <int>[
          8, 9,
        ],
        onRowsPerPageChanged: (int? rowsPerPage) { },
        columns: const <DataColumn>[
          DataColumn(label: Text('COL1')),
          DataColumn(label: Text('COL2')),
          DataColumn(label: Text('COL3')),
        ],
      ),
    ));
    expect(find.text('Rows per page:'), findsOneWidget);
    expect(find.text('8'), findsOneWidget);
    expect(tester.getTopRight(find.text('8')).dx, tester.getTopRight(find.text('Rows per page:')).dx + 40.0); // per spec
  });

  testWidgets('PaginatedDataTable with and without header and actions', (WidgetTester tester) async {
    await binding.setSurfaceSize(const Size(800, 800));
    const String headerText = 'HEADER';
    final List<Widget> actions = <Widget>[
      IconButton(onPressed: () {}, icon: const Icon(Icons.add)),
    ];
    Widget buildTable({String? header, List<Widget>? actions}) => MaterialApp(
      home: PaginatedDataTable(
        header: header != null ? Text(header) : null,
        actions: actions,
        source: TestDataSource(allowSelection: true),
        columns: const <DataColumn>[
          DataColumn(label: Text('Name')),
          DataColumn(label: Text('Calories'), numeric: true),
          DataColumn(label: Text('Generation')),
        ],
      ),
    );

    await tester.pumpWidget(buildTable(header: headerText));
    expect(find.text(headerText), findsOneWidget);
    expect(find.byIcon(Icons.add), findsNothing);

    await tester.pumpWidget(buildTable(header: headerText, actions: actions));
    expect(find.text(headerText), findsOneWidget);
    expect(find.byIcon(Icons.add), findsOneWidget);

    await tester.pumpWidget(buildTable());
    expect(find.text(headerText), findsNothing);
    expect(find.byIcon(Icons.add), findsNothing);

    expect(() => buildTable(actions: actions), throwsAssertionError);

    await binding.setSurfaceSize(null);
  });

  testWidgets('PaginatedDataTable with large text', (WidgetTester tester) async {
    final TestDataSource source = TestDataSource();
    await tester.pumpWidget(MaterialApp(
      home: MediaQuery(
        data: const MediaQueryData(
          textScaleFactor: 20.0,
        ),
        child: PaginatedDataTable(
          header: const Text('HEADER'),
          source: source,
          rowsPerPage: 501,
          availableRowsPerPage: const <int>[ 501 ],
          onRowsPerPageChanged: (int? rowsPerPage) { },
          columns: const <DataColumn>[
            DataColumn(label: Text('COL1')),
            DataColumn(label: Text('COL2')),
            DataColumn(label: Text('COL3')),
          ],
        ),
      ),
    ));
    // the column overflows because we're forcing it to 600 pixels high
    final dynamic exception = tester.takeException();
    expect(exception, isFlutterError);
    // ignore: avoid_dynamic_calls
    expect(exception.diagnostics.first.level, DiagnosticLevel.summary);
    // ignore: avoid_dynamic_calls
    expect(exception.diagnostics.first.toString(), contains('A RenderFlex overflowed by'));

    expect(find.text('Rows per page:'), findsOneWidget);
    // Test that we will show some options in the drop down even if the lowest option is bigger than the source:
    assert(501 > source.rowCount);
    expect(find.text('501'), findsOneWidget);
    // Test that it fits:
    expect(tester.getTopRight(find.text('501')).dx, greaterThanOrEqualTo(tester.getTopRight(find.text('Rows per page:')).dx + 40.0));
  }, skip: isBrowser);  // https://github.com/flutter/flutter/issues/43433

  testWidgets('PaginatedDataTable footer scrolls', (WidgetTester tester) async {
    final TestDataSource source = TestDataSource();
    await tester.pumpWidget(
      MaterialApp(
        home: Align(
          alignment: Alignment.topLeft,
          child: SizedBox(
            width: 100.0,
            child: PaginatedDataTable(
              header: const Text('HEADER'),
              source: source,
              rowsPerPage: 5,
              dragStartBehavior: DragStartBehavior.down,
              availableRowsPerPage: const <int>[ 5 ],
              onRowsPerPageChanged: (int? rowsPerPage) { },
              columns: const <DataColumn>[
                DataColumn(label: Text('COL1')),
                DataColumn(label: Text('COL2')),
                DataColumn(label: Text('COL3')),
              ],
            ),
          ),
        ),
      ),
    );
    expect(find.text('Rows per page:'), findsOneWidget);
    expect(tester.getTopLeft(find.text('Rows per page:')).dx, lessThan(0.0)); // off screen
    await tester.dragFrom(
      Offset(50.0, tester.getTopLeft(find.text('Rows per page:')).dy),
      const Offset(1000.0, 0.0),
    );
    await tester.pump();
    expect(find.text('Rows per page:'), findsOneWidget);
    expect(tester.getTopLeft(find.text('Rows per page:')).dx, 18.0); // 14 padding in the footer row, 4 padding from the card
  });

  testWidgets('PaginatedDataTable custom row height', (WidgetTester tester) async {
    final TestDataSource source = TestDataSource();

    Widget buildCustomHeightPaginatedTable({
      double? dataRowHeight,
      double? dataRowMinHeight,
      double? dataRowMaxHeight,
      double headingRowHeight = 56.0,
    }) {
      return PaginatedDataTable(
        header: const Text('Test table'),
        source: source,
        rowsPerPage: 2,
        availableRowsPerPage: const <int>[
          2, 4, 8, 16,
        ],
        onRowsPerPageChanged: (int? rowsPerPage) {},
        onPageChanged: (int rowIndex) {},
        columns: const <DataColumn>[
          DataColumn(label: Text('Name')),
          DataColumn(label: Text('Calories'), numeric: true),
          DataColumn(label: Text('Generation')),
        ],
        dataRowHeight: dataRowHeight,
        dataRowMinHeight: dataRowMinHeight,
        dataRowMaxHeight: dataRowMaxHeight,
        headingRowHeight: headingRowHeight,
      );
    }

    // DEFAULT VALUES
    await tester.pumpWidget(MaterialApp(
      home: PaginatedDataTable(
        header: const Text('Test table'),
        source: source,
        rowsPerPage: 2,
        availableRowsPerPage: const <int>[
          2, 4, 8, 16,
        ],
        onRowsPerPageChanged: (int? rowsPerPage) {},
        onPageChanged: (int rowIndex) {},
        columns: const <DataColumn>[
          DataColumn(label: Text('Name')),
          DataColumn(label: Text('Calories'), numeric: true),
          DataColumn(label: Text('Generation')),
        ],
      ),
    ));
    expect(tester.renderObject<RenderBox>(
      find.widgetWithText(Container, 'Name').first,
    ).size.height, 56.0); // This is the header row height
    expect(tester.renderObject<RenderBox>(
      find.widgetWithText(Container, 'Frozen yogurt (0)').first,
    ).size.height, 48.0); // This is the data row height

    // CUSTOM VALUES
    await tester.pumpWidget(MaterialApp(
      home: Material(child: buildCustomHeightPaginatedTable(headingRowHeight: 48.0)),
    ));
    expect(tester.renderObject<RenderBox>(
      find.widgetWithText(Container, 'Name').first,
    ).size.height, 48.0);

    await tester.pumpWidget(MaterialApp(
      home: Material(child: buildCustomHeightPaginatedTable(headingRowHeight: 64.0)),
    ));
    expect(tester.renderObject<RenderBox>(
      find.widgetWithText(Container, 'Name').first,
    ).size.height, 64.0);

    await tester.pumpWidget(MaterialApp(
      home: Material(child: buildCustomHeightPaginatedTable(dataRowHeight: 30.0)),
    ));
    expect(tester.renderObject<RenderBox>(
      find.widgetWithText(Container, 'Frozen yogurt (0)').first,
    ).size.height, 30.0);

    await tester.pumpWidget(MaterialApp(
      home: Material(child: buildCustomHeightPaginatedTable(dataRowHeight: 56.0)),
    ));
    expect(tester.renderObject<RenderBox>(
      find.widgetWithText(Container, 'Frozen yogurt (0)').first,
    ).size.height, 56.0);

    await tester.pumpWidget(MaterialApp(
      home: Material(child: buildCustomHeightPaginatedTable(dataRowMinHeight: 51.0, dataRowMaxHeight: 51.0)),
    ));
    expect(tester.renderObject<RenderBox>(
      find.widgetWithText(Container, 'Frozen yogurt (0)').first,
    ).size.height, 51.0);
  });

  testWidgets('PaginatedDataTable custom horizontal padding - checkbox', (WidgetTester tester) async {
    const double defaultHorizontalMargin = 24.0;
    const double defaultColumnSpacing = 56.0;
    const double customHorizontalMargin = 10.0;
    const double customColumnSpacing = 15.0;

    const double width = 400;
    const double height = 400;

    final Size originalSize = binding.renderView.size;

    // Ensure the containing Card is small enough that we don't expand too
    // much, resulting in our custom margin being ignored.
    await binding.setSurfaceSize(const Size(width, height));

    final TestDataSource source = TestDataSource(allowSelection: true);
    Finder cellContent;
    Finder checkbox;
    Finder padding;

    await tester.pumpWidget(MaterialApp(
      home: PaginatedDataTable(
        header: const Text('Test table'),
        source: source,
        rowsPerPage: 2,
        availableRowsPerPage: const <int>[
          2, 4,
        ],
        onRowsPerPageChanged: (int? rowsPerPage) {},
        onPageChanged: (int rowIndex) {},
        onSelectAll: (bool? value) {},
        columns: const <DataColumn>[
          DataColumn(label: Text('Name')),
          DataColumn(label: Text('Calories'), numeric: true),
          DataColumn(label: Text('Generation')),
        ],
      ),
    ));

    // default checkbox padding
    checkbox = find.byType(Checkbox).first;
    padding = find.ancestor(of: checkbox, matching: find.byType(Padding)).first;
    expect(
      tester.getRect(checkbox).left - tester.getRect(padding).left,
      defaultHorizontalMargin,
    );
    expect(
      tester.getRect(padding).right - tester.getRect(checkbox).right,
      defaultHorizontalMargin / 2,
    );

    // default first column padding
    padding = find.widgetWithText(Padding, 'Frozen yogurt (0)').first;
    cellContent = find.widgetWithText(Align, 'Frozen yogurt (0)'); // DataTable wraps its DataCells in an Align widget
    expect(
      tester.getRect(cellContent).left - tester.getRect(padding).left,
      defaultHorizontalMargin / 2,
    );
    expect(
      tester.getRect(padding).right - tester.getRect(cellContent).right,
      defaultColumnSpacing / 2,
    );

    // default middle column padding
    padding = find.widgetWithText(Padding, '159').first;
    cellContent = find.widgetWithText(Align, '159');
    expect(
      tester.getRect(cellContent).left - tester.getRect(padding).left,
      defaultColumnSpacing / 2,
    );
    expect(
      tester.getRect(padding).right - tester.getRect(cellContent).right,
      defaultColumnSpacing / 2,
    );

    // default last column padding
    padding = find.widgetWithText(Padding, '0').first;
    cellContent = find.widgetWithText(Align, '0').first;
    expect(
      tester.getRect(cellContent).left - tester.getRect(padding).left,
      defaultColumnSpacing / 2,
    );
    expect(
      tester.getRect(padding).right - tester.getRect(cellContent).right,
      defaultHorizontalMargin,
    );

    // CUSTOM VALUES
    await tester.pumpWidget(MaterialApp(
      home: Material(
        child: PaginatedDataTable(
          header: const Text('Test table'),
          source: source,
          rowsPerPage: 2,
          availableRowsPerPage: const <int>[
            2, 4,
          ],
          onRowsPerPageChanged: (int? rowsPerPage) {},
          onPageChanged: (int rowIndex) {},
          onSelectAll: (bool? value) {},
          columns: const <DataColumn>[
            DataColumn(label: Text('Name')),
            DataColumn(label: Text('Calories'), numeric: true),
            DataColumn(label: Text('Generation')),
          ],
          horizontalMargin: customHorizontalMargin,
          columnSpacing: customColumnSpacing,
        ),
      ),
    ));

    // custom checkbox padding
    checkbox = find.byType(Checkbox).first;
    padding = find.ancestor(of: checkbox, matching: find.byType(Padding)).first;
    expect(
      tester.getRect(checkbox).left - tester.getRect(padding).left,
      customHorizontalMargin,
    );
    expect(
      tester.getRect(padding).right - tester.getRect(checkbox).right,
      customHorizontalMargin / 2,
    );

    // custom first column padding
    padding = find.widgetWithText(Padding, 'Frozen yogurt (0)').first;
    cellContent = find.widgetWithText(Align, 'Frozen yogurt (0)'); // DataTable wraps its DataCells in an Align widget
    expect(
      tester.getRect(cellContent).left - tester.getRect(padding).left,
      customHorizontalMargin / 2,
    );
    expect(
      tester.getRect(padding).right - tester.getRect(cellContent).right,
      customColumnSpacing / 2,
    );

    // custom middle column padding
    padding = find.widgetWithText(Padding, '159').first;
    cellContent = find.widgetWithText(Align, '159');
    expect(
      tester.getRect(cellContent).left - tester.getRect(padding).left,
      customColumnSpacing / 2,
    );
    expect(
      tester.getRect(padding).right - tester.getRect(cellContent).right,
      customColumnSpacing / 2,
    );

    // custom last column padding
    padding = find.widgetWithText(Padding, '0').first;
    cellContent = find.widgetWithText(Align, '0').first;
    expect(
      tester.getRect(cellContent).left - tester.getRect(padding).left,
      customColumnSpacing / 2,
    );
    expect(
      tester.getRect(padding).right - tester.getRect(cellContent).right,
      customHorizontalMargin,
    );

    // Reset the surface size.
    await binding.setSurfaceSize(originalSize);
  });

  testWidgets('PaginatedDataTable custom horizontal padding - no checkbox', (WidgetTester tester) async {
    const double defaultHorizontalMargin = 24.0;
    const double defaultColumnSpacing = 56.0;
    const double customHorizontalMargin = 10.0;
    const double customColumnSpacing = 15.0;
    final TestDataSource source = TestDataSource();
    Finder cellContent;
    Finder padding;

    await tester.pumpWidget(MaterialApp(
      home: PaginatedDataTable(
        header: const Text('Test table'),
        source: source,
        rowsPerPage: 2,
        availableRowsPerPage: const <int>[
          2, 4, 8, 16,
        ],
        onRowsPerPageChanged: (int? rowsPerPage) {},
        onPageChanged: (int rowIndex) {},
        columns: const <DataColumn>[
          DataColumn(label: Text('Name')),
          DataColumn(label: Text('Calories'), numeric: true),
          DataColumn(label: Text('Generation')),
        ],
      ),
    ));

    // default first column padding
    padding = find.widgetWithText(Padding, 'Frozen yogurt (0)').first;
    cellContent = find.widgetWithText(Align, 'Frozen yogurt (0)'); // DataTable wraps its DataCells in an Align widget
    expect(
      tester.getRect(cellContent).left - tester.getRect(padding).left,
      defaultHorizontalMargin,
    );
    expect(
      tester.getRect(padding).right - tester.getRect(cellContent).right,
      defaultColumnSpacing / 2,
    );

    // default middle column padding
    padding = find.widgetWithText(Padding, '159').first;
    cellContent = find.widgetWithText(Align, '159');
    expect(
      tester.getRect(cellContent).left - tester.getRect(padding).left,
      defaultColumnSpacing / 2,
    );
    expect(
      tester.getRect(padding).right - tester.getRect(cellContent).right,
      defaultColumnSpacing / 2,
    );

    // default last column padding
    padding = find.widgetWithText(Padding, '0').first;
    cellContent = find.widgetWithText(Align, '0').first;
    expect(
      tester.getRect(cellContent).left - tester.getRect(padding).left,
      defaultColumnSpacing / 2,
    );
    expect(
      tester.getRect(padding).right - tester.getRect(cellContent).right,
      defaultHorizontalMargin,
    );

    // CUSTOM VALUES
    await tester.pumpWidget(MaterialApp(
      home: Material(
        child: PaginatedDataTable(
          header: const Text('Test table'),
          source: source,
          rowsPerPage: 2,
          availableRowsPerPage: const <int>[
            2, 4, 8, 16,
          ],
          onRowsPerPageChanged: (int? rowsPerPage) {},
          onPageChanged: (int rowIndex) {},
          columns: const <DataColumn>[
            DataColumn(label: Text('Name')),
            DataColumn(label: Text('Calories'), numeric: true),
            DataColumn(label: Text('Generation')),
          ],
          horizontalMargin: customHorizontalMargin,
          columnSpacing: customColumnSpacing,
        ),
      ),
    ));

    // custom first column padding
    padding = find.widgetWithText(Padding, 'Frozen yogurt (0)').first;
    cellContent = find.widgetWithText(Align, 'Frozen yogurt (0)');
    expect(
      tester.getRect(cellContent).left - tester.getRect(padding).left,
      customHorizontalMargin,
    );
    expect(
      tester.getRect(padding).right - tester.getRect(cellContent).right,
      customColumnSpacing / 2,
    );

    // custom middle column padding
    padding = find.widgetWithText(Padding, '159').first;
    cellContent = find.widgetWithText(Align, '159');
    expect(
      tester.getRect(cellContent).left - tester.getRect(padding).left,
      customColumnSpacing / 2,
    );
    expect(
      tester.getRect(padding).right - tester.getRect(cellContent).right,
      customColumnSpacing / 2,
    );

    // custom last column padding
    padding = find.widgetWithText(Padding, '0').first;
    cellContent = find.widgetWithText(Align, '0').first;
    expect(
      tester.getRect(cellContent).left - tester.getRect(padding).left,
      customColumnSpacing / 2,
    );
    expect(
      tester.getRect(padding).right - tester.getRect(cellContent).right,
      customHorizontalMargin,
    );
  });

  testWidgets('PaginatedDataTable table fills Card width', (WidgetTester tester) async {
    final TestDataSource source = TestDataSource();

    // 800 is wide enough to ensure that all of the columns fit in the
    // Card. The test makes sure that the DataTable is exactly as wide
    // as the Card, minus the Card's margin.
    const double originalWidth = 800;
    const double expandedWidth = 1600;
    const double height = 400;

    // By default, the margin of a Card is 4 in all directions, so
    // the size of the DataTable (inside the Card) is horizontally
    // reduced by 4 * 2; the left and right margins.
    const double cardMargin = 8;

    final Size originalSize = binding.renderView.size;

    Widget buildWidget() => MaterialApp(
      home: PaginatedDataTable(
        header: const Text('Test table'),
        source: source,
        rowsPerPage: 2,
        availableRowsPerPage: const <int>[
          2, 4, 8, 16,
        ],
        onRowsPerPageChanged: (int? rowsPerPage) {},
        onPageChanged: (int rowIndex) {},
        columns: const <DataColumn>[
          DataColumn(label: Text('Name')),
          DataColumn(label: Text('Calories'), numeric: true),
          DataColumn(label: Text('Generation')),
        ],
      ),
    );

    await binding.setSurfaceSize(const Size(originalWidth, height));
    await tester.pumpWidget(buildWidget());

    double cardWidth = tester.renderObject<RenderBox>(find.byType(Card).first).size.width;

    // Widths should be equal before we resize...
    expect(
      tester.renderObject<RenderBox>(find.byType(DataTable).first).size.width,
      moreOrLessEquals(cardWidth - cardMargin),
    );

    await binding.setSurfaceSize(const Size(expandedWidth, height));
    await tester.pumpWidget(buildWidget());

    cardWidth = tester.renderObject<RenderBox>(find.byType(Card).first).size.width;

    // ... and should still be equal after the resize.
    expect(
      tester.renderObject<RenderBox>(find.byType(DataTable).first).size.width,
      moreOrLessEquals(cardWidth - cardMargin),
    );

    // Double check to ensure we actually resized the surface properly.
    expect(cardWidth, moreOrLessEquals(expandedWidth));

    // Reset the surface size.
    await binding.setSurfaceSize(originalSize);
  });

  testWidgets('PaginatedDataTable with optional column checkbox', (WidgetTester tester) async {
    await binding.setSurfaceSize(const Size(800, 800));
    addTearDown(() => binding.setSurfaceSize(null));

    Widget buildTable(bool checkbox) => MaterialApp(
      home: PaginatedDataTable(
        header: const Text('Test table'),
        source: TestDataSource(allowSelection: true),
        showCheckboxColumn: checkbox,
        columns: const <DataColumn>[
          DataColumn(label: Text('Name')),
          DataColumn(label: Text('Calories'), numeric: true),
          DataColumn(label: Text('Generation')),
        ],
      ),
    );

    await tester.pumpWidget(buildTable(true));
    expect(find.byType(Checkbox), findsNWidgets(11));

    await tester.pumpWidget(buildTable(false));
    expect(find.byType(Checkbox), findsNothing);
  });

  testWidgets('Table should not use decoration from DataTableTheme', (WidgetTester tester) async {
    final Size originalSize = binding.renderView.size;
    await binding.setSurfaceSize(const Size(800, 800));

    Widget buildTable() {
      return MaterialApp(
        theme: ThemeData.light().copyWith(
            dataTableTheme: const DataTableThemeData(
              decoration: BoxDecoration(color: Colors.white),
            ),
        ),
        home: PaginatedDataTable(
          header: const Text('Test table'),
          source: TestDataSource(allowSelection: true),
          columns: const <DataColumn>[
            DataColumn(label: Text('Name')),
            DataColumn(label: Text('Calories'), numeric: true),
            DataColumn(label: Text('Generation')),
          ],
        ),
      );
    }

    await tester.pumpWidget(buildTable());
    final Finder tableContainerFinder = find.ancestor(of: find.byType(Table), matching: find.byType(Container)).first;
    expect(tester.widget<Container>(tableContainerFinder).decoration, const BoxDecoration());

    // Reset the surface size.
    await binding.setSurfaceSize(originalSize);
  });

  testWidgets('dataRowMinHeight & dataRowMaxHeight if not set will use DataTableTheme', (WidgetTester tester) async {
    addTearDown(() => binding.setSurfaceSize(null));
    await binding.setSurfaceSize(const Size(800, 800));

    const double minMaxDataRowHeight = 30.0;

    await tester.pumpWidget(MaterialApp(
      theme: ThemeData(
        dataTableTheme: const DataTableThemeData(
          dataRowMinHeight: minMaxDataRowHeight,
          dataRowMaxHeight: minMaxDataRowHeight,
        ),
      ),
      home: PaginatedDataTable(
        header: const Text('Test table'),
        source: TestDataSource(allowSelection: true),
        columns: const <DataColumn>[
          DataColumn(label: Text('Name')),
          DataColumn(label: Text('Calories'), numeric: true),
          DataColumn(label: Text('Generation')),
        ],
      ),
    ));

    final Container rowContainer = tester.widget<Container>(find.descendant(
      of: find.byType(Table),
      matching: find.byType(Container),
    ).last);
    expect(rowContainer.constraints?.minHeight, minMaxDataRowHeight);
    expect(rowContainer.constraints?.maxHeight, minMaxDataRowHeight);
  });

  testWidgets('PaginatedDataTable custom checkboxHorizontalMargin properly applied', (WidgetTester tester) async {
    const double customCheckboxHorizontalMargin = 15.0;
    const double customHorizontalMargin = 10.0;

    const double width = 400;
    const double height = 400;

    final Size originalSize = binding.renderView.size;

    // Ensure the containing Card is small enough that we don't expand too
    // much, resulting in our custom margin being ignored.
    await binding.setSurfaceSize(const Size(width, height));

    final TestDataSource source = TestDataSource(allowSelection: true);
    Finder cellContent;
    Finder checkbox;
    Finder padding;

    // CUSTOM VALUES
    await tester.pumpWidget(MaterialApp(
      home: Material(
        child: PaginatedDataTable(
          header: const Text('Test table'),
          source: source,
          rowsPerPage: 2,
          availableRowsPerPage: const <int>[
            2, 4,
          ],
          onRowsPerPageChanged: (int? rowsPerPage) {},
          onPageChanged: (int rowIndex) {},
          onSelectAll: (bool? value) {},
          columns: const <DataColumn>[
            DataColumn(label: Text('Name')),
            DataColumn(label: Text('Calories'), numeric: true),
            DataColumn(label: Text('Generation')),
          ],
          horizontalMargin: customHorizontalMargin,
          checkboxHorizontalMargin: customCheckboxHorizontalMargin,
        ),
      ),
    ));

    // Custom checkbox padding.
    checkbox = find.byType(Checkbox).first;
    padding = find.ancestor(of: checkbox, matching: find.byType(Padding)).first;
    expect(
      tester.getRect(checkbox).left - tester.getRect(padding).left,
      customCheckboxHorizontalMargin,
    );
    expect(
      tester.getRect(padding).right - tester.getRect(checkbox).right,
      customCheckboxHorizontalMargin,
    );

    // Custom first column padding.
    padding = find.widgetWithText(Padding, 'Frozen yogurt (0)').first;
    cellContent = find.widgetWithText(Align, 'Frozen yogurt (0)'); // DataTable wraps its DataCells in an Align widget.
    expect(
      tester.getRect(cellContent).left - tester.getRect(padding).left,
      customHorizontalMargin,
    );

    // Reset the surface size.
    await binding.setSurfaceSize(originalSize);
  });

  testWidgets('Items selected text uses secondary color', (WidgetTester tester) async {
    const Color selectedTextColor = Color(0xff00ddff);
    final ColorScheme colors = const ColorScheme.light().copyWith(secondary: selectedTextColor);
    final ThemeData theme = ThemeData.from(colorScheme: colors);

    Widget buildTable() {
      return MaterialApp(
        theme: theme,
        home: PaginatedDataTable(
          header: const Text('Test table'),
          source: TestDataSource(allowSelection: true),
          columns: const <DataColumn>[
            DataColumn(label: Text('Name')),
            DataColumn(label: Text('Calories'), numeric: true),
            DataColumn(label: Text('Generation')),
          ],
        ),
      );
    }

    await binding.setSurfaceSize(const Size(800, 800));
    await tester.pumpWidget(buildTable());
    expect(find.text('Test table'), findsOneWidget);

    // Select a row with yogurt
    await tester.tap(find.text('Frozen yogurt (0)'));
    await tester.pumpAndSettle();

    // The header should be replace with a selected text item
    expect(find.text('Test table'), findsNothing);
    expect(find.text('1 item selected'), findsOneWidget);

    // The color of the selected text item should be the colorScheme.secondary
    final TextStyle selectedTextStyle = tester.renderObject<RenderParagraph>(find.text('1 item selected')).text.style!;
    expect(selectedTextStyle.color, equals(selectedTextColor));

    await binding.setSurfaceSize(null);
  });

  testWidgets('PaginatedDataTable arrowHeadColor set properly', (WidgetTester tester) async {
    await binding.setSurfaceSize(const Size(800, 800));
    addTearDown(() => binding.setSurfaceSize(null));
    const Color arrowHeadColor = Color(0xFFE53935);

    await tester.pumpWidget(
      MaterialApp(
        home: PaginatedDataTable(
          arrowHeadColor: arrowHeadColor,
          showFirstLastButtons: true,
          header: const Text('Test table'),
          source: TestDataSource(),
          columns: const <DataColumn>[
            DataColumn(label: Text('Name')),
            DataColumn(label: Text('Calories'), numeric: true),
            DataColumn(label: Text('Generation')),
          ],
        ),
      )
    );

    final Iterable<Icon> icons = tester.widgetList(find.byType(Icon));

    expect(icons.elementAt(0).color, arrowHeadColor);
    expect(icons.elementAt(1).color, arrowHeadColor);
    expect(icons.elementAt(2).color, arrowHeadColor);
    expect(icons.elementAt(3).color, arrowHeadColor);
  });

  testWidgets('OverflowBar header left alignment', (WidgetTester tester) async {
    // Test an old special case that tried to align the first child of a ButtonBar
    // and the left edge of a Text header widget. Still possible with OverflowBar
    // albeit without any special case in the implementation's build method.
    Widget buildFrame(Widget header) {
      return MaterialApp(
        home: PaginatedDataTable(
          header: header,
          rowsPerPage: 2,
          source: TestDataSource(),
          columns: const <DataColumn>[
            DataColumn(label: Text('Name')),
            DataColumn(label: Text('Calories'), numeric: true),
            DataColumn(label: Text('Generation')),
          ],
        ),
      );
    }

    await tester.pumpWidget(buildFrame(const Text('HEADER')));
    final double headerX = tester.getTopLeft(find.text('HEADER')).dx;
    final Widget overflowBar = OverflowBar(
      children: <Widget>[ElevatedButton(onPressed: () {}, child: const Text('BUTTON'))],
    );
    await tester.pumpWidget(buildFrame(overflowBar));
    expect(headerX, tester.getTopLeft(find.byType(ElevatedButton)).dx);
  });

  testWidgets('PaginatedDataTable can be scrolled using ScrollController', (WidgetTester tester) async {
    final TestDataSource source = TestDataSource();
    addTearDown(source.dispose);
    final ScrollController scrollController = ScrollController();
    addTearDown(scrollController.dispose);

    Widget buildTable(TestDataSource source) {
      return Align(
        alignment: Alignment.topLeft,
        child: SizedBox(
          width: 100,
          child: PaginatedDataTable(
            controller: scrollController,
            header: const Text('Test table'),
            source: source,
            rowsPerPage: 2,
            columns: const <DataColumn>[
              DataColumn(
                label: Text('Name'),
                tooltip: 'Name',
              ),
              DataColumn(
                label: Text('Calories'),
                tooltip: 'Calories',
                numeric: true,
              ),
              DataColumn(
                label: Text('Generation'),
                tooltip: 'Generation',
              ),
            ],
          ),
        ),
      );
    }

    await tester.pumpWidget(MaterialApp(
      home: buildTable(source),
    ));

    // DataTable uses provided ScrollController
    final Scrollable bodyScrollView = tester.widget(find.byType(Scrollable).first);
    expect(bodyScrollView.controller, scrollController);

    expect(scrollController.offset, 0.0);
    scrollController.jumpTo(50.0);
    await tester.pumpAndSettle();

    expect(scrollController.offset, 50.0);
  });

  testWidgets('PaginatedDataTable uses PrimaryScrollController when primary ', (WidgetTester tester) async {
    final ScrollController primaryScrollController = ScrollController();
    addTearDown(primaryScrollController.dispose);
    final TestDataSource source = TestDataSource();
    addTearDown(source.dispose);

    await tester.pumpWidget(
      MaterialApp(
        home: PrimaryScrollController(
          controller: primaryScrollController,
          child: PaginatedDataTable(
            primary: true,
            header: const Text('Test table'),
            source: source,
            rowsPerPage: 2,
            columns: const <DataColumn>[
              DataColumn(label: Text('Name')),
              DataColumn(label: Text('Calories'), numeric: true),
              DataColumn(label: Text('Generation')),
            ],
          ),
        ),
      )
    );

    // DataTable uses primaryScrollController
    final Scrollable bodyScrollView = tester.widget(find.byType(Scrollable).first);
    expect(bodyScrollView.controller, primaryScrollController);

    // Footer does not use primaryScrollController
    final Scrollable footerScrollView = tester.widget(find.byType(Scrollable).last);
    expect(footerScrollView.controller, null);
  });

  testWidgets('PaginatedDataTable custom heading row color', (WidgetTester tester) async {
    const MaterialStateProperty<Color> headingRowColor = MaterialStatePropertyAll<Color>(Color(0xffFF0000));
    final TestDataSource source = TestDataSource();

    await tester.pumpWidget(
      MaterialApp(
        home: Scaffold(
          body: PaginatedDataTable(
            primary: true,
            header: const Text('Test table'),
            source: source,
            rowsPerPage: 2,
            headingRowColor: headingRowColor,
            columns: const <DataColumn>[
              DataColumn(label: Text('Name')),
              DataColumn(label: Text('Calories'), numeric: true),
              DataColumn(label: Text('Generation')),
            ],
          ),
        ),
      )
    );

    final Table table = tester.widget(find.byType(Table));
    final TableRow tableRow = table.children[0];
    final BoxDecoration tableRowBoxDecoration = tableRow.decoration! as BoxDecoration;
    expect(tableRowBoxDecoration.color, headingRowColor.resolve(<MaterialState>{}));
  });
}<|MERGE_RESOLUTION|>--- conflicted
+++ resolved
@@ -69,11 +69,7 @@
 
   testWidgetsWithLeakTracking('PaginatedDataTable paging', (WidgetTester tester) async {
     final TestDataSource source = TestDataSource();
-<<<<<<< HEAD
-    addTearDown(() => source.dispose());
-=======
     addTearDown(source.dispose);
->>>>>>> d6edbfc3
 
     final List<String> log = <String>[];
 

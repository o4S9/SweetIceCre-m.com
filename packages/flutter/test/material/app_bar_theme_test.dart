--- conflicted
+++ resolved
@@ -7,8 +7,6 @@
 import 'package:flutter/rendering.dart';
 import 'package:flutter/services.dart';
 import 'package:flutter_test/flutter_test.dart';
-
-import '../foundation/leak_tracking.dart';
 
 void main() {
   const AppBarTheme appBarTheme = AppBarTheme(
@@ -44,14 +42,8 @@
     expect(identical(AppBarTheme.lerp(data, data, 0.5), data), true);
   });
 
-<<<<<<< HEAD
-  testWidgetsWithLeakTracking('Passing no AppBarTheme returns defaults', (WidgetTester tester) async {
-    final ThemeData theme = ThemeData();
-    final bool material3 = theme.useMaterial3;
-=======
   testWidgets('Material2 - Passing no AppBarTheme returns defaults', (WidgetTester tester) async {
     final ThemeData theme = ThemeData(useMaterial3: false);
->>>>>>> be7c7e3e
     await tester.pumpWidget(
       MaterialApp(
         theme: theme,
@@ -125,7 +117,7 @@
     expect(tester.getSize(find.byType(AppBar)).width, 800);
   });
 
-  testWidgetsWithLeakTracking('AppBar uses values from AppBarTheme', (WidgetTester tester) async {
+  testWidgets('AppBar uses values from AppBarTheme', (WidgetTester tester) async {
     final AppBarTheme appBarTheme = _appBarTheme();
 
     await tester.pumpWidget(
@@ -162,7 +154,7 @@
     expect(tester.getSize(find.byType(AppBar)).width, 800);
   });
 
-  testWidgetsWithLeakTracking('AppBar widget properties take priority over theme', (WidgetTester tester) async {
+  testWidgets('AppBar widget properties take priority over theme', (WidgetTester tester) async {
     const Brightness brightness = Brightness.dark;
     const SystemUiOverlayStyle systemOverlayStyle = SystemUiOverlayStyle.light;
     const Color color = Colors.orange;
@@ -218,7 +210,7 @@
     expect(text.style, toolbarTextStyle);
   });
 
-  testWidgetsWithLeakTracking('AppBar icon color takes priority over everything', (WidgetTester tester) async {
+  testWidgets('AppBar icon color takes priority over everything', (WidgetTester tester) async {
     const Color color = Colors.lime;
     const IconThemeData iconThemeData = IconThemeData(color: Colors.green);
     const IconThemeData actionsIconThemeData = IconThemeData(color: Colors.lightBlue);
@@ -238,7 +230,7 @@
     expect(actionIconText.text.style!.color, color);
   });
 
-  testWidgetsWithLeakTracking('AppBarTheme properties take priority over ThemeData properties', (WidgetTester tester) async {
+  testWidgets('AppBarTheme properties take priority over ThemeData properties', (WidgetTester tester) async {
     final AppBarTheme appBarTheme = _appBarTheme();
 
     await tester.pumpWidget(
@@ -272,15 +264,9 @@
     expect(text.style, appBarTheme.toolbarTextStyle);
   });
 
-<<<<<<< HEAD
-  testWidgetsWithLeakTracking('ThemeData colorScheme is used when no AppBarTheme is set', (WidgetTester tester) async {
-    final ThemeData lightTheme = ThemeData.from(colorScheme: const ColorScheme.light());
-    final ThemeData darkTheme = ThemeData.from(colorScheme: const ColorScheme.dark());
-=======
   testWidgets('Material2 - ThemeData colorScheme is used when no AppBarTheme is set', (WidgetTester tester) async {
     final ThemeData lightTheme = ThemeData.from(colorScheme: const ColorScheme.light(), useMaterial3: false);
     final ThemeData darkTheme = ThemeData.from(colorScheme: const ColorScheme.dark(), useMaterial3: false);
->>>>>>> be7c7e3e
     Widget buildFrame(ThemeData appTheme) {
       return MaterialApp(
         theme: appTheme,
@@ -426,7 +412,7 @@
     expect(text.style, Typography.material2021().englishLike.bodyMedium!.merge(Typography.material2021().black.bodyMedium).copyWith(color: darkTheme.colorScheme.onSurface, decorationColor: darkTheme.colorScheme.onSurface));
   });
 
-  testWidgetsWithLeakTracking('AppBar iconTheme with color=null defers to outer IconTheme', (WidgetTester tester) async {
+  testWidgets('AppBar iconTheme with color=null defers to outer IconTheme', (WidgetTester tester) async {
     // Verify claim made in https://github.com/flutter/flutter/pull/71184#issuecomment-737419215
 
     Widget buildFrame({ Color? appIconColor, Color? appBarIconColor }) {
@@ -466,7 +452,7 @@
     expect(getIconText().text.style!.color, Colors.purple);
   });
 
-  testWidgetsWithLeakTracking('AppBar uses AppBarTheme.centerTitle when centerTitle is null', (WidgetTester tester) async {
+  testWidgets('AppBar uses AppBarTheme.centerTitle when centerTitle is null', (WidgetTester tester) async {
     await tester.pumpWidget(MaterialApp(
       theme: ThemeData(appBarTheme: const AppBarTheme(centerTitle: true)),
       home: Scaffold(appBar: AppBar(
@@ -478,7 +464,7 @@
     expect(navToolBar.centerMiddle, true);
   });
 
-  testWidgetsWithLeakTracking('AppBar.centerTitle takes priority over AppBarTheme.centerTitle', (WidgetTester tester) async {
+  testWidgets('AppBar.centerTitle takes priority over AppBarTheme.centerTitle', (WidgetTester tester) async {
     await tester.pumpWidget(MaterialApp(
       theme: ThemeData(appBarTheme: const AppBarTheme(centerTitle: true)),
       home: Scaffold(
@@ -494,7 +480,7 @@
     expect(navToolBar.centerMiddle, false);
   });
 
-  testWidgetsWithLeakTracking('AppBar.centerTitle adapts to TargetPlatform when AppBarTheme.centerTitle is null', (WidgetTester tester) async{
+  testWidgets('AppBar.centerTitle adapts to TargetPlatform when AppBarTheme.centerTitle is null', (WidgetTester tester) async{
     await tester.pumpWidget(MaterialApp(
       theme: ThemeData(platform: TargetPlatform.iOS),
       home: Scaffold(appBar: AppBar(
@@ -508,7 +494,7 @@
     expect(navToolBar.centerMiddle, true);
   });
 
-  testWidgetsWithLeakTracking('AppBar.shadowColor takes priority over AppBarTheme.shadowColor', (WidgetTester tester) async {
+  testWidgets('AppBar.shadowColor takes priority over AppBarTheme.shadowColor', (WidgetTester tester) async {
     await tester.pumpWidget(MaterialApp(
       theme: ThemeData(appBarTheme: const AppBarTheme(shadowColor: Colors.red)),
       home: Scaffold(
@@ -524,7 +510,7 @@
     expect(appBar.shadowColor, Colors.yellow);
   });
 
-  testWidgetsWithLeakTracking('AppBar.surfaceTintColor takes priority over AppBarTheme.surfaceTintColor', (WidgetTester tester) async {
+  testWidgets('AppBar.surfaceTintColor takes priority over AppBarTheme.surfaceTintColor', (WidgetTester tester) async {
     await tester.pumpWidget(MaterialApp(
       theme: ThemeData(appBarTheme: const AppBarTheme(surfaceTintColor: Colors.red)),
       home: Scaffold(
@@ -540,11 +526,7 @@
     expect(appBar.surfaceTintColor, Colors.yellow);
   });
 
-<<<<<<< HEAD
-  testWidgetsWithLeakTracking('AppBarTheme.iconTheme.color takes priority over IconButtonTheme.foregroundColor - M3', (WidgetTester tester) async {
-=======
   testWidgets('Material3 - AppBarTheme.iconTheme.color takes priority over IconButtonTheme.foregroundColor', (WidgetTester tester) async {
->>>>>>> be7c7e3e
     const IconThemeData overallIconTheme = IconThemeData(color: Colors.yellow);
     await tester.pumpWidget(MaterialApp(
       theme: ThemeData(
@@ -570,11 +552,7 @@
     expect(actionIconButtonColor, overallIconTheme.color);
   });
 
-<<<<<<< HEAD
-  testWidgetsWithLeakTracking('AppBarTheme.iconTheme.size takes priority over IconButtonTheme.iconSize - M3', (WidgetTester tester) async {
-=======
   testWidgets('Material3 - AppBarTheme.iconTheme.size takes priority over IconButtonTheme.iconSize', (WidgetTester tester) async {
->>>>>>> be7c7e3e
     const IconThemeData overallIconTheme = IconThemeData(size: 30.0);
     await tester.pumpWidget(MaterialApp(
       theme: ThemeData(
@@ -601,11 +579,7 @@
   });
 
 
-<<<<<<< HEAD
-  testWidgetsWithLeakTracking('AppBarTheme.actionsIconTheme.color takes priority over IconButtonTheme.foregroundColor - M3', (WidgetTester tester) async {
-=======
   testWidgets('Material3 - AppBarTheme.actionsIconTheme.color takes priority over IconButtonTheme.foregroundColor', (WidgetTester tester) async {
->>>>>>> be7c7e3e
     const IconThemeData actionsIconTheme = IconThemeData(color: Colors.yellow);
     final IconButtonThemeData iconButtonTheme = IconButtonThemeData(
       style: IconButton.styleFrom(foregroundColor: Colors.red),
@@ -633,11 +607,7 @@
     expect(actionIconButtonColor, actionsIconTheme.color);
   });
 
-<<<<<<< HEAD
-  testWidgetsWithLeakTracking('AppBarTheme.actionsIconTheme.size takes priority over IconButtonTheme.iconSize - M3', (WidgetTester tester) async {
-=======
   testWidgets('Material3 - AppBarTheme.actionsIconTheme.size takes priority over IconButtonTheme.iconSize', (WidgetTester tester) async {
->>>>>>> be7c7e3e
     const IconThemeData actionsIconTheme = IconThemeData(size: 30.0);
     final IconButtonThemeData iconButtonTheme = IconButtonThemeData(
       style: IconButton.styleFrom(iconSize: 32.0),
@@ -664,11 +634,7 @@
     expect(actionIconButtonSize, actionsIconTheme.size);
   });
 
-<<<<<<< HEAD
-  testWidgetsWithLeakTracking('AppBarTheme.foregroundColor takes priority over IconButtonTheme.foregroundColor - M3', (WidgetTester tester) async {
-=======
   testWidgets('Material3 - AppBarTheme.foregroundColor takes priority over IconButtonTheme.foregroundColor', (WidgetTester tester) async {
->>>>>>> be7c7e3e
     final IconButtonThemeData iconButtonTheme = IconButtonThemeData(
       style: IconButton.styleFrom(foregroundColor: Colors.red),
     );
@@ -703,7 +669,7 @@
     expect(actionIconButtonColor, appBarTheme.foregroundColor);
   });
 
-  testWidgetsWithLeakTracking('AppBar uses AppBarTheme.titleSpacing', (WidgetTester tester) async {
+  testWidgets('AppBar uses AppBarTheme.titleSpacing', (WidgetTester tester) async {
     const double kTitleSpacing = 10;
     await tester.pumpWidget(MaterialApp(
       theme: ThemeData(appBarTheme: const AppBarTheme(titleSpacing: kTitleSpacing)),
@@ -718,7 +684,7 @@
     expect(navToolBar.middleSpacing, kTitleSpacing);
   });
 
-  testWidgetsWithLeakTracking('AppBar.titleSpacing takes priority over AppBarTheme.titleSpacing', (WidgetTester tester) async {
+  testWidgets('AppBar.titleSpacing takes priority over AppBarTheme.titleSpacing', (WidgetTester tester) async {
     const double kTitleSpacing = 10;
     await tester.pumpWidget(MaterialApp(
       theme: ThemeData(appBarTheme: const AppBarTheme(titleSpacing: kTitleSpacing)),
@@ -734,7 +700,7 @@
     expect(navToolBar.middleSpacing, 40);
   });
 
-  testWidgetsWithLeakTracking('SliverAppBar uses AppBarTheme.titleSpacing', (WidgetTester tester) async {
+  testWidgets('SliverAppBar uses AppBarTheme.titleSpacing', (WidgetTester tester) async {
     const double kTitleSpacing = 10;
     await tester.pumpWidget(MaterialApp(
       theme: ThemeData(appBarTheme: const AppBarTheme(titleSpacing: kTitleSpacing)),
@@ -751,7 +717,7 @@
     expect(navToolBar.middleSpacing, kTitleSpacing);
   });
 
-  testWidgetsWithLeakTracking('SliverAppBar.titleSpacing takes priority over AppBarTheme.titleSpacing ', (WidgetTester tester) async {
+  testWidgets('SliverAppBar.titleSpacing takes priority over AppBarTheme.titleSpacing ', (WidgetTester tester) async {
     const double kTitleSpacing = 10;
     await tester.pumpWidget(MaterialApp(
       theme: ThemeData(appBarTheme: const AppBarTheme(titleSpacing: kTitleSpacing)),
@@ -769,7 +735,7 @@
     expect(navToolbar.middleSpacing, 40);
   });
 
-  testWidgetsWithLeakTracking('SliverAppBar.medium uses AppBarTheme properties', (WidgetTester tester) async {
+  testWidgets('SliverAppBar.medium uses AppBarTheme properties', (WidgetTester tester) async {
     const String title = 'Medium App Bar';
 
     await tester.pumpWidget(MaterialApp(
@@ -825,7 +791,7 @@
     expect(titleOffset.dx, iconOffset.dx + appBarTheme.titleSpacing!);
   });
 
-  testWidgetsWithLeakTracking('SliverAppBar.medium properties take priority over AppBarTheme properties', (WidgetTester tester) async {
+  testWidgets('SliverAppBar.medium properties take priority over AppBarTheme properties', (WidgetTester tester) async {
     const String title = 'Medium App Bar';
     const Color backgroundColor = Color(0xff000099);
     const Color foregroundColor = Color(0xff00ff98);
@@ -902,7 +868,7 @@
     expect(titleOffset.dx, iconOffset.dx + titleSpacing);
   });
 
-  testWidgetsWithLeakTracking('SliverAppBar.large uses AppBarTheme properties', (WidgetTester tester) async {
+  testWidgets('SliverAppBar.large uses AppBarTheme properties', (WidgetTester tester) async {
     const String title = 'Large App Bar';
 
     await tester.pumpWidget(MaterialApp(
@@ -958,7 +924,7 @@
     expect(titleOffset.dx, iconOffset.dx + appBarTheme.titleSpacing!);
   });
 
-  testWidgetsWithLeakTracking('SliverAppBar.large properties take priority over AppBarTheme properties', (WidgetTester tester) async {
+  testWidgets('SliverAppBar.large properties take priority over AppBarTheme properties', (WidgetTester tester) async {
     const String title = 'Large App Bar';
     const Color backgroundColor = Color(0xff000099);
     const Color foregroundColor = Color(0xff00ff98);
@@ -1035,7 +1001,7 @@
     expect(titleOffset.dx, iconOffset.dx + titleSpacing);
   });
 
-  testWidgetsWithLeakTracking(
+  testWidgets(
     'SliverAppBar medium & large supports foregroundColor', (WidgetTester tester) async {
     const String title = 'AppBar title';
     const AppBarTheme appBarTheme = AppBarTheme(foregroundColor: Color(0xff00ff20));
@@ -1079,7 +1045,7 @@
     expect(largeTitle.text.style!.color, foregroundColor);
   });
 
-  testWidgetsWithLeakTracking('Default AppBarTheme debugFillProperties', (WidgetTester tester) async {
+  testWidgets('Default AppBarTheme debugFillProperties', (WidgetTester tester) async {
     final DiagnosticPropertiesBuilder builder = DiagnosticPropertiesBuilder();
     const AppBarTheme().debugFillProperties(builder);
 
@@ -1091,7 +1057,7 @@
     expect(description, <String>[]);
   });
 
-  testWidgetsWithLeakTracking('AppBarTheme implements debugFillProperties', (WidgetTester tester) async {
+  testWidgets('AppBarTheme implements debugFillProperties', (WidgetTester tester) async {
     final DiagnosticPropertiesBuilder builder = DiagnosticPropertiesBuilder();
     const AppBarTheme(
       backgroundColor: Color(0xff000000),

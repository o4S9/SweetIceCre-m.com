// Copyright 2017 The Chromium Authors. All rights reserved.
// Use of this source code is governed by a BSD-style license that can be
// found in the LICENSE file.

@TestOn('!chrome') // needs substantial triage.
import 'dart:async';

import 'package:flutter/material.dart';
import 'package:flutter/rendering.dart';
import 'package:flutter_test/flutter_test.dart';

import '../rendering/mock_canvas.dart';

Widget buildInputDecorator({
  InputDecoration decoration = const InputDecoration(),
  InputDecorationTheme inputDecorationTheme,
  TextDirection textDirection = TextDirection.ltr,
  bool isEmpty = false,
  bool isFocused = false,
  bool isHovering = false,
  TextStyle baseStyle,
  Widget child = const Text(
    'text',
    style: TextStyle(fontFamily: 'Ahem', fontSize: 16.0),
  ),
}) {
  return MaterialApp(
    home: Material(
      child: Builder(
        builder: (BuildContext context) {
          return Theme(
            data: Theme.of(context).copyWith(
              inputDecorationTheme: inputDecorationTheme,
            ),
            child: Align(
              alignment: Alignment.topLeft,
              child: Directionality(
                textDirection: textDirection,
                child: InputDecorator(
                  decoration: decoration,
                  isEmpty: isEmpty,
                  isFocused: isFocused,
                  isHovering: isHovering,
                  baseStyle: baseStyle,
                  child: child,
                ),
              ),
            ),
          );
        },
      ),
    ),
  );
}

Finder findBorderPainter() {
  return find.descendant(
    of: find.byWidgetPredicate((Widget w) => '${w.runtimeType}' == '_BorderContainer'),
    matching: find.byWidgetPredicate((Widget w) => w is CustomPaint),
  );
}

double getBorderBottom(WidgetTester tester) {
  final RenderBox box = InputDecorator.containerOf(tester.element(findBorderPainter()));
  return box.size.height;
}

InputBorder getBorder(WidgetTester tester) {
  if (!tester.any(findBorderPainter()))
    return null;
  final CustomPaint customPaint = tester.widget(findBorderPainter());
  final dynamic/*_InputBorderPainter*/ inputBorderPainter = customPaint.foregroundPainter;
  final dynamic/*_InputBorderTween*/ inputBorderTween = inputBorderPainter.border;
  final Animation<double> animation = inputBorderPainter.borderAnimation;
  final dynamic/*_InputBorder*/ border = inputBorderTween.evaluate(animation);
  return border;
}

BorderSide getBorderSide(WidgetTester tester) {
  return getBorder(tester)?.borderSide;
}

BorderRadius getBorderRadius(WidgetTester tester) {
  final InputBorder border = getBorder(tester);
  if (border is UnderlineInputBorder) {
    return border.borderRadius;
  }
  return null;
}

double getBorderWeight(WidgetTester tester) => getBorderSide(tester)?.width;

Color getBorderColor(WidgetTester tester) => getBorderSide(tester)?.color;

Color getContainerColor(WidgetTester tester) {
  final CustomPaint customPaint = tester.widget(findBorderPainter());
  final dynamic/*_InputBorderPainter*/ inputBorderPainter = customPaint.foregroundPainter;
  return inputBorderPainter.blendedColor;
}

double getOpacity(WidgetTester tester, String textValue) {
  final FadeTransition opacityWidget = tester.widget<FadeTransition>(
    find.ancestor(
      of: find.text(textValue),
      matching: find.byType(FadeTransition),
    ).first
  );
  return opacityWidget.opacity.value;
}

void main() {
  testWidgets('InputDecorator input/label layout', (WidgetTester tester) async {
    // The label appears above the input text
    await tester.pumpWidget(
      buildInputDecorator(
        // isEmpty: false (default)
        // isFocused: false (default)
        decoration: const InputDecoration(
          labelText: 'label',
        ),
      ),
    );

    // Overall height for this InputDecorator is 56dps:
    //   12 - top padding
    //   12 - floating label (ahem font size 16dps * 0.75 = 12)
    //    4 - floating label / input text gap
    //   16 - input text (ahem font size 16dps)
    //   12 - bottom padding

    expect(tester.getSize(find.byType(InputDecorator)), const Size(800.0, 56.0));
    expect(tester.getTopLeft(find.text('text')).dy, 28.0);
    expect(tester.getBottomLeft(find.text('text')).dy, 44.0);
    expect(tester.getTopLeft(find.text('label')).dy, 12.0);
    expect(tester.getBottomLeft(find.text('label')).dy, 24.0);
    expect(getBorderBottom(tester), 56.0);
    expect(getBorderWeight(tester), 1.0);

    // isFocused: true increases the border's weight from 1.0 to 2.0
    // but does not change the overall height.
    await tester.pumpWidget(
      buildInputDecorator(
        // isEmpty: false (default)
        isFocused: true,
        decoration: const InputDecoration(
          labelText: 'label',
        ),
      ),
    );
    await tester.pumpAndSettle();
    expect(tester.getSize(find.byType(InputDecorator)), const Size(800.0, 56.0));
    expect(tester.getTopLeft(find.text('text')).dy, 28.0);
    expect(tester.getBottomLeft(find.text('text')).dy, 44.0);
    expect(tester.getTopLeft(find.text('label')).dy, 12.0);
    expect(tester.getBottomLeft(find.text('label')).dy, 24.0);
    expect(getBorderBottom(tester), 56.0);
    expect(getBorderWeight(tester), 2.0);

    // isEmpty: true causes the label to be aligned with the input text
    await tester.pumpWidget(
      buildInputDecorator(
        isEmpty: true,
        isFocused: false,
        decoration: const InputDecoration(
          labelText: 'label',
        ),
      ),
    );

    // The label animates downwards from it's initial position
    // above the input text. The animation's duration is 200ms.
    {
      await tester.pump(const Duration(milliseconds: 50));
      final double labelY50ms = tester.getTopLeft(find.text('label')).dy;
      expect(labelY50ms, inExclusiveRange(12.0, 20.0));
      await tester.pump(const Duration(milliseconds: 50));
      final double labelY100ms = tester.getTopLeft(find.text('label')).dy;
      expect(labelY100ms, inExclusiveRange(labelY50ms, 20.0));
    }
    await tester.pumpAndSettle();
    expect(tester.getSize(find.byType(InputDecorator)), const Size(800.0, 56.0));
    expect(tester.getTopLeft(find.text('text')).dy, 28.0);
    expect(tester.getBottomLeft(find.text('text')).dy, 44.0);
    expect(tester.getTopLeft(find.text('label')).dy, 20.0);
    expect(tester.getBottomLeft(find.text('label')).dy, 36.0);
    expect(getBorderBottom(tester), 56.0);
    expect(getBorderWeight(tester), 1.0);

    // isFocused: true causes the label to move back up above the input text.
    await tester.pumpWidget(
      buildInputDecorator(
        isEmpty: true,
        isFocused: true,
        decoration: const InputDecoration(
          labelText: 'label',
        ),
      ),
    );

    // The label animates upwards from it's initial position
    // above the input text. The animation's duration is 200ms.
    {
      await tester.pump(const Duration(milliseconds: 50));
      final double labelY50ms = tester.getTopLeft(find.text('label')).dy;
      expect(labelY50ms, inExclusiveRange(12.0, 28.0));
      await tester.pump(const Duration(milliseconds: 50));
      final double labelY100ms = tester.getTopLeft(find.text('label')).dy;
      expect(labelY100ms, inExclusiveRange(12.0, labelY50ms));
    }

    await tester.pumpAndSettle();
    expect(tester.getSize(find.byType(InputDecorator)), const Size(800.0, 56.0));
    expect(tester.getTopLeft(find.text('text')).dy, 28.0);
    expect(tester.getBottomLeft(find.text('text')).dy, 44.0);
    expect(tester.getTopLeft(find.text('label')).dy, 12.0);
    expect(tester.getBottomLeft(find.text('label')).dy, 24.0);
    expect(getBorderBottom(tester), 56.0);
    expect(getBorderWeight(tester), 2.0);

    // enabled: false produces a hairline border if filled: false (the default)
    // The widget's size and layout is the same as for enabled: true.
    await tester.pumpWidget(
      buildInputDecorator(
        isEmpty: true,
        isFocused: false,
        decoration: const InputDecoration(
          labelText: 'label',
          enabled: false,
        ),
      ),
    );
    await tester.pumpAndSettle();
    expect(tester.getSize(find.byType(InputDecorator)), const Size(800.0, 56.0));
    expect(tester.getTopLeft(find.text('text')).dy, 28.0);
    expect(tester.getBottomLeft(find.text('text')).dy, 44.0);
    expect(tester.getTopLeft(find.text('label')).dy, 20.0);
    expect(tester.getBottomLeft(find.text('label')).dy, 36.0);
    expect(getBorderWeight(tester), 0.0);

    // enabled: false produces a transparent border if filled: true.
    // The widget's size and layout is the same as for enabled: true.
    await tester.pumpWidget(
      buildInputDecorator(
        isEmpty: true,
        isFocused: false,
        decoration: const InputDecoration(
          labelText: 'label',
          enabled: false,
          filled: true,
        ),
      ),
    );
    await tester.pumpAndSettle();
    expect(tester.getSize(find.byType(InputDecorator)), const Size(800.0, 56.0));
    expect(tester.getTopLeft(find.text('text')).dy, 28.0);
    expect(tester.getBottomLeft(find.text('text')).dy, 44.0);
    expect(tester.getTopLeft(find.text('label')).dy, 20.0);
    expect(tester.getBottomLeft(find.text('label')).dy, 36.0);
    expect(getBorderColor(tester), Colors.transparent);

    // alignLabelWithHint: true positions the label at the text baseline,
    // aligned with the hint.
    await tester.pumpWidget(
      buildInputDecorator(
        isEmpty: true,
        isFocused: false,
        decoration: const InputDecoration(
          labelText: 'label',
          alignLabelWithHint: true,
          hintText: 'hint',
        ),
      ),
    );
    await tester.pumpAndSettle();
    expect(tester.getSize(find.byType(InputDecorator)), const Size(800.0, 56.0));
    expect(tester.getTopLeft(find.text('label')).dy, tester.getTopLeft(find.text('hint')).dy);
    expect(tester.getBottomLeft(find.text('label')).dy, tester.getBottomLeft(find.text('hint')).dy);
  });

  testWidgets('InputDecorator alignLabelWithHint for multiline TextField no-strut', (WidgetTester tester) async {
    Widget buildFrame(bool alignLabelWithHint) {
      return MaterialApp(
        home: Material(
          child: Directionality(
            textDirection: TextDirection.ltr,
            child: TextField(
              maxLines: 8,
              decoration: InputDecoration(
                labelText: 'label',
                alignLabelWithHint: alignLabelWithHint,
                hintText: 'hint',
              ),
              strutStyle: StrutStyle.disabled,
            ),
          ),
        ),
      );
    }

    // alignLabelWithHint: false centers the label in the TextField
    await tester.pumpWidget(buildFrame(false));
    await tester.pumpAndSettle();
    expect(tester.getTopLeft(find.text('label')).dy, 76.0);
    expect(tester.getBottomLeft(find.text('label')).dy, 92.0);

    // alignLabelWithHint: true aligns the label with the hint.
    await tester.pumpWidget(buildFrame(true));
    await tester.pumpAndSettle();
    expect(tester.getTopLeft(find.text('label')).dy, tester.getTopLeft(find.text('hint')).dy);
    expect(tester.getBottomLeft(find.text('label')).dy, tester.getBottomLeft(find.text('hint')).dy);
  });

  testWidgets('InputDecorator alignLabelWithHint for multiline TextField', (WidgetTester tester) async {
    Widget buildFrame(bool alignLabelWithHint) {
      return MaterialApp(
        home: Material(
          child: Directionality(
            textDirection: TextDirection.ltr,
            child: TextField(
              maxLines: 8,
              decoration: InputDecoration(
                labelText: 'label',
                alignLabelWithHint: alignLabelWithHint,
                hintText: 'hint',
              ),
            ),
          ),
        ),
      );
    }

    // alignLabelWithHint: false centers the label in the TextField
    await tester.pumpWidget(buildFrame(false));
    await tester.pumpAndSettle();
    expect(tester.getTopLeft(find.text('label')).dy, 76.0);
    expect(tester.getBottomLeft(find.text('label')).dy, 92.0);

    // alignLabelWithHint: true aligns the label with the hint.
    await tester.pumpWidget(buildFrame(true));
    await tester.pumpAndSettle();
    expect(tester.getTopLeft(find.text('label')).dy, tester.getTopLeft(find.text('hint')).dy);
    expect(tester.getBottomLeft(find.text('label')).dy, tester.getBottomLeft(find.text('hint')).dy);
  });

  // Overall height for this InputDecorator is 40.0dps
  //   12 - top padding
  //   16 - input text (ahem font size 16dps)
  //   12 - bottom padding
  testWidgets('InputDecorator input/hint layout', (WidgetTester tester) async {
    // The hint aligns with the input text
    await tester.pumpWidget(
      buildInputDecorator(
        isEmpty: true,
        // isFocused: false (default)
        decoration: const InputDecoration(
          hintText: 'hint',
        ),
      ),
    );

    expect(tester.getSize(find.byType(InputDecorator)), const Size(800.0, 40.0));
    expect(tester.getTopLeft(find.text('text')).dy, 12.0);
    expect(tester.getBottomLeft(find.text('text')).dy, 28.0);
    expect(tester.getTopLeft(find.text('hint')).dy, 12.0);
    expect(tester.getBottomLeft(find.text('hint')).dy, 28.0);
    expect(getBorderBottom(tester), 40.0);
    expect(getBorderWeight(tester), 1.0);

    expect(tester.getSize(find.text('hint')).width, tester.getSize(find.text('text')).width);
  });

  testWidgets('InputDecorator input/label/hint layout', (WidgetTester tester) async {
    // Label is visible, hint is not (opacity 0.0).
    await tester.pumpWidget(
      buildInputDecorator(
        isEmpty: true,
        // isFocused: false (default)
        decoration: const InputDecoration(
          labelText: 'label',
          hintText: 'hint',
        ),
      ),
    );

    // Overall height for this InputDecorator is 56dps. When the
    // label is "floating" (empty input or no focus) the layout is:
    //
    //   12 - top padding
    //   12 - floating label (ahem font size 16dps * 0.75 = 12)
    //    4 - floating label / input text gap
    //   16 - input text (ahem font size 16dps)
    //   12 - bottom padding
    //
    // When the label is not floating, it's vertically centered.
    //
    //   20 - top padding
    //   16 - label (ahem font size 16dps)
    //   20 - bottom padding (empty input text still appears here)


    // The label is not floating so it's vertically centered.
    expect(tester.getSize(find.byType(InputDecorator)), const Size(800.0, 56.0));
    expect(tester.getTopLeft(find.text('text')).dy, 28.0);
    expect(tester.getBottomLeft(find.text('text')).dy, 44.0);
    expect(tester.getTopLeft(find.text('label')).dy, 20.0);
    expect(tester.getBottomLeft(find.text('label')).dy, 36.0);
    expect(getOpacity(tester, 'hint'), 0.0);
    expect(getBorderBottom(tester), 56.0);
    expect(getBorderWeight(tester), 1.0);

    // Label moves upwards, hint is visible (opacity 1.0).
    await tester.pumpWidget(
      buildInputDecorator(
        isEmpty: true,
        isFocused: true,
        decoration: const InputDecoration(
          labelText: 'label',
          hintText: 'hint',
        ),
      ),
    );

    // The hint's opacity animates from 0.0 to 1.0.
    // The animation's duration is 200ms.
    {
      await tester.pump(const Duration(milliseconds: 50));
      final double hintOpacity50ms = getOpacity(tester, 'hint');
      expect(hintOpacity50ms, inExclusiveRange(0.0, 1.0));
      await tester.pump(const Duration(milliseconds: 50));
      final double hintOpacity100ms = getOpacity(tester, 'hint');
      expect(hintOpacity100ms, inExclusiveRange(hintOpacity50ms, 1.0));
    }

    await tester.pumpAndSettle();
    expect(tester.getSize(find.byType(InputDecorator)), const Size(800.0, 56.0));
    expect(tester.getTopLeft(find.text('text')).dy, 28.0);
    expect(tester.getBottomLeft(find.text('text')).dy, 44.0);
    expect(tester.getTopLeft(find.text('label')).dy, 12.0);
    expect(tester.getBottomLeft(find.text('label')).dy, 24.0);
    expect(tester.getTopLeft(find.text('hint')).dy, 28.0);
    expect(tester.getBottomLeft(find.text('hint')).dy, 44.0);
    expect(getOpacity(tester, 'hint'), 1.0);
    expect(getBorderBottom(tester), 56.0);
    expect(getBorderWeight(tester), 2.0);

    await tester.pumpWidget(
      buildInputDecorator(
        isEmpty: false,
        isFocused: true,
        decoration: const InputDecoration(
          labelText: 'label',
          hintText: 'hint',
        ),
      ),
    );

    // The hint's opacity animates from 1.0 to 0.0.
    // The animation's duration is 200ms.
    {
      await tester.pump(const Duration(milliseconds: 50));
      final double hintOpacity50ms = getOpacity(tester, 'hint');
      expect(hintOpacity50ms, inExclusiveRange(0.0, 1.0));
      await tester.pump(const Duration(milliseconds: 50));
      final double hintOpacity100ms = getOpacity(tester, 'hint');
      expect(hintOpacity100ms, inExclusiveRange(0.0, hintOpacity50ms));
    }

    await tester.pumpAndSettle();
    expect(tester.getSize(find.byType(InputDecorator)), const Size(800.0, 56.0));
    expect(tester.getTopLeft(find.text('text')).dy, 28.0);
    expect(tester.getBottomLeft(find.text('text')).dy, 44.0);
    expect(tester.getTopLeft(find.text('label')).dy, 12.0);
    expect(tester.getBottomLeft(find.text('label')).dy, 24.0);
    expect(tester.getTopLeft(find.text('hint')).dy, 28.0);
    expect(tester.getBottomLeft(find.text('hint')).dy, 44.0);
    expect(getOpacity(tester, 'hint'), 0.0);
    expect(getBorderBottom(tester), 56.0);
    expect(getBorderWeight(tester), 2.0);
  });

  testWidgets('InputDecorator input/label/hint dense layout', (WidgetTester tester) async {
    // Label is visible, hint is not (opacity 0.0).
    await tester.pumpWidget(
      buildInputDecorator(
        isEmpty: true,
        // isFocused: false (default)
        decoration: const InputDecoration(
          labelText: 'label',
          hintText: 'hint',
          isDense: true,
        ),
      ),
    );

    // Overall height for this InputDecorator is 48dps. When the
    // label is "floating" (empty input or no focus) the layout is:
    //
    //    8 - top padding
    //   12 - floating label (ahem font size 16dps * 0.75 = 12)
    //    4 - floating label / input text gap
    //   16 - input text (ahem font size 16dps)
    //    8 - bottom padding
    //
    // When the label is not floating, it's vertically centered.
    //
    //   16 - top padding
    //   16 - label (ahem font size 16dps)
    //   16 - bottom padding (empty input text still appears here)

    // The label is not floating so it's vertically centered.
    expect(tester.getSize(find.byType(InputDecorator)), const Size(800.0, 48.0));
    expect(tester.getTopLeft(find.text('text')).dy, 24.0);
    expect(tester.getBottomLeft(find.text('text')).dy, 40.0);
    expect(tester.getTopLeft(find.text('label')).dy, 16.0);
    expect(tester.getBottomLeft(find.text('label')).dy, 32.0);
    expect(getOpacity(tester, 'hint'), 0.0);
    expect(getBorderBottom(tester), 48.0);
    expect(getBorderWeight(tester), 1.0);

    // Label is visible, hint is not (opacity 0.0).
    await tester.pumpWidget(
      buildInputDecorator(
        isEmpty: true,
        isFocused: true,
        decoration: const InputDecoration(
          labelText: 'label',
          hintText: 'hint',
          isDense: true,
        ),
      ),
    );
    await tester.pumpAndSettle();
    expect(tester.getSize(find.byType(InputDecorator)), const Size(800.0, 48.0));
    expect(tester.getTopLeft(find.text('text')).dy, 24.0);
    expect(tester.getBottomLeft(find.text('text')).dy, 40.0);
    expect(tester.getTopLeft(find.text('label')).dy, 8.0);
    expect(tester.getBottomLeft(find.text('label')).dy, 20.0);
    expect(getOpacity(tester, 'hint'), 1.0);
    expect(getBorderBottom(tester), 48.0);
    expect(getBorderWeight(tester), 2.0);
  });

  testWidgets('InputDecorator with no input border', (WidgetTester tester) async {
    // Label is visible, hint is not (opacity 0.0).
    await tester.pumpWidget(
      buildInputDecorator(
        isEmpty: true,
        // isFocused: false (default)
        decoration: const InputDecoration(
          border: InputBorder.none,
        ),
      ),
    );
    expect(getBorderWeight(tester), 0.0);
  });

  testWidgets('InputDecorator error/helper/counter layout', (WidgetTester tester) async {
    await tester.pumpWidget(
      buildInputDecorator(
        isEmpty: true,
        // isFocused: false (default)
        decoration: const InputDecoration(
          labelText: 'label',
          helperText: 'helper',
          counterText: 'counter',
          filled: true,
        ),
      ),
    );

    // Overall height for this InputDecorator is 76dps. When the label is
    // floating the layout is:
    //
    //   12 - top padding
    //   12 - floating label (ahem font size 16dps * 0.75 = 12)
    //    4 - floating label / input text gap
    //   16 - input text (ahem font size 16dps)
    //   12 - bottom padding
    //    8 - below the border padding
    //   12 - help/error/counter text (ahem font size 12dps)
    //
    // When the label is not floating, it's vertically centered in the space
    // above the subtext:
    //
    //   20 - top padding
    //   16 - label (ahem font size 16dps)
    //   20 - bottom padding (empty input text still appears here)
    //    8 - below the border padding
    //   12 - help/error/counter text (ahem font size 12dps)

    // isEmpty: true, the label is not floating
    expect(tester.getSize(find.byType(InputDecorator)), const Size(800.0, 76.0));
    expect(tester.getTopLeft(find.text('text')).dy, 28.0);
    expect(tester.getBottomLeft(find.text('text')).dy, 44.0);
    expect(tester.getTopLeft(find.text('label')).dy, 20.0);
    expect(tester.getBottomLeft(find.text('label')).dy, 36.0);
    expect(getBorderBottom(tester), 56.0);
    expect(getBorderWeight(tester), 1.0);
    expect(tester.getTopLeft(find.text('helper')), const Offset(12.0, 64.0));
    expect(tester.getTopRight(find.text('counter')), const Offset(788.0, 64.0));

    // If errorText is specified then the helperText isn't shown
    await tester.pumpWidget(
      buildInputDecorator(
        // isEmpty: false (default)
        // isFocused: false (default)
        decoration: const InputDecoration(
          labelText: 'label',
          errorText: 'error',
          helperText: 'helper',
          counterText: 'counter',
          filled: true,
        ),
      ),
    );
    await tester.pumpAndSettle();

    // isEmpty: false, the label _is_ floating
    expect(tester.getSize(find.byType(InputDecorator)), const Size(800.0, 76.0));
    expect(tester.getTopLeft(find.text('text')).dy, 28.0);
    expect(tester.getBottomLeft(find.text('text')).dy, 44.0);
    expect(tester.getTopLeft(find.text('label')).dy, 12.0);
    expect(tester.getBottomLeft(find.text('label')).dy, 24.0);
    expect(getBorderBottom(tester), 56.0);
    expect(getBorderWeight(tester), 1.0);
    expect(tester.getTopLeft(find.text('error')), const Offset(12.0, 64.0));
    expect(tester.getTopRight(find.text('counter')), const Offset(788.0, 64.0));
    expect(find.text('helper'), findsNothing);

    // Overall height for this dense layout InputDecorator is 68dps. When the
    // label is floating the layout is:
    //
    //    8 - top padding
    //   12 - floating label (ahem font size 16dps * 0.75 = 12)
    //    4 - floating label / input text gap
    //   16 - input text (ahem font size 16dps)
    //    8 - bottom padding
    //    8 - below the border padding
    //   12 - help/error/counter text (ahem font size 12dps)
    //
    // When the label is not floating, it's vertically centered in the space
    // above the subtext:
    //
    //   16 - top padding
    //   16 - label (ahem font size 16dps)
    //   16 - bottom padding (empty input text still appears here)
    //    8 - below the border padding
    //   12 - help/error/counter text (ahem font size 12dps)
    // The layout of the error/helper/counter subtext doesn't change for dense layout.
    await tester.pumpWidget(
      buildInputDecorator(
        // isEmpty: false (default)
        // isFocused: false (default)
        decoration: const InputDecoration(
          isDense: true,
          labelText: 'label',
          errorText: 'error',
          helperText: 'helper',
          counterText: 'counter',
          filled: true,
        ),
      ),
    );
    await tester.pumpAndSettle();

    // isEmpty: false, the label _is_ floating
    expect(tester.getSize(find.byType(InputDecorator)), const Size(800.0, 68.0));
    expect(tester.getTopLeft(find.text('text')).dy, 24.0);
    expect(tester.getBottomLeft(find.text('text')).dy, 40.0);
    expect(tester.getTopLeft(find.text('label')).dy, 8.0);
    expect(tester.getBottomLeft(find.text('label')).dy, 20.0);
    expect(getBorderBottom(tester), 48.0);
    expect(getBorderWeight(tester), 1.0);
    expect(tester.getTopLeft(find.text('error')), const Offset(12.0, 56.0));
    expect(tester.getTopRight(find.text('counter')), const Offset(788.0, 56.0));

    await tester.pumpWidget(
      buildInputDecorator(
        isEmpty: true,
        // isFocused: false (default)
        decoration: const InputDecoration(
          isDense: true,
          labelText: 'label',
          errorText: 'error',
          helperText: 'helper',
          counterText: 'counter',
          filled: true,
        ),
      ),
    );
    await tester.pumpAndSettle();

    // isEmpty: false, the label is not floating
    expect(tester.getSize(find.byType(InputDecorator)), const Size(800.0, 68.0));
    expect(tester.getTopLeft(find.text('text')).dy, 24.0);
    expect(tester.getBottomLeft(find.text('text')).dy, 40.0);
    expect(tester.getTopLeft(find.text('label')).dy, 16.0);
    expect(tester.getBottomLeft(find.text('label')).dy, 32.0);
    expect(getBorderBottom(tester), 48.0);
    expect(getBorderWeight(tester), 1.0);
    expect(tester.getTopLeft(find.text('error')), const Offset(12.0, 56.0));
    expect(tester.getTopRight(find.text('counter')), const Offset(788.0, 56.0));
  });

  testWidgets('InputDecorator counter text, widget, and null', (WidgetTester tester) async {
    Widget buildFrame({
      InputCounterWidgetBuilder buildCounter,
      String counterText,
      Widget counter,
      int maxLength,
    }) {
      return MaterialApp(
        home: Scaffold(
          body: Center(
            child: Column(
              mainAxisAlignment: MainAxisAlignment.center,
              children: <Widget>[
                TextFormField(
                  buildCounter: buildCounter,
                  maxLength: maxLength,
                  decoration: InputDecoration(
                    counterText: counterText,
                    counter: counter,
                  ),
                ),
              ],
            ),
          ),
        ),
      );
    }

    // When counter, counterText, and buildCounter are null, defaults to showing
    // the built-in counter.
    int maxLength = 10;
    await tester.pumpWidget(buildFrame(maxLength: maxLength));
    Finder counterFinder = find.byType(Text);
    expect(counterFinder, findsOneWidget);
    final Text counterWidget = tester.widget(counterFinder);
    expect(counterWidget.data, '0/${maxLength.toString()}');

    // When counter, counterText, and buildCounter are set, shows the counter
    // widget.
    final Key counterKey = UniqueKey();
    final Key buildCounterKey = UniqueKey();
    const String counterText = 'I show instead of count';
    final Widget counter = Text('hello', key: counterKey);
    final InputCounterWidgetBuilder buildCounter =
      (BuildContext context, { int currentLength, int maxLength, bool isFocused }) {
        return Text(
          '${currentLength.toString()} of ${maxLength.toString()}',
          key: buildCounterKey,
        );
      };
    await tester.pumpWidget(buildFrame(
      counterText: counterText,
      counter: counter,
      buildCounter: buildCounter,
      maxLength: maxLength,
    ));
    counterFinder = find.byKey(counterKey);
    expect(counterFinder, findsOneWidget);
    expect(find.text(counterText), findsNothing);
    expect(find.byKey(buildCounterKey), findsNothing);

    // When counter is null but counterText and buildCounter are set, shows the
    // counterText.
    await tester.pumpWidget(buildFrame(
      counterText: counterText,
      buildCounter: buildCounter,
      maxLength: maxLength,
    ));
    expect(find.text(counterText), findsOneWidget);
    counterFinder = find.byKey(counterKey);
    expect(counterFinder, findsNothing);
    expect(find.byKey(buildCounterKey), findsNothing);

    // When counter and counterText are null but buildCounter is set, shows the
    // generated widget.
    await tester.pumpWidget(buildFrame(
      buildCounter: buildCounter,
      maxLength: maxLength,
    ));
    expect(find.byKey(buildCounterKey), findsOneWidget);
    expect(counterFinder, findsNothing);
    expect(find.text(counterText), findsNothing);

    // When counterText is empty string and counter and buildCounter are null,
    // shows nothing.
    await tester.pumpWidget(buildFrame(counterText: '', maxLength: maxLength));
    expect(find.byType(Text), findsNothing);

    // When no maxLength, can still show a counter
    maxLength = null;
    await tester.pumpWidget(buildFrame(
      buildCounter: buildCounter,
      maxLength: maxLength,
    ));
    expect(find.byKey(buildCounterKey), findsOneWidget);
  });

  testWidgets('InputDecoration errorMaxLines', (WidgetTester tester) async {
    const String kError1 = 'e0';
    const String kError2 = 'e0\ne1';
    const String kError3 = 'e0\ne1\ne2';

    await tester.pumpWidget(
      buildInputDecorator(
        isEmpty: true,
        // isFocused: false (default)
        decoration: const InputDecoration(
          labelText: 'label',
          helperText: 'helper',
          errorText: kError3,
          errorMaxLines: 3,
          filled: true,
        ),
      ),
    );

    // Overall height for this InputDecorator is 100dps:
    //
    //   12 - top padding
    //   12 - floating label (ahem font size 16dps * 0.75 = 12)
    //    4 - floating label / input text gap
    //   16 - input text (ahem font size 16dps)
    //   12 - bottom padding
    //    8 - below the border padding
    //   36 - error text (3 lines, ahem font size 12dps)

    expect(tester.getSize(find.byType(InputDecorator)), const Size(800.0, 100.0));
    expect(tester.getTopLeft(find.text(kError3)), const Offset(12.0, 64.0));
    expect(tester.getBottomLeft(find.text(kError3)), const Offset(12.0, 100.0));

    // Overall height for this InputDecorator is 12 less than the first
    // one, 88dps, because errorText only occupies two lines.

    await tester.pumpWidget(
      buildInputDecorator(
        isEmpty: true,
        // isFocused: false (default)
        decoration: const InputDecoration(
          labelText: 'label',
          helperText: 'helper',
          errorText: kError2,
          errorMaxLines: 3,
          filled: true,
        ),
      ),
    );

    expect(tester.getSize(find.byType(InputDecorator)), const Size(800.0, 88.0));
    expect(tester.getTopLeft(find.text(kError2)), const Offset(12.0, 64.0));
    expect(tester.getBottomLeft(find.text(kError2)), const Offset(12.0, 88.0));

    // Overall height for this InputDecorator is 24 less than the first
    // one, 88dps, because errorText only occupies one line.

    await tester.pumpWidget(
      buildInputDecorator(
        isEmpty: true,
        // isFocused: false (default)
        decoration: const InputDecoration(
          labelText: 'label',
          helperText: 'helper',
          errorText: kError1,
          errorMaxLines: 3,
          filled: true,
        ),
      ),
    );

    expect(tester.getSize(find.byType(InputDecorator)), const Size(800.0, 76.0));
    expect(tester.getTopLeft(find.text(kError1)), const Offset(12.0, 64.0));
    expect(tester.getBottomLeft(find.text(kError1)), const Offset(12.0, 76.0));
  });

  testWidgets('InputDecorator prefix/suffix texts', (WidgetTester tester) async {
    await tester.pumpWidget(
      buildInputDecorator(
        // isEmpty: false (default)
        // isFocused: false (default)
        decoration: const InputDecoration(
          prefixText: 'p',
          suffixText: 's',
          filled: true,
        ),
      ),
    );

    // Overall height for this InputDecorator is 40dps:
    //   12 - top padding
    //   16 - input text (ahem font size 16dps)
    //   12 - bottom padding
    //
    // The prefix and suffix wrap the input text and are left and right justified
    // respectively. They should have the same height as the input text (16).

    expect(tester.getSize(find.byType(InputDecorator)), const Size(800.0, 40.0));
    expect(tester.getSize(find.text('text')).height, 16.0);
    expect(tester.getSize(find.text('p')).height, 16.0);
    expect(tester.getSize(find.text('s')).height, 16.0);
    expect(tester.getTopLeft(find.text('text')).dy, 12.0);
    expect(tester.getTopLeft(find.text('p')).dy, 12.0);
    expect(tester.getTopLeft(find.text('p')).dx, 12.0);
    expect(tester.getTopLeft(find.text('s')).dy, 12.0);
    expect(tester.getTopRight(find.text('s')).dx, 788.0);

    // layout is a row: [p text s]
    expect(tester.getTopLeft(find.text('p')).dx, 12.0);
    expect(tester.getTopRight(find.text('p')).dx, lessThanOrEqualTo(tester.getTopLeft(find.text('text')).dx));
    expect(tester.getTopRight(find.text('text')).dx, lessThanOrEqualTo(tester.getTopLeft(find.text('s')).dx));
  });

  testWidgets('InputDecorator icon/prefix/suffix', (WidgetTester tester) async {
    await tester.pumpWidget(
      buildInputDecorator(
        // isEmpty: false (default)
        // isFocused: false (default)
        decoration: const InputDecoration(
          prefixText: 'p',
          suffixText: 's',
          icon: Icon(Icons.android),
          filled: true,
        ),
      ),
    );

    // Overall height for this InputDecorator is 40dps:
    //   12 - top padding
    //   16 - input text (ahem font size 16dps)
    //   12 - bottom padding

    expect(tester.getSize(find.byType(InputDecorator)), const Size(800.0, 40.0));
    expect(tester.getSize(find.text('text')).height, 16.0);
    expect(tester.getSize(find.text('p')).height, 16.0);
    expect(tester.getSize(find.text('s')).height, 16.0);
    expect(tester.getTopLeft(find.text('text')).dy, 12.0);
    expect(tester.getTopLeft(find.text('p')).dy, 12.0);
    expect(tester.getTopLeft(find.text('s')).dy, 12.0);
    expect(tester.getTopRight(find.text('s')).dx, 788.0);
    expect(tester.getSize(find.byType(Icon)).height, 24.0);

    // The 24dps high icon is centered on the 16dps high input line
    expect(tester.getTopLeft(find.byType(Icon)).dy, 8.0);

    // layout is a row: [icon, p text s]
    expect(tester.getTopLeft(find.byType(Icon)).dx, 0.0);
    expect(tester.getTopRight(find.byType(Icon)).dx, lessThanOrEqualTo(tester.getTopLeft(find.text('p')).dx));
    expect(tester.getTopRight(find.text('p')).dx, lessThanOrEqualTo(tester.getTopLeft(find.text('text')).dx));
    expect(tester.getTopRight(find.text('text')).dx, lessThanOrEqualTo(tester.getTopLeft(find.text('s')).dx));
  });

  testWidgets('InputDecorator prefix/suffix widgets', (WidgetTester tester) async {
    const Key pKey = Key('p');
    const Key sKey = Key('s');
    await tester.pumpWidget(
      buildInputDecorator(
        // isEmpty: false (default)
        // isFocused: false (default)
        decoration: const InputDecoration(
          prefix: Padding(
            key: pKey,
            padding: EdgeInsets.all(4.0),
            child: Text('p'),
          ),
          suffix: Padding(
            key: sKey,
            padding: EdgeInsets.all(4.0),
            child: Text('s'),
          ),
          filled: true,
        ),
      ),
    );

    // Overall height for this InputDecorator is 48dps because
    // the prefix and the suffix widget is surrounded with padding:
    //   12 - top padding
    //    4 - top prefix/suffix padding
    //   16 - input text (ahem font size 16dps)
    //    4 - bottom prefix/suffix padding
    //   12 - bottom padding

    expect(tester.getSize(find.byType(InputDecorator)), const Size(800.0, 48.0));
    expect(tester.getSize(find.text('text')).height, 16.0);
    expect(tester.getSize(find.byKey(pKey)).height, 24.0);
    expect(tester.getSize(find.text('p')).height, 16.0);
    expect(tester.getSize(find.byKey(sKey)).height, 24.0);
    expect(tester.getSize(find.text('s')).height, 16.0);
    expect(tester.getTopLeft(find.text('text')).dy, 16.0);
    expect(tester.getTopLeft(find.byKey(pKey)).dy, 12.0);
    expect(tester.getTopLeft(find.text('p')).dy, 16.0);
    expect(tester.getTopLeft(find.byKey(sKey)).dy, 12.0);
    expect(tester.getTopLeft(find.text('s')).dy, 16.0);
    expect(tester.getTopRight(find.byKey(sKey)).dx, 788.0);
    expect(tester.getTopRight(find.text('s')).dx, 784.0);

    // layout is a row: [prefix text suffix]
    expect(tester.getTopLeft(find.byKey(pKey)).dx, 12.0);
    expect(tester.getTopRight(find.byKey(pKey)).dx, tester.getTopLeft(find.text('text')).dx);
    expect(tester.getTopRight(find.text('text')).dx, lessThanOrEqualTo(tester.getTopRight(find.byKey(sKey)).dx));
  });

  testWidgets('InputDecorator tall prefix', (WidgetTester tester) async {
    const Key pKey = Key('p');
    await tester.pumpWidget(
      buildInputDecorator(
        // isEmpty: false (default)
        // isFocused: false (default)
        decoration: InputDecoration(
          prefix: Container(
            key: pKey,
            height: 100,
            width: 10,
          ),
          filled: true,
        ),
        // Set the fontSize so that everything works out to whole numbers.
        child: const Text(
          'text',
          style: TextStyle(fontFamily: 'Ahem', fontSize: 20.0),
        ),
      ),
    );

    // Overall height for this InputDecorator is ~127.2dps because
    // the prefix is 100dps tall, but it aligns with the input's baseline,
    // overlapping the input a bit.
    //   12 - top padding
    //  100 - total height of prefix
    //  -16 - input prefix overlap (distance input top to baseline, not exact)
    //   20 - input text (ahem font size 16dps)
    //    0 - bottom prefix/suffix padding
    //   12 - bottom padding

    expect(tester.getSize(find.byType(InputDecorator)).width, 800.0);
    expect(tester.getSize(find.byType(InputDecorator)).height, closeTo(128.0, .0001));
    expect(tester.getSize(find.text('text')).height, 20.0);
    expect(tester.getSize(find.byKey(pKey)).height, 100.0);
    expect(tester.getTopLeft(find.text('text')).dy, closeTo(96, .0001)); // 12 + 100 - 16
    expect(tester.getTopLeft(find.byKey(pKey)).dy, 12.0);

    // layout is a row: [prefix text suffix]
    expect(tester.getTopLeft(find.byKey(pKey)).dx, 12.0);
    expect(tester.getTopRight(find.byKey(pKey)).dx, tester.getTopLeft(find.text('text')).dx);
  });

  testWidgets('InputDecorator tall prefix with border', (WidgetTester tester) async {
    const Key pKey = Key('p');
    await tester.pumpWidget(
      buildInputDecorator(
        // isEmpty: false (default)
        // isFocused: false (default)
        decoration: InputDecoration(
          border: const OutlineInputBorder(),
          prefix: Container(
            key: pKey,
            height: 100,
            width: 10,
          ),
          filled: true,
        ),
        // Set the fontSize so that everything works out to whole numbers.
        child: const Text(
          'text',
          style: TextStyle(fontFamily: 'Ahem', fontSize: 20.0),
        ),
      ),
    );

    // Overall height for this InputDecorator is ~127.2dps because
    // the prefix is 100dps tall, but it aligns with the input's baseline,
    // overlapping the input a bit.
    //   24 - top padding
    //  100 - total height of prefix
    //  -16 - input prefix overlap (distance input top to baseline, not exact)
    //   20 - input text (ahem font size 16dps)
    //    0 - bottom prefix/suffix padding
    //   16 - bottom padding
    // When a border is present, the input text and prefix/suffix are centered
    // within the input. Here, that will be content of height 106, including 2
    // extra pixels of space, centered within an input of height 144. That gives
    // 19 pixels of space on each side of the content, so the prefix is
    // positioned at 19, and the text is at 19+100-16=103.

    expect(tester.getSize(find.byType(InputDecorator)).width, 800.0);
    expect(tester.getSize(find.byType(InputDecorator)).height, closeTo(144, .0001));
    expect(tester.getSize(find.text('text')).height, 20.0);
    expect(tester.getSize(find.byKey(pKey)).height, 100.0);
    expect(tester.getTopLeft(find.text('text')).dy, closeTo(103, .0001));
    expect(tester.getTopLeft(find.byKey(pKey)).dy, 19.0);

    // layout is a row: [prefix text suffix]
    expect(tester.getTopLeft(find.byKey(pKey)).dx, 12.0);
    expect(tester.getTopRight(find.byKey(pKey)).dx, tester.getTopLeft(find.text('text')).dx);
  });

  testWidgets('InputDecorator prefixIcon/suffixIcon', (WidgetTester tester) async {
    await tester.pumpWidget(
      buildInputDecorator(
        // isEmpty: false (default)
        // isFocused: false (default)
        decoration: const InputDecoration(
          prefixIcon: Icon(Icons.pages),
          suffixIcon: Icon(Icons.satellite),
          filled: true,
        ),
      ),
    );

    // Overall height for this InputDecorator is 48dps because the prefix icon's minimum size
    // is 48x48 and the rest of the elements only require 40dps:
     //   12 - top padding
     //   16 - input text (ahem font size 16dps)
     //   12 - bottom padding

    expect(tester.getSize(find.byType(InputDecorator)), const Size(800.0, 48.0));
    expect(tester.getSize(find.text('text')).height, 16.0);
    expect(tester.getSize(find.byIcon(Icons.pages)).height, 48.0);
    expect(tester.getSize(find.byIcon(Icons.satellite)).height, 48.0);
    expect(tester.getTopLeft(find.text('text')).dy, 12.0);
    expect(tester.getTopLeft(find.byIcon(Icons.pages)).dy, 0.0);
    expect(tester.getTopLeft(find.byIcon(Icons.satellite)).dy, 0.0);
    expect(tester.getTopRight(find.byIcon(Icons.satellite)).dx, 800.0);


    // layout is a row: [icon text icon]
    expect(tester.getTopLeft(find.byIcon(Icons.pages)).dx, 0.0);
    expect(tester.getTopRight(find.byIcon(Icons.pages)).dx, lessThanOrEqualTo(tester.getTopLeft(find.text('text')).dx));
    expect(tester.getTopRight(find.text('text')).dx, lessThanOrEqualTo(tester.getTopLeft(find.byIcon(Icons.satellite)).dx));
  });

  testWidgets('prefix/suffix icons are centered when smaller than 48 by 48', (WidgetTester tester) async {
    const Key prefixKey = Key('prefix');
    await tester.pumpWidget(
      buildInputDecorator(
        decoration: const InputDecoration(
          prefixIcon: Padding(
            padding: EdgeInsets.all(16.0),
            child: SizedBox(width: 8.0, height: 8.0, key: prefixKey),
          ),
          filled: true,
        ),
      ),
    );

    // Overall height for this InputDecorator is 48dps because the prefix icon's minimum size
     // is 48x48 and the rest of the elements only require 40dps:
     //   12 - top padding
     //   16 - input text (ahem font size 16dps)
     //   12 - bottom padding

    expect(tester.getSize(find.byType(InputDecorator)), const Size(800.0, 48.0));
    expect(tester.getSize(find.byKey(prefixKey)).height, 16.0);
    expect(tester.getTopLeft(find.byKey(prefixKey)).dy, 16.0);
  });

  testWidgets('prefix/suffix icons increase height of decoration when larger than 48 by 48', (WidgetTester tester) async {
    const Key prefixKey = Key('prefix');
    await tester.pumpWidget(
      buildInputDecorator(
        decoration: const InputDecoration(
          prefixIcon: SizedBox(width: 100.0, height: 100.0, key: prefixKey),
          filled: true,
        ),
      ),
    );

    // Overall height for this InputDecorator is 100dps because the prefix icon's  size
    // is 100x100 and the rest of the elements only require 40dps:
     //   12 - top padding
     //   16 - input text (ahem font size 16dps)
     //   12 - bottom padding

    expect(tester.getSize(find.byType(InputDecorator)), const Size(800.0, 100.0));
    expect(tester.getSize(find.byKey(prefixKey)).height, 100.0);
    expect(tester.getTopLeft(find.byKey(prefixKey)).dy, 0.0);
  });

  testWidgets('counter text has correct right margin - LTR, not dense', (WidgetTester tester) async {
    await tester.pumpWidget(
      buildInputDecorator(
        // isEmpty: false (default)
        // isFocused: false (default)
        decoration: const InputDecoration(
          counterText: 'test',
          filled: true,
        ),
      ),
    );

    // Margin for text decoration is 12 when filled
    // (dx) - 12 = (text offset)x.
    expect(tester.getSize(find.byType(InputDecorator)), const Size(800.0, 60.0));
    final double dx = tester.getRect(find.byType(InputDecorator)).right;
    expect(tester.getRect(find.text('test')).right, dx - 12.0);
  });

  testWidgets('counter text has correct right margin - RTL, not dense', (WidgetTester tester) async {
    await tester.pumpWidget(
      buildInputDecorator(
        textDirection: TextDirection.rtl,
        // isEmpty: false (default)
        // isFocused: false (default)
        decoration: const InputDecoration(
          counterText: 'test',
          filled: true,
        ),
      ),
    );

    // Margin for text decoration is 12 when filled and top left offset is (0, 0)
    // 0 + 12 = 12.
    expect(tester.getSize(find.byType(InputDecorator)), const Size(800.0, 60.0));
    expect(tester.getRect(find.text('test')).left, 12.0);
  });

  testWidgets('counter text has correct right margin - LTR, dense', (WidgetTester tester) async {
    await tester.pumpWidget(
      buildInputDecorator(
        // isEmpty: false (default)
        // isFocused: false (default)
        decoration: const InputDecoration(
          counterText: 'test',
          filled: true,
          isDense: true,
        ),
      ),
    );

    // Margin for text decoration is 12 when filled
    // (dx) - 12 = (text offset)x.
    expect(tester.getSize(find.byType(InputDecorator)), const Size(800.0, 52.0));
    final double dx = tester.getRect(find.byType(InputDecorator)).right;
    expect(tester.getRect(find.text('test')).right, dx - 12.0);
  });

  testWidgets('counter text has correct right margin - RTL, dense', (WidgetTester tester) async {
    await tester.pumpWidget(
      buildInputDecorator(
        textDirection: TextDirection.rtl,
        // isEmpty: false (default)
        // isFocused: false (default)
        decoration: const InputDecoration(
          counterText: 'test',
          filled: true,
          isDense: true,
        ),
      ),
    );

    // Margin for text decoration is 12 when filled and top left offset is (0, 0)
    // 0 + 12 = 12.
    expect(tester.getSize(find.byType(InputDecorator)), const Size(800.0, 52.0));
    expect(tester.getRect(find.text('test')).left, 12.0);
  });

  testWidgets('InputDecorator error/helper/counter RTL layout', (WidgetTester tester) async {
    await tester.pumpWidget(
      buildInputDecorator(
        // isEmpty: false (default)
        // isFocused: false (default)
        textDirection: TextDirection.rtl,
        decoration: const InputDecoration(
          labelText: 'label',
          helperText: 'helper',
          counterText: 'counter',
          filled: true,
        ),
      ),
    );

    // Overall height for this InputDecorator is 76dps:
    //   12 - top padding
    //   12 - floating label (ahem font size 16dps * 0.75 = 12)
    //    4 - floating label / input text gap
    //   16 - input text (ahem font size 16dps)
    //   12 - bottom padding
    //    8 - below the border padding
    //   12 - [counter helper/error] (ahem font size 12dps)

    expect(tester.getSize(find.byType(InputDecorator)), const Size(800.0, 76.0));
    expect(tester.getTopLeft(find.text('text')).dy, 28.0);
    expect(tester.getBottomLeft(find.text('text')).dy, 44.0);
    expect(tester.getTopLeft(find.text('label')).dy, 12.0);
    expect(tester.getBottomLeft(find.text('label')).dy, 24.0);
    expect(getBorderBottom(tester), 56.0);
    expect(getBorderWeight(tester), 1.0);
    expect(tester.getTopLeft(find.text('counter')), const Offset(12.0, 64.0));
    expect(tester.getTopRight(find.text('helper')), const Offset(788.0, 64.0));

    // If both error and helper are specified, show the error
    await tester.pumpWidget(
      buildInputDecorator(
        // isEmpty: false (default)
        // isFocused: false (default)
        textDirection: TextDirection.rtl,
        decoration: const InputDecoration(
          labelText: 'label',
          helperText: 'helper',
          errorText: 'error',
          counterText: 'counter',
          filled: true,
        ),
      ),
    );
    await tester.pumpAndSettle();
    expect(tester.getTopLeft(find.text('counter')), const Offset(12.0, 64.0));
    expect(tester.getTopRight(find.text('error')), const Offset(788.0, 64.0));
    expect(find.text('helper'), findsNothing);
  });

  testWidgets('InputDecorator prefix/suffix RTL', (WidgetTester tester) async {
    await tester.pumpWidget(
      buildInputDecorator(
        // isEmpty: false (default)
        // isFocused: false (default)
        textDirection: TextDirection.rtl,
        decoration: const InputDecoration(
          prefixText: 'p',
          suffixText: 's',
          filled: true,
        ),
      ),
    );

    // Overall height for this InputDecorator is 40dps:
    //   12 - top padding
    //   16 - input text (ahem font size 16dps)
    //   12 - bottom padding

    expect(tester.getSize(find.byType(InputDecorator)), const Size(800.0, 40.0));
    expect(tester.getSize(find.text('text')).height, 16.0);
    expect(tester.getSize(find.text('p')).height, 16.0);
    expect(tester.getSize(find.text('s')).height, 16.0);
    expect(tester.getTopLeft(find.text('text')).dy, 12.0);
    expect(tester.getTopLeft(find.text('p')).dy, 12.0);
    expect(tester.getTopLeft(find.text('s')).dy, 12.0);

    // layout is a row: [s text p]
    expect(tester.getTopLeft(find.text('s')).dx, 12.0);
    expect(tester.getTopRight(find.text('s')).dx, lessThanOrEqualTo(tester.getTopLeft(find.text('text')).dx));
    expect(tester.getTopRight(find.text('text')).dx, lessThanOrEqualTo(tester.getTopLeft(find.text('p')).dx));
  });

  testWidgets('InputDecorator contentPadding RTL layout', (WidgetTester tester) async {
    // LTR: content left edge is contentPadding.start: 40.0
    await tester.pumpWidget(
      buildInputDecorator(
        // isEmpty: false (default)
        // isFocused: false (default)
        textDirection: TextDirection.ltr,
        decoration: const InputDecoration(
          contentPadding: EdgeInsetsDirectional.only(start: 40.0, top: 12.0, bottom: 12.0),
          labelText: 'label',
          hintText: 'hint',
          filled: true,
        ),
      ),
    );
    expect(tester.getSize(find.byType(InputDecorator)), const Size(800.0, 56.0));
    expect(tester.getTopLeft(find.text('text')).dx, 40.0);
    expect(tester.getTopLeft(find.text('label')).dx, 40.0);
    expect(tester.getTopLeft(find.text('hint')).dx, 40.0);

    // RTL: content right edge is 800 - contentPadding.start: 760.0.
    await tester.pumpWidget(
      buildInputDecorator(
        // isEmpty: false (default)
        isFocused: true, // label is floating, still adjusted for contentPadding
        textDirection: TextDirection.rtl,
        decoration: const InputDecoration(
          contentPadding: EdgeInsetsDirectional.only(start: 40.0, top: 12.0, bottom: 12.0),
          labelText: 'label',
          hintText: 'hint',
          filled: true,
        ),
      ),
    );
    expect(tester.getSize(find.byType(InputDecorator)), const Size(800.0, 56.0));
    expect(tester.getTopRight(find.text('text')).dx, 760.0);
    expect(tester.getTopRight(find.text('label')).dx, 760.0);
    expect(tester.getTopRight(find.text('hint')).dx, 760.0);
  });

  testWidgets('InputDecorator prefix/suffix dense layout', (WidgetTester tester) async {
    await tester.pumpWidget(
      buildInputDecorator(
        // isEmpty: false (default)
        isFocused: true,
        decoration: const InputDecoration(
          isDense: true,
          prefixText: 'p',
          suffixText: 's',
          filled: true,
        ),
      ),
    );

    // Overall height for this InputDecorator is 32dps:
    //    8 - top padding
    //   16 - input text (ahem font size 16dps)
    //    8 - bottom padding
    //
    // The only difference from normal layout for this case is that the
    // padding above and below the prefix, input text, suffix, is 8 instead of 12.

    expect(tester.getSize(find.byType(InputDecorator)), const Size(800.0, 32.0));
    expect(tester.getSize(find.text('text')).height, 16.0);
    expect(tester.getSize(find.text('p')).height, 16.0);
    expect(tester.getSize(find.text('s')).height, 16.0);
    expect(tester.getTopLeft(find.text('text')).dy, 8.0);
    expect(tester.getTopLeft(find.text('p')).dy, 8.0);
    expect(tester.getTopLeft(find.text('p')).dx, 12.0);
    expect(tester.getTopLeft(find.text('s')).dy, 8.0);
    expect(tester.getTopRight(find.text('s')).dx, 788.0);

    // layout is a row: [p text s]
    expect(tester.getTopLeft(find.text('p')).dx, 12.0);
    expect(tester.getTopRight(find.text('p')).dx, lessThanOrEqualTo(tester.getTopLeft(find.text('text')).dx));
    expect(tester.getTopRight(find.text('text')).dx, lessThanOrEqualTo(tester.getTopLeft(find.text('s')).dx));

    expect(getBorderBottom(tester), 32.0);
    expect(getBorderWeight(tester), 2.0);
  });

  testWidgets('InputDecorator with empty InputDecoration', (WidgetTester tester) async {
    await tester.pumpWidget(buildInputDecorator());

    // Overall height for this InputDecorator is 40dps:
    //   12 - top padding
    //   16 - input text (ahem font size 16dps)
    //   12 - bottom padding

    expect(tester.getSize(find.byType(InputDecorator)), const Size(800.0, 40.0));
    expect(tester.getSize(find.text('text')).height, 16.0);
    expect(tester.getTopLeft(find.text('text')).dy, 12.0);
    expect(getBorderBottom(tester), 40.0);
    expect(getBorderWeight(tester), 1.0);
  }, skip: isBrowser);

  testWidgets('InputDecorator.collapsed', (WidgetTester tester) async {
    await tester.pumpWidget(
      buildInputDecorator(
        // isEmpty: false (default),
        // isFocused: false (default)
        decoration: const InputDecoration.collapsed(
          hintText: 'hint',
        ),
      ),
    );

    // Overall height for this InputDecorator is 16dps:
    //   16 - input text (ahem font size 16dps)

    expect(tester.getSize(find.byType(InputDecorator)), const Size(800.0, 16.0));
    expect(tester.getSize(find.text('text')).height, 16.0);
    expect(tester.getTopLeft(find.text('text')).dy, 0.0);
    expect(getOpacity(tester, 'hint'), 0.0);
    expect(getBorderWeight(tester), 0.0);

    // The hint should appear
    await tester.pumpWidget(
      buildInputDecorator(
        isEmpty: true,
        isFocused: true,
        decoration: const InputDecoration.collapsed(
          hintText: 'hint',
        ),
      ),
    );
    await tester.pumpAndSettle();
    expect(tester.getSize(find.byType(InputDecorator)), const Size(800.0, 16.0));
    expect(tester.getSize(find.text('text')).height, 16.0);
    expect(tester.getTopLeft(find.text('text')).dy, 0.0);
    expect(tester.getSize(find.text('hint')).height, 16.0);
    expect(tester.getTopLeft(find.text('hint')).dy, 0.0);
    expect(getBorderWeight(tester), 0.0);
  }, skip: isBrowser);

  testWidgets('InputDecorator with baseStyle', (WidgetTester tester) async {
    // Setting the baseStyle of the InputDecoration and the style of the input
    // text child to a smaller font reduces the InputDecoration's vertical size.
    const TextStyle style = TextStyle(fontFamily: 'Ahem', fontSize: 10.0);
    await tester.pumpWidget(
      buildInputDecorator(
        isEmpty: true,
        isFocused: false,
        baseStyle: style,
        decoration: const InputDecoration(
          hintText: 'hint',
          labelText: 'label',
        ),
        child: const Text('text', style: style),
      ),
    );

    // Overall height for this InputDecorator is 45.5dps. When the label is
    // floating the layout is:
    //
    //    12  - top padding
    //    7.5 - floating label (ahem font size 10dps * 0.75 = 7.5)
    //    4   - floating label / input text gap
    //   10   - input text (ahem font size 10dps)
    //   12   - bottom padding
    //
    // When the label is not floating, it's vertically centered.
    //
    //   17.75 - top padding
    //      10 - label (ahem font size 10dps)
    //   17.75 - bottom padding (empty input text still appears here)

    expect(tester.getSize(find.byType(InputDecorator)), const Size(800.0, 45.5));
    expect(tester.getSize(find.text('hint')).height, 10.0);
    expect(tester.getSize(find.text('label')).height, 10.0);
    expect(tester.getSize(find.text('text')).height, 10.0);
    expect(tester.getTopLeft(find.text('hint')).dy, 23.5);
    expect(tester.getTopLeft(find.text('label')).dy, 17.75);
    expect(tester.getTopLeft(find.text('text')).dy, 23.5);
  }, skip: isBrowser);

  testWidgets('InputDecorator with empty style overrides', (WidgetTester tester) async {
    // Same as not specifying any style overrides
    await tester.pumpWidget(
      buildInputDecorator(
        // isEmpty: false (default)
        // isFocused: false (default)
        decoration: const InputDecoration(
          labelText: 'label',
          hintText: 'hint',
          helperText: 'helper',
          counterText: 'counter',
          labelStyle: TextStyle(),
          hintStyle: TextStyle(),
          errorStyle: TextStyle(),
          helperStyle: TextStyle(),
          filled: true,
        ),
      ),
    );

    // Overall height for this InputDecorator is 76dps. When the label is
    // floating the layout is:
    //   12 - top padding
    //   12 - floating label (ahem font size 16dps * 0.75 = 12)
    //    4 - floating label / input text gap
    //   16 - input text (ahem font size 16dps)
    //   12 - bottom padding
    //    8 - below the border padding
    //   12 - help/error/counter text (ahem font size 12dps)

    // Label is floating because isEmpty is false.
    expect(tester.getSize(find.byType(InputDecorator)), const Size(800.0, 76.0));
    expect(tester.getTopLeft(find.text('text')).dy, 28.0);
    expect(tester.getBottomLeft(find.text('text')).dy, 44.0);
    expect(tester.getTopLeft(find.text('label')).dy, 12.0);
    expect(tester.getBottomLeft(find.text('label')).dy, 24.0);
    expect(getBorderBottom(tester), 56.0);
    expect(getBorderWeight(tester), 1.0);
    expect(tester.getTopLeft(find.text('helper')), const Offset(12.0, 64.0));
    expect(tester.getTopRight(find.text('counter')), const Offset(788.0, 64.0));
  }, skip: isBrowser);

  testWidgets('InputDecoration outline shape with no border and no floating placeholder', (WidgetTester tester) async {
    await tester.pumpWidget(
      buildInputDecorator(
        // isFocused: false (default)
        isEmpty: true,
        decoration: const InputDecoration(
          border: OutlineInputBorder(borderSide: BorderSide.none),
          hasFloatingPlaceholder: false,
          labelText: 'label',
        ),
      ),
    );

    // Overall height for this InputDecorator is 56dps. Layout is:
    //   20 - top padding
    //   16 - label (ahem font size 16dps)
    //   20 - bottom padding
    expect(tester.getSize(find.byType(InputDecorator)), const Size(800.0, 56.0));
    expect(tester.getTopLeft(find.text('label')).dy, 20.0);
    expect(tester.getBottomLeft(find.text('label')).dy, 36.0);
    expect(getBorderBottom(tester), 56.0);
    expect(getBorderWeight(tester), 0.0);
  });

  testWidgets('InputDecoration outline shape with no border and no floating placeholder not empty', (WidgetTester tester) async {
    await tester.pumpWidget(
      buildInputDecorator(
        // isEmpty: false (default)
        // isFocused: false (default)
        decoration: const InputDecoration(
          border: OutlineInputBorder(borderSide: BorderSide.none),
          hasFloatingPlaceholder: false,
          labelText: 'label',
        ),
      ),
    );

    // Overall height for this InputDecorator is 56dps. Layout is:
    //   20 - top padding
    //   16 - label (ahem font size 16dps)
    //   20 - bottom padding
    //    expect(tester.widget<Text>(find.text('prefix')).style.color, prefixStyle.color);
    expect(tester.getSize(find.byType(InputDecorator)), const Size(800.0, 56.0));
    expect(tester.getTopLeft(find.text('label')).dy, 20.0);
    expect(tester.getBottomLeft(find.text('label')).dy, 36.0);
    expect(getBorderBottom(tester), 56.0);
    expect(getBorderWeight(tester), 0.0);

    // The label should not be seen.
    expect(getOpacity(tester, 'label'), 0.0);
  }, skip: isBrowser);

  testWidgets('InputDecorationTheme outline border', (WidgetTester tester) async {
    await tester.pumpWidget(
      buildInputDecorator(
        isEmpty: true, // label appears, vertically centered
        // isFocused: false (default)
        inputDecorationTheme: const InputDecorationTheme(
          border: OutlineInputBorder(),
        ),
        decoration: const InputDecoration(
          labelText: 'label',
        ),
      ),
    );

    // Overall height for this InputDecorator is 56dps. Layout is:
    //   20 - top padding
    //   16 - label (ahem font size 16dps)
    //   20 - bottom padding
    expect(tester.getSize(find.byType(InputDecorator)), const Size(800.0, 56.0));
    expect(tester.getTopLeft(find.text('label')).dy, 20.0);
    expect(tester.getBottomLeft(find.text('label')).dy, 36.0);
    expect(getBorderBottom(tester), 56.0);
    expect(getBorderWeight(tester), 1.0);
  }, skip: isBrowser);

  testWidgets('InputDecorationTheme outline border, dense layout', (WidgetTester tester) async {
    await tester.pumpWidget(
      buildInputDecorator(
        isEmpty: true, // label appears, vertically centered
        // isFocused: false (default)
        inputDecorationTheme: const InputDecorationTheme(
          border: OutlineInputBorder(),
          isDense: true,
        ),
        decoration: const InputDecoration(
          labelText: 'label',
          hintText: 'hint',
        ),
      ),
    );

    // Overall height for this InputDecorator is 56dps. Layout is:
    //   16 - top padding
    //   16 - label (ahem font size 16dps)
    //   16 - bottom padding
    expect(tester.getSize(find.byType(InputDecorator)), const Size(800.0, 48.0));
    expect(tester.getTopLeft(find.text('label')).dy, 16.0);
    expect(tester.getBottomLeft(find.text('label')).dy, 32.0);
    expect(getBorderBottom(tester), 48.0);
    expect(getBorderWeight(tester), 1.0);
  });

  testWidgets('InputDecorationTheme style overrides', (WidgetTester tester) async {
    const TextStyle style16 = TextStyle(fontFamily: 'Ahem', fontSize: 16.0);
    final TextStyle labelStyle = style16.merge(const TextStyle(color: Colors.red));
    final TextStyle hintStyle = style16.merge(const TextStyle(color: Colors.green));
    final TextStyle prefixStyle = style16.merge(const TextStyle(color: Colors.blue));
    final TextStyle suffixStyle = style16.merge(const TextStyle(color: Colors.purple));

    const TextStyle style12 = TextStyle(fontFamily: 'Ahem', fontSize: 12.0);
    final TextStyle helperStyle = style12.merge(const TextStyle(color: Colors.orange));
    final TextStyle counterStyle = style12.merge(const TextStyle(color: Colors.orange));

    // This test also verifies that the default InputDecorator provides a
    // "small concession to backwards compatibility" by not padding on
    // the left and right. If filled is true or an outline border is
    // provided then the horizontal padding is included.

    await tester.pumpWidget(
      buildInputDecorator(
        isEmpty: true, // label appears, vertically centered
        // isFocused: false (default)
        inputDecorationTheme: InputDecorationTheme(
          labelStyle: labelStyle,
          hintStyle: hintStyle,
          prefixStyle: prefixStyle,
          suffixStyle: suffixStyle,
          helperStyle: helperStyle,
          counterStyle: counterStyle,
          // filled: false (default) - don't pad by left/right 12dps
        ),
        decoration: const InputDecoration(
          labelText: 'label',
          hintText: 'hint',
          prefixText: 'prefix',
          suffixText: 'suffix',
          helperText: 'helper',
          counterText: 'counter',
        ),
      ),
    );

    // Overall height for this InputDecorator is 76dps. Layout is:
    //   12 - top padding
    //   12 - floating label (ahem font size 16dps * 0.75 = 12)
    //    4 - floating label / input text gap
    //   16 - prefix/hint/input/suffix text (ahem font size 16dps)
    //   12 - bottom padding
    //    8 - below the border padding
    //   12 - help/error/counter text (ahem font size 12dps)
    expect(tester.getSize(find.byType(InputDecorator)), const Size(800.0, 76.0));
    expect(tester.getTopLeft(find.text('label')).dy, 20.0);
    expect(tester.getBottomLeft(find.text('label')).dy, 36.0);
    expect(getBorderBottom(tester), 56.0);
    expect(getBorderWeight(tester), 1.0);
    expect(tester.getTopLeft(find.text('helper')), const Offset(0.0, 64.0));
    expect(tester.getTopRight(find.text('counter')), const Offset(800.0, 64.0));

    // Verify that the styles were passed along
    expect(tester.widget<Text>(find.text('prefix')).style.color, prefixStyle.color);
    expect(tester.widget<Text>(find.text('suffix')).style.color, suffixStyle.color);
    expect(tester.widget<Text>(find.text('helper')).style.color, helperStyle.color);
    expect(tester.widget<Text>(find.text('counter')).style.color, counterStyle.color);

    TextStyle getLabelStyle() {
      return tester.firstWidget<AnimatedDefaultTextStyle>(
        find.ancestor(
          of: find.text('label'),
          matching: find.byType(AnimatedDefaultTextStyle),
        )
      ).style;
    }
    expect(getLabelStyle().color, labelStyle.color);
  });

  testWidgets('InputDecorator.toString()', (WidgetTester tester) async {
    const Widget child = InputDecorator(
      key: Key('key'),
      decoration: InputDecoration(),
      baseStyle: TextStyle(),
      textAlign: TextAlign.center,
      isFocused: false,
      isEmpty: false,
      child: Placeholder(),
    );
    expect(
      child.toString(),
      "InputDecorator-[<'key'>](decoration: InputDecoration(), baseStyle: TextStyle(<all styles inherited>), isFocused: false, isEmpty: false)",
    );
  });

  testWidgets('InputDecorator.debugDescribeChildren', (WidgetTester tester) async {
    await tester.pumpWidget(
      buildInputDecorator(
        decoration: const InputDecoration(
          icon: Text('icon'),
          labelText: 'label',
          hintText: 'hint',
          prefixText: 'prefix',
          suffixText: 'suffix',
          prefixIcon: Text('prefixIcon'),
          suffixIcon: Text('suffixIcon'),
          helperText: 'helper',
          counterText: 'counter',
        ),
        child: const Text('text'),
      ),
    );

    final RenderObject renderer = tester.renderObject(find.byType(InputDecorator));
    final Iterable<String> nodeNames = renderer.debugDescribeChildren()
      .map((DiagnosticsNode node) => node.name);
    expect(nodeNames, unorderedEquals(<String>[
      'container',
      'counter',
      'helperError',
      'hint',
      'icon',
      'input',
      'label',
      'prefix',
      'prefixIcon',
      'suffix',
      'suffixIcon',
    ]));

    final Set<Object> nodeValues = Set<Object>.from(
      renderer.debugDescribeChildren().map<Object>((DiagnosticsNode node) => node.value)
    );
    expect(nodeValues.length, 11);
  });

  testWidgets('InputDecorator with empty border and label', (WidgetTester tester) async {
    // Regression test for https://github.com/flutter/flutter/issues/14165
    await tester.pumpWidget(
      buildInputDecorator(
        // isEmpty: false (default)
        // isFocused: false (default)
        decoration: const InputDecoration(
          labelText: 'label',
          border: InputBorder.none,
        ),
      ),
    );

    expect(tester.getSize(find.byType(InputDecorator)), const Size(800.0, 56.0));
    expect(getBorderWeight(tester), 0.0);
    expect(tester.getTopLeft(find.text('label')).dy, 12.0);
    expect(tester.getBottomLeft(find.text('label')).dy, 24.0);
  });

  testWidgets('InputDecorationTheme.inputDecoration', (WidgetTester tester) async {
    const TextStyle themeStyle = TextStyle(color: Colors.green);
    const TextStyle decorationStyle = TextStyle(color: Colors.blue);

    // InputDecorationTheme arguments define InputDecoration properties.
    InputDecoration decoration = const InputDecoration().applyDefaults(
      const InputDecorationTheme(
        labelStyle: themeStyle,
        helperStyle: themeStyle,
        hintStyle: themeStyle,
        errorStyle: themeStyle,
        isDense: true,
        contentPadding: EdgeInsets.all(1.0),
        prefixStyle: themeStyle,
        suffixStyle: themeStyle,
        counterStyle: themeStyle,
        filled: true,
        fillColor: Colors.red,
        focusColor: Colors.blue,
        border: InputBorder.none,
        alignLabelWithHint: true,
      )
    );

    expect(decoration.labelStyle, themeStyle);
    expect(decoration.helperStyle, themeStyle);
    expect(decoration.hintStyle, themeStyle);
    expect(decoration.errorStyle, themeStyle);
    expect(decoration.isDense, true);
    expect(decoration.contentPadding, const EdgeInsets.all(1.0));
    expect(decoration.prefixStyle, themeStyle);
    expect(decoration.suffixStyle, themeStyle);
    expect(decoration.counterStyle, themeStyle);
    expect(decoration.filled, true);
    expect(decoration.fillColor, Colors.red);
    expect(decoration.border, InputBorder.none);
    expect(decoration.alignLabelWithHint, true);

    // InputDecoration (baseDecoration) defines InputDecoration properties
    decoration = const InputDecoration(
      labelStyle: decorationStyle,
      helperStyle: decorationStyle,
      hintStyle: decorationStyle,
      errorStyle: decorationStyle,
      isDense: false,
      contentPadding: EdgeInsets.all(4.0),
      prefixStyle: decorationStyle,
      suffixStyle: decorationStyle,
      counterStyle: decorationStyle,
      filled: false,
      fillColor: Colors.blue,
      border: OutlineInputBorder(),
      alignLabelWithHint: false,
    ).applyDefaults(
      const InputDecorationTheme(
        labelStyle: themeStyle,
        helperStyle: themeStyle,
        hintStyle: themeStyle,
        errorStyle: themeStyle,
        errorMaxLines: 4,
        isDense: true,
        contentPadding: EdgeInsets.all(1.0),
        prefixStyle: themeStyle,
        suffixStyle: themeStyle,
        counterStyle: themeStyle,
        filled: true,
        fillColor: Colors.red,
        focusColor: Colors.blue,
        border: InputBorder.none,
        alignLabelWithHint: true,
      ),
    );

    expect(decoration.labelStyle, decorationStyle);
    expect(decoration.helperStyle, decorationStyle);
    expect(decoration.hintStyle, decorationStyle);
    expect(decoration.errorStyle, decorationStyle);
    expect(decoration.errorMaxLines, 4);
    expect(decoration.isDense, false);
    expect(decoration.contentPadding, const EdgeInsets.all(4.0));
    expect(decoration.prefixStyle, decorationStyle);
    expect(decoration.suffixStyle, decorationStyle);
    expect(decoration.counterStyle, decorationStyle);
    expect(decoration.filled, false);
    expect(decoration.fillColor, Colors.blue);
    expect(decoration.border, const OutlineInputBorder());
    expect(decoration.alignLabelWithHint, false);
  });

  testWidgets('InputDecorator OutlineInputBorder fillColor is clipped by border', (WidgetTester tester) async {
    // This is a regression test for https://github.com/flutter/flutter/issues/15742

    await tester.pumpWidget(
      buildInputDecorator(
        // isEmpty: false (default)
        // isFocused: false (default)
        decoration: InputDecoration(
          filled: true,
          fillColor: const Color(0xFF00FF00),
          border: OutlineInputBorder(
            borderRadius: BorderRadius.circular(12.0),
          ),
        ),
      ),
    );

    final RenderBox box = tester.renderObject(find.byType(InputDecorator));

    // Fill is the border's outer path, a rounded rectangle
    expect(box, paints..path(
      style: PaintingStyle.fill,
      color: const Color(0xFF00FF00),
      includes: <Offset>[const Offset(800.0/2.0, 56/2.0)],
      excludes: <Offset>[
        const Offset(1.0, 6.0), // outside the rounded corner, top left
        const Offset(800.0 - 1.0, 6.0), // top right
        const Offset(1.0, 56.0 - 6.0), // bottom left
        const Offset(800 - 1.0, 56.0 - 6.0), // bottom right
      ],
    ));

    // Border outline. The rrect is the -center- of the 1.0 stroked outline.
    expect(box, paints..rrect(
      style: PaintingStyle.stroke,
      strokeWidth: 1.0,
      rrect: RRect.fromLTRBR(0.5, 0.5, 799.5, 55.5, const Radius.circular(11.5)),
    ));
  });

  testWidgets('InputDecorator UnderlineInputBorder fillColor is clipped by border', (WidgetTester tester) async {
    await tester.pumpWidget(
      buildInputDecorator(
        // isEmpty: false (default)
        // isFocused: false (default)
        decoration: const InputDecoration(
          filled: true,
          fillColor: Color(0xFF00FF00),
          border: UnderlineInputBorder(
            borderRadius: BorderRadius.only(
              bottomLeft: Radius.circular(12.0),
              bottomRight: Radius.circular(12.0),
            ),
          ),
        ),
      ),
    );

    final RenderBox box = tester.renderObject(find.byType(InputDecorator));

    // Fill is the border's outer path, a rounded rectangle
    expect(box, paints..path(
      style: PaintingStyle.fill,
      color: const Color(0xFF00FF00),
      includes: <Offset>[const Offset(800.0/2.0, 56/2.0)],
      excludes: <Offset>[
        const Offset(1.0, 56.0 - 6.0), // bottom left
        const Offset(800 - 1.0, 56.0 - 6.0), // bottom right
      ],
    ));
  });

  testWidgets('InputDecorator constrained to 0x0', (WidgetTester tester) async {
    // Regression test for https://github.com/flutter/flutter/issues/17710
    await tester.pumpWidget(
      Material(
        child: Directionality(
          textDirection: TextDirection.ltr,
          child: UnconstrainedBox(child: ConstrainedBox(
            constraints: BoxConstraints.tight(Size.zero),
            child: const InputDecorator(
              decoration: InputDecoration(
                labelText: 'XP',
                border: OutlineInputBorder(),
              ),
            ),
          )),
        ),
      ),
    );
  });

  testWidgets(
    'InputDecorator OutlineBorder focused label with icon',
    (WidgetTester tester) async {
      // Regression test for https://github.com/flutter/flutter/issues/18111

      Widget buildFrame(TextDirection textDirection) {
        return MaterialApp(
          home: Scaffold(
            body: Container(
              padding: const EdgeInsets.all(16.0),
              alignment: Alignment.center,
              child: Directionality(
                textDirection: textDirection,
                child: const RepaintBoundary(
                  child: InputDecorator(
                    isFocused: true,
                    isEmpty: true,
                    decoration: InputDecoration(
                      icon: Icon(Icons.insert_link),
                      labelText: 'primaryLink',
                      hintText: 'Primary link to story',
                      border: OutlineInputBorder(),
                    ),
                  ),
                ),
              ),
            ),
          ),
        );
      }

      await tester.pumpWidget(buildFrame(TextDirection.ltr));
      await expectLater(
        find.byType(InputDecorator),
        matchesGoldenFile('input_decorator.outline_icon_label.ltr.png'),
<<<<<<< HEAD
=======
        skip: !isLinux,
>>>>>>> 8f75d537
      );

      await tester.pumpWidget(buildFrame(TextDirection.rtl));
      await expectLater(
        find.byType(InputDecorator),
        matchesGoldenFile('input_decorator.outline_icon_label.rtl.png'),
<<<<<<< HEAD
      );
    },
=======
        skip: !isLinux,
      );
    },
    skip: !isLinux,
>>>>>>> 8f75d537
  );

  testWidgets('InputDecorator draws and animates hoverColor', (WidgetTester tester) async {
    const Color fillColor = Color(0x0A000000);
    const Color hoverColor = Color(0xFF00FF00);
    const Color disabledColor = Color(0x05000000);
    const Color enabledBorderColor = Color(0x61000000);

    Future<void> pumpDecorator({bool hovering, bool enabled = true, bool filled = true}) async {
      return await tester.pumpWidget(
        buildInputDecorator(
          isHovering: hovering,
          decoration: InputDecoration(
            enabled: enabled,
            filled: filled,
            hoverColor: hoverColor,
            disabledBorder: const OutlineInputBorder(borderSide: BorderSide(color: disabledColor)),
            border: const OutlineInputBorder(borderSide: BorderSide(color: enabledBorderColor)),
          ),
        ),
      );
    }

    // Test filled text field.
    await pumpDecorator(hovering: false);
    expect(getContainerColor(tester), equals(fillColor));
    await tester.pump(const Duration(seconds: 10));
    expect(getContainerColor(tester), equals(fillColor));

    await pumpDecorator(hovering: true);
    expect(getContainerColor(tester), equals(fillColor));
    await tester.pump(const Duration(milliseconds: 15));
    expect(getContainerColor(tester), equals(hoverColor));

    await pumpDecorator(hovering: false);
    expect(getContainerColor(tester), equals(hoverColor));
    await tester.pump(const Duration(milliseconds: 15));
    expect(getContainerColor(tester), equals(fillColor));

    await pumpDecorator(hovering: false, enabled: false);
    expect(getContainerColor(tester), equals(disabledColor));
    await tester.pump(const Duration(seconds: 10));
    expect(getContainerColor(tester), equals(disabledColor));

    await pumpDecorator(hovering: true, enabled: false);
    expect(getContainerColor(tester), equals(disabledColor));
    await tester.pump(const Duration(seconds: 10));
    expect(getContainerColor(tester), equals(disabledColor));

    // Test outline text field.
    const Color blendedHoverColor = Color(0x74004400);
    await pumpDecorator(hovering: false, filled: false);
    await tester.pumpAndSettle();
    expect(getBorderColor(tester), equals(enabledBorderColor));
    await tester.pump(const Duration(seconds: 10));
    expect(getBorderColor(tester), equals(enabledBorderColor));

    await pumpDecorator(hovering: true, filled: false);
    expect(getBorderColor(tester), equals(enabledBorderColor));
    await tester.pump(const Duration(milliseconds: 200));
    expect(getBorderColor(tester), equals(blendedHoverColor));

    await pumpDecorator(hovering: false, filled: false);
    expect(getBorderColor(tester), equals(blendedHoverColor));
    await tester.pump(const Duration(milliseconds: 200));
    expect(getBorderColor(tester), equals(enabledBorderColor));

    await pumpDecorator(hovering: false, filled: false, enabled: false);
    expect(getBorderColor(tester), equals(enabledBorderColor));
    await tester.pump(const Duration(milliseconds: 200));
    expect(getBorderColor(tester), equals(disabledColor));

    await pumpDecorator(hovering: true, filled: false, enabled: false);
    expect(getBorderColor(tester), equals(disabledColor));
    await tester.pump(const Duration(seconds: 10));
    expect(getBorderColor(tester), equals(disabledColor));
  });

  testWidgets('InputDecorator draws and animates focusColor', (WidgetTester tester) async {
    const Color focusColor = Color(0xFF0000FF);
    const Color disabledColor = Color(0x05000000);
    const Color enabledBorderColor = Color(0x61000000);

    Future<void> pumpDecorator({bool focused, bool enabled = true, bool filled = true}) async {
      return await tester.pumpWidget(
        buildInputDecorator(
          isFocused: focused,
          decoration: InputDecoration(
            enabled: enabled,
            filled: filled,
            focusColor: focusColor,
            focusedBorder: const OutlineInputBorder(borderSide: BorderSide(color: focusColor)),
            disabledBorder: const OutlineInputBorder(borderSide: BorderSide(color: disabledColor)),
            border: const OutlineInputBorder(borderSide: BorderSide(color: enabledBorderColor)),
          ),
        ),
      );
    }

    // Test outline text field default border.
    await pumpDecorator(focused: false, filled: false);
    await tester.pumpAndSettle();
    expect(getBorderColor(tester), equals(enabledBorderColor));
    await tester.pump(const Duration(seconds: 10));
    expect(getBorderColor(tester), equals(enabledBorderColor));

    await pumpDecorator(focused: true, filled: false);
    expect(getBorderColor(tester), equals(enabledBorderColor));
    await tester.pump(const Duration(milliseconds: 200));
    expect(getBorderColor(tester), equals(focusColor));

    await pumpDecorator(focused: false, filled: false);
    expect(getBorderColor(tester), equals(focusColor));
    await tester.pump(const Duration(milliseconds: 200));
    expect(getBorderColor(tester), equals(enabledBorderColor));

    await pumpDecorator(focused: false, filled: false, enabled: false);
    expect(getBorderColor(tester), equals(enabledBorderColor));
    await tester.pump(const Duration(milliseconds: 200));
    expect(getBorderColor(tester), equals(disabledColor));

    await pumpDecorator(focused: true, filled: false, enabled: false);
    expect(getBorderColor(tester), equals(disabledColor));
    await tester.pump(const Duration(seconds: 10));
    expect(getBorderColor(tester), equals(disabledColor));
  });

  testWidgets('InputDecorationTheme.toString()', (WidgetTester tester) async {
    // Regression test for https://github.com/flutter/flutter/issues/19305
    expect(
      const InputDecorationTheme(
        contentPadding: EdgeInsetsDirectional.only(start: 5.0),
      ).toString(),
      contains('contentPadding: EdgeInsetsDirectional(5.0, 0.0, 0.0, 0.0)'),
    );

    // Regression test for https://github.com/flutter/flutter/issues/20374
    expect(
      const InputDecorationTheme(
        contentPadding: EdgeInsets.only(left: 5.0),
      ).toString(),
      contains('contentPadding: EdgeInsets(5.0, 0.0, 0.0, 0.0)'),
    );

    // Verify that the toString() method succeeds.
    final String debugString = const InputDecorationTheme(
      labelStyle: TextStyle(height: 1.0),
      helperStyle: TextStyle(height: 2.0),
      hintStyle: TextStyle(height: 3.0),
      errorStyle: TextStyle(height: 4.0),
      errorMaxLines: 5,
      isDense: true,
      contentPadding: EdgeInsets.only(right: 6.0),
      isCollapsed: true,
      prefixStyle: TextStyle(height: 7.0),
      suffixStyle: TextStyle(height: 8.0),
      counterStyle: TextStyle(height: 9.0),
      filled: true,
      fillColor: Color(0x10),
      focusColor: Color(0x20),
      errorBorder: UnderlineInputBorder(),
      focusedBorder: OutlineInputBorder(),
      focusedErrorBorder: UnderlineInputBorder(),
      disabledBorder: OutlineInputBorder(),
      enabledBorder: UnderlineInputBorder(),
      border: OutlineInputBorder(),
    ).toString();

    // Spot check
    expect(debugString, contains('labelStyle: TextStyle(inherit: true, height: 1.0x)'));
    expect(debugString, contains('isDense: true'));
    expect(debugString, contains('fillColor: Color(0x00000010)'));
    expect(debugString, contains('focusColor: Color(0x00000020)'));
    expect(debugString, contains('errorBorder: UnderlineInputBorder()'));
    expect(debugString, contains('focusedBorder: OutlineInputBorder()'));
  });

  testWidgets('InputDecoration borders', (WidgetTester tester) async {
    const InputBorder errorBorder = OutlineInputBorder(
      borderSide: BorderSide(color: Colors.red, width: 1.5),
    );
    const InputBorder focusedBorder = OutlineInputBorder(
      borderSide: BorderSide(color: Colors.green, width: 4.0),
    );
    const InputBorder focusedErrorBorder = OutlineInputBorder(
      borderSide: BorderSide(color: Colors.teal, width: 5.0),
    );
    const InputBorder disabledBorder = OutlineInputBorder(
      borderSide: BorderSide(color: Colors.grey, width: 0.0),
    );
    const InputBorder enabledBorder = OutlineInputBorder(
      borderSide: BorderSide(color: Colors.blue, width: 2.5),
    );

    await tester.pumpWidget(
      buildInputDecorator(
        // isFocused: false (default)
        decoration: const InputDecoration(
          // errorText: null (default)
          // enabled: true (default)
          errorBorder: errorBorder,
          focusedBorder: focusedBorder,
          focusedErrorBorder: focusedErrorBorder,
          disabledBorder: disabledBorder,
          enabledBorder: enabledBorder,
        ),
      ),
    );
    expect(getBorder(tester), enabledBorder);

    await tester.pumpWidget(
      buildInputDecorator(
        isFocused: true,
        decoration: const InputDecoration(
          // errorText: null (default)
          // enabled: true (default)
          errorBorder: errorBorder,
          focusedBorder: focusedBorder,
          focusedErrorBorder: focusedErrorBorder,
          disabledBorder: disabledBorder,
          enabledBorder: enabledBorder,
        ),
      ),
    );
    await tester.pumpAndSettle(); // border changes are animated
    expect(getBorder(tester), focusedBorder);

    await tester.pumpWidget(
      buildInputDecorator(
        isFocused: true,
        decoration: const InputDecoration(
          errorText: 'error',
          // enabled: true (default)
          errorBorder: errorBorder,
          focusedBorder: focusedBorder,
          focusedErrorBorder: focusedErrorBorder,
          disabledBorder: disabledBorder,
          enabledBorder: enabledBorder,
        ),
      ),
    );
    await tester.pumpAndSettle(); // border changes are animated
    expect(getBorder(tester), focusedErrorBorder);

    await tester.pumpWidget(
      buildInputDecorator(
        // isFocused: false (default)
        decoration: const InputDecoration(
          errorText: 'error',
          // enabled: true (default)
          errorBorder: errorBorder,
          focusedBorder: focusedBorder,
          focusedErrorBorder: focusedErrorBorder,
          disabledBorder: disabledBorder,
          enabledBorder: enabledBorder,
        ),
      ),
    );
    await tester.pumpAndSettle(); // border changes are animated
    expect(getBorder(tester), errorBorder);

    await tester.pumpWidget(
      buildInputDecorator(
        // isFocused: false (default)
        decoration: const InputDecoration(
          errorText: 'error',
          enabled: false,
          errorBorder: errorBorder,
          focusedBorder: focusedBorder,
          focusedErrorBorder: focusedErrorBorder,
          disabledBorder: disabledBorder,
          enabledBorder: enabledBorder,
        ),
      ),
    );
    await tester.pumpAndSettle(); // border changes are animated
    expect(getBorder(tester), errorBorder);

    await tester.pumpWidget(
      buildInputDecorator(
        // isFocused: false (default)
        decoration: const InputDecoration(
          // errorText: false (default)
          enabled: false,
          errorBorder: errorBorder,
          focusedBorder: focusedBorder,
          focusedErrorBorder: focusedErrorBorder,
          disabledBorder: disabledBorder,
          enabledBorder: enabledBorder,
        ),
      ),
    );
    await tester.pumpAndSettle(); // border changes are animated
    expect(getBorder(tester), disabledBorder);

    await tester.pumpWidget(
      buildInputDecorator(
        isFocused: true,
        decoration: const InputDecoration(
          // errorText: null (default)
          enabled: false,
          errorBorder: errorBorder,
          focusedBorder: focusedBorder,
          focusedErrorBorder: focusedErrorBorder,
          disabledBorder: disabledBorder,
          enabledBorder: enabledBorder,
        ),
      ),
    );
    await tester.pumpAndSettle(); // border changes are animated
    expect(getBorder(tester), disabledBorder);
  });

  testWidgets('OutlineInputBorder radius carries over when lerping', (WidgetTester tester) async {
    // This is a regression test for https://github.com/flutter/flutter/issues/23982
    const Key key = Key('textField');

    await tester.pumpWidget(
      const MaterialApp(
        home: Material(
          child: Directionality(
            textDirection: TextDirection.ltr,
            child: TextField(
              key: key,
              decoration: InputDecoration(
                fillColor: Colors.white,
                filled: true,
                border: UnderlineInputBorder(
                  borderSide: BorderSide(color: Colors.blue, width: 2.0),
                  borderRadius: BorderRadius.zero,
                ),
              ),
            ),
          ),
        ),
      ),
    );

    // TextField has the given border
    expect(getBorderRadius(tester), BorderRadius.zero);

    // Focusing does not change the border
    await tester.tap(find.byKey(key));
    await tester.pump();
    expect(getBorderRadius(tester), BorderRadius.zero);
    await tester.pump(const Duration(milliseconds: 100));
    expect(getBorderRadius(tester), BorderRadius.zero);
    await tester.pumpAndSettle();
    expect(getBorderRadius(tester), BorderRadius.zero);
  });

  testWidgets('OutlineInputBorder async lerp', (WidgetTester tester) async {
    // Regression test for https://github.com/flutter/flutter/issues/28724

    final Completer<void> completer = Completer<void>();
    bool waitIsOver = false;

    await tester.pumpWidget(
      MaterialApp(
        home: StatefulBuilder(
          builder: (BuildContext context, StateSetter setState) {
            return GestureDetector(
              onTap: () async {
                setState(() { waitIsOver = true; });
                await completer.future;
                setState(() { waitIsOver = false;  });
              },
              child: InputDecorator(
                decoration: InputDecoration(
                  labelText: 'Test',
                  enabledBorder: !waitIsOver ? null : const OutlineInputBorder(borderSide: BorderSide(color: Colors.blue)),
                ),
              ),
            );
          },
        ),
      ),
    );

    await tester.tap(find.byType(StatefulBuilder));
    await tester.pumpAndSettle();

    completer.complete();
    await tester.pumpAndSettle();
  });

  test('InputBorder equality', () {
    // OutlineInputBorder's equality is defined by the borderRadius, borderSide, & gapPadding
    const OutlineInputBorder outlineInputBorder = OutlineInputBorder(
      borderRadius: BorderRadius.all(Radius.circular(9.0)),
      borderSide: BorderSide(color: Colors.blue),
      gapPadding: 32.0,
    );
    expect(outlineInputBorder, const OutlineInputBorder(
      borderSide: BorderSide(color: Colors.blue),
      borderRadius: BorderRadius.all(Radius.circular(9.0)),
      gapPadding: 32.0,
    ));
    expect(outlineInputBorder, isNot(const OutlineInputBorder()));

    // UnderlineInputBorder's equality is defined only by the borderSide
    const UnderlineInputBorder underlineInputBorder = UnderlineInputBorder(borderSide: BorderSide(color: Colors.blue));
    expect(underlineInputBorder, const UnderlineInputBorder(borderSide: BorderSide(color: Colors.blue)));
    expect(underlineInputBorder, isNot(const UnderlineInputBorder()));
  });


  test('InputBorder hashCodes', () {
    // OutlineInputBorder's hashCode is defined by the borderRadius, borderSide, & gapPadding
    const OutlineInputBorder outlineInputBorder = OutlineInputBorder(
      borderRadius: BorderRadius.all(Radius.circular(9.0)),
      borderSide: BorderSide(color: Colors.blue),
      gapPadding: 32.0,
    );
    expect(outlineInputBorder.hashCode, const OutlineInputBorder(
      borderRadius: BorderRadius.all(Radius.circular(9.0)),
      borderSide: BorderSide(color: Colors.blue),
      gapPadding: 32.0,
    ).hashCode);
    expect(outlineInputBorder.hashCode, isNot(const OutlineInputBorder().hashCode));

    // UnderlineInputBorder's hashCode is defined only by the borderSide
    const UnderlineInputBorder underlineInputBorder = UnderlineInputBorder(borderSide: BorderSide(color: Colors.blue));
    expect(underlineInputBorder.hashCode, const UnderlineInputBorder(borderSide: BorderSide(color: Colors.blue)).hashCode);
    expect(underlineInputBorder.hashCode, isNot(const UnderlineInputBorder().hashCode));
  });

  testWidgets('InputDecorationTheme implements debugFillDescription', (WidgetTester tester) async {
    final DiagnosticPropertiesBuilder builder = DiagnosticPropertiesBuilder();
    const InputDecorationTheme(
      labelStyle: TextStyle(),
      helperStyle: TextStyle(),
      hintStyle: TextStyle(),
      errorMaxLines: 5,
      hasFloatingPlaceholder: false,
      contentPadding: EdgeInsetsDirectional.only(start: 40.0, top: 12.0, bottom: 12.0),
      prefixStyle: TextStyle(),
      suffixStyle: TextStyle(),
      counterStyle: TextStyle(),
      filled: true,
      fillColor: Colors.red,
      focusColor: Colors.blue,
      errorBorder: UnderlineInputBorder(),
      focusedBorder: UnderlineInputBorder(),
      focusedErrorBorder: UnderlineInputBorder(),
      disabledBorder: UnderlineInputBorder(),
      enabledBorder: UnderlineInputBorder(),
      border: UnderlineInputBorder(),
      alignLabelWithHint: true,
    ).debugFillProperties(builder);
    final List<String> description = builder.properties
        .where((DiagnosticsNode n) => !n.isFiltered(DiagnosticLevel.info))
        .map((DiagnosticsNode n) => n.toString()).toList();
    expect(description, <String>[
      'labelStyle: TextStyle(<all styles inherited>)',
      'helperStyle: TextStyle(<all styles inherited>)',
      'hintStyle: TextStyle(<all styles inherited>)',
      'errorMaxLines: 5',
      'hasFloatingPlaceholder: false',
      'contentPadding: EdgeInsetsDirectional(40.0, 12.0, 0.0, 12.0)',
      'prefixStyle: TextStyle(<all styles inherited>)',
      'suffixStyle: TextStyle(<all styles inherited>)',
      'counterStyle: TextStyle(<all styles inherited>)',
      'filled: true',
      'fillColor: MaterialColor(primary value: Color(0xfff44336))',
      'focusColor: MaterialColor(primary value: Color(0xff2196f3))',
      'errorBorder: UnderlineInputBorder()',
      'focusedBorder: UnderlineInputBorder()',
      'focusedErrorBorder: UnderlineInputBorder()',
      'disabledBorder: UnderlineInputBorder()',
      'enabledBorder: UnderlineInputBorder()',
      'border: UnderlineInputBorder()',
      'alignLabelWithHint: true',
    ]);
  });
}<|MERGE_RESOLUTION|>--- conflicted
+++ resolved
@@ -2031,25 +2031,14 @@
       await expectLater(
         find.byType(InputDecorator),
         matchesGoldenFile('input_decorator.outline_icon_label.ltr.png'),
-<<<<<<< HEAD
-=======
-        skip: !isLinux,
->>>>>>> 8f75d537
       );
 
       await tester.pumpWidget(buildFrame(TextDirection.rtl));
       await expectLater(
         find.byType(InputDecorator),
         matchesGoldenFile('input_decorator.outline_icon_label.rtl.png'),
-<<<<<<< HEAD
       );
     },
-=======
-        skip: !isLinux,
-      );
-    },
-    skip: !isLinux,
->>>>>>> 8f75d537
   );
 
   testWidgets('InputDecorator draws and animates hoverColor', (WidgetTester tester) async {

--- conflicted
+++ resolved
@@ -14,6 +14,8 @@
 void main() {
   testWidgets('OutlinedButton, OutlinedButton.icon defaults', (WidgetTester tester) async {
     const ColorScheme colorScheme = ColorScheme.light();
+    final ThemeData theme = ThemeData.from(colorScheme: colorScheme);
+    final bool material3 = theme.useMaterial3;
     final ThemeData theme = ThemeData.from(colorScheme: colorScheme);
     final bool material3 = theme.useMaterial3;
 
@@ -959,32 +961,28 @@
       Theme(
         // Force Material 2 typography.
         data: ThemeData(textTheme: Typography.englishLike2014),
+        child: Theme(
+        // Force Material 2 typography.
+        data: ThemeData(textTheme: Typography.englishLike2014),
         child: Directionality(
-          textDirection: TextDirection.ltr,
-          child: MediaQuery(
-            data: const MediaQueryData(),
-            child: Center(
-              child: OutlinedButton(
-<<<<<<< HEAD
-                style: ButtonStyle(
-                  // Specifying minimumSize to mimic the original minimumSize for
-                  // RaisedButton so that the corresponding button size matches
-                  // the original version of this test.
-                  minimumSize: MaterialStateProperty.all<Size>(const Size(88, 36)),
-=======
-                style: const ButtonStyle(
-                  // Specifying minimumSize to mimic the original minimumSize for
-                  // RaisedButton so that the corresponding button size matches
-                  // the original version of this test.
-                  minimumSize: MaterialStatePropertyAll<Size>(Size(88, 36)),
->>>>>>> 796c8ef7
+            textDirection: TextDirection.ltr,
+            child: MediaQuery(
+              data: const MediaQueryData(),
+              child: Center(
+                child: OutlinedButton(
+                  style: const ButtonStyle(
+                    // Specifying minimumSize to mimic the original minimumSize for
+                    // RaisedButton so that the corresponding button size matches
+                    // the original version of this test.
+                    minimumSize: MaterialStatePropertyAll<Size>(Size(88, 36)),
+                  ),
+                  onPressed: () {},
+                  child: const Text('ABC'),
                 ),
-                onPressed: () {},
-                child: const Text('ABC'),
-              ),
-            ),
-          ),
-        ),
+              ),
+            ),
+          ),
+      ),
       ),
     );
 
@@ -996,32 +994,28 @@
       Theme(
         // Force Material 2 typography.
         data: ThemeData(textTheme: Typography.englishLike2014),
+        child: Theme(
+        // Force Material 2 typography.
+        data: ThemeData(textTheme: Typography.englishLike2014),
         child: Directionality(
-          textDirection: TextDirection.ltr,
-          child: MediaQuery(
-            data: const MediaQueryData(textScaleFactor: 1.3),
-            child: Center(
-              child: OutlinedButton(
-<<<<<<< HEAD
-                style: ButtonStyle(
-                  // Specifying minimumSize to mimic the original minimumSize for
-                  // RaisedButton so that the corresponding button size matches
-                  // the original version of this test.
-                  minimumSize: MaterialStateProperty.all<Size>(const Size(88, 36)),
-=======
-                style: const ButtonStyle(
-                  // Specifying minimumSize to mimic the original minimumSize for
-                  // RaisedButton so that the corresponding button size matches
-                  // the original version of this test.
-                  minimumSize: MaterialStatePropertyAll<Size>(Size(88, 36)),
->>>>>>> 796c8ef7
+            textDirection: TextDirection.ltr,
+            child: MediaQuery(
+              data: const MediaQueryData(textScaleFactor: 1.3),
+              child: Center(
+                child: OutlinedButton(
+                  style: const ButtonStyle(
+                    // Specifying minimumSize to mimic the original minimumSize for
+                    // RaisedButton so that the corresponding button size matches
+                    // the original version of this test.
+                    minimumSize: MaterialStatePropertyAll<Size>(Size(88, 36)),
+                  ),
+                  onPressed: () {},
+                  child: const Text('ABC'),
                 ),
-                onPressed: () {},
-                child: const Text('ABC'),
-              ),
-            ),
-          ),
-        ),
+              ),
+            ),
+          ),
+      ),
       ),
     );
 
@@ -1048,19 +1042,9 @@
       ),
     );
 
-<<<<<<< HEAD
-    // Scaled text rendering is different on Linux and Mac by one pixel.
-    // TODO(gspencergoog): Figure out why this is, and fix it. https://github.com/flutter/flutter/issues/12357
-    expect(tester.getSize(find.byType(OutlinedButton)).width, isIn(<double>[133.0, 134.0]));
-    expect(tester.getSize(find.byType(OutlinedButton)).height, equals(48.0));
-    expect(tester.getSize(find.byType(Text)).width, isIn(<double>[126.0, 127.0]));
-    expect(tester.getSize(find.byType(Text)).height, equals(42.0));
-  });
-=======
     expect(tester.getSize(find.byType(OutlinedButton)), const Size(134.0, 48.0));
     expect(tester.getSize(find.byType(Text)), const Size(126.0, 42.0));
   }, skip: kIsWeb && !isCanvasKit); // https://github.com/flutter/flutter/issues/122066
->>>>>>> 796c8ef7
 
   testWidgets('OutlinedButton onPressed and onLongPress callbacks are distinctly recognized', (WidgetTester tester) async {
     bool didPressButton = false;

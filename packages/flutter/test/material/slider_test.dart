--- conflicted
+++ resolved
@@ -2361,7 +2361,118 @@
     ]);
   });
 
-<<<<<<< HEAD
+  testWidgets('Slider track paints correctly when the shape is rectangular', (WidgetTester tester) async {
+    await tester.pumpWidget(
+      MaterialApp(
+        theme: ThemeData(
+            sliderTheme: const SliderThemeData(
+              trackShape: RectangularSliderTrackShape(),
+            ),
+        ),
+        home: Directionality(
+          textDirection: TextDirection.ltr,
+          child: MediaQuery(
+            data: MediaQueryData.fromWindow(window),
+            child: const Material(
+              child: Center(
+                child: Slider(
+                  value: 0.5,
+                  onChanged: null,
+                ),
+              ),
+            ),
+          ),
+        ),
+      ),
+    );
+
+    // _RenderSlider is the last render object in the tree.
+    final RenderObject renderObject = tester.allRenderObjects.last;
+
+    // The active track rect should start at 24.0 pixels,
+    // and there should not have a gap between active and inactive track.
+    expect(renderObject,
+        paints
+          ..rect(rect: const Rect.fromLTRB(24.0, 298.0, 400.0, 302.0)) // active track Rect.
+          ..rect(rect: const Rect.fromLTRB(400.0, 298.0, 776.0, 302.0)) // inactive track Rect.
+    );
+  });
+
+  testWidgets('Slider can be painted in a narrower constraint', (WidgetTester tester) async {
+    await tester.pumpWidget(
+      const MaterialApp(
+        home: Directionality(
+          textDirection: TextDirection.ltr,
+          child: Material(
+            child: Center(
+              child: SizedBox(
+                height: 10.0,
+                width: 10.0,
+                child: Slider(
+                  value: 0.5,
+                  onChanged: null,
+                ),
+              ),
+            ),
+          ),
+        ),
+      ),
+    );
+
+    // _RenderSlider is the last render object in the tree.
+    final RenderObject renderObject = tester.allRenderObjects.last;
+
+    expect(renderObject,
+        paints
+          // active track RRect
+          ..rrect(rrect: RRect.fromLTRBAndCorners(-14.0, 2.0, 5.0, 8.0, topLeft: const Radius.circular(3.0), bottomLeft: const Radius.circular(3.0)))
+          // inactive track RRect
+          ..rrect(rrect: RRect.fromLTRBAndCorners(5.0, 3.0, 24.0, 7.0, topRight: const Radius.circular(2.0), bottomRight: const Radius.circular(2.0)))
+          // thumb
+          ..circle(x: 5.0, y: 5.0, radius: 10.0, )
+    );
+  });
+
+  testWidgets('Update the divisions and value at the same time for Slider', (WidgetTester tester) async {
+    // Regress test for https://github.com/flutter/flutter/issues/65943
+    Widget buildFrame(double maxValue) {
+      return MaterialApp(
+        home: Material(
+          child: Center(
+            child: Slider.adaptive(
+              value: 5,
+              max: maxValue,
+              divisions: maxValue.toInt(),
+              onChanged: (double newValue) {},
+            ),
+          ),
+        ),
+      );
+    }
+
+    await tester.pumpWidget(buildFrame(10));
+
+    // _RenderSlider is the last render object in the tree.
+    final RenderObject renderObject = tester.allRenderObjects.last;
+
+    // Update the divisions from 10 to 15, the thumb should be paint at the correct position.
+    await tester.pumpWidget(buildFrame(15));
+    await tester.pumpAndSettle(); // Finish the animation.
+
+    RRect activeTrackRRect;
+    expect(renderObject, paints..something((Symbol method, List<dynamic> arguments) {
+      if (method != #drawRRect)
+        return false;
+      activeTrackRRect = arguments[0] as RRect;
+      return true;
+    }));
+
+    // The thumb should at one-third(5 / 15) of the Slider.
+    // The right of the active track shape is the position of the thumb.
+    // 24.0 is the default margin, (800.0 - 24.0 - 24.0) is the slider's width.
+    expect(nearEqual(activeTrackRRect.right, (800.0 - 24.0 - 24.0) * (5 / 15) + 24.0, 0.01), true);
+  });
+
   testWidgets('Slider.thumbColor is passed to CupertinoSlider', (WidgetTester tester) async {
     const TargetPlatform platform = TargetPlatform.iOS;
 
@@ -2402,117 +2513,5 @@
     const Color thumbColor = Colors.amber;
     await buildWidget(thumbColor: thumbColor);
     expect(cupertinoSliderWidget().thumbColor, equals(thumbColor));
-=======
-  testWidgets('Slider track paints correctly when the shape is rectangular', (WidgetTester tester) async {
-    await tester.pumpWidget(
-      MaterialApp(
-        theme: ThemeData(
-            sliderTheme: const SliderThemeData(
-              trackShape: RectangularSliderTrackShape(),
-            ),
-        ),
-        home: Directionality(
-          textDirection: TextDirection.ltr,
-          child: MediaQuery(
-            data: MediaQueryData.fromWindow(window),
-            child: const Material(
-              child: Center(
-                child: Slider(
-                  value: 0.5,
-                  onChanged: null,
-                ),
-              ),
-            ),
-          ),
-        ),
-      ),
-    );
-
-    // _RenderSlider is the last render object in the tree.
-    final RenderObject renderObject = tester.allRenderObjects.last;
-
-    // The active track rect should start at 24.0 pixels,
-    // and there should not have a gap between active and inactive track.
-    expect(renderObject,
-        paints
-          ..rect(rect: const Rect.fromLTRB(24.0, 298.0, 400.0, 302.0)) // active track Rect.
-          ..rect(rect: const Rect.fromLTRB(400.0, 298.0, 776.0, 302.0)) // inactive track Rect.
-    );
-  });
-
-  testWidgets('Slider can be painted in a narrower constraint', (WidgetTester tester) async {
-    await tester.pumpWidget(
-      const MaterialApp(
-        home: Directionality(
-          textDirection: TextDirection.ltr,
-          child: Material(
-            child: Center(
-              child: SizedBox(
-                height: 10.0,
-                width: 10.0,
-                child: Slider(
-                  value: 0.5,
-                  onChanged: null,
-                ),
-              ),
-            ),
-          ),
-        ),
-      ),
-    );
-
-    // _RenderSlider is the last render object in the tree.
-    final RenderObject renderObject = tester.allRenderObjects.last;
-
-    expect(renderObject,
-        paints
-          // active track RRect
-          ..rrect(rrect: RRect.fromLTRBAndCorners(-14.0, 2.0, 5.0, 8.0, topLeft: const Radius.circular(3.0), bottomLeft: const Radius.circular(3.0)))
-          // inactive track RRect
-          ..rrect(rrect: RRect.fromLTRBAndCorners(5.0, 3.0, 24.0, 7.0, topRight: const Radius.circular(2.0), bottomRight: const Radius.circular(2.0)))
-          // thumb
-          ..circle(x: 5.0, y: 5.0, radius: 10.0, )
-    );
-  });
-
-  testWidgets('Update the divisions and value at the same time for Slider', (WidgetTester tester) async {
-    // Regress test for https://github.com/flutter/flutter/issues/65943
-    Widget buildFrame(double maxValue) {
-      return MaterialApp(
-        home: Material(
-          child: Center(
-            child: Slider.adaptive(
-              value: 5,
-              max: maxValue,
-              divisions: maxValue.toInt(),
-              onChanged: (double newValue) {},
-            ),
-          ),
-        ),
-      );
-    }
-
-    await tester.pumpWidget(buildFrame(10));
-
-    // _RenderSlider is the last render object in the tree.
-    final RenderObject renderObject = tester.allRenderObjects.last;
-
-    // Update the divisions from 10 to 15, the thumb should be paint at the correct position.
-    await tester.pumpWidget(buildFrame(15));
-    await tester.pumpAndSettle(); // Finish the animation.
-
-    RRect activeTrackRRect;
-    expect(renderObject, paints..something((Symbol method, List<dynamic> arguments) {
-      if (method != #drawRRect)
-        return false;
-      activeTrackRRect = arguments[0] as RRect;
-      return true;
-    }));
-
-    // The thumb should at one-third(5 / 15) of the Slider.
-    // The right of the active track shape is the position of the thumb.
-    // 24.0 is the default margin, (800.0 - 24.0 - 24.0) is the slider's width.
-    expect(nearEqual(activeTrackRRect.right, (800.0 - 24.0 - 24.0) * (5 / 15) + 24.0, 0.01), true);
->>>>>>> 51fa7046
   });
 }
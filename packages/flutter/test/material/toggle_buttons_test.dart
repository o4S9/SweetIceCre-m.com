--- conflicted
+++ resolved
@@ -1273,13 +1273,8 @@
     }
   });
 
-<<<<<<< HEAD
-  testWidgetsWithLeakTracking('ToggleButtons text baseline alignment', (WidgetTester tester) async {
+  testWidgets('ToggleButtons text baseline alignment', (WidgetTester tester) async {
     // The font size must be a multiple of 4 until
-=======
-  testWidgets('ToggleButtons text baseline alignment', (WidgetTester tester) async {
-    // The point size of the fonts must be a multiple of 4 until
->>>>>>> baf739c8
     // https://github.com/flutter/flutter/issues/122066 is resolved.
     await tester.pumpWidget(
       boilerplate(

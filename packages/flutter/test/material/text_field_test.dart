--- conflicted
+++ resolved
@@ -4678,7 +4678,6 @@
     ]);
   });
 
-<<<<<<< HEAD
   testWidgets(
     'strut basic single line',
     (WidgetTester tester) async {
@@ -4887,7 +4886,7 @@
       );
     },
   );
-=======
+
   testWidgets('Caret center position', (WidgetTester tester) async {
     await tester.pumpWidget(
       overlay(
@@ -4976,5 +4975,4 @@
     );
     expect(topLeft.dx, equals(383)); // Should be same as equivalent in 'Caret center position'
   });
->>>>>>> d492d716
 }
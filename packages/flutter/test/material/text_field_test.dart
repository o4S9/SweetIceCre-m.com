// Copyright 2014 The Flutter Authors. All rights reserved.
// Use of this source code is governed by a BSD-style license that can be
// found in the LICENSE file.

@TestOn('!chrome')
import 'dart:math' as math;
import 'dart:ui' as ui show window, BoxHeightStyle, BoxWidthStyle;

import 'package:flutter/cupertino.dart';
import 'package:flutter/material.dart';
import 'package:flutter_test/flutter_test.dart';
import 'package:flutter/rendering.dart';
import 'package:flutter/services.dart';
import 'package:flutter/foundation.dart';
import 'package:flutter/gestures.dart' show DragStartBehavior, PointerDeviceKind;

import '../rendering/mock_canvas.dart';
import '../widgets/semantics_tester.dart';
import '../widgets/text.dart' show findRenderEditable, globalize, textOffsetToPosition;
import 'feedback_tester.dart';

class MockClipboard {
  Object _clipboardData = <String, dynamic>{
    'text': null,
  };

  Future<dynamic> handleMethodCall(MethodCall methodCall) async {
    switch (methodCall.method) {
      case 'Clipboard.getData':
        return _clipboardData;
      case 'Clipboard.setData':
        _clipboardData = methodCall.arguments as Object;
        break;
    }
  }
}

class MaterialLocalizationsDelegate extends LocalizationsDelegate<MaterialLocalizations> {
  @override
  bool isSupported(Locale locale) => true;

  @override
  Future<MaterialLocalizations> load(Locale locale) => DefaultMaterialLocalizations.load(locale);

  @override
  bool shouldReload(MaterialLocalizationsDelegate old) => false;
}

class WidgetsLocalizationsDelegate extends LocalizationsDelegate<WidgetsLocalizations> {
  @override
  bool isSupported(Locale locale) => true;

  @override
  Future<WidgetsLocalizations> load(Locale locale) => DefaultWidgetsLocalizations.load(locale);

  @override
  bool shouldReload(WidgetsLocalizationsDelegate old) => false;
}

Widget overlay({ required Widget child }) {
  final OverlayEntry entry = OverlayEntry(
    builder: (BuildContext context) {
      return Center(
        child: Material(
          child: child,
        ),
      );
    },
  );
  return overlayWithEntry(entry);
}

Widget overlayWithEntry(OverlayEntry entry) {
  return Localizations(
    locale: const Locale('en', 'US'),
    delegates: <LocalizationsDelegate<dynamic>>[
      WidgetsLocalizationsDelegate(),
      MaterialLocalizationsDelegate(),
    ],
    child: Directionality(
      textDirection: TextDirection.ltr,
      child: MediaQuery(
        data: const MediaQueryData(size: Size(800.0, 600.0)),
        child: Overlay(
          initialEntries: <OverlayEntry>[
            entry,
          ],
        ),
      ),
    ),
  );
}

Widget boilerplate({ required Widget child }) {
  return MaterialApp(
    home: Localizations(
      locale: const Locale('en', 'US'),
      delegates: <LocalizationsDelegate<dynamic>>[
        WidgetsLocalizationsDelegate(),
        MaterialLocalizationsDelegate(),
      ],
      child: Directionality(
        textDirection: TextDirection.ltr,
        child: MediaQuery(
          data: const MediaQueryData(size: Size(800.0, 600.0)),
          child: Center(
            child: Material(
              child: child,
            ),
          ),
        ),
      ),
    ),
  );
}

Future<void> skipPastScrollingAnimation(WidgetTester tester) async {
  await tester.pump();
  await tester.pump(const Duration(milliseconds: 200));
}

double getOpacity(WidgetTester tester, Finder finder) {
  return tester.widget<FadeTransition>(
    find.ancestor(
      of: finder,
      matching: find.byType(FadeTransition),
    ),
  ).opacity.value;
}

void main() {
  TestWidgetsFlutterBinding.ensureInitialized();
  final MockClipboard mockClipboard = MockClipboard();
  SystemChannels.platform.setMockMethodCallHandler(mockClipboard.handleMethodCall);

  const String kThreeLines =
    'First line of text is\n'
    'Second line goes until\n'
    'Third line of stuff';
  const String kMoreThanFourLines =
    kThreeLines +
    "\nFourth line won't display and ends at";
  // Gap between caret and edge of input, defined in editable.dart.
  const int kCaretGap = 1;

  setUp(() async {
    debugResetSemanticsIdCounter();
    // Fill the clipboard so that the Paste option is available in the text
    // selection menu.
    await Clipboard.setData(const ClipboardData(text: 'Clipboard data'));
  });

  final Key textFieldKey = UniqueKey();
  Widget textFieldBuilder({
    int? maxLines = 1,
    int? minLines,
  }) {
    return boilerplate(
      child: TextField(
        key: textFieldKey,
        style: const TextStyle(color: Colors.black, fontSize: 34.0),
        maxLines: maxLines,
        minLines: minLines,
        decoration: const InputDecoration(
          hintText: 'Placeholder',
        ),
      ),
    );
  }

  testWidgets('TextField passes onEditingComplete to EditableText', (WidgetTester tester) async {
    final VoidCallback onEditingComplete = () { };

    await tester.pumpWidget(
      MaterialApp(
        home: Material(
          child: TextField(
            onEditingComplete: onEditingComplete,
          ),
        ),
      ),
    );

    final Finder editableTextFinder = find.byType(EditableText);
    expect(editableTextFinder, findsOneWidget);

    final EditableText editableTextWidget = tester.widget(editableTextFinder);
    expect(editableTextWidget.onEditingComplete, onEditingComplete);
  });

  testWidgets('TextField has consistent size', (WidgetTester tester) async {
    final Key textFieldKey = UniqueKey();
    late String textFieldValue;

    await tester.pumpWidget(
      overlay(
        child: TextField(
          key: textFieldKey,
          decoration: const InputDecoration(
            hintText: 'Placeholder',
          ),
          onChanged: (String value) {
            textFieldValue = value;
          },
        ),
      ),
    );

    RenderBox findTextFieldBox() => tester.renderObject(find.byKey(textFieldKey));

    final RenderBox inputBox = findTextFieldBox();
    final Size emptyInputSize = inputBox.size;

    Future<void> checkText(String testValue) async {
      return TestAsyncUtils.guard(() async {
        await tester.enterText(find.byType(TextField), testValue);
        // Check that the onChanged event handler fired.
        expect(textFieldValue, equals(testValue));
        await skipPastScrollingAnimation(tester);
      });
    }

    await checkText(' ');

    expect(findTextFieldBox(), equals(inputBox));
    expect(inputBox.size, equals(emptyInputSize));

    await checkText('Test');
    expect(findTextFieldBox(), equals(inputBox));
    expect(inputBox.size, equals(emptyInputSize));
  });

  testWidgets('Cursor blinks', (WidgetTester tester) async {
    await tester.pumpWidget(
      overlay(
        child: const TextField(
          decoration: InputDecoration(
            hintText: 'Placeholder',
          ),
        ),
      ),
    );
    await tester.showKeyboard(find.byType(TextField));

    final EditableTextState editableText = tester.state(find.byType(EditableText));

    // Check that the cursor visibility toggles after each blink interval.
    Future<void> checkCursorToggle() async {
      final bool initialShowCursor = editableText.cursorCurrentlyVisible;
      await tester.pump(editableText.cursorBlinkInterval);
      expect(editableText.cursorCurrentlyVisible, equals(!initialShowCursor));
      await tester.pump(editableText.cursorBlinkInterval);
      expect(editableText.cursorCurrentlyVisible, equals(initialShowCursor));
      await tester.pump(editableText.cursorBlinkInterval ~/ 10);
      expect(editableText.cursorCurrentlyVisible, equals(initialShowCursor));
      await tester.pump(editableText.cursorBlinkInterval);
      expect(editableText.cursorCurrentlyVisible, equals(!initialShowCursor));
      await tester.pump(editableText.cursorBlinkInterval);
      expect(editableText.cursorCurrentlyVisible, equals(initialShowCursor));
    }

    await checkCursorToggle();
    await tester.showKeyboard(find.byType(TextField));

    // Try the test again with a nonempty EditableText.
    tester.testTextInput.updateEditingValue(const TextEditingValue(
      text: 'X',
      selection: TextSelection.collapsed(offset: 1),
    ));
    await checkCursorToggle();
  });

  testWidgets('Cursor animates', (WidgetTester tester) async {
    await tester.pumpWidget(
      const MaterialApp(
        home: Material(
          child: TextField(),
        ),
      ),
    );

    final Finder textFinder = find.byType(TextField);
    await tester.tap(textFinder);
    await tester.pump();

    final EditableTextState editableTextState = tester.firstState(find.byType(EditableText));
    final RenderEditable renderEditable = editableTextState.renderEditable;

    expect(renderEditable.cursorColor!.alpha, 255);

    await tester.pump(const Duration(milliseconds: 100));
    await tester.pump(const Duration(milliseconds: 400));

    expect(renderEditable.cursorColor!.alpha, 255);

    await tester.pump(const Duration(milliseconds: 200));
    await tester.pump(const Duration(milliseconds: 100));

    expect(renderEditable.cursorColor!.alpha, 110);

    await tester.pump(const Duration(milliseconds: 100));

    expect(renderEditable.cursorColor!.alpha, 16);
    await tester.pump(const Duration(milliseconds: 50));

    expect(renderEditable.cursorColor!.alpha, 0);
  }, variant: const TargetPlatformVariant(<TargetPlatform>{ TargetPlatform.iOS,  TargetPlatform.macOS }));

  testWidgets('Cursor radius is 2.0', (WidgetTester tester) async {
    await tester.pumpWidget(
      const MaterialApp(
        home: Material(
          child: TextField(),
        ),
      ),
    );

    final EditableTextState editableTextState = tester.firstState(find.byType(EditableText));
    final RenderEditable renderEditable = editableTextState.renderEditable;

    expect(renderEditable.cursorRadius, const Radius.circular(2.0));
  }, variant: const TargetPlatformVariant(<TargetPlatform>{ TargetPlatform.iOS,  TargetPlatform.macOS }));

  testWidgets('cursor has expected defaults', (WidgetTester tester) async {
    await tester.pumpWidget(
        overlay(
          child: const TextField(
          ),
        ),
    );

    final TextField textField = tester.firstWidget(find.byType(TextField));
    expect(textField.cursorWidth, 2.0);
    expect(textField.cursorHeight, null);
    expect(textField.cursorRadius, null);
  });

  testWidgets('cursor has expected radius value', (WidgetTester tester) async {
    await tester.pumpWidget(
        overlay(
          child: const TextField(
            cursorRadius: Radius.circular(3.0),
          ),
        ),
    );

    final TextField textField = tester.firstWidget(find.byType(TextField));
    expect(textField.cursorWidth, 2.0);
    expect(textField.cursorRadius, const Radius.circular(3.0));
  });

  testWidgets('Material cursor android golden', (WidgetTester tester) async {
    final Widget widget = overlay(
      child: const RepaintBoundary(
        key: ValueKey<int>(1),
        child: TextField(
          cursorColor: Colors.blue,
          cursorWidth: 15,
          cursorRadius: Radius.circular(3.0),
        ),
      ),
    );
    await tester.pumpWidget(widget);

    const String testValue = 'A short phrase';
    await tester.enterText(find.byType(TextField), testValue);
    await skipPastScrollingAnimation(tester);

    await tester.tapAt(textOffsetToPosition(tester, testValue.length));
    await tester.pump();

    await expectLater(
      find.byKey(const ValueKey<int>(1)),
      matchesGoldenFile('text_field_cursor_test.material.0.png'),
    );
  });

  testWidgets('Material cursor golden', (WidgetTester tester) async {
    final Widget widget = overlay(
      child: const RepaintBoundary(
        key: ValueKey<int>(1),
        child: TextField(
          cursorColor: Colors.blue,
          cursorWidth: 15,
          cursorRadius: Radius.circular(3.0),
        ),
      ),
    );
    await tester.pumpWidget(widget);

    const String testValue = 'A short phrase';
    await tester.enterText(find.byType(TextField), testValue);
    await skipPastScrollingAnimation(tester);

    await tester.tapAt(textOffsetToPosition(tester, testValue.length));
    await tester.pump();

    await expectLater(
      find.byKey(const ValueKey<int>(1)),
      matchesGoldenFile(
        'text_field_cursor_test_${describeEnum(debugDefaultTargetPlatformOverride!).toLowerCase()}.material.1.png',
      ),
    );
  }, variant: const TargetPlatformVariant(<TargetPlatform>{ TargetPlatform.iOS,  TargetPlatform.macOS }));

  testWidgets('text field selection toolbar renders correctly inside opacity', (WidgetTester tester) async {
    await tester.pumpWidget(
      MaterialApp(
        home: Scaffold(
          body: Center(
            child: Container(
              width: 100,
              height: 100,
              child: const Opacity(
                opacity: 0.5,
                child: TextField(
                  decoration: InputDecoration(hintText: 'Placeholder'),
                ),
              ),
            ),
          ),
        ),
      ),
    );

    await tester.showKeyboard(find.byType(TextField));

    const String testValue = 'A B C';
    tester.testTextInput.updateEditingValue(
        const TextEditingValue(
          text: testValue
        )
    );
    await tester.pump();

    // The selectWordsInRange with SelectionChangedCause.tap seems to be needed to show the toolbar.
    // (This is true even if we provide selection parameter to the TextEditingValue above.)
    final EditableTextState state = tester.state<EditableTextState>(find.byType(EditableText));
    state.renderEditable.selectWordsInRange(from: const Offset(0, 0), cause: SelectionChangedCause.tap);

    expect(state.showToolbar(), true);

    // This is needed for the AnimatedOpacity to turn from 0 to 1 so the toolbar is visible.
    await tester.pumpAndSettle();
    await tester.pump(const Duration(seconds: 1));

    // Sanity check that the toolbar widget exists.
    expect(find.text('Paste'), findsOneWidget);

    await expectLater(
      // The toolbar exists in the Overlay above the MaterialApp.
      find.byType(Overlay),
      matchesGoldenFile('text_field_opacity_test.0.png'),
    );
  });

  testWidgets('text field toolbar options correctly changes options',
      (WidgetTester tester) async {
    final TextEditingController controller = TextEditingController(
      text: 'Atwater Peel Sherbrooke Bonaventure',
    );
    await tester.pumpWidget(
      MaterialApp(
        home: Material(
          child: Center(
            child: TextField(
              controller: controller,
              toolbarOptions: const ToolbarOptions(copy: true),
            ),
          ),
        ),
      ),
    );

    final Offset textfieldStart = tester.getTopLeft(find.byType(TextField));

    // This tap just puts the cursor somewhere different than where the double
    // tap will occur to test that the double tap moves the existing cursor first.
    await tester.tapAt(textfieldStart + const Offset(50.0, 9.0));
    await tester.pump(const Duration(milliseconds: 500));

    await tester.tapAt(textfieldStart + const Offset(150.0, 9.0));
    await tester.pump(const Duration(milliseconds: 50));
    // First tap moved the cursor.
    expect(
      controller.selection,
      const TextSelection.collapsed(
          offset: 8, affinity: TextAffinity.downstream),
    );
    await tester.tapAt(textfieldStart + const Offset(150.0, 9.0));
    await tester.pump();

    // Second tap selects the word around the cursor.
    expect(
      controller.selection,
      const TextSelection(baseOffset: 8, extentOffset: 12),
    );

    // Selected text shows 'Copy', and not 'Paste', 'Cut', 'Select All'.
    expect(find.text('Paste'), findsNothing);
    expect(find.text('Copy'), findsOneWidget);
    expect(find.text('Cut'), findsNothing);
    expect(find.text('Select All'), findsNothing);
  },
    variant: const TargetPlatformVariant(<TargetPlatform>{ TargetPlatform.iOS,  TargetPlatform.macOS }),
  );

  testWidgets('text selection style 1', (WidgetTester tester) async {
    final TextEditingController controller = TextEditingController(
      text: 'Atwater Peel Sherbrooke Bonaventure\nhi\nwasssup!',
    );
    await tester.pumpWidget(
      MaterialApp(
        home: Material(
          child: Center(
            child: RepaintBoundary(
              child: Container(
                width: 650.0,
                height: 600.0,
                decoration: const BoxDecoration(
                  color: Color(0xff00ff00),
                ),
                child: Column(
                  children: <Widget>[
                    TextField(
                      key: const Key('field0'),
                      controller: controller,
                      style: const TextStyle(height: 4, color: Colors.black45),
                      toolbarOptions: const ToolbarOptions(copy: true, selectAll: true),
                      selectionHeightStyle: ui.BoxHeightStyle.includeLineSpacingTop,
                      selectionWidthStyle: ui.BoxWidthStyle.max,
                      maxLines: 3,
                    ),
                  ],
                ),
              ),
            ),
          ),
        ),
      ),
    );

    final Offset textfieldStart = tester.getTopLeft(find.byKey(const Key('field0')));

    await tester.longPressAt(textfieldStart + const Offset(50.0, 2.0));
    await tester.pump(const Duration(milliseconds: 50));
    await tester.tapAt(textfieldStart + const Offset(100.0, 107.0));
    await tester.pump(const Duration(milliseconds: 300));

    await expectLater(
      find.byType(MaterialApp),
      matchesGoldenFile('text_field_golden.TextSelectionStyle.1.png'),
    );
  });

  testWidgets('text selection style 2', (WidgetTester tester) async {
    final TextEditingController controller = TextEditingController(
      text: 'Atwater Peel Sherbrooke Bonaventure\nhi\nwasssup!',
    );
    await tester.pumpWidget(
      MaterialApp(
        home: Material(
          child: Center(
            child: RepaintBoundary(
              child: Container(
                width: 650.0,
                height: 600.0,
                decoration: const BoxDecoration(
                  color: Color(0xff00ff00),
                ),
                child: Column(
                  children: <Widget>[
                    TextField(
                      key: const Key('field0'),
                      controller: controller,
                      style: const TextStyle(height: 4, color: Colors.black45),
                      toolbarOptions: const ToolbarOptions(copy: true, selectAll: true),
                      selectionHeightStyle: ui.BoxHeightStyle.includeLineSpacingBottom,
                      selectionWidthStyle: ui.BoxWidthStyle.tight,
                      maxLines: 3,
                    ),
                  ],
                ),
              ),
            ),
          ),
        ),
      ),
    );

    final Offset textfieldStart = tester.getTopLeft(find.byKey(const Key('field0')));

    await tester.longPressAt(textfieldStart + const Offset(50.0, 2.0));
    await tester.pump(const Duration(milliseconds: 50));
    await tester.tapAt(textfieldStart + const Offset(100.0, 107.0));
    await tester.pump(const Duration(milliseconds: 300));

    await expectLater(
      find.byType(MaterialApp),
      matchesGoldenFile('text_field_golden.TextSelectionStyle.2.png'),
    );
  });

  testWidgets('text field toolbar options correctly changes options',
      (WidgetTester tester) async {
    final TextEditingController controller = TextEditingController(
      text: 'Atwater Peel Sherbrooke Bonaventure',
    );
    await tester.pumpWidget(
      MaterialApp(
        home: Material(
          child: Center(
            child: TextField(
              controller: controller,
              toolbarOptions: const ToolbarOptions(copy: true),
            ),
          ),
        ),
      ),
    );

    final Offset textfieldStart = tester.getTopLeft(find.byType(TextField));

    await tester.tapAt(textfieldStart + const Offset(150.0, 9.0));
    await tester.pump(const Duration(milliseconds: 50));

    await tester.tapAt(textfieldStart + const Offset(150.0, 9.0));
    await tester.pump();

    // Selected text shows 'Copy', and not 'Paste', 'Cut', 'Select all'.
    expect(find.text('Paste'), findsNothing);
    expect(find.text('Copy'), findsOneWidget);
    expect(find.text('Cut'), findsNothing);
    expect(find.text('Select all'), findsNothing);
  },
    variant: const TargetPlatformVariant(<TargetPlatform>{
      TargetPlatform.android,
      TargetPlatform.fuchsia,
      TargetPlatform.linux,
      TargetPlatform.windows,
    }),
  );

  testWidgets('cursor layout has correct width', (WidgetTester tester) async {
    EditableText.debugDeterministicCursor = true;
    await tester.pumpWidget(
        overlay(
          child: const RepaintBoundary(
            child: TextField(
              cursorWidth: 15.0,
            ),
          ),
        )
    );
    await tester.enterText(find.byType(TextField), ' ');
    await skipPastScrollingAnimation(tester);

    await expectLater(
      find.byType(TextField),
      matchesGoldenFile('text_field_cursor_width_test.0.png'),
    );
    EditableText.debugDeterministicCursor = false;
  });

  testWidgets('cursor layout has correct radius', (WidgetTester tester) async {
    EditableText.debugDeterministicCursor = true;
    await tester.pumpWidget(
        overlay(
          child: const RepaintBoundary(
            child: TextField(
              cursorWidth: 15.0,
              cursorRadius: Radius.circular(3.0),
            ),
          ),
        )
    );
    await tester.enterText(find.byType(TextField), ' ');
    await skipPastScrollingAnimation(tester);

    await expectLater(
      find.byType(TextField),
      matchesGoldenFile('text_field_cursor_width_test.1.png'),
    );
    EditableText.debugDeterministicCursor = false;
  });

  testWidgets('cursor layout has correct height', (WidgetTester tester) async {
    EditableText.debugDeterministicCursor = true;
    await tester.pumpWidget(
        overlay(
          child: const RepaintBoundary(
            child: TextField(
              cursorWidth: 15.0,
              cursorHeight: 30.0,
            ),
          ),
        )
    );
    await tester.enterText(find.byType(TextField), ' ');
    await skipPastScrollingAnimation(tester);

    await expectLater(
      find.byType(TextField),
      matchesGoldenFile('text_field_cursor_width_test.2.png'),
    );
    EditableText.debugDeterministicCursor = false;
  });

  testWidgets('Overflowing a line with spaces stops the cursor at the end', (WidgetTester tester) async {
    final TextEditingController controller = TextEditingController();

    await tester.pumpWidget(
      overlay(
        child: TextField(
          key: textFieldKey,
          controller: controller,
          maxLines: null,
        ),
      ),
    );
    expect(controller.selection.baseOffset, -1);
    expect(controller.selection.extentOffset, -1);

    const String testValueOneLine = 'enough text to be exactly at the end of the line.';
    await tester.enterText(find.byType(TextField), testValueOneLine);
    await skipPastScrollingAnimation(tester);

    RenderBox findInputBox() => tester.renderObject(find.byKey(textFieldKey));

    RenderBox inputBox = findInputBox();
    final Size oneLineInputSize = inputBox.size;

    await tester.tapAt(textOffsetToPosition(tester, testValueOneLine.length));
    await tester.pump();

    const String testValueTwoLines = 'enough text to overflow the first line and go to the second';
    await tester.enterText(find.byType(TextField), testValueTwoLines);
    await skipPastScrollingAnimation(tester);

    expect(inputBox, findInputBox());
    inputBox = findInputBox();
    expect(inputBox.size.height, greaterThan(oneLineInputSize.height));
    final Size twoLineInputSize = inputBox.size;

    // Enter a string with the same number of characters as testValueTwoLines,
    // but where the overflowing part is all spaces. Assert that it only renders
    // on one line.
    const String testValueSpaces = testValueOneLine + '          ';
    expect(testValueSpaces.length, testValueTwoLines.length);
    await tester.enterText(find.byType(TextField), testValueSpaces);
    await skipPastScrollingAnimation(tester);

    expect(inputBox, findInputBox());
    inputBox = findInputBox();
    expect(inputBox.size.height, oneLineInputSize.height);

    // Swapping the final space for a letter causes it to wrap to 2 lines.
    const String testValueSpacesOverflow = testValueOneLine + '         a';
    expect(testValueSpacesOverflow.length, testValueTwoLines.length);
    await tester.enterText(find.byType(TextField), testValueSpacesOverflow);
    await skipPastScrollingAnimation(tester);

    expect(inputBox, findInputBox());
    inputBox = findInputBox();
    expect(inputBox.size.height, twoLineInputSize.height);

    // Positioning the cursor at the end of a line overflowing with spaces puts
    // it inside the input still.
    await tester.enterText(find.byType(TextField), testValueSpaces);
    await skipPastScrollingAnimation(tester);
    await tester.tapAt(textOffsetToPosition(tester, testValueSpaces.length));
    await tester.pump();

    final double inputWidth = findRenderEditable(tester).size.width;
    final Offset cursorOffsetSpaces = findRenderEditable(tester).getLocalRectForCaret(
      const TextPosition(offset: testValueSpaces.length),
    ).bottomRight;

    expect(cursorOffsetSpaces.dx, inputWidth - kCaretGap);
  });

  testWidgets('mobile obscureText control test', (WidgetTester tester) async {
    await tester.pumpWidget(
      overlay(
        child: const TextField(
          obscureText: true,
          decoration: InputDecoration(
            hintText: 'Placeholder',
          ),
        ),
      ),
    );
    await tester.showKeyboard(find.byType(TextField));

    const String testValue = 'ABC';
    tester.testTextInput.updateEditingValue(const TextEditingValue(
      text: testValue,
      selection: TextSelection.collapsed(offset: testValue.length),
    ));

    await tester.pump();

    // Enter a character into the obscured field and verify that the character
    // is temporarily shown to the user and then changed to a bullet.
    const String newChar = 'X';
    tester.testTextInput.updateEditingValue(const TextEditingValue(
      text: testValue + newChar,
      selection: TextSelection.collapsed(offset: testValue.length + 1),
    ));

    await tester.pump();

    String editText = findRenderEditable(tester).text!.text!;
    expect(editText.substring(editText.length - 1), newChar);

    await tester.pump(const Duration(seconds: 2));

    editText = findRenderEditable(tester).text!.text!;
    expect(editText.substring(editText.length - 1), '\u2022');
  }, variant: const TargetPlatformVariant(<TargetPlatform>{ TargetPlatform.iOS, TargetPlatform.android }));

  testWidgets('desktop obscureText control test', (WidgetTester tester) async {
    await tester.pumpWidget(
      overlay(
        child: const TextField(
          obscureText: true,
          decoration: InputDecoration(
            hintText: 'Placeholder',
          ),
        ),
      ),
    );
    await tester.showKeyboard(find.byType(TextField));

    const String testValue = 'ABC';
    tester.testTextInput.updateEditingValue(const TextEditingValue(
      text: testValue,
      selection: TextSelection.collapsed(offset: testValue.length),
    ));

    await tester.pump();

    // Enter a character into the obscured field and verify that the character
    // isn't shown to the user.
    const String newChar = 'X';
    tester.testTextInput.updateEditingValue(const TextEditingValue(
      text: testValue + newChar,
      selection: TextSelection.collapsed(offset: testValue.length + 1),
    ));

    await tester.pump();

    final String editText = findRenderEditable(tester).text!.text!;
    expect(editText.substring(editText.length - 1), '\u2022');
  }, variant: const TargetPlatformVariant(<TargetPlatform>{
      TargetPlatform.macOS,
      TargetPlatform.linux,
      TargetPlatform.windows,
  }));

  testWidgets('Caret position is updated on tap', (WidgetTester tester) async {
    final TextEditingController controller = TextEditingController();

    await tester.pumpWidget(
      overlay(
        child: TextField(
          controller: controller,
        ),
      ),
    );
    expect(controller.selection.baseOffset, -1);
    expect(controller.selection.extentOffset, -1);

    const String testValue = 'abc def ghi';
    await tester.enterText(find.byType(TextField), testValue);
    await skipPastScrollingAnimation(tester);

    // Tap to reposition the caret.
    final int tapIndex = testValue.indexOf('e');
    final Offset ePos = textOffsetToPosition(tester, tapIndex);
    await tester.tapAt(ePos);
    await tester.pump();

    expect(controller.selection.baseOffset, tapIndex);
    expect(controller.selection.extentOffset, tapIndex);
  });

  testWidgets('enableInteractiveSelection = false, tap', (WidgetTester tester) async {
    final TextEditingController controller = TextEditingController();

    await tester.pumpWidget(
      overlay(
        child: TextField(
          controller: controller,
          enableInteractiveSelection: false,
        ),
      ),
    );
    expect(controller.selection.baseOffset, -1);
    expect(controller.selection.extentOffset, -1);

    const String testValue = 'abc def ghi';
    await tester.enterText(find.byType(TextField), testValue);
    await skipPastScrollingAnimation(tester);

    // Tap would ordinarily reposition the caret.
    final int tapIndex = testValue.indexOf('e');
    final Offset ePos = textOffsetToPosition(tester, tapIndex);
    await tester.tapAt(ePos);
    await tester.pump();

    expect(controller.selection.baseOffset, -1);
    expect(controller.selection.extentOffset, -1);
  });

  testWidgets('Can long press to select', (WidgetTester tester) async {
    final TextEditingController controller = TextEditingController();

    await tester.pumpWidget(
      overlay(
        child: TextField(
          controller: controller,
        ),
      ),
    );

    const String testValue = 'abc def ghi';
    await tester.enterText(find.byType(TextField), testValue);
    expect(controller.value.text, testValue);
    await skipPastScrollingAnimation(tester);

    expect(controller.selection.isCollapsed, true);

    // Long press the 'e' to select 'def'.
    final Offset ePos = textOffsetToPosition(tester, testValue.indexOf('e'));
    await tester.longPressAt(ePos, pointer: 7);
    await tester.pump();

    // 'def' is selected.
    expect(controller.selection.baseOffset, testValue.indexOf('d'));
    expect(controller.selection.extentOffset, testValue.indexOf('f')+1);

    // Tapping elsewhere immediately collapses and moves the cursor.
    await tester.tapAt(textOffsetToPosition(tester, testValue.indexOf('h')));
    await tester.pump();

    expect(controller.selection.isCollapsed, true);
    expect(controller.selection.baseOffset, testValue.indexOf('h'));
  });

  testWidgets("Slight movements in longpress don't hide/show handles", (WidgetTester tester) async {
    final TextEditingController controller = TextEditingController();

    await tester.pumpWidget(
      overlay(
        child: TextField(
          controller: controller,
        ),
      ),
    );

    const String testValue = 'abc def ghi';
    await tester.enterText(find.byType(TextField), testValue);
    expect(controller.value.text, testValue);
    await skipPastScrollingAnimation(tester);

    expect(controller.selection.isCollapsed, true);

    // Long press the 'e' to select 'def', but don't release the gesture.
    final Offset ePos = textOffsetToPosition(tester, testValue.indexOf('e'));
    final TestGesture gesture = await tester.startGesture(ePos, pointer: 7);
    await tester.pump(const Duration(seconds: 2));
    await tester.pumpAndSettle();

    // Handles are shown
    final Finder fadeFinder = find.byType(FadeTransition);
    expect(fadeFinder, findsNWidgets(2)); // 2 handles, 1 toolbar
    FadeTransition handle = tester.widget(fadeFinder.at(0));
    expect(handle.opacity.value, equals(1.0));

    // Move the gesture very slightly
    await gesture.moveBy(const Offset(1.0, 1.0));
    await tester.pump(TextSelectionOverlay.fadeDuration * 0.5);
    handle = tester.widget(fadeFinder.at(0));

    // The handle should still be fully opaque.
    expect(handle.opacity.value, equals(1.0));
  });


  testWidgets('Long pressing a field with selection 0,0 shows the selection menu', (WidgetTester tester) async {
    await tester.pumpWidget(overlay(
      child: TextField(
        controller: TextEditingController.fromValue(
          const TextEditingValue(
            selection: TextSelection(baseOffset: 0, extentOffset: 0),
          ),
        ),
      ),
    ));

    expect(find.text('Paste'), findsNothing);

    final Offset emptyPos = textOffsetToPosition(tester, 0);
    await tester.longPressAt(emptyPos, pointer: 7);
    await tester.pumpAndSettle();

    expect(find.text('Paste'), findsOneWidget);
  });

  testWidgets('Entering text hides selection handle caret', (WidgetTester tester) async {
    final TextEditingController controller = TextEditingController();

    await tester.pumpWidget(
      overlay(
        child: TextField(
          controller: controller,
        ),
      ),
    );

    const String testValue = 'abcdefghi';
    await tester.enterText(find.byType(TextField), testValue);
    expect(controller.value.text, testValue);
    await skipPastScrollingAnimation(tester);

    // Handle not shown.
    expect(controller.selection.isCollapsed, true);
    final Finder fadeFinder = find.byType(FadeTransition);
    expect(fadeFinder, findsNothing);

    // Tap on the text field to show the handle.
    await tester.tap(find.byType(TextField));
    await tester.pumpAndSettle();
    expect(controller.selection.isCollapsed, true);
    expect(fadeFinder, findsNWidgets(1));
    final FadeTransition handle = tester.widget(fadeFinder.at(0));
    expect(handle.opacity.value, equals(1.0));

    // Enter more text.
    const String testValueAddition = 'jklmni';
    await tester.enterText(find.byType(TextField), testValueAddition);
    expect(controller.value.text, testValueAddition);
    await skipPastScrollingAnimation(tester);

    // Handle not shown.
    expect(controller.selection.isCollapsed, true);
    expect(fadeFinder, findsNothing);
  });

  testWidgets('Mouse long press is just like a tap', (WidgetTester tester) async {
    final TextEditingController controller = TextEditingController();

    await tester.pumpWidget(
      overlay(
        child: TextField(
          controller: controller,
        ),
      ),
    );

    const String testValue = 'abc def ghi';
    await tester.enterText(find.byType(TextField), testValue);
    expect(controller.value.text, testValue);
    await skipPastScrollingAnimation(tester);

    expect(controller.selection.isCollapsed, true);

    // Long press the 'e' using a mouse device.
    final int eIndex = testValue.indexOf('e');
    final Offset ePos = textOffsetToPosition(tester, eIndex);
    final TestGesture gesture = await tester.startGesture(ePos, kind: PointerDeviceKind.mouse);
    addTearDown(gesture.removePointer);
    await tester.pump(const Duration(seconds: 2));
    await gesture.up();
    await tester.pump();

    // The cursor is placed just like a regular tap.
    expect(controller.selection.baseOffset, eIndex);
    expect(controller.selection.extentOffset, eIndex);
  });

  testWidgets('Read only text field basic', (WidgetTester tester) async {
    final TextEditingController controller = TextEditingController(text: 'readonly');

    await tester.pumpWidget(
        overlay(
          child: TextField(
            controller: controller,
            readOnly: true,
          ),
        ),
    );
    // Read only text field cannot open keyboard.
    await tester.showKeyboard(find.byType(TextField));
    expect(tester.testTextInput.hasAnyClients, false);
    await skipPastScrollingAnimation(tester);

    expect(controller.selection.isCollapsed, true);

    await tester.tap(find.byType(TextField));
    await tester.pump();
    expect(tester.testTextInput.hasAnyClients, false);
    final EditableTextState editableText = tester.state(find.byType(EditableText));
    // Collapse selection should not paint.
    expect(editableText.selectionOverlay!.handlesAreVisible, isFalse);
    // Long press on the 'd' character of text 'readOnly' to show context menu.
    const int dIndex = 3;
    final Offset dPos = textOffsetToPosition(tester, dIndex);
    await tester.longPressAt(dPos);
    await tester.pumpAndSettle();

    // Context menu should not have paste and cut.
    expect(find.text('Copy'), findsOneWidget);
    expect(find.text('Paste'), findsNothing);
    expect(find.text('Cut'), findsNothing);
  });

  testWidgets('does not paint toolbar when no options available', (WidgetTester tester) async {
    await tester.pumpWidget(
        const MaterialApp(
          home: Material(
            child: TextField(
              readOnly: true,
            ),
          ),
        ),
    );

    await tester.tap(find.byType(TextField));
    await tester.pump(const Duration(milliseconds: 50));

    await tester.tap(find.byType(TextField));
    // Wait for context menu to be built.
    await tester.pumpAndSettle();

    expect(find.byType(CupertinoTextSelectionToolbar), paintsNothing);
  }, variant: const TargetPlatformVariant(<TargetPlatform>{ TargetPlatform.iOS,  TargetPlatform.macOS }));

  testWidgets('text field build empty toolbar when no options available', (WidgetTester tester) async {
    await tester.pumpWidget(
        const MaterialApp(
          home: Material(
            child: TextField(
              readOnly: true,
            ),
          ),
        ),
    );

    await tester.tap(find.byType(TextField));
    await tester.pump(const Duration(milliseconds: 50));

    await tester.tap(find.byType(TextField));
    // Wait for context menu to be built.
    await tester.pumpAndSettle();
    final RenderBox container = tester.renderObject(find.descendant(
      of: find.byType(FadeTransition),
      matching: find.byType(SizedBox),
    ).first);
    expect(container.size, Size.zero);
  }, variant: const TargetPlatformVariant(<TargetPlatform>{ TargetPlatform.android, TargetPlatform.fuchsia, TargetPlatform.linux, TargetPlatform.windows }));

  testWidgets('Sawping controllers should update selection', (WidgetTester tester) async {
    TextEditingController controller = TextEditingController(text: 'readonly');
    final OverlayEntry entry = OverlayEntry(
      builder: (BuildContext context) {
        return Center(
          child: Material(
            child: TextField(
              controller: controller,
              readOnly: true,
            ),
          ),
        );
      },
    );
    await tester.pumpWidget(overlayWithEntry(entry));
    const int dIndex = 3;
    final Offset dPos = textOffsetToPosition(tester, dIndex);
    await tester.longPressAt(dPos);
    await tester.pumpAndSettle();
    final EditableTextState state = tester.state(find.byType(EditableText));
    TextSelection currentOverlaySelection =
        state.selectionOverlay!.value.selection;
    expect(currentOverlaySelection.baseOffset, 0);
    expect(currentOverlaySelection.extentOffset, 8);

    // Update selection from [0 to 8] to [1 to 7].
    controller = TextEditingController.fromValue(
      controller.value.copyWith(selection: const TextSelection(
        baseOffset: 1,
        extentOffset: 7,
      )),
    );

    // Mark entry to be dirty in order to trigger overlay update.
    entry.markNeedsBuild();

    await tester.pump();
    currentOverlaySelection = state.selectionOverlay!.value.selection;
    expect(currentOverlaySelection.baseOffset, 1);
    expect(currentOverlaySelection.extentOffset, 7);
  });

  testWidgets('Read only text should not compose', (WidgetTester tester) async {
    final TextEditingController controller = TextEditingController.fromValue(
        const TextEditingValue(
            text: 'readonly',
            composing: TextRange(start: 0, end: 8), // Simulate text composing.
        ),
    );

    await tester.pumpWidget(
        overlay(
          child: TextField(
            controller: controller,
            readOnly: true,
          ),
        ),
    );

    final RenderEditable renderEditable = findRenderEditable(tester);
    // There should be no composing.
    expect(renderEditable.text, TextSpan(text:'readonly', style: renderEditable.text!.style));
  });

  testWidgets('Dynamically switching between read only and not read only should hide or show collapse cursor', (WidgetTester tester) async {
    final TextEditingController controller = TextEditingController(text: 'readonly');
    bool readOnly = true;
    final OverlayEntry entry = OverlayEntry(
      builder: (BuildContext context) {
        return Center(
          child: Material(
            child: TextField(
              controller: controller,
              readOnly: readOnly,
            ),
          ),
        );
      },
    );
    await tester.pumpWidget(overlayWithEntry(entry));
    await tester.tap(find.byType(TextField));
    await tester.pump();

    final EditableTextState editableText = tester.state(find.byType(EditableText));
    // Collapse selection should not paint.
    expect(editableText.selectionOverlay!.handlesAreVisible, isFalse);

    readOnly = false;
    // Mark entry to be dirty in order to trigger overlay update.
    entry.markNeedsBuild();
    await tester.pumpAndSettle();
    expect(editableText.selectionOverlay!.handlesAreVisible, isTrue);

    readOnly = true;
    entry.markNeedsBuild();
    await tester.pumpAndSettle();
    expect(editableText.selectionOverlay!.handlesAreVisible, isFalse);
  });

  testWidgets('Dynamically switching to read only should close input connection', (WidgetTester tester) async {
    final TextEditingController controller = TextEditingController(text: 'readonly');
    bool readOnly = false;
    final OverlayEntry entry = OverlayEntry(
      builder: (BuildContext context) {
        return Center(
          child: Material(
            child: TextField(
              controller: controller,
              readOnly: readOnly,
            ),
          ),
        );
      },
    );
    await tester.pumpWidget(overlayWithEntry(entry));
    await tester.tap(find.byType(TextField));
    await tester.pump();
    expect(tester.testTextInput.hasAnyClients, true);

    readOnly = true;
    // Mark entry to be dirty in order to trigger overlay update.
    entry.markNeedsBuild();
    await tester.pump();
    expect(tester.testTextInput.hasAnyClients, false);
  });

  testWidgets('Dynamically switching to non read only should open input connection', (WidgetTester tester) async {
    final TextEditingController controller = TextEditingController(text: 'readonly');
    bool readOnly = true;
    final OverlayEntry entry = OverlayEntry(
      builder: (BuildContext context) {
        return Center(
          child: Material(
            child: TextField(
              controller: controller,
              readOnly: readOnly,
            ),
          ),
        );
      },
    );
    await tester.pumpWidget(overlayWithEntry(entry));
    await tester.tap(find.byType(TextField));
    await tester.pump();
    expect(tester.testTextInput.hasAnyClients, false);

    readOnly = false;
    // Mark entry to be dirty in order to trigger overlay update.
    entry.markNeedsBuild();
    await tester.pump();
    expect(tester.testTextInput.hasAnyClients, true);
  });

  testWidgets('enableInteractiveSelection = false, long-press', (WidgetTester tester) async {
    final TextEditingController controller = TextEditingController();

    await tester.pumpWidget(
      overlay(
        child: TextField(
          controller: controller,
          enableInteractiveSelection: false,
        ),
      ),
    );

    const String testValue = 'abc def ghi';
    await tester.enterText(find.byType(TextField), testValue);
    expect(controller.value.text, testValue);
    await skipPastScrollingAnimation(tester);

    expect(controller.selection.isCollapsed, true);

    // Long press the 'e' to select 'def'.
    final Offset ePos = textOffsetToPosition(tester, testValue.indexOf('e'));
    await tester.longPressAt(ePos, pointer: 7);
    await tester.pump();

    expect(controller.selection.isCollapsed, true);
    expect(controller.selection.baseOffset, -1);
    expect(controller.selection.extentOffset, -1);
  });

  testWidgets('Can select text by dragging with a mouse', (WidgetTester tester) async {
    final TextEditingController controller = TextEditingController();

    await tester.pumpWidget(
      MaterialApp(
        home: Material(
          child: TextField(
            dragStartBehavior: DragStartBehavior.down,
            controller: controller,
          ),
        ),
      ),
    );

    const String testValue = 'abc def ghi';
    await tester.enterText(find.byType(TextField), testValue);
    await skipPastScrollingAnimation(tester);

    final Offset ePos = textOffsetToPosition(tester, testValue.indexOf('e'));
    final Offset gPos = textOffsetToPosition(tester, testValue.indexOf('g'));

    final TestGesture gesture = await tester.startGesture(ePos, kind: PointerDeviceKind.mouse);
    addTearDown(gesture.removePointer);
    await tester.pump();
    await gesture.moveTo(gPos);
    await tester.pump();
    await gesture.up();
    await tester.pumpAndSettle();

    expect(controller.selection.baseOffset, testValue.indexOf('e'));
    expect(controller.selection.extentOffset, testValue.indexOf('g'));
  });

  testWidgets('Continuous dragging does not cause flickering', (WidgetTester tester) async {
    int selectionChangedCount = 0;
    const String testValue = 'abc def ghi';
    final TextEditingController controller = TextEditingController(text: testValue);

    controller.addListener(() {
      selectionChangedCount++;
    });

    await tester.pumpWidget(
      MaterialApp(
        home: Material(
          child: TextField(
            dragStartBehavior: DragStartBehavior.down,
            controller: controller,
            style: const TextStyle(fontFamily: 'Ahem', fontSize: 10.0),
          ),
        ),
      ),
    );

    final Offset cPos = textOffsetToPosition(tester, 2); // Index of 'c'.
    final Offset gPos = textOffsetToPosition(tester, 8); // Index of 'g'.
    final Offset hPos = textOffsetToPosition(tester, 9); // Index of 'h'.

    // Drag from 'c' to 'g'.
    final TestGesture gesture = await tester.startGesture(cPos, kind: PointerDeviceKind.mouse);
    addTearDown(gesture.removePointer);
    await tester.pump();
    await gesture.moveTo(gPos);
    await tester.pumpAndSettle();

    expect(selectionChangedCount, isNonZero);
    selectionChangedCount = 0;
    expect(controller.selection.baseOffset, 2);
    expect(controller.selection.extentOffset, 8);

    // Tiny movement shouldn't cause text selection to change.
    await gesture.moveTo(gPos + const Offset(4.0, 0.0));
    await tester.pumpAndSettle();
    expect(selectionChangedCount, 0);

    // Now a text selection change will occur after a significant movement.
    await gesture.moveTo(hPos);
    await tester.pump();
    await gesture.up();
    await tester.pumpAndSettle();

    expect(selectionChangedCount, 1);
    expect(controller.selection.baseOffset, 2);
    expect(controller.selection.extentOffset, 9);
  });

  testWidgets('Dragging in opposite direction also works', (WidgetTester tester) async {
    final TextEditingController controller = TextEditingController();

    await tester.pumpWidget(
      MaterialApp(
        home: Material(
          child: TextField(
            dragStartBehavior: DragStartBehavior.down,
            controller: controller,
          ),
        ),
      ),
    );

    const String testValue = 'abc def ghi';
    await tester.enterText(find.byType(TextField), testValue);
    await skipPastScrollingAnimation(tester);

    final Offset ePos = textOffsetToPosition(tester, testValue.indexOf('e'));
    final Offset gPos = textOffsetToPosition(tester, testValue.indexOf('g'));

    final TestGesture gesture = await tester.startGesture(gPos, kind: PointerDeviceKind.mouse);
    addTearDown(gesture.removePointer);
    await tester.pump();
    await gesture.moveTo(ePos);
    await tester.pump();
    await gesture.up();
    await tester.pumpAndSettle();

    expect(controller.selection.baseOffset, testValue.indexOf('e'));
    expect(controller.selection.extentOffset, testValue.indexOf('g'));
  });

  testWidgets('Slow mouse dragging also selects text', (WidgetTester tester) async {
    final TextEditingController controller = TextEditingController();

    await tester.pumpWidget(
      MaterialApp(
        home: Material(
          child: TextField(
            dragStartBehavior: DragStartBehavior.down,
            controller: controller,
          ),
        ),
      ),
    );

    const String testValue = 'abc def ghi';
    await tester.enterText(find.byType(TextField), testValue);
    await skipPastScrollingAnimation(tester);

    final Offset ePos = textOffsetToPosition(tester, testValue.indexOf('e'));
    final Offset gPos = textOffsetToPosition(tester, testValue.indexOf('g'));

    final TestGesture gesture = await tester.startGesture(ePos, kind: PointerDeviceKind.mouse);
    addTearDown(gesture.removePointer);
    await tester.pump(const Duration(seconds: 2));
    await gesture.moveTo(gPos);
    await tester.pump();
    await gesture.up();

    expect(controller.selection.baseOffset, testValue.indexOf('e'));
    expect(controller.selection.extentOffset, testValue.indexOf('g'));
  });

  testWidgets('Can drag handles to change selection', (WidgetTester tester) async {
    final TextEditingController controller = TextEditingController();

    await tester.pumpWidget(
      overlay(
        child: TextField(
          dragStartBehavior: DragStartBehavior.down,
          controller: controller,
        ),
      ),
    );

    const String testValue = 'abc def ghi';
    await tester.enterText(find.byType(TextField), testValue);
    await skipPastScrollingAnimation(tester);

    // Long press the 'e' to select 'def'.
    final Offset ePos = textOffsetToPosition(tester, testValue.indexOf('e'));
    TestGesture gesture = await tester.startGesture(ePos, pointer: 7);
    await tester.pump(const Duration(seconds: 2));
    await gesture.up();
    await tester.pump();
    await tester.pump(const Duration(milliseconds: 200)); // skip past the frame where the opacity is zero

    final TextSelection selection = controller.selection;
    expect(selection.baseOffset, 4);
    expect(selection.extentOffset, 7);

    final RenderEditable renderEditable = findRenderEditable(tester);
    final List<TextSelectionPoint> endpoints = globalize(
      renderEditable.getEndpointsForSelection(selection),
      renderEditable,
    );
    expect(endpoints.length, 2);

    // Drag the right handle 2 letters to the right.
    // We use a small offset because the endpoint is on the very corner
    // of the handle.
    Offset handlePos = endpoints[1].point + const Offset(1.0, 1.0);
    Offset newHandlePos = textOffsetToPosition(tester, testValue.length);
    gesture = await tester.startGesture(handlePos, pointer: 7);
    await tester.pump();
    await gesture.moveTo(newHandlePos);
    await tester.pump();
    await gesture.up();
    await tester.pump();

    expect(controller.selection.baseOffset, 4);
    expect(controller.selection.extentOffset, 11);

    // Drag the left handle 2 letters to the left.
    handlePos = endpoints[0].point + const Offset(-1.0, 1.0);
    newHandlePos = textOffsetToPosition(tester, 0);
    gesture = await tester.startGesture(handlePos, pointer: 7);
    await tester.pump();
    await gesture.moveTo(newHandlePos);
    await tester.pump();
    await gesture.up();
    await tester.pump();

    expect(controller.selection.baseOffset, 0);
    expect(controller.selection.extentOffset, 11);
  });

  testWidgets('Cannot drag one handle past the other', (WidgetTester tester) async {
    final TextEditingController controller = TextEditingController();

    await tester.pumpWidget(
      overlay(
        child: TextField(
          dragStartBehavior: DragStartBehavior.down,
          controller: controller,
        ),
      ),
    );

    const String testValue = 'abc def ghi';
    await tester.enterText(find.byType(TextField), testValue);
    await skipPastScrollingAnimation(tester);

    // Long press the 'e' to select 'def'.
    final Offset ePos = textOffsetToPosition(tester, 5); // Position before 'e'.
    TestGesture gesture = await tester.startGesture(ePos, pointer: 7);
    await tester.pump(const Duration(seconds: 2));
    await gesture.up();
    await tester.pump();
    await tester.pump(const Duration(milliseconds: 200)); // skip past the frame where the opacity is zero

    final TextSelection selection = controller.selection;
    expect(selection.baseOffset, 4);
    expect(selection.extentOffset, 7);

    final RenderEditable renderEditable = findRenderEditable(tester);
    final List<TextSelectionPoint> endpoints = globalize(
      renderEditable.getEndpointsForSelection(selection),
      renderEditable,
    );
    expect(endpoints.length, 2);

    // Drag the right handle until there's only 1 char selected.
    // We use a small offset because the endpoint is on the very corner
    // of the handle.
    final Offset handlePos = endpoints[1].point + const Offset(4.0, 0.0);
    Offset newHandlePos = textOffsetToPosition(tester, 5); // Position before 'e'.
    gesture = await tester.startGesture(handlePos, pointer: 7);
    await tester.pump();
    await gesture.moveTo(newHandlePos);
    await tester.pump();

    expect(controller.selection.baseOffset, 4);
    expect(controller.selection.extentOffset, 5);

    newHandlePos = textOffsetToPosition(tester, 2); // Position before 'c'.
    await gesture.moveTo(newHandlePos);
    await tester.pump();
    await gesture.up();
    await tester.pump();

    expect(controller.selection.baseOffset, 4);
    // The selection doesn't move beyond the left handle. There's always at
    // least 1 char selected.
    expect(controller.selection.extentOffset, 5);
  });

  testWidgets('Can use selection toolbar', (WidgetTester tester) async {
    final TextEditingController controller = TextEditingController();

    await tester.pumpWidget(
      overlay(
        child: TextField(
          controller: controller,
        ),
      ),
    );

    const String testValue = 'abc def ghi';
    await tester.enterText(find.byType(TextField), testValue);
    await skipPastScrollingAnimation(tester);

    // Tap the selection handle to bring up the "paste / select all" menu.
    await tester.tapAt(textOffsetToPosition(tester, testValue.indexOf('e')));
    await tester.pump();
    await tester.pump(const Duration(milliseconds: 200)); // skip past the frame where the opacity is zero
    RenderEditable renderEditable = findRenderEditable(tester);
    List<TextSelectionPoint> endpoints = globalize(
      renderEditable.getEndpointsForSelection(controller.selection),
      renderEditable,
    );
    // Tapping on the part of the handle's GestureDetector where it overlaps
    // with the text itself does not show the menu, so add a small vertical
    // offset to tap below the text.
    await tester.tapAt(endpoints[0].point + const Offset(1.0, 13.0));
    await tester.pump();
    await tester.pump(const Duration(milliseconds: 200)); // skip past the frame where the opacity is zero

    // Select all should select all the text.
    await tester.tap(find.text('Select all'));
    await tester.pump();
    expect(controller.selection.baseOffset, 0);
    expect(controller.selection.extentOffset, testValue.length);

    // Copy should reset the selection.
    await tester.tap(find.text('Copy'));
    await skipPastScrollingAnimation(tester);
    expect(controller.selection.isCollapsed, true);

    // Tap again to bring back the menu.
    await tester.tapAt(textOffsetToPosition(tester, testValue.indexOf('e')));
    await tester.pump();
    // Allow time for handle to appear and double tap to time out.
    await tester.pump(const Duration(milliseconds: 300));
    expect(controller.selection.isCollapsed, true);
    expect(controller.selection.baseOffset, testValue.indexOf('e'));
    expect(controller.selection.extentOffset, testValue.indexOf('e'));
    renderEditable = findRenderEditable(tester);
    endpoints = globalize(
      renderEditable.getEndpointsForSelection(controller.selection),
      renderEditable,
    );
    await tester.tapAt(endpoints[0].point + const Offset(1.0, 1.0));
    await tester.pump();
    await tester.pump(const Duration(milliseconds: 200)); // skip past the frame where the opacity is zero
    expect(controller.selection.isCollapsed, true);
    expect(controller.selection.baseOffset, testValue.indexOf('e'));
    expect(controller.selection.extentOffset, testValue.indexOf('e'));

    // Paste right before the 'e'.
    await tester.tap(find.text('Paste'));
    await tester.pump();
    expect(controller.text, 'abc d${testValue}ef ghi');
  });

  // Show the selection menu at the given index into the text by tapping to
  // place the cursor and then tapping on the handle.
  Future<void> _showSelectionMenuAt(WidgetTester tester, TextEditingController controller, int index) async {
    await tester.tapAt(tester.getCenter(find.byType(EditableText)));
    await tester.pump();
    await tester.pump(const Duration(milliseconds: 200)); // skip past the frame where the opacity is zero
    expect(find.text('Select all'), findsNothing);

    // Tap the selection handle to bring up the "paste / select all" menu for
    // the last line of text.
    await tester.tapAt(textOffsetToPosition(tester, index));
    await tester.pump();
    await tester.pump(const Duration(milliseconds: 200)); // skip past the frame where the opacity is zero
    final RenderEditable renderEditable = findRenderEditable(tester);
    final List<TextSelectionPoint> endpoints = globalize(
      renderEditable.getEndpointsForSelection(controller.selection),
      renderEditable,
    );
    // Tapping on the part of the handle's GestureDetector where it overlaps
    // with the text itself does not show the menu, so add a small vertical
    // offset to tap below the text.
    await tester.tapAt(endpoints[0].point + const Offset(1.0, 13.0));
    await tester.pump();
    await tester.pump(const Duration(milliseconds: 200)); // skip past the frame where the opacity is zero
  }

  testWidgets(
    'Check the toolbar appears below the TextField when there is not enough space above the TextField to show it',
    (WidgetTester tester) async {
      // This is a regression test for
      // https://github.com/flutter/flutter/issues/29808
      final TextEditingController controller = TextEditingController();

      await tester.pumpWidget(MaterialApp(
        home: Scaffold(
          body: Padding(
            padding: const EdgeInsets.all(30.0),
            child: TextField(
              controller: controller,
              ),
            ),
          ),
        ),
      );

      const String testValue = 'abc def ghi';
      await tester.enterText(find.byType(TextField), testValue);
      await skipPastScrollingAnimation(tester);

      await _showSelectionMenuAt(tester, controller, testValue.indexOf('e'));

      // Verify the selection toolbar position is below the text.
      Offset toolbarTopLeft = tester.getTopLeft(find.text('Select all'));
      Offset textFieldTopLeft = tester.getTopLeft(find.byType(TextField));
      expect(textFieldTopLeft.dy, lessThan(toolbarTopLeft.dy));

      await tester.pumpWidget(MaterialApp(
        home: Scaffold(
          body: Padding(
            padding: const EdgeInsets.all(150.0),
            child: TextField(
              controller: controller,
            ),
          ),
        ),
      ));

      await tester.enterText(find.byType(TextField), testValue);
      await skipPastScrollingAnimation(tester);

      await _showSelectionMenuAt(tester, controller, testValue.indexOf('e'));

      // Verify the selection toolbar position
      toolbarTopLeft = tester.getTopLeft(find.text('Select all'));
      textFieldTopLeft = tester.getTopLeft(find.byType(TextField));
      expect(toolbarTopLeft.dy, lessThan(textFieldTopLeft.dy));
    },
  );

  testWidgets(
    'Toolbar appears in the right places in multiline inputs',
    (WidgetTester tester) async {
      // This is a regression test for
      // https://github.com/flutter/flutter/issues/36749
      final TextEditingController controller = TextEditingController();

      await tester.pumpWidget(MaterialApp(
        home: Scaffold(
          body: Padding(
            padding: const EdgeInsets.all(30.0),
            child: TextField(
              controller: controller,
              minLines: 6,
              maxLines: 6,
            ),
          ),
        ),
      ));

      expect(find.text('Select all'), findsNothing);
      const String testValue = 'abc\ndef\nghi\njkl\nmno\npqr';
      await tester.enterText(find.byType(TextField), testValue);
      await skipPastScrollingAnimation(tester);

      // Show the selection menu on the first line and verify the selection
      // toolbar position is below the first line.
      await _showSelectionMenuAt(tester, controller, testValue.indexOf('c'));
      expect(find.text('Select all'), findsOneWidget);
      final Offset firstLineToolbarTopLeft = tester.getTopLeft(find.text('Select all'));
      final Offset firstLineTopLeft = textOffsetToPosition(tester, testValue.indexOf('a'));
      expect(firstLineTopLeft.dy, lessThan(firstLineToolbarTopLeft.dy));

      // Show the selection menu on the second to last line and verify the
      // selection toolbar position is above that line and above the first
      // line's toolbar.
      await _showSelectionMenuAt(tester, controller, testValue.indexOf('o'));
      expect(find.text('Select all'), findsOneWidget);
      final Offset penultimateLineToolbarTopLeft = tester.getTopLeft(find.text('Select all'));
      final Offset penultimateLineTopLeft = textOffsetToPosition(tester, testValue.indexOf('p'));
      expect(penultimateLineToolbarTopLeft.dy, lessThan(penultimateLineTopLeft.dy));
      expect(penultimateLineToolbarTopLeft.dy, lessThan(firstLineToolbarTopLeft.dy));

      // Show the selection menu on the last line and verify the selection
      // toolbar position is above that line and below the position of the
      // second to last line's toolbar.
      await _showSelectionMenuAt(tester, controller, testValue.indexOf('r'));
      expect(find.text('Select all'), findsOneWidget);
      final Offset lastLineToolbarTopLeft = tester.getTopLeft(find.text('Select all'));
      final Offset lastLineTopLeft = textOffsetToPosition(tester, testValue.indexOf('p'));
      expect(lastLineToolbarTopLeft.dy, lessThan(lastLineTopLeft.dy));
      expect(lastLineToolbarTopLeft.dy, greaterThan(penultimateLineToolbarTopLeft.dy));
    },
  );

  testWidgets('Selection toolbar fades in', (WidgetTester tester) async {
    final TextEditingController controller = TextEditingController();

    await tester.pumpWidget(
      overlay(
        child: TextField(
          controller: controller,
        ),
      ),
    );

    const String testValue = 'abc def ghi';
    await tester.enterText(find.byType(TextField), testValue);
    await skipPastScrollingAnimation(tester);

    // Tap the selection handle to bring up the "paste / select all" menu.
    await tester.tapAt(textOffsetToPosition(tester, testValue.indexOf('e')));
    await tester.pump();
    // Allow time for the handle to appear and for a double tap to time out.
    await tester.pump(const Duration(milliseconds: 600));
    final RenderEditable renderEditable = findRenderEditable(tester);
    final List<TextSelectionPoint> endpoints = globalize(
      renderEditable.getEndpointsForSelection(controller.selection),
      renderEditable,
    );
    await tester.tapAt(endpoints[0].point + const Offset(1.0, 1.0));
    // Pump an extra frame to allow the selection menu to read the clipboard.
    await tester.pump();
    await tester.pump();

    // Toolbar should fade in. Starting at 0% opacity.
    final Element target = tester.element(find.text('Select all'));
    final FadeTransition opacity = target.findAncestorWidgetOfExactType<FadeTransition>()!;
    expect(opacity.opacity.value, equals(0.0));

    // Still fading in.
    await tester.pump(const Duration(milliseconds: 50));
    final FadeTransition opacity2 = target.findAncestorWidgetOfExactType<FadeTransition>()!;
    expect(opacity, same(opacity2));
    expect(opacity.opacity.value, greaterThan(0.0));
    expect(opacity.opacity.value, lessThan(1.0));

    // End the test here to ensure the animation is properly disposed of.
  });

  testWidgets('An obscured TextField is selectable by default', (WidgetTester tester) async {
    // This is a regression test for
    // https://github.com/flutter/flutter/issues/32845

    final TextEditingController controller = TextEditingController();
    Widget buildFrame(bool obscureText) {
      return overlay(
        child: TextField(
          controller: controller,
          obscureText: obscureText,
        ),
      );
    }

    // Obscure text and don't enable or disable selection.
    await tester.pumpWidget(buildFrame(true));
    await tester.enterText(find.byType(TextField), 'abcdefghi');
    await skipPastScrollingAnimation(tester);
    expect(controller.selection.isCollapsed, true);

    // Long press does select text.
    final Offset ePos = textOffsetToPosition(tester, 1);
    await tester.longPressAt(ePos, pointer: 7);
    await tester.pump();
    expect(controller.selection.isCollapsed, false);
  });

  testWidgets('An obscured TextField is not selectable when disabled', (WidgetTester tester) async {
    // This is a regression test for
    // https://github.com/flutter/flutter/issues/32845

    final TextEditingController controller = TextEditingController();
    Widget buildFrame(bool obscureText, bool enableInteractiveSelection) {
      return overlay(
        child: TextField(
          controller: controller,
          obscureText: obscureText,
          enableInteractiveSelection: enableInteractiveSelection,
        ),
      );
    }

    // Explicitly disabled selection on obscured text.
    await tester.pumpWidget(buildFrame(true, false));
    await tester.enterText(find.byType(TextField), 'abcdefghi');
    await skipPastScrollingAnimation(tester);
    expect(controller.selection.isCollapsed, true);

    // Long press doesn't select text.
    final Offset ePos2 = textOffsetToPosition(tester, 1);
    await tester.longPressAt(ePos2, pointer: 7);
    await tester.pump();
    expect(controller.selection.isCollapsed, true);
  });

  testWidgets('An obscured TextField is selected as one word', (WidgetTester tester) async {
    final TextEditingController controller = TextEditingController();

    await tester.pumpWidget(overlay(
      child: TextField(
        controller: controller,
        obscureText: true,
      ),
    ));
    await tester.enterText(find.byType(TextField), 'abcde fghi');
    await skipPastScrollingAnimation(tester);

    // Long press does select text.
    final Offset bPos = textOffsetToPosition(tester, 1);
    await tester.longPressAt(bPos, pointer: 7);
    await tester.pump();
    final TextSelection selection = controller.selection;
    expect(selection.isCollapsed, false);
    expect(selection.baseOffset, 0);
    expect(selection.extentOffset, 10);
  });

  testWidgets('An obscured TextField has correct default context menu', (WidgetTester tester) async {
    final TextEditingController controller = TextEditingController();

    await tester.pumpWidget(overlay(
      child: TextField(
        controller: controller,
        obscureText: true,
      ),
    ));
    await tester.enterText(find.byType(TextField), 'abcde fghi');
    await skipPastScrollingAnimation(tester);

    // Long press to select text.
    final Offset bPos = textOffsetToPosition(tester, 1);
    await tester.longPressAt(bPos, pointer: 7);
    await tester.pumpAndSettle();

    // Should only have paste option when whole obscure text is selected.
    expect(find.text('Paste'), findsOneWidget);
    expect(find.text('Copy'), findsNothing);
    expect(find.text('Cut'), findsNothing);
    expect(find.text('Select all'), findsNothing);

    // Long press at the end
    final Offset iPos = textOffsetToPosition(tester, 10);
    final Offset slightRight = iPos + const Offset(30.0, 0.0);
    await tester.longPressAt(slightRight, pointer: 7);
    await tester.pumpAndSettle();

    // Should have paste and select all options when collapse.
    expect(find.text('Paste'), findsOneWidget);
    expect(find.text('Select all'), findsOneWidget);
    expect(find.text('Copy'), findsNothing);
    expect(find.text('Cut'), findsNothing);
  });

  testWidgets('TextField height with minLines unset', (WidgetTester tester) async {
    await tester.pumpWidget(textFieldBuilder());

    RenderBox findInputBox() => tester.renderObject(find.byKey(textFieldKey));

    final RenderBox inputBox = findInputBox();
    final Size emptyInputSize = inputBox.size;

    await tester.enterText(find.byType(TextField), 'No wrapping here.');
    await tester.pumpWidget(textFieldBuilder());
    expect(findInputBox(), equals(inputBox));
    expect(inputBox.size, equals(emptyInputSize));

    // Even when entering multiline text, TextField doesn't grow. It's a single
    // line input.
    await tester.enterText(find.byType(TextField), kThreeLines);
    await tester.pumpWidget(textFieldBuilder());
    expect(findInputBox(), equals(inputBox));
    expect(inputBox.size, equals(emptyInputSize));

    // maxLines: 3 makes the TextField 3 lines tall
    await tester.enterText(find.byType(TextField), '');
    await tester.pumpWidget(textFieldBuilder(maxLines: 3));
    expect(findInputBox(), equals(inputBox));
    expect(inputBox.size.height, greaterThan(emptyInputSize.height));
    expect(inputBox.size.width, emptyInputSize.width);

    final Size threeLineInputSize = inputBox.size;

    // Filling with 3 lines of text stays the same size
    await tester.enterText(find.byType(TextField), kThreeLines);
    await tester.pumpWidget(textFieldBuilder(maxLines: 3));
    expect(findInputBox(), equals(inputBox));
    expect(inputBox.size, threeLineInputSize);

    // An extra line won't increase the size because we max at 3.
    await tester.enterText(find.byType(TextField), kMoreThanFourLines);
    await tester.pumpWidget(textFieldBuilder(maxLines: 3));
    expect(findInputBox(), equals(inputBox));
    expect(inputBox.size, threeLineInputSize);

    // But now it will... but it will max at four
    await tester.enterText(find.byType(TextField), kMoreThanFourLines);
    await tester.pumpWidget(textFieldBuilder(maxLines: 4));
    expect(findInputBox(), equals(inputBox));
    expect(inputBox.size.height, greaterThan(threeLineInputSize.height));
    expect(inputBox.size.width, threeLineInputSize.width);

    final Size fourLineInputSize = inputBox.size;

    // Now it won't max out until the end
    await tester.enterText(find.byType(TextField), '');
    await tester.pumpWidget(textFieldBuilder(maxLines: null));
    expect(findInputBox(), equals(inputBox));
    expect(inputBox.size, equals(emptyInputSize));
    await tester.enterText(find.byType(TextField), kThreeLines);
    await tester.pump();
    expect(inputBox.size, equals(threeLineInputSize));
    await tester.enterText(find.byType(TextField), kMoreThanFourLines);
    await tester.pump();
    expect(inputBox.size.height, greaterThan(fourLineInputSize.height));
    expect(inputBox.size.width, fourLineInputSize.width);
  });

  testWidgets('TextField height with minLines and maxLines', (WidgetTester tester) async {
    await tester.pumpWidget(textFieldBuilder());

    RenderBox findInputBox() => tester.renderObject(find.byKey(textFieldKey));

    final RenderBox inputBox = findInputBox();
    final Size emptyInputSize = inputBox.size;

    await tester.enterText(find.byType(TextField), 'No wrapping here.');
    await tester.pumpWidget(textFieldBuilder());
    expect(findInputBox(), equals(inputBox));
    expect(inputBox.size, equals(emptyInputSize));

    // min and max set to same value locks height to value.
    await tester.pumpWidget(textFieldBuilder(minLines: 3, maxLines: 3));
    expect(findInputBox(), equals(inputBox));
    expect(inputBox.size.height, greaterThan(emptyInputSize.height));
    expect(inputBox.size.width, emptyInputSize.width);

    final Size threeLineInputSize = inputBox.size;

    // maxLines: null with minLines set grows beyond minLines
    await tester.pumpWidget(textFieldBuilder(minLines: 3, maxLines: null));
    expect(findInputBox(), equals(inputBox));
    expect(inputBox.size, threeLineInputSize);
    await tester.enterText(find.byType(TextField), kMoreThanFourLines);
    await tester.pump();
    expect(inputBox.size.height, greaterThan(threeLineInputSize.height));
    expect(inputBox.size.width, threeLineInputSize.width);

    // With minLines and maxLines set, input will expand through the range
    await tester.enterText(find.byType(TextField), '');
    await tester.pumpWidget(textFieldBuilder(minLines: 3, maxLines: 4));
    expect(findInputBox(), equals(inputBox));
    expect(inputBox.size, equals(threeLineInputSize));
    await tester.enterText(find.byType(TextField), kMoreThanFourLines);
    await tester.pump();
    expect(inputBox.size.height, greaterThan(threeLineInputSize.height));
    expect(inputBox.size.width, threeLineInputSize.width);

    // minLines can't be greater than maxLines.
    expect(() async {
      await tester.pumpWidget(textFieldBuilder(minLines: 3, maxLines: 2));
    }, throwsAssertionError);

    // maxLines defaults to 1 and can't be less than minLines
    expect(() async {
      await tester.pumpWidget(textFieldBuilder(minLines: 3));
    }, throwsAssertionError);
  });

  testWidgets('Multiline text when wrapped in Expanded', (WidgetTester tester) async {
    Widget expandedTextFieldBuilder({
      int? maxLines = 1,
      int? minLines,
      bool expands = false,
    }) {
      return boilerplate(
        child: Column(
          mainAxisAlignment: MainAxisAlignment.center,
          children: <Widget>[
            Expanded(
              child: TextField(
                key: textFieldKey,
                style: const TextStyle(color: Colors.black, fontSize: 34.0),
                maxLines: maxLines,
                minLines: minLines,
                expands: expands,
                decoration: const InputDecoration(
                  hintText: 'Placeholder',
                ),
              ),
            ),
          ],
        ),
      );
    }

    await tester.pumpWidget(expandedTextFieldBuilder());

    RenderBox findBorder() {
      return tester.renderObject(find.descendant(
        of: find.byType(InputDecorator),
        matching: find.byWidgetPredicate((Widget w) => '${w.runtimeType}' == '_BorderContainer'),
      ));
    }
    final RenderBox border = findBorder();

    // Without expanded: true and maxLines: null, the TextField does not expand
    // to fill its parent when wrapped in an Expanded widget.
    final Size unexpandedInputSize = border.size;

    // It does expand to fill its parent when expands: true, maxLines: null, and
    // it's wrapped in an Expanded widget.
    await tester.pumpWidget(expandedTextFieldBuilder(expands: true, maxLines: null));
    expect(border.size.height, greaterThan(unexpandedInputSize.height));
    expect(border.size.width, unexpandedInputSize.width);

    // min/maxLines that is not null and expands: true contradict each other.
    expect(() async {
      await tester.pumpWidget(expandedTextFieldBuilder(expands: true, maxLines: 4));
    }, throwsAssertionError);
    expect(() async {
      await tester.pumpWidget(expandedTextFieldBuilder(expands: true, minLines: 1, maxLines: null));
    }, throwsAssertionError);
  });

  // Regression test for https://github.com/flutter/flutter/pull/29093
  testWidgets('Multiline text when wrapped in IntrinsicHeight', (WidgetTester tester) async {
    final Key intrinsicHeightKey = UniqueKey();
    Widget intrinsicTextFieldBuilder(bool wrapInIntrinsic) {
      final TextFormField textField = TextFormField(
        key: textFieldKey,
        style: const TextStyle(color: Colors.black, fontSize: 34.0),
        maxLines: null,
        decoration: const InputDecoration(
          counterText: 'I am counter',
        ),
      );
      final Widget widget = wrapInIntrinsic
        ? IntrinsicHeight(key: intrinsicHeightKey, child: textField)
        : textField;
      return boilerplate(
        child: Column(
          mainAxisAlignment: MainAxisAlignment.center,
          children: <Widget>[widget],
        ),
      );
    }

    await tester.pumpWidget(intrinsicTextFieldBuilder(false));
    expect(find.byKey(intrinsicHeightKey), findsNothing);

    RenderBox findEditableText() => tester.renderObject(find.byType(EditableText));
    RenderBox editableText = findEditableText();
    final Size unwrappedEditableTextSize = editableText.size;

    // Wrapping in IntrinsicHeight should not affect the height of the input
    await tester.pumpWidget(intrinsicTextFieldBuilder(true));
    editableText = findEditableText();
    expect(editableText.size.height, unwrappedEditableTextSize.height);
    expect(editableText.size.width, unwrappedEditableTextSize.width);
  });

  // Regression test for https://github.com/flutter/flutter/pull/29093
  testWidgets('errorText empty string', (WidgetTester tester) async {
    Widget textFormFieldBuilder(String? errorText) {
      return boilerplate(
        child: Column(
          mainAxisAlignment: MainAxisAlignment.center,
          children: <Widget>[
            TextFormField(
              key: textFieldKey,
              maxLength: 3,
              maxLengthEnforcement: MaxLengthEnforcement.none,
              decoration: InputDecoration(
                counterText: '',
                errorText: errorText,
              ),
            ),
          ],
        ),
      );
    }

    await tester.pumpWidget(textFormFieldBuilder(null));

    RenderBox findInputBox() => tester.renderObject(find.byKey(textFieldKey));
    final RenderBox inputBox = findInputBox();
    final Size errorNullInputSize = inputBox.size;

    // Setting errorText causes the input's height to increase to accommodate it
    await tester.pumpWidget(textFormFieldBuilder('im errorText'));
    expect(inputBox, findInputBox());
    expect(inputBox.size.height, greaterThan(errorNullInputSize.height));
    expect(inputBox.size.width, errorNullInputSize.width);
    final Size errorInputSize = inputBox.size;

    // Setting errorText to an empty string causes the input's height to
    // increase to accommodate it, even though it's not displayed.
    // This may or may not be ideal behavior, but it is legacy behavior and
    // there are visual tests that rely on it (see Github issue referenced at
    // the top of this test). A counterText of empty string does not affect
    // input height, however.
    await tester.pumpWidget(textFormFieldBuilder(''));
    expect(inputBox, findInputBox());
    expect(inputBox.size.height, errorInputSize.height);
    expect(inputBox.size.width, errorNullInputSize.width);
  });

  testWidgets('Growable TextField when content height exceeds parent', (WidgetTester tester) async {
    const double height = 200.0;
    const double padding = 24.0;

    Widget containedTextFieldBuilder({
      Widget? counter,
      String? helperText,
      String? labelText,
      Widget? prefix,
    }) {
      return boilerplate(
        child: Container(
          height: height,
          child: TextField(
            key: textFieldKey,
            maxLines: null,
            decoration: InputDecoration(
              counter: counter,
              helperText: helperText,
              labelText: labelText,
              prefix: prefix,
            ),
          ),
        ),
      );
    }

    await tester.pumpWidget(containedTextFieldBuilder());
    RenderBox findEditableText() => tester.renderObject(find.byType(EditableText));

    final RenderBox inputBox = findEditableText();

    // With no decoration and when overflowing with content, the EditableText
    // takes up the full height minus the padding, so the input fits perfectly
    // inside the parent.
    await tester.enterText(find.byType(TextField), 'a\n' * 11);
    await tester.pump();
    expect(findEditableText(), equals(inputBox));
    expect(inputBox.size.height, height - padding);

    // Adding a counter causes the EditableText to shrink to fit the counter
    // inside the parent as well.
    const double counterHeight = 40.0;
    const double subtextGap = 8.0;
    const double counterSpace = counterHeight + subtextGap;
    await tester.pumpWidget(containedTextFieldBuilder(
      counter: Container(height: counterHeight),
    ));
    expect(findEditableText(), equals(inputBox));
    expect(inputBox.size.height, height - padding - counterSpace);

    // Including helperText causes the EditableText to shrink to fit the text
    // inside the parent as well.
    await tester.pumpWidget(containedTextFieldBuilder(
      helperText: 'I am helperText',
    ));
    expect(findEditableText(), equals(inputBox));
    const double helperTextSpace = 12.0;
    expect(inputBox.size.height, height - padding - helperTextSpace - subtextGap);

    // When both helperText and counter are present, EditableText shrinks by the
    // height of the taller of the two in order to fit both within the parent.
    await tester.pumpWidget(containedTextFieldBuilder(
      counter: Container(height: counterHeight),
      helperText: 'I am helperText',
    ));
    expect(findEditableText(), equals(inputBox));
    expect(inputBox.size.height, height - padding - counterSpace);

    // When a label is present, EditableText shrinks to fit it at the top so
    // that the bottom of the input still lines up perfectly with the parent.
    await tester.pumpWidget(containedTextFieldBuilder(
      labelText: 'I am labelText',
    ));
    const double labelSpace = 16.0;
    expect(findEditableText(), equals(inputBox));
    expect(inputBox.size.height, height - padding - labelSpace);

    // When decoration is present on the top and bottom, EditableText shrinks to
    // fit both inside the parent independently.
    await tester.pumpWidget(containedTextFieldBuilder(
      counter: Container(height: counterHeight),
      labelText: 'I am labelText',
    ));
    expect(findEditableText(), equals(inputBox));
    expect(inputBox.size.height, height - padding - counterSpace - labelSpace);

    // When a prefix or suffix is present in an input that's full of content,
    // it is ignored and allowed to expand beyond the top of the input. Other
    // top and bottom decoration is still respected.
    await tester.pumpWidget(containedTextFieldBuilder(
      counter: Container(height: counterHeight),
      labelText: 'I am labelText',
      prefix: const SizedBox(
        width: 10,
        height: 60,
      ),
    ));
    expect(findEditableText(), equals(inputBox));
    expect(
      inputBox.size.height,
      height
      - padding
      - labelSpace
      - counterSpace,
    );
  });

  testWidgets('Multiline hint text will wrap up to maxLines', (WidgetTester tester) async {
    final Key textFieldKey = UniqueKey();

    Widget builder(int? maxLines, final String hintMsg) {
      return boilerplate(
        child: TextField(
          key: textFieldKey,
          style: const TextStyle(color: Colors.black, fontSize: 34.0),
          maxLines: maxLines,
          decoration: InputDecoration(
            hintText: hintMsg,
          ),
        ),
      );
    }

    const String hintPlaceholder = 'Placeholder';
    const String multipleLineText = "Here's a text, which is more than one line, to demostrate the multiple line hint text";
    await tester.pumpWidget(builder(null, hintPlaceholder));

    RenderBox findHintText(String hint) => tester.renderObject(find.text(hint));

    final RenderBox hintTextBox = findHintText(hintPlaceholder);
    final Size oneLineHintSize = hintTextBox.size;

    await tester.pumpWidget(builder(null, hintPlaceholder));
    expect(findHintText(hintPlaceholder), equals(hintTextBox));
    expect(hintTextBox.size, equals(oneLineHintSize));

    const int maxLines = 3;
    await tester.pumpWidget(builder(maxLines, multipleLineText));
    final Text hintTextWidget = tester.widget(find.text(multipleLineText));
    expect(hintTextWidget.maxLines, equals(maxLines));
    expect(findHintText(multipleLineText).size.width, greaterThanOrEqualTo(oneLineHintSize.width));
    expect(findHintText(multipleLineText).size.height, greaterThanOrEqualTo(oneLineHintSize.height));
  });

  testWidgets('Can drag handles to change selection in multiline', (WidgetTester tester) async {
    final TextEditingController controller = TextEditingController();

    await tester.pumpWidget(
      overlay(
        child: TextField(
          dragStartBehavior: DragStartBehavior.down,
          controller: controller,
          style: const TextStyle(color: Colors.black, fontSize: 34.0),
          maxLines: 3,
        ),
      ),
    );

    const String testValue = kThreeLines;
    const String cutValue = 'First line of stuff';
    await tester.enterText(find.byType(TextField), testValue);
    await skipPastScrollingAnimation(tester);

    // Check that the text spans multiple lines.
    final Offset firstPos = textOffsetToPosition(tester, testValue.indexOf('First'));
    final Offset secondPos = textOffsetToPosition(tester, testValue.indexOf('Second'));
    final Offset thirdPos = textOffsetToPosition(tester, testValue.indexOf('Third'));
    final Offset middleStringPos = textOffsetToPosition(tester, testValue.indexOf('irst'));
    expect(firstPos.dx, 0);
    expect(secondPos.dx, 0);
    expect(thirdPos.dx, 0);
    expect(middleStringPos.dx, 34);
    expect(firstPos.dx, secondPos.dx);
    expect(firstPos.dx, thirdPos.dx);
    expect(firstPos.dy, lessThan(secondPos.dy));
    expect(secondPos.dy, lessThan(thirdPos.dy));

    // Long press the 'n' in 'until' to select the word.
    final Offset untilPos = textOffsetToPosition(tester, testValue.indexOf('until')+1);
    TestGesture gesture = await tester.startGesture(untilPos, pointer: 7);
    await tester.pump(const Duration(seconds: 2));
    await gesture.up();
    await tester.pump();
    await tester.pump(const Duration(milliseconds: 200)); // skip past the frame where the opacity is zero

    expect(controller.selection.baseOffset, 39);
    expect(controller.selection.extentOffset, 44);

    final RenderEditable renderEditable = findRenderEditable(tester);
    final List<TextSelectionPoint> endpoints = globalize(
      renderEditable.getEndpointsForSelection(controller.selection),
      renderEditable,
    );
    expect(endpoints.length, 2);

    // Drag the right handle to the third line, just after 'Third'.
    Offset handlePos = endpoints[1].point + const Offset(1.0, 1.0);
    Offset newHandlePos = textOffsetToPosition(tester, testValue.indexOf('Third') + 5);
    gesture = await tester.startGesture(handlePos, pointer: 7);
    await tester.pump();
    await gesture.moveTo(newHandlePos);
    await tester.pump();
    await gesture.up();
    await tester.pump();

    expect(controller.selection.baseOffset, 39);
    expect(controller.selection.extentOffset, 50);

    // Drag the left handle to the first line, just after 'First'.
    handlePos = endpoints[0].point + const Offset(-1.0, 1.0);
    newHandlePos = textOffsetToPosition(tester, testValue.indexOf('First') + 5);
    gesture = await tester.startGesture(handlePos, pointer: 7);
    await tester.pump();
    await gesture.moveTo(newHandlePos);
    await tester.pump();
    await gesture.up();
    await tester.pump();

    expect(controller.selection.baseOffset, 5);
    expect(controller.selection.extentOffset, 50);

    await tester.tap(find.text('Cut'));
    await tester.pump();
    expect(controller.selection.isCollapsed, true);
    expect(controller.text, cutValue);
  });

  testWidgets('Can scroll multiline input', (WidgetTester tester) async {
    final Key textFieldKey = UniqueKey();
    final TextEditingController controller = TextEditingController(
      text: kMoreThanFourLines,
    );

    await tester.pumpWidget(
      overlay(
        child: TextField(
          dragStartBehavior: DragStartBehavior.down,
          key: textFieldKey,
          controller: controller,
          style: const TextStyle(color: Colors.black, fontSize: 34.0),
          maxLines: 2,
        ),
      ),
    );

    RenderBox findInputBox() => tester.renderObject(find.byKey(textFieldKey));
    final RenderBox inputBox = findInputBox();

    // Check that the last line of text is not displayed.
    final Offset firstPos = textOffsetToPosition(tester, kMoreThanFourLines.indexOf('First'));
    final Offset fourthPos = textOffsetToPosition(tester, kMoreThanFourLines.indexOf('Fourth'));
    expect(firstPos.dx, 0);
    expect(fourthPos.dx, 0);
    expect(firstPos.dx, fourthPos.dx);
    expect(firstPos.dy, lessThan(fourthPos.dy));
    expect(inputBox.hitTest(BoxHitTestResult(), position: inputBox.globalToLocal(firstPos)), isTrue);
    expect(inputBox.hitTest(BoxHitTestResult(), position: inputBox.globalToLocal(fourthPos)), isFalse);

    TestGesture gesture = await tester.startGesture(firstPos, pointer: 7);
    await tester.pump();
    await gesture.moveBy(const Offset(0.0, -1000.0));
    await tester.pump(const Duration(seconds: 1));
    // Wait and drag again to trigger https://github.com/flutter/flutter/issues/6329
    // (No idea why this is necessary, but the bug wouldn't repro without it.)
    await gesture.moveBy(const Offset(0.0, -1000.0));
    await tester.pump(const Duration(seconds: 1));
    await gesture.up();
    await tester.pump();
    await tester.pump(const Duration(seconds: 1));

    // Now the first line is scrolled up, and the fourth line is visible.
    Offset newFirstPos = textOffsetToPosition(tester, kMoreThanFourLines.indexOf('First'));
    Offset newFourthPos = textOffsetToPosition(tester, kMoreThanFourLines.indexOf('Fourth'));

    expect(newFirstPos.dy, lessThan(firstPos.dy));
    expect(inputBox.hitTest(BoxHitTestResult(), position: inputBox.globalToLocal(newFirstPos)), isFalse);
    expect(inputBox.hitTest(BoxHitTestResult(), position: inputBox.globalToLocal(newFourthPos)), isTrue);

    // Now try scrolling by dragging the selection handle.
    // Long press the middle of the word "won't" in the fourth line.
    final Offset selectedWordPos = textOffsetToPosition(
      tester,
      kMoreThanFourLines.indexOf('Fourth line') + 14,
    );

    gesture = await tester.startGesture(selectedWordPos, pointer: 7);
    await tester.pump(const Duration(seconds: 1));
    await gesture.up();
    await tester.pump();
    await tester.pump(const Duration(seconds: 1));

    expect(controller.selection.base.offset, 77);
    expect(controller.selection.extent.offset, 82);
    // Sanity check for the word selected is the intended one.
    expect(
      controller.text.substring(controller.selection.baseOffset, controller.selection.extentOffset),
      "won't",
    );

    final RenderEditable renderEditable = findRenderEditable(tester);
    final List<TextSelectionPoint> endpoints = globalize(
      renderEditable.getEndpointsForSelection(controller.selection),
      renderEditable,
    );
    expect(endpoints.length, 2);

    // Drag the left handle to the first line, just after 'First'.
    final Offset handlePos = endpoints[0].point + const Offset(-1, 1);
    final Offset newHandlePos = textOffsetToPosition(tester, kMoreThanFourLines.indexOf('First') + 5);
    gesture = await tester.startGesture(handlePos, pointer: 7);
    await tester.pump(const Duration(seconds: 1));
    await gesture.moveTo(newHandlePos + const Offset(0.0, -10.0));
    await tester.pump(const Duration(seconds: 1));
    await gesture.up();
    await tester.pump(const Duration(seconds: 1));

    // The text should have scrolled up with the handle to keep the active
    // cursor visible, back to its original position.
    newFirstPos = textOffsetToPosition(tester, kMoreThanFourLines.indexOf('First'));
    newFourthPos = textOffsetToPosition(tester, kMoreThanFourLines.indexOf('Fourth'));
    expect(newFirstPos.dy, firstPos.dy);
    expect(inputBox.hitTest(BoxHitTestResult(), position: inputBox.globalToLocal(newFirstPos)), isTrue);
    expect(inputBox.hitTest(BoxHitTestResult(), position: inputBox.globalToLocal(newFourthPos)), isFalse);
  });

  testWidgets('TextField smoke test', (WidgetTester tester) async {
    late String textFieldValue;

    await tester.pumpWidget(
      overlay(
        child: TextField(
          decoration: null,
          onChanged: (String value) {
            textFieldValue = value;
          },
        ),
      ),
    );

    Future<void> checkText(String testValue) {
      return TestAsyncUtils.guard(() async {
        await tester.enterText(find.byType(TextField), testValue);

        // Check that the onChanged event handler fired.
        expect(textFieldValue, equals(testValue));

        await tester.pump();
      });
    }

    await checkText('Hello World');
  });

  testWidgets('TextField with global key', (WidgetTester tester) async {
    final GlobalKey textFieldKey = GlobalKey(debugLabel: 'textFieldKey');
    late String textFieldValue;

    await tester.pumpWidget(
      overlay(
        child: TextField(
          key: textFieldKey,
          decoration: const InputDecoration(
            hintText: 'Placeholder',
          ),
          onChanged: (String value) { textFieldValue = value; },
        ),
      ),
    );

    Future<void> checkText(String testValue) async {
      return TestAsyncUtils.guard(() async {
        await tester.enterText(find.byType(TextField), testValue);

        // Check that the onChanged event handler fired.
        expect(textFieldValue, equals(testValue));

        await tester.pump();
      });
    }

    await checkText('Hello World');
  });

  testWidgets('TextField errorText trumps helperText', (WidgetTester tester) async {
    await tester.pumpWidget(
      overlay(
        child: const TextField(
          decoration: InputDecoration(
            errorText: 'error text',
            helperText: 'helper text',
          ),
        ),
      ),
    );
    expect(find.text('helper text'), findsNothing);
    expect(find.text('error text'), findsOneWidget);
  });

  testWidgets('TextField with default helperStyle', (WidgetTester tester) async {
    final ThemeData themeData = ThemeData(hintColor: Colors.blue[500]);
    await tester.pumpWidget(
      overlay(
        child: Theme(
          data: themeData,
          child: const TextField(
            decoration: InputDecoration(
              helperText: 'helper text',
            ),
          ),
        ),
      ),
    );
    final Text helperText = tester.widget(find.text('helper text'));
    expect(helperText.style!.color, themeData.hintColor);
    expect(helperText.style!.fontSize, Typography.englishLike2014.caption!.fontSize);
  });

  testWidgets('TextField with specified helperStyle', (WidgetTester tester) async {
    final TextStyle style = TextStyle(
      inherit: false,
      color: Colors.pink[500],
      fontSize: 10.0,
    );

    await tester.pumpWidget(
      overlay(
        child: TextField(
          decoration: InputDecoration(
            helperText: 'helper text',
            helperStyle: style,
          ),
        ),
      ),
    );
    final Text helperText = tester.widget(find.text('helper text'));
    expect(helperText.style, style);
  });

  testWidgets('TextField with default hintStyle', (WidgetTester tester) async {
    final TextStyle style = TextStyle(
      color: Colors.pink[500],
      fontSize: 10.0,
    );
    final ThemeData themeData = ThemeData(
      hintColor: Colors.blue[500],
    );

    await tester.pumpWidget(
      overlay(
        child: Theme(
          data: themeData,
          child: TextField(
            decoration: const InputDecoration(
              hintText: 'Placeholder',
            ),
            style: style,
          ),
        ),
      ),
    );

    final Text hintText = tester.widget(find.text('Placeholder'));
    expect(hintText.style!.color, themeData.hintColor);
    expect(hintText.style!.fontSize, style.fontSize);
  });

  testWidgets('TextField with specified hintStyle', (WidgetTester tester) async {
    final TextStyle hintStyle = TextStyle(
      inherit: false,
      color: Colors.pink[500],
      fontSize: 10.0,
    );

    await tester.pumpWidget(
      overlay(
        child: TextField(
          decoration: InputDecoration(
            hintText: 'Placeholder',
            hintStyle: hintStyle,
          ),
        ),
      ),
    );

    final Text hintText = tester.widget(find.text('Placeholder'));
    expect(hintText.style, hintStyle);
  });

  testWidgets('TextField with specified prefixStyle', (WidgetTester tester) async {
    final TextStyle prefixStyle = TextStyle(
      inherit: false,
      color: Colors.pink[500],
      fontSize: 10.0,
    );

    await tester.pumpWidget(
      overlay(
        child: TextField(
          decoration: InputDecoration(
            prefixText: 'Prefix:',
            prefixStyle: prefixStyle,
          ),
        ),
      ),
    );

    final Text prefixText = tester.widget(find.text('Prefix:'));
    expect(prefixText.style, prefixStyle);
  });

  testWidgets('TextField with specified suffixStyle', (WidgetTester tester) async {
    final TextStyle suffixStyle = TextStyle(
      color: Colors.pink[500],
      fontSize: 10.0,
    );

    await tester.pumpWidget(
      overlay(
        child: TextField(
          decoration: InputDecoration(
            suffixText: '.com',
            suffixStyle: suffixStyle,
          ),
        ),
      ),
    );

    final Text suffixText = tester.widget(find.text('.com'));
    expect(suffixText.style, suffixStyle);
  });

  testWidgets('TextField prefix and suffix appear correctly with no hint or label', (WidgetTester tester) async {
    final Key secondKey = UniqueKey();

    await tester.pumpWidget(
      overlay(
        child: Column(
          children: <Widget>[
            const TextField(
              decoration: InputDecoration(
                labelText: 'First',
              ),
            ),
            TextField(
              key: secondKey,
              decoration: const InputDecoration(
                prefixText: 'Prefix',
                suffixText: 'Suffix',
              ),
            ),
          ],
        ),
      ),
    );

    expect(find.text('Prefix'), findsOneWidget);
    expect(find.text('Suffix'), findsOneWidget);

    // Focus the Input. The prefix should still display.
    await tester.tap(find.byKey(secondKey));
    await tester.pump();

    expect(find.text('Prefix'), findsOneWidget);
    expect(find.text('Suffix'), findsOneWidget);

    // Enter some text, and the prefix should still display.
    await tester.enterText(find.byKey(secondKey), 'Hi');
    await tester.pump();
    await tester.pump(const Duration(seconds: 1));

    expect(find.text('Prefix'), findsOneWidget);
    expect(find.text('Suffix'), findsOneWidget);
  });

  testWidgets('TextField prefix and suffix appear correctly with hint text', (WidgetTester tester) async {
    final TextStyle hintStyle = TextStyle(
      inherit: false,
      color: Colors.pink[500],
      fontSize: 10.0,
    );
    final Key secondKey = UniqueKey();

    await tester.pumpWidget(
      overlay(
        child: Column(
          children: <Widget>[
            const TextField(
              decoration: InputDecoration(
                labelText: 'First',
              ),
            ),
            TextField(
              key: secondKey,
              decoration: InputDecoration(
                hintText: 'Hint',
                hintStyle: hintStyle,
                prefixText: 'Prefix',
                suffixText: 'Suffix',
              ),
            ),
          ],
        ),
      ),
    );

    // Neither the prefix or the suffix should initially be visible, only the hint.
    expect(getOpacity(tester, find.text('Prefix')), 0.0);
    expect(getOpacity(tester, find.text('Suffix')), 0.0);
    expect(getOpacity(tester, find.text('Hint')), 1.0);

    await tester.tap(find.byKey(secondKey));
    await tester.pumpAndSettle();

    // Focus the Input. The hint, prefix, and suffix should appear
    expect(getOpacity(tester, find.text('Prefix')), 1.0);
    expect(getOpacity(tester, find.text('Suffix')), 1.0);
    expect(getOpacity(tester, find.text('Hint')), 1.0);

    // Enter some text, and the hint should disappear and the prefix and suffix
    // should continue to be visible
    await tester.enterText(find.byKey(secondKey), 'Hi');
    await tester.pumpAndSettle();

    expect(getOpacity(tester, find.text('Prefix')), 1.0);
    expect(getOpacity(tester, find.text('Suffix')), 1.0);
    expect(getOpacity(tester, find.text('Hint')), 0.0);

    // Check and make sure that the right styles were applied.
    final Text prefixText = tester.widget(find.text('Prefix'));
    expect(prefixText.style, hintStyle);
    final Text suffixText = tester.widget(find.text('Suffix'));
    expect(suffixText.style, hintStyle);
  });

  testWidgets('TextField prefix and suffix appear correctly with label text', (WidgetTester tester) async {
    final TextStyle prefixStyle = TextStyle(
      color: Colors.pink[500],
      fontSize: 10.0,
    );
    final TextStyle suffixStyle = TextStyle(
      color: Colors.green[500],
      fontSize: 12.0,
    );
    final Key secondKey = UniqueKey();

    await tester.pumpWidget(
      overlay(
        child: Column(
          children: <Widget>[
            const TextField(
              decoration: InputDecoration(
                labelText: 'First',
              ),
            ),
            TextField(
              key: secondKey,
              decoration: InputDecoration(
                labelText: 'Label',
                prefixText: 'Prefix',
                prefixStyle: prefixStyle,
                suffixText: 'Suffix',
                suffixStyle: suffixStyle,
              ),
            ),
          ],
        ),
      ),
    );

    // Not focused. The prefix and suffix should not appear, but the label should.
    expect(getOpacity(tester, find.text('Prefix')), 0.0);
    expect(getOpacity(tester, find.text('Suffix')), 0.0);
    expect(find.text('Label'), findsOneWidget);

    // Focus the input. The label, prefix, and suffix should appear.
    await tester.tap(find.byKey(secondKey));
    await tester.pumpAndSettle();

    expect(getOpacity(tester, find.text('Prefix')), 1.0);
    expect(getOpacity(tester, find.text('Suffix')), 1.0);
    expect(find.text('Label'), findsOneWidget);

    // Enter some text. The label, prefix, and suffix should remain visible.
    await tester.enterText(find.byKey(secondKey), 'Hi');
    await tester.pumpAndSettle();

    expect(getOpacity(tester, find.text('Prefix')), 1.0);
    expect(getOpacity(tester, find.text('Suffix')), 1.0);
    expect(find.text('Label'), findsOneWidget);

    // Check and make sure that the right styles were applied.
    final Text prefixText = tester.widget(find.text('Prefix'));
    expect(prefixText.style, prefixStyle);
    final Text suffixText = tester.widget(find.text('Suffix'));
    expect(suffixText.style, suffixStyle);
  });

  testWidgets('TextField label text animates', (WidgetTester tester) async {
    final Key secondKey = UniqueKey();

    await tester.pumpWidget(
      overlay(
        child: Column(
          children: <Widget>[
            const TextField(
              decoration: InputDecoration(
                labelText: 'First',
              ),
            ),
            TextField(
              key: secondKey,
              decoration: const InputDecoration(
                labelText: 'Second',
              ),
            ),
          ],
        ),
      ),
    );

    Offset pos = tester.getTopLeft(find.text('Second'));

    // Focus the Input. The label should start animating upwards.
    await tester.tap(find.byKey(secondKey));
    await tester.idle();
    await tester.pump();
    await tester.pump(const Duration(milliseconds: 50));

    Offset newPos = tester.getTopLeft(find.text('Second'));
    expect(newPos.dy, lessThan(pos.dy));

    // Label should still be sliding upward.
    await tester.pump(const Duration(milliseconds: 50));
    pos = newPos;
    newPos = tester.getTopLeft(find.text('Second'));
    expect(newPos.dy, lessThan(pos.dy));
  });

  testWidgets('Icon is separated from input/label by 16+12', (WidgetTester tester) async {
    await tester.pumpWidget(
      overlay(
        child: const TextField(
          decoration: InputDecoration(
            icon: Icon(Icons.phone),
            labelText: 'label',
            filled: true,
          ),
        ),
      ),
    );
    final double iconRight = tester.getTopRight(find.byType(Icon)).dx;
    // Per https://material.io/go/design-text-fields#text-fields-layout
    // There's a 16 dps gap between the right edge of the icon and the text field's
    // container, and the 12dps more padding between the left edge of the container
    // and the left edge of the input and label.
    expect(iconRight + 28.0, equals(tester.getTopLeft(find.text('label')).dx));
    expect(iconRight + 28.0, equals(tester.getTopLeft(find.byType(EditableText)).dx));
  });

  testWidgets('Collapsed hint text placement', (WidgetTester tester) async {
    await tester.pumpWidget(
      overlay(
        child: const TextField(
          decoration: InputDecoration.collapsed(
            hintText: 'hint',
          ),
          strutStyle: StrutStyle.disabled,
        ),
      ),
    );

    expect(tester.getTopLeft(find.text('hint')), equals(tester.getTopLeft(find.byType(EditableText))));
  });

  testWidgets('Can align to center', (WidgetTester tester) async {
    await tester.pumpWidget(
      overlay(
        child: Container(
          width: 300.0,
          child: const TextField(
            textAlign: TextAlign.center,
            decoration: null,
          ),
        ),
      ),
    );

    final RenderEditable editable = findRenderEditable(tester);
    Offset topLeft = editable.localToGlobal(
      editable.getLocalRectForCaret(const TextPosition(offset: 0)).topLeft,
    );

    // The overlay() function centers its child within a 800x600 window.
    // Default cursorWidth is 2.0, test windowWidth is 800
    // Centered cursor topLeft.dx: 399 == windowWidth/2 - cursorWidth/2
    expect(topLeft.dx, equals(399.0));

    await tester.enterText(find.byType(TextField), 'abcd');
    await tester.pump();

    topLeft = editable.localToGlobal(
      editable.getLocalRectForCaret(const TextPosition(offset: 2)).topLeft,
    );

    // TextPosition(offset: 2) - center of 'abcd'
    expect(topLeft.dx, equals(399.0));
  });

  testWidgets('Can align to center within center', (WidgetTester tester) async {
    await tester.pumpWidget(
      overlay(
        child: Container(
          width: 300.0,
          child: const Center(
            child: TextField(
              textAlign: TextAlign.center,
              decoration: null,
            ),
          ),
        ),
      ),
    );

    final RenderEditable editable = findRenderEditable(tester);
    Offset topLeft = editable.localToGlobal(
      editable.getLocalRectForCaret(const TextPosition(offset: 0)).topLeft,
    );

    // The overlay() function centers its child within a 800x600 window.
    // Default cursorWidth is 2.0, test windowWidth is 800
    // Centered cursor topLeft.dx: 399 == windowWidth/2 - cursorWidth/2
    expect(topLeft.dx, equals(399.0));

    await tester.enterText(find.byType(TextField), 'abcd');
    await tester.pump();

    topLeft = editable.localToGlobal(
      editable.getLocalRectForCaret(const TextPosition(offset: 2)).topLeft,
    );

    // TextPosition(offset: 2) - center of 'abcd'
    expect(topLeft.dx, equals(399.0));
  });

  testWidgets('Controller can update server', (WidgetTester tester) async {
    final TextEditingController controller1 = TextEditingController(
      text: 'Initial Text',
    );
    final TextEditingController controller2 = TextEditingController(
      text: 'More Text',
    );

    TextEditingController? currentController;
    late StateSetter setState;

    await tester.pumpWidget(
      overlay(
        child: StatefulBuilder(
          builder: (BuildContext context, StateSetter setter) {
            setState = setter;
            return TextField(controller: currentController);
          }
        ),
      ),
    );
    expect(tester.testTextInput.editingState, isNull);

    // Initial state with null controller.
    await tester.tap(find.byType(TextField));
    await tester.pump();
    expect(tester.testTextInput.editingState!['text'], isEmpty);

    // Update the controller from null to controller1.
    setState(() {
      currentController = controller1;
    });
    await tester.pump();
    expect(tester.testTextInput.editingState!['text'], equals('Initial Text'));

    // Verify that updates to controller1 are handled.
    controller1.text = 'Updated Text';
    await tester.idle();
    expect(tester.testTextInput.editingState!['text'], equals('Updated Text'));

    // Verify that switching from controller1 to controller2 is handled.
    setState(() {
      currentController = controller2;
    });
    await tester.pump();
    expect(tester.testTextInput.editingState!['text'], equals('More Text'));

    // Verify that updates to controller1 are ignored.
    controller1.text = 'Ignored Text';
    await tester.idle();
    expect(tester.testTextInput.editingState!['text'], equals('More Text'));

    // Verify that updates to controller text are handled.
    controller2.text = 'Additional Text';
    await tester.idle();
    expect(tester.testTextInput.editingState!['text'], equals('Additional Text'));

    // Verify that updates to controller selection are handled.
    controller2.selection = const TextSelection(baseOffset: 0, extentOffset: 5);
    await tester.idle();
    expect(tester.testTextInput.editingState!['selectionBase'], equals(0));
    expect(tester.testTextInput.editingState!['selectionExtent'], equals(5));

    // Verify that calling clear() clears the text.
    controller2.clear();
    await tester.idle();
    expect(tester.testTextInput.editingState!['text'], equals(''));

    // Verify that switching from controller2 to null preserves current text.
    controller2.text = 'The Final Cut';
    await tester.idle();
    expect(tester.testTextInput.editingState!['text'], equals('The Final Cut'));
    setState(() {
      currentController = null;
    });
    await tester.pump();
    expect(tester.testTextInput.editingState!['text'], equals('The Final Cut'));

    // Verify that changes to controller2 are ignored.
    controller2.text = 'Goodbye Cruel World';
    expect(tester.testTextInput.editingState!['text'], equals('The Final Cut'));
  });

  testWidgets('Cannot enter new lines onto single line TextField', (WidgetTester tester) async {
    final TextEditingController textController = TextEditingController();

    await tester.pumpWidget(boilerplate(
      child: TextField(controller: textController, decoration: null),
    ));

    await tester.enterText(find.byType(TextField), 'abc\ndef');

    expect(textController.text, 'abcdef');
  });

  testWidgets('Injected formatters are chained', (WidgetTester tester) async {
    final TextEditingController textController = TextEditingController();

    await tester.pumpWidget(boilerplate(
      child: TextField(
        controller: textController,
        decoration: null,
        inputFormatters: <TextInputFormatter> [
          FilteringTextInputFormatter.deny(
            RegExp(r'[a-z]'),
            replacementString: '#',
          ),
        ],
      ),
    ));

    await tester.enterText(find.byType(TextField), 'a一b二c三\nd四e五f六');
    // The default single line formatter replaces \n with empty string.
    expect(textController.text, '#一#二#三#四#五#六');
  });

  testWidgets('Injected formatters are chained (deprecated names)', (WidgetTester tester) async {
    final TextEditingController textController = TextEditingController();

    await tester.pumpWidget(boilerplate(
      child: TextField(
        controller: textController,
        decoration: null,
        inputFormatters: <TextInputFormatter> [
          FilteringTextInputFormatter.deny(
            RegExp(r'[a-z]'),
            replacementString: '#',
          ),
        ],
      ),
    ));

    await tester.enterText(find.byType(TextField), 'a一b二c三\nd四e五f六');
    // The default single line formatter replaces \n with empty string.
    expect(textController.text, '#一#二#三#四#五#六');
  });

  testWidgets('Chained formatters are in sequence', (WidgetTester tester) async {
    final TextEditingController textController = TextEditingController();

    await tester.pumpWidget(boilerplate(
      child: TextField(
        controller: textController,
        decoration: null,
        maxLines: 2,
        inputFormatters: <TextInputFormatter> [
          FilteringTextInputFormatter.deny(
            RegExp(r'[a-z]'),
            replacementString: '12\n',
          ),
          FilteringTextInputFormatter.allow(RegExp(r'\n[0-9]')),
        ],
      ),
    ));

    await tester.enterText(find.byType(TextField), 'a1b2c3');
    // The first formatter turns it into
    // 12\n112\n212\n3
    // The second formatter turns it into
    // \n1\n2\n3
    // Multiline is allowed since maxLine != 1.
    expect(textController.text, '\n1\n2\n3');
  });

  testWidgets('Chained formatters are in sequence (deprecated names)', (WidgetTester tester) async {
    final TextEditingController textController = TextEditingController();

    await tester.pumpWidget(boilerplate(
      child: TextField(
        controller: textController,
        decoration: null,
        maxLines: 2,
        inputFormatters: <TextInputFormatter> [
          FilteringTextInputFormatter.deny(
            RegExp(r'[a-z]'),
            replacementString: '12\n',
          ),
          FilteringTextInputFormatter.allow(RegExp(r'\n[0-9]')),
        ],
      ),
    ));

    await tester.enterText(find.byType(TextField), 'a1b2c3');
    // The first formatter turns it into
    // 12\n112\n212\n3
    // The second formatter turns it into
    // \n1\n2\n3
    // Multiline is allowed since maxLine != 1.
    expect(textController.text, '\n1\n2\n3');
  });

  testWidgets('Pasted values are formatted', (WidgetTester tester) async {
    final TextEditingController textController = TextEditingController();

    await tester.pumpWidget(
      overlay(
        child: TextField(
          controller: textController,
          decoration: null,
          inputFormatters: <TextInputFormatter> [
            FilteringTextInputFormatter.digitsOnly,
          ],
        ),
      ),
    );

    await tester.enterText(find.byType(TextField), 'a1b\n2c3');
    expect(textController.text, '123');
    await skipPastScrollingAnimation(tester);

    await tester.tapAt(textOffsetToPosition(tester, '123'.indexOf('2')));
    await tester.pump();
    await tester.pump(const Duration(milliseconds: 200)); // skip past the frame where the opacity is zero
    final RenderEditable renderEditable = findRenderEditable(tester);
    final List<TextSelectionPoint> endpoints = globalize(
      renderEditable.getEndpointsForSelection(textController.selection),
      renderEditable,
    );
    await tester.tapAt(endpoints[0].point + const Offset(1.0, 1.0));
    await tester.pump();
    await tester.pump(const Duration(milliseconds: 200)); // skip past the frame where the opacity is zero

    Clipboard.setData(const ClipboardData(text: '一4二\n5三6'));
    await tester.tap(find.text('Paste'));
    await tester.pump();
    // Puts 456 before the 2 in 123.
    expect(textController.text, '145623');
  });

  testWidgets('Pasted values are formatted (deprecated names)', (WidgetTester tester) async {
    final TextEditingController textController = TextEditingController();

    await tester.pumpWidget(
      overlay(
        child: TextField(
          controller: textController,
          decoration: null,
          inputFormatters: <TextInputFormatter> [
            FilteringTextInputFormatter.digitsOnly,
          ],
        ),
      ),
    );

    await tester.enterText(find.byType(TextField), 'a1b\n2c3');
    expect(textController.text, '123');
    await skipPastScrollingAnimation(tester);

    await tester.tapAt(textOffsetToPosition(tester, '123'.indexOf('2')));
    await tester.pump();
    await tester.pump(const Duration(milliseconds: 200)); // skip past the frame where the opacity is zero
    final RenderEditable renderEditable = findRenderEditable(tester);
    final List<TextSelectionPoint> endpoints = globalize(
      renderEditable.getEndpointsForSelection(textController.selection),
      renderEditable,
    );
    await tester.tapAt(endpoints[0].point + const Offset(1.0, 1.0));
    await tester.pump();
    await tester.pump(const Duration(milliseconds: 200)); // skip past the frame where the opacity is zero

    Clipboard.setData(const ClipboardData(text: '一4二\n5三6'));
    await tester.tap(find.text('Paste'));
    await tester.pump();
    // Puts 456 before the 2 in 123.
    expect(textController.text, '145623');
  });

  testWidgets('Do not add LengthLimiting formatter to the user supplied list', (WidgetTester tester) async {
    final List<TextInputFormatter> formatters = <TextInputFormatter>[];

    await tester.pumpWidget(
      overlay(
        child: TextField(
          decoration: null,
          maxLength: 5,
          inputFormatters: formatters,
        ),
      ),
    );

    expect(formatters.isEmpty, isTrue);
  });

  testWidgets('Text field scrolls the caret into view', (WidgetTester tester) async {
    final TextEditingController controller = TextEditingController();

    await tester.pumpWidget(
      overlay(
        child: Container(
          width: 100.0,
          child: TextField(
            controller: controller,
          ),
        ),
      ),
    );

    final String longText = 'a' * 20;
    await tester.enterText(find.byType(TextField), longText);
    await skipPastScrollingAnimation(tester);

    ScrollableState scrollableState = tester.firstState(find.byType(Scrollable));
    expect(scrollableState.position.pixels, equals(0.0));

    // Move the caret to the end of the text and check that the text field
    // scrolls to make the caret visible.
    controller.selection = TextSelection.collapsed(offset: longText.length);
    await tester.pump(); // TODO(ianh): Figure out why this extra pump is needed.
    await skipPastScrollingAnimation(tester);

    scrollableState = tester.firstState(find.byType(Scrollable));
    // For a horizontal input, scrolls to the exact position of the caret.
    expect(scrollableState.position.pixels, equals(222.0));
  });

  testWidgets('Multiline text field scrolls the caret into view', (WidgetTester tester) async {
    final TextEditingController controller = TextEditingController();

    await tester.pumpWidget(
      overlay(
        child: Container(
          child: TextField(
            controller: controller,
            maxLines: 6,
          ),
        ),
      ),
    );

    const String tallText = 'a\nb\nc\nd\ne\nf\ng'; // One line over max
    await tester.enterText(find.byType(TextField), tallText);
    await skipPastScrollingAnimation(tester);

    ScrollableState scrollableState = tester.firstState(find.byType(Scrollable));
    expect(scrollableState.position.pixels, equals(0.0));

    // Move the caret to the end of the text and check that the text field
    // scrolls to make the caret visible.
    controller.selection = const TextSelection.collapsed(offset: tallText.length);
    await tester.pump();
    await skipPastScrollingAnimation(tester);

    // Should have scrolled down exactly one line height (7 lines of text in 6
    // line text field).
    final double lineHeight = findRenderEditable(tester).preferredLineHeight;
    scrollableState = tester.firstState(find.byType(Scrollable));
    expect(scrollableState.position.pixels, moreOrLessEquals(lineHeight, epsilon: 0.1));
  });

  testWidgets('haptic feedback', (WidgetTester tester) async {
    final FeedbackTester feedback = FeedbackTester();
    final TextEditingController controller = TextEditingController();

    await tester.pumpWidget(
      overlay(
        child: Container(
          width: 100.0,
          child: TextField(
            controller: controller,
          ),
        ),
      ),
    );

    await tester.tap(find.byType(TextField));
    await tester.pumpAndSettle(const Duration(seconds: 1));
    expect(feedback.clickSoundCount, 0);
    expect(feedback.hapticCount, 0);

    await tester.longPress(find.byType(TextField));
    await tester.pumpAndSettle(const Duration(seconds: 1));
    expect(feedback.clickSoundCount, 0);
    expect(feedback.hapticCount, 1);

    feedback.dispose();
  });

  testWidgets('Text field drops selection when losing focus', (WidgetTester tester) async {
    final Key key1 = UniqueKey();
    final TextEditingController controller1 = TextEditingController();
    final Key key2 = UniqueKey();

    await tester.pumpWidget(
      overlay(
        child: Column(
          children: <Widget>[
            TextField(
              key: key1,
              controller: controller1,
            ),
            TextField(key: key2),
          ],
        ),
      ),
    );

    await tester.tap(find.byKey(key1));
    await tester.enterText(find.byKey(key1), 'abcd');
    await tester.pump();
    controller1.selection = const TextSelection(baseOffset: 0, extentOffset: 3);
    await tester.pump();
    expect(controller1.selection, isNot(equals(TextRange.empty)));

    await tester.tap(find.byKey(key2));
    await tester.pump();
    expect(controller1.selection, equals(TextRange.empty));
  });

  testWidgets('Selection is consistent with text length', (WidgetTester tester) async {
    final TextEditingController controller = TextEditingController();

    controller.text = 'abcde';
    controller.selection = const TextSelection.collapsed(offset: 5);

    controller.text = '';
    expect(controller.selection.start, lessThanOrEqualTo(0));
    expect(controller.selection.end, lessThanOrEqualTo(0));

    late FlutterError error;
    try {
      controller.selection = const TextSelection.collapsed(offset: 10);
    } on FlutterError catch (e) {
      error = e;
    } finally {
      expect(error.diagnostics.length, 1);
      expect(
        error.toStringDeep(),
        equalsIgnoringHashCodes(
          'FlutterError\n'
          '   invalid text selection: TextSelection(baseOffset: 10,\n'
          '   extentOffset: 10, affinity: TextAffinity.downstream,\n'
          '   isDirectional: false)\n',
        ),
      );
    }
  });

  // Regression test for https://github.com/flutter/flutter/issues/35848
  testWidgets('Clearing text field with suffixIcon does not cause text selection exception', (WidgetTester tester) async {
    final TextEditingController controller = TextEditingController(
      text: 'Prefilled text.',
    );

    await tester.pumpWidget(
      boilerplate(
        child: TextField(
          controller: controller,
          decoration: InputDecoration(
            suffixIcon: IconButton(
              icon: const Icon(Icons.close),
              onPressed: controller.clear,
            ),
          ),
        ),
      ),
    );

    await tester.tap(find.byType(IconButton));
    expect(controller.text, '');
  });

  testWidgets('maxLength limits input.', (WidgetTester tester) async {
    final TextEditingController textController = TextEditingController();

    await tester.pumpWidget(boilerplate(
      child: TextField(
        controller: textController,
        maxLength: 10,
      ),
    ));

    await tester.enterText(find.byType(TextField), '0123456789101112');
    expect(textController.text, '0123456789');
  });

  testWidgets('maxLength limits input with surrogate pairs.', (WidgetTester tester) async {
    final TextEditingController textController = TextEditingController();

    await tester.pumpWidget(boilerplate(
      child: TextField(
        controller: textController,
        maxLength: 10,
      ),
    ));

    const String surrogatePair = '😆';
    await tester.enterText(find.byType(TextField), surrogatePair + '0123456789101112');
    expect(textController.text, surrogatePair + '012345678');
  });

  testWidgets('maxLength limits input with grapheme clusters.', (WidgetTester tester) async {
    final TextEditingController textController = TextEditingController();

    await tester.pumpWidget(boilerplate(
      child: TextField(
        controller: textController,
        maxLength: 10,
      ),
    ));

    const String graphemeCluster = '👨‍👩‍👦';
    await tester.enterText(find.byType(TextField), graphemeCluster + '0123456789101112');
    expect(textController.text, graphemeCluster + '012345678');
  });

  testWidgets('maxLength limits input in the center of a maxed-out field.', (WidgetTester tester) async {
    // Regression test for https://github.com/flutter/flutter/issues/37420.
    final TextEditingController textController = TextEditingController();
    const String testValue = '0123456789';

    await tester.pumpWidget(boilerplate(
      child: TextField(
        controller: textController,
        maxLength: 10,
      ),
    ));

    // Max out the character limit in the field.
    await tester.enterText(find.byType(TextField), testValue);
    expect(textController.text, testValue);

    // Entering more characters at the end does nothing.
    await tester.enterText(find.byType(TextField), testValue + '9999999');
    expect(textController.text, testValue);

    // Entering text in the middle of the field also does nothing.
    await tester.enterText(find.byType(TextField), '0123455555555556789');
    expect(textController.text, testValue);
  });

  testWidgets('maxLength limits input length even if decoration is null.', (WidgetTester tester) async {
    final TextEditingController textController = TextEditingController();

    await tester.pumpWidget(boilerplate(
      child: TextField(
        controller: textController,
        decoration: null,
        maxLength: 10,
      ),
    ));

    await tester.enterText(find.byType(TextField), '0123456789101112');
    expect(textController.text, '0123456789');
  });

  testWidgets('maxLength still works with other formatters', (WidgetTester tester) async {
    final TextEditingController textController = TextEditingController();

    await tester.pumpWidget(boilerplate(
      child: TextField(
        controller: textController,
        maxLength: 10,
        inputFormatters: <TextInputFormatter> [
          FilteringTextInputFormatter.deny(
            RegExp(r'[a-z]'),
            replacementString: '#',
          ),
        ],
      ),
    ));

    await tester.enterText(find.byType(TextField), 'a一b二c三\nd四e五f六');
    // The default single line formatter replaces \n with empty string.
    expect(textController.text, '#一#二#三#四#五');
  });

  testWidgets('maxLength still works with other formatters (deprecated names)', (WidgetTester tester) async {
    final TextEditingController textController = TextEditingController();

    await tester.pumpWidget(boilerplate(
      child: TextField(
        controller: textController,
        maxLength: 10,
        inputFormatters: <TextInputFormatter> [
          FilteringTextInputFormatter.deny(
            RegExp(r'[a-z]'),
            replacementString: '#',
          ),
        ],
      ),
    ));

    await tester.enterText(find.byType(TextField), 'a一b二c三\nd四e五f六');
    // The default single line formatter replaces \n with empty string.
    expect(textController.text, '#一#二#三#四#五');
  });

  testWidgets("maxLength isn't enforced when maxLengthEnforced is false.", (WidgetTester tester) async {
    final TextEditingController textController = TextEditingController();

    await tester.pumpWidget(boilerplate(
      child: TextField(
        controller: textController,
        maxLength: 10,
        maxLengthEnforcement: MaxLengthEnforcement.none,
      ),
    ));

    await tester.enterText(find.byType(TextField), '0123456789101112');
    expect(textController.text, '0123456789101112');
  });

  testWidgets('maxLength shows warning when maxLengthEnforced is false.', (WidgetTester tester) async {
    final TextEditingController textController = TextEditingController();
    const TextStyle testStyle = TextStyle(color: Colors.deepPurpleAccent);

    await tester.pumpWidget(boilerplate(
      child: TextField(
        decoration: const InputDecoration(errorStyle: testStyle),
        controller: textController,
        maxLength: 10,
        maxLengthEnforcement: MaxLengthEnforcement.none,
      ),
    ));

    await tester.enterText(find.byType(TextField), '0123456789101112');
    await tester.pump();

    expect(textController.text, '0123456789101112');
    expect(find.text('16/10'), findsOneWidget);
    Text counterTextWidget = tester.widget(find.text('16/10'));
    expect(counterTextWidget.style!.color, equals(Colors.deepPurpleAccent));

    await tester.enterText(find.byType(TextField), '0123456789');
    await tester.pump();

    expect(textController.text, '0123456789');
    expect(find.text('10/10'), findsOneWidget);
    counterTextWidget = tester.widget(find.text('10/10'));
    expect(counterTextWidget.style!.color, isNot(equals(Colors.deepPurpleAccent)));
  });

  testWidgets('maxLength shows warning when maxLengthEnforced is false with surrogate pairs.', (WidgetTester tester) async {
    final TextEditingController textController = TextEditingController();
    const TextStyle testStyle = TextStyle(color: Colors.deepPurpleAccent);

    await tester.pumpWidget(boilerplate(
      child: TextField(
        decoration: const InputDecoration(errorStyle: testStyle),
        controller: textController,
        maxLength: 10,
        maxLengthEnforcement: MaxLengthEnforcement.none,
      ),
    ));

    await tester.enterText(find.byType(TextField), '😆012345678910111');
    await tester.pump();

    expect(textController.text, '😆012345678910111');
    expect(find.text('16/10'), findsOneWidget);
    Text counterTextWidget = tester.widget(find.text('16/10'));
    expect(counterTextWidget.style!.color, equals(Colors.deepPurpleAccent));

    await tester.enterText(find.byType(TextField), '😆012345678');
    await tester.pump();

    expect(textController.text, '😆012345678');
    expect(find.text('10/10'), findsOneWidget);
    counterTextWidget = tester.widget(find.text('10/10'));
    expect(counterTextWidget.style!.color, isNot(equals(Colors.deepPurpleAccent)));
  });

  testWidgets('maxLength shows warning when maxLengthEnforced is false with grapheme clusters.', (WidgetTester tester) async {
    final TextEditingController textController = TextEditingController();
    const TextStyle testStyle = TextStyle(color: Colors.deepPurpleAccent);

    await tester.pumpWidget(boilerplate(
      child: TextField(
        decoration: const InputDecoration(errorStyle: testStyle),
        controller: textController,
        maxLength: 10,
        maxLengthEnforcement: MaxLengthEnforcement.none,
      ),
    ));

    await tester.enterText(find.byType(TextField), '👨‍👩‍👦012345678910111');
    await tester.pump();

    expect(textController.text, '👨‍👩‍👦012345678910111');
    expect(find.text('16/10'), findsOneWidget);
    Text counterTextWidget = tester.widget(find.text('16/10'));
    expect(counterTextWidget.style!.color, equals(Colors.deepPurpleAccent));

    await tester.enterText(find.byType(TextField), '👨‍👩‍👦012345678');
    await tester.pump();

    expect(textController.text, '👨‍👩‍👦012345678');
    expect(find.text('10/10'), findsOneWidget);
    counterTextWidget = tester.widget(find.text('10/10'));
    expect(counterTextWidget.style!.color, isNot(equals(Colors.deepPurpleAccent)));
  });

  testWidgets('maxLength limits input with surrogate pairs.', (WidgetTester tester) async {
    final TextEditingController textController = TextEditingController();

    await tester.pumpWidget(boilerplate(
      child: TextField(
        controller: textController,
        maxLength: 10,
      ),
    ));

    const String surrogatePair = '😆';
    await tester.enterText(find.byType(TextField), surrogatePair + '0123456789101112');
    expect(textController.text, surrogatePair + '012345678');
  });

  testWidgets('maxLength limits input with grapheme clusters.', (WidgetTester tester) async {
    final TextEditingController textController = TextEditingController();

    await tester.pumpWidget(boilerplate(
      child: TextField(
        controller: textController,
        maxLength: 10,
      ),
    ));

    const String graphemeCluster = '👨‍👩‍👦';
    await tester.enterText(find.byType(TextField), graphemeCluster + '0123456789101112');
    expect(textController.text, graphemeCluster + '012345678');
  });

  testWidgets('setting maxLength shows counter', (WidgetTester tester) async {
    await tester.pumpWidget(const MaterialApp(
      home: Material(
        child: Center(
            child: TextField(
              maxLength: 10,
            ),
          ),
        ),
      ),
    );

    expect(find.text('0/10'), findsOneWidget);

    await tester.enterText(find.byType(TextField), '01234');
    await tester.pump();

    expect(find.text('5/10'), findsOneWidget);
  });

  testWidgets('maxLength counter measures surrogate pairs as one character', (WidgetTester tester) async {
    await tester.pumpWidget(const MaterialApp(
      home: Material(
        child: Center(
            child: TextField(
              maxLength: 10,
            ),
          ),
        ),
      ),
    );

    expect(find.text('0/10'), findsOneWidget);

    const String surrogatePair = '😆';
    await tester.enterText(find.byType(TextField), surrogatePair);
    await tester.pump();

    expect(find.text('1/10'), findsOneWidget);
  });

  testWidgets('maxLength counter measures grapheme clusters as one character', (WidgetTester tester) async {
    await tester.pumpWidget(const MaterialApp(
      home: Material(
        child: Center(
            child: TextField(
              maxLength: 10,
            ),
          ),
        ),
      ),
    );

    expect(find.text('0/10'), findsOneWidget);

    const String familyEmoji = '👨‍👩‍👦';
    await tester.enterText(find.byType(TextField), familyEmoji);
    await tester.pump();

    expect(find.text('1/10'), findsOneWidget);
  });

  testWidgets('setting maxLength to TextField.noMaxLength shows only entered length', (WidgetTester tester) async {
    await tester.pumpWidget(const MaterialApp(
      home: Material(
        child: Center(
            child: TextField(
              maxLength: TextField.noMaxLength,
            ),
          ),
        ),
      ),
    );

    expect(find.text('0'), findsOneWidget);

    await tester.enterText(find.byType(TextField), '01234');
    await tester.pump();

    expect(find.text('5'), findsOneWidget);
  });

  testWidgets('passing a buildCounter shows returned widget', (WidgetTester tester) async {
    await tester.pumpWidget(MaterialApp(
      home: Material(
        child: Center(
            child: TextField(
              buildCounter: (BuildContext context, { required int currentLength, int? maxLength, required bool isFocused }) {
                return Text('${currentLength.toString()} of ${maxLength.toString()}');
              },
              maxLength: 10,
            ),
          ),
        ),
      ),
    );

    expect(find.text('0 of 10'), findsOneWidget);

    await tester.enterText(find.byType(TextField), '01234');
    await tester.pump();

    expect(find.text('5 of 10'), findsOneWidget);
  });

  testWidgets('TextField identifies as text field in semantics', (WidgetTester tester) async {
    final SemanticsTester semantics = SemanticsTester(tester);

    await tester.pumpWidget(
      const MaterialApp(
        home: Material(
          child: Center(
              child: TextField(
                maxLength: 10,
              ),
            ),
          ),
        ),
    );

    expect(semantics, includesNodeWith(flags: <SemanticsFlag>[SemanticsFlag.isTextField]));

    semantics.dispose();
  });

  testWidgets('Disabled text field does not have tap action', (WidgetTester tester) async {
    final SemanticsTester semantics = SemanticsTester(tester);

    await tester.pumpWidget(
      const MaterialApp(
        home: Material(
          child: Center(
            child: TextField(
              maxLength: 10,
              enabled: false,
            ),
          ),
        ),
      ),
    );

    expect(semantics, isNot(includesNodeWith(actions: <SemanticsAction>[SemanticsAction.tap])));

    semantics.dispose();
  });

  testWidgets('Disabled text field hides helper and counter', (WidgetTester tester) async {
    const String helperText = 'helper text';
    const String counterText = 'counter text';
    const String errorText = 'error text';
    Widget buildFrame(bool enabled, bool hasError) {
      return MaterialApp(
        home: Material(
          child: Center(
            child: TextField(
              decoration: InputDecoration(
                labelText: 'label text',
                helperText: helperText,
                counterText: counterText,
                errorText: hasError ? errorText : null,
                enabled: enabled,
              ),
            ),
          ),
        ),
      );
    }

    await tester.pumpWidget(buildFrame(true, false));
    Text helperWidget = tester.widget(find.text(helperText));
    Text counterWidget = tester.widget(find.text(counterText));
    expect(helperWidget.style!.color, isNot(equals(Colors.transparent)));
    expect(counterWidget.style!.color, isNot(equals(Colors.transparent)));
    await tester.pumpWidget(buildFrame(true, true));
    counterWidget = tester.widget(find.text(counterText));
    Text errorWidget = tester.widget(find.text(errorText));
    expect(helperWidget.style!.color, isNot(equals(Colors.transparent)));
    expect(errorWidget.style!.color, isNot(equals(Colors.transparent)));

    // When enabled is false, the helper/error and counter are not visible.
    await tester.pumpWidget(buildFrame(false, false));
    helperWidget = tester.widget(find.text(helperText));
    counterWidget = tester.widget(find.text(counterText));
    expect(helperWidget.style!.color, equals(Colors.transparent));
    expect(counterWidget.style!.color, equals(Colors.transparent));
    await tester.pumpWidget(buildFrame(false, true));
    errorWidget = tester.widget(find.text(errorText));
    counterWidget = tester.widget(find.text(counterText));
    expect(counterWidget.style!.color, equals(Colors.transparent));
    expect(errorWidget.style!.color, equals(Colors.transparent));
  });

  testWidgets('currentValueLength/maxValueLength are in the tree', (WidgetTester tester) async {
    final SemanticsTester semantics = SemanticsTester(tester);
    final TextEditingController controller = TextEditingController();

    await tester.pumpWidget(
      MaterialApp(
        home: Material(
          child: Center(
            child: TextField(
              controller: controller,
              maxLength: 10,
            ),
          ),
        ),
      ),
    );

    expect(semantics, includesNodeWith(
      flags: <SemanticsFlag>[SemanticsFlag.isTextField],
      maxValueLength: 10,
      currentValueLength: 0,
    ));

    await tester.showKeyboard(find.byType(TextField));
    const String testValue = '123';
    tester.testTextInput.updateEditingValue(const TextEditingValue(
      text: testValue,
      selection: TextSelection.collapsed(offset: 3),
      composing: TextRange(start: 0, end: testValue.length),
    ));
    await tester.pump();

    expect(semantics, includesNodeWith(
      flags: <SemanticsFlag>[SemanticsFlag.isTextField, SemanticsFlag.isFocused],
      maxValueLength: 10,
      currentValueLength: 3,
    ));

    semantics.dispose();
  });

  testWidgets('Read only TextField identifies as read only text field in semantics', (WidgetTester tester) async {
    final SemanticsTester semantics = SemanticsTester(tester);

    await tester.pumpWidget(
      const MaterialApp(
        home: Material(
          child: Center(
            child: TextField(
              maxLength: 10,
              readOnly: true,
            ),
          ),
        ),
      ),
    );

    expect(
      semantics,
      includesNodeWith(flags: <SemanticsFlag>[SemanticsFlag.isTextField, SemanticsFlag.isReadOnly]),
    );

    semantics.dispose();
  });

  testWidgets("Disabled TextField can't be traversed to when disabled.", (WidgetTester tester) async {
    final FocusNode focusNode1 = FocusNode(debugLabel: 'TextField 1');
    final FocusNode focusNode2 = FocusNode(debugLabel: 'TextField 2');
    await tester.pumpWidget(
      MaterialApp(
        home: Material(
          child: Center(
            child: Column(
              children: <Widget>[
                TextField(
                  focusNode: focusNode1,
                  autofocus: true,
                  maxLength: 10,
                  enabled: true,
                ),
                TextField(
                  focusNode: focusNode2,
                  maxLength: 10,
                  enabled: false,
                ),
              ],
            ),
          ),
        ),
      ),
    );

    await tester.pump();
    expect(focusNode1.hasPrimaryFocus, isTrue);
    expect(focusNode2.hasPrimaryFocus, isFalse);

    expect(focusNode1.nextFocus(), isTrue);
    await tester.pump();

    expect(focusNode1.hasPrimaryFocus, isTrue);
    expect(focusNode2.hasPrimaryFocus, isFalse);
  });

  group('Keyboard Tests', () {
    late TextEditingController controller;

    setUp( () {
      controller = TextEditingController();
    });

    Future<void> setupWidget(WidgetTester tester) async {
      final FocusNode focusNode = FocusNode();
      controller = TextEditingController();

      await tester.pumpWidget(
        MaterialApp(
          home: Material(
            child: RawKeyboardListener(
              focusNode: focusNode,
              onKey: null,
              child: TextField(
                controller: controller,
                maxLines: 3,
              ),
            ),
          ),
        ),
      );
      await tester.pump();
    }

    testWidgets('Shift test 1', (WidgetTester tester) async {
      await setupWidget(tester);
      const String testValue = 'a big house';
      await tester.enterText(find.byType(TextField), testValue);

      await tester.idle();
      // Need to wait for selection to catch up.
      await tester.pump();
      await tester.tap(find.byType(TextField));
      await tester.pumpAndSettle();

      await tester.sendKeyDownEvent(LogicalKeyboardKey.shift);
      await tester.sendKeyEvent(LogicalKeyboardKey.arrowLeft);
      await tester.sendKeyUpEvent(LogicalKeyboardKey.shift);
      expect(controller.selection.extentOffset - controller.selection.baseOffset, -1);
    });

    testWidgets('Shift test 2', (WidgetTester tester) async {
      await setupWidget(tester);

      const String testValue = 'abcdefghi';
      await tester.showKeyboard(find.byType(TextField));
      tester.testTextInput.updateEditingValue(const TextEditingValue(
        text: testValue,
        selection: TextSelection.collapsed(offset: 3),
        composing: TextRange(start: 0, end: testValue.length),
      ));
      await tester.pump();

      await tester.sendKeyDownEvent(LogicalKeyboardKey.shift);
      await tester.sendKeyDownEvent(LogicalKeyboardKey.arrowRight);
      await tester.pumpAndSettle();
      expect(controller.selection.extentOffset - controller.selection.baseOffset, 1);
    });

    testWidgets('Control Shift test', (WidgetTester tester) async {
      await setupWidget(tester);
      const String testValue = 'their big house';
      await tester.enterText(find.byType(TextField), testValue);

      await tester.idle();
      await tester.tap(find.byType(TextField));
      await tester.pumpAndSettle();
      await tester.pumpAndSettle();
      await tester.sendKeyDownEvent(LogicalKeyboardKey.control);
      await tester.sendKeyDownEvent(LogicalKeyboardKey.shift);
      await tester.sendKeyDownEvent(LogicalKeyboardKey.arrowRight);
      await tester.pumpAndSettle();

      expect(controller.selection.extentOffset - controller.selection.baseOffset, 5);
    });

    testWidgets('Down and up test', (WidgetTester tester) async {
      await setupWidget(tester);
      const String testValue = 'a big house';
      await tester.enterText(find.byType(TextField), testValue);

      await tester.idle();
      // Need to wait for selection to catch up.
      await tester.pump();
      await tester.tap(find.byType(TextField));
      await tester.pumpAndSettle();

      await tester.sendKeyDownEvent(LogicalKeyboardKey.shift);
      await tester.sendKeyDownEvent(LogicalKeyboardKey.arrowUp);
      await tester.pumpAndSettle();

      expect(controller.selection.extentOffset - controller.selection.baseOffset, -11);

      await tester.sendKeyUpEvent(LogicalKeyboardKey.arrowUp);
      await tester.sendKeyUpEvent(LogicalKeyboardKey.shift);
      await tester.pumpAndSettle();
      await tester.sendKeyDownEvent(LogicalKeyboardKey.shift);
      await tester.sendKeyDownEvent(LogicalKeyboardKey.arrowDown);
      await tester.pumpAndSettle();

      expect(controller.selection.extentOffset - controller.selection.baseOffset, 0);
    });

    testWidgets('Down and up test 2', (WidgetTester tester) async {
      await setupWidget(tester);
      const String testValue = 'a big house\njumped over a mouse\nOne more line yay'; // 11 \n 19
      await tester.enterText(find.byType(TextField), testValue);

      await tester.idle();
      await tester.tap(find.byType(TextField));
      await tester.pumpAndSettle();

      for (int i = 0; i < 5; i += 1) {
        await tester.sendKeyDownEvent(LogicalKeyboardKey.arrowRight);
        await tester.pumpAndSettle();
        await tester.sendKeyUpEvent(LogicalKeyboardKey.arrowRight);
        await tester.pumpAndSettle();
      }
      await tester.sendKeyDownEvent(LogicalKeyboardKey.shift);
      await tester.sendKeyEvent(LogicalKeyboardKey.arrowDown);
      await tester.pumpAndSettle();
      await tester.sendKeyUpEvent(LogicalKeyboardKey.shift);
      await tester.pumpAndSettle();

      expect(controller.selection.extentOffset - controller.selection.baseOffset, 12);

      await tester.sendKeyDownEvent(LogicalKeyboardKey.shift);
      await tester.sendKeyEvent(LogicalKeyboardKey.arrowDown);
      await tester.pumpAndSettle();
      await tester.sendKeyUpEvent(LogicalKeyboardKey.shift);
      await tester.pumpAndSettle();

      expect(controller.selection.extentOffset - controller.selection.baseOffset, 32);

      await tester.sendKeyDownEvent(LogicalKeyboardKey.shift);
      await tester.sendKeyEvent(LogicalKeyboardKey.arrowUp);
      await tester.pumpAndSettle();
      await tester.sendKeyUpEvent(LogicalKeyboardKey.shift);
      await tester.pumpAndSettle();

      expect(controller.selection.extentOffset - controller.selection.baseOffset, 12);

      await tester.sendKeyDownEvent(LogicalKeyboardKey.shift);
      await tester.sendKeyEvent(LogicalKeyboardKey.arrowUp);
      await tester.pumpAndSettle();
      await tester.sendKeyUpEvent(LogicalKeyboardKey.shift);
      await tester.pumpAndSettle();

      expect(controller.selection.extentOffset - controller.selection.baseOffset, 0);

      await tester.sendKeyDownEvent(LogicalKeyboardKey.shift);
      await tester.sendKeyEvent(LogicalKeyboardKey.arrowUp);
      await tester.pumpAndSettle();
      await tester.sendKeyUpEvent(LogicalKeyboardKey.shift);
      await tester.pumpAndSettle();

      expect(controller.selection.extentOffset - controller.selection.baseOffset, -5);
    });

    testWidgets('Read only keyboard selection test', (WidgetTester tester) async {
      final TextEditingController controller = TextEditingController(text: 'readonly');
      await tester.pumpWidget(
          overlay(
            child: TextField(
              controller: controller,
              readOnly: true,
            ),
          ),
      );

      await tester.idle();
      await tester.tap(find.byType(TextField));
      await tester.pumpAndSettle();

      await tester.sendKeyDownEvent(LogicalKeyboardKey.shift);
      await tester.sendKeyDownEvent(LogicalKeyboardKey.arrowLeft);
      expect(controller.selection.extentOffset - controller.selection.baseOffset, -1);
    });
  });

  testWidgets('Copy paste test', (WidgetTester tester) async {
    final FocusNode focusNode = FocusNode();
    final TextEditingController controller = TextEditingController();
    final TextField textField =
      TextField(
        controller: controller,
        maxLines: 3,
      );

    String clipboardContent = '';
    SystemChannels.platform
      .setMockMethodCallHandler((MethodCall methodCall) async {
        if (methodCall.method == 'Clipboard.setData')
          clipboardContent = methodCall.arguments['text'] as String;
        else if (methodCall.method == 'Clipboard.getData')
          return <String, dynamic>{'text': clipboardContent};
        return null;
      });

    await tester.pumpWidget(
      MaterialApp(
        home: Material(
          child: RawKeyboardListener(
            focusNode: focusNode,
            onKey: null,
            child: textField,
          ),
        ),
      ),
    );
    focusNode.requestFocus();
    await tester.pump();

    const String testValue = 'a big house\njumped over a mouse'; // 11 \n 19
    await tester.enterText(find.byType(TextField), testValue);

    await tester.idle();
    await tester.tap(find.byType(TextField));
    await tester.pumpAndSettle();

    // Select the first 5 characters
    await tester.sendKeyDownEvent(LogicalKeyboardKey.shift);
    for (int i = 0; i < 5; i += 1) {
      await tester.sendKeyEvent(LogicalKeyboardKey.arrowRight);
      await tester.pumpAndSettle();
    }
    await tester.sendKeyUpEvent(LogicalKeyboardKey.shift);

    // Copy them
    await tester.sendKeyDownEvent(LogicalKeyboardKey.controlRight);
    await tester.sendKeyEvent(LogicalKeyboardKey.keyC);
    await tester.pumpAndSettle();
    await tester.sendKeyUpEvent(LogicalKeyboardKey.controlRight);
    await tester.pumpAndSettle();

    expect(clipboardContent, 'a big');

    await tester.sendKeyEvent(LogicalKeyboardKey.arrowRight);
    await tester.pumpAndSettle();

    // Paste them
    await tester.sendKeyDownEvent(LogicalKeyboardKey.controlRight);
    await tester.sendKeyDownEvent(LogicalKeyboardKey.keyV);
    await tester.pumpAndSettle();
    await tester.pump(const Duration(milliseconds: 200));
    await tester.sendKeyUpEvent(LogicalKeyboardKey.keyV);
    await tester.sendKeyUpEvent(LogicalKeyboardKey.controlRight);
    await tester.pumpAndSettle();

    const String expected = 'a biga big house\njumped over a mouse';
    expect(find.text(expected), findsOneWidget, reason: 'Because text contains ${controller.text}');
  });

  testWidgets('Copy paste obscured text test', (WidgetTester tester) async {
    final FocusNode focusNode = FocusNode();
    final TextEditingController controller = TextEditingController();
    final TextField textField =
      TextField(
        controller: controller,
        obscureText: true,
      );

    String clipboardContent = '';
    SystemChannels.platform
      .setMockMethodCallHandler((MethodCall methodCall) async {
        if (methodCall.method == 'Clipboard.setData')
          clipboardContent = methodCall.arguments['text'] as String;
        else if (methodCall.method == 'Clipboard.getData')
          return <String, dynamic>{'text': clipboardContent};
        return null;
      });

    await tester.pumpWidget(
      MaterialApp(
        home: Material(
          child: RawKeyboardListener(
            focusNode: focusNode,
            onKey: null,
            child: textField,
          ),
        ),
      ),
    );
    focusNode.requestFocus();
    await tester.pump();

    const String testValue = 'a big house jumped over a mouse';
    await tester.enterText(find.byType(TextField), testValue);

    await tester.idle();
    await tester.tap(find.byType(TextField));
    await tester.pumpAndSettle();

    // Select the first 5 characters
    await tester.sendKeyDownEvent(LogicalKeyboardKey.shift);
    for (int i = 0; i < 5; i += 1) {
      await tester.sendKeyEvent(LogicalKeyboardKey.arrowRight);
      await tester.pumpAndSettle();
    }
    await tester.sendKeyUpEvent(LogicalKeyboardKey.shift);

    // Copy them
    await tester.sendKeyDownEvent(LogicalKeyboardKey.controlRight);
    await tester.sendKeyEvent(LogicalKeyboardKey.keyC);
    await tester.pumpAndSettle();
    await tester.sendKeyUpEvent(LogicalKeyboardKey.controlRight);
    await tester.pumpAndSettle();

    expect(clipboardContent, 'a big');

    await tester.sendKeyEvent(LogicalKeyboardKey.arrowRight);
    await tester.pumpAndSettle();

    // Paste them
    await tester.sendKeyDownEvent(LogicalKeyboardKey.controlRight);
    await tester.sendKeyDownEvent(LogicalKeyboardKey.keyV);
    await tester.pumpAndSettle();
    await tester.pump(const Duration(milliseconds: 200));
    await tester.sendKeyUpEvent(LogicalKeyboardKey.keyV);
    await tester.sendKeyUpEvent(LogicalKeyboardKey.controlRight);
    await tester.pumpAndSettle();

    const String expected = 'a biga big house jumped over a mouse';
    expect(find.text(expected), findsOneWidget, reason: 'Because text contains ${controller.text}');
  });

  testWidgets('Cut test', (WidgetTester tester) async {
    final FocusNode focusNode = FocusNode();
    final TextEditingController controller = TextEditingController();
    final TextField textField =
      TextField(
        controller: controller,
        maxLines: 3,
      );
    String clipboardContent = '';
    SystemChannels.platform
      .setMockMethodCallHandler((MethodCall methodCall) async {
        if (methodCall.method == 'Clipboard.setData')
          clipboardContent = methodCall.arguments['text'] as String;
        else if (methodCall.method == 'Clipboard.getData')
          return <String, dynamic>{'text': clipboardContent};
        return null;
      });

    await tester.pumpWidget(
      MaterialApp(
        home: Material(
          child: RawKeyboardListener(
            focusNode: focusNode,
            onKey: null,
            child: textField,
          ),
        ),
      ),
    );
    focusNode.requestFocus();
    await tester.pump();

    const String testValue = 'a big house\njumped over a mouse'; // 11 \n 19
    await tester.enterText(find.byType(TextField), testValue);

    await tester.idle();
    await tester.tap(find.byType(TextField));
    await tester.pumpAndSettle();

    // Select the first 5 characters
    for (int i = 0; i < 5; i += 1) {
      await tester.sendKeyDownEvent(LogicalKeyboardKey.shift);
      await tester.sendKeyEvent(LogicalKeyboardKey.arrowRight);
      await tester.pumpAndSettle();
      await tester.sendKeyUpEvent(LogicalKeyboardKey.shift);
      await tester.pumpAndSettle();
    }

    // Cut them
    await tester.sendKeyDownEvent(LogicalKeyboardKey.controlRight);
    await tester.sendKeyEvent(LogicalKeyboardKey.keyX);
    await tester.pumpAndSettle();
    await tester.sendKeyUpEvent(LogicalKeyboardKey.controlRight);
    await tester.pumpAndSettle();

    expect(clipboardContent, 'a big');

    for (int i = 0; i < 5; i += 1) {
      await tester.sendKeyEvent(LogicalKeyboardKey.arrowRight);
      await tester.pumpAndSettle();
    }

    // Paste them
    await tester.sendKeyDownEvent(LogicalKeyboardKey.controlRight);
    await tester.sendKeyDownEvent(LogicalKeyboardKey.keyV);
    await tester.pumpAndSettle();
    await tester.pump(const Duration(milliseconds: 200));
    await tester.sendKeyUpEvent(LogicalKeyboardKey.keyV);
    await tester.sendKeyUpEvent(LogicalKeyboardKey.controlRight);
    await tester.pumpAndSettle();

    const String expected = ' housa bige\njumped over a mouse';
    expect(find.text(expected), findsOneWidget);
  });

  testWidgets('Cut obscured text test', (WidgetTester tester) async {
    final FocusNode focusNode = FocusNode();
    final TextEditingController controller = TextEditingController();
    final TextField textField = TextField(
      controller: controller,
      obscureText: true,
    );
    String clipboardContent = '';
    SystemChannels.platform
      .setMockMethodCallHandler((MethodCall methodCall) async {
        if (methodCall.method == 'Clipboard.setData')
          clipboardContent = methodCall.arguments['text'] as String;
        else if (methodCall.method == 'Clipboard.getData')
          return <String, dynamic>{'text': clipboardContent};
        return null;
      });

    await tester.pumpWidget(
      MaterialApp(
        home: Material(
          child: RawKeyboardListener(
            focusNode: focusNode,
            onKey: null,
            child: textField,
          ),
        ),
      ),
    );
    focusNode.requestFocus();
    await tester.pump();

    const String testValue = 'a big house jumped over a mouse';
    await tester.enterText(find.byType(TextField), testValue);

    await tester.idle();
    await tester.tap(find.byType(TextField));
    await tester.pumpAndSettle();

    // Select the first 5 characters
    for (int i = 0; i < 5; i += 1) {
      await tester.sendKeyDownEvent(LogicalKeyboardKey.shift);
      await tester.sendKeyEvent(LogicalKeyboardKey.arrowRight);
      await tester.pumpAndSettle();
      await tester.sendKeyUpEvent(LogicalKeyboardKey.shift);
      await tester.pumpAndSettle();
    }

    // Cut them
    await tester.sendKeyDownEvent(LogicalKeyboardKey.controlRight);
    await tester.sendKeyEvent(LogicalKeyboardKey.keyX);
    await tester.pumpAndSettle();
    await tester.sendKeyUpEvent(LogicalKeyboardKey.controlRight);
    await tester.pumpAndSettle();

    expect(clipboardContent, 'a big');

    for (int i = 0; i < 5; i += 1) {
      await tester.sendKeyEvent(LogicalKeyboardKey.arrowRight);
      await tester.pumpAndSettle();
    }

    // Paste them
    await tester.sendKeyDownEvent(LogicalKeyboardKey.controlRight);
    await tester.sendKeyDownEvent(LogicalKeyboardKey.keyV);
    await tester.pumpAndSettle();
    await tester.pump(const Duration(milliseconds: 200));
    await tester.sendKeyUpEvent(LogicalKeyboardKey.keyV);
    await tester.sendKeyUpEvent(LogicalKeyboardKey.controlRight);
    await tester.pumpAndSettle();

    const String expected = ' housa bige jumped over a mouse';
    expect(find.text(expected), findsOneWidget);
  });

  testWidgets('Select all test', (WidgetTester tester) async {
    final FocusNode focusNode = FocusNode();
    final TextEditingController controller = TextEditingController();
    final TextField textField =
      TextField(
        controller: controller,
        maxLines: 3,
      );

    await tester.pumpWidget(
      MaterialApp(
        home: Material(
          child: RawKeyboardListener(
            focusNode: focusNode,
            onKey: null,
            child: textField,
          ),
        ),
      ),
    );
    focusNode.requestFocus();
    await tester.pump();

    const String testValue = 'a big house\njumped over a mouse'; // 11 \n 19
    await tester.enterText(find.byType(TextField), testValue);

    await tester.idle();
    await tester.tap(find.byType(TextField));
    await tester.pumpAndSettle();

    // Select All
    await tester.sendKeyDownEvent(LogicalKeyboardKey.control);
    await tester.sendKeyEvent(LogicalKeyboardKey.keyA);
    await tester.pumpAndSettle();
    await tester.sendKeyUpEvent(LogicalKeyboardKey.control);
    await tester.pumpAndSettle();

    // Delete them
    await tester.sendKeyDownEvent(LogicalKeyboardKey.delete);
    await tester.pumpAndSettle();
    await tester.pump(const Duration(milliseconds: 200));

    await tester.sendKeyUpEvent(LogicalKeyboardKey.delete);
    await tester.pumpAndSettle();

    const String expected = '';
    expect(find.text(expected), findsOneWidget);
  });

  testWidgets('Delete test', (WidgetTester tester) async {
    final FocusNode focusNode = FocusNode();
    final TextEditingController controller = TextEditingController();
    final TextField textField =
      TextField(
        controller: controller,
        maxLines: 3,
      );

    await tester.pumpWidget(
      MaterialApp(
        home: Material(
          child: RawKeyboardListener(
            focusNode: focusNode,
            onKey: null,
            child: textField,
          ),
        ),
      ),
    );
    focusNode.requestFocus();
    await tester.pump();

    const String testValue = 'a big house\njumped over a mouse'; // 11 \n 19
    await tester.enterText(find.byType(TextField), testValue);

    await tester.idle();
    await tester.tap(find.byType(TextField));
    await tester.pumpAndSettle();

    // Delete
    for (int i = 0; i < 6; i += 1) {
      await tester.sendKeyEvent(LogicalKeyboardKey.delete);
      await tester.pumpAndSettle();
    }

    const String expected = 'house\njumped over a mouse';
    expect(find.text(expected), findsOneWidget);

    await tester.sendKeyDownEvent(LogicalKeyboardKey.control);
    await tester.sendKeyEvent(LogicalKeyboardKey.keyA);
    await tester.pumpAndSettle();
    await tester.sendKeyUpEvent(LogicalKeyboardKey.control);
    await tester.pumpAndSettle();

    await tester.sendKeyEvent(LogicalKeyboardKey.delete);
    await tester.pumpAndSettle();

    const String expected2 = '';
    expect(find.text(expected2), findsOneWidget);
  });

  testWidgets('Changing positions of text fields', (WidgetTester tester) async {

    final FocusNode focusNode = FocusNode();
    final List<RawKeyEvent> events = <RawKeyEvent>[];

    final TextEditingController c1 = TextEditingController();
    final TextEditingController c2 = TextEditingController();
    final Key key1 = UniqueKey();
    final Key key2 = UniqueKey();

    await tester.pumpWidget(
      MaterialApp(
        home:
        Material(
          child: RawKeyboardListener(
            focusNode: focusNode,
            onKey: events.add,
            child: Column(
              crossAxisAlignment: CrossAxisAlignment.stretch,
              children: <Widget>[
                TextField(
                  key: key1,
                  controller: c1,
                  maxLines: 3,
                ),
                TextField(
                  key: key2,
                  controller: c2,
                  maxLines: 3,
                ),
              ],
            ),
          ),
        ),
      ),
    );

    const String testValue = 'a big house';
    await tester.enterText(find.byType(TextField).first, testValue);

    await tester.idle();
    // Need to wait for selection to catch up.
    await tester.pump();
    await tester.tap(find.byType(TextField).first);
    await tester.pumpAndSettle();

    await tester.sendKeyDownEvent(LogicalKeyboardKey.shift);
    for (int i = 0; i < 5; i += 1) {
      await tester.sendKeyEvent(LogicalKeyboardKey.arrowLeft);
      await tester.pumpAndSettle();
    }
    await tester.sendKeyUpEvent(LogicalKeyboardKey.shift);

    expect(c1.selection.extentOffset - c1.selection.baseOffset, -5);

    await tester.pumpWidget(
      MaterialApp(
        home:
        Material(
          child: RawKeyboardListener(
            focusNode: focusNode,
            onKey: events.add,
            child: Column(
              crossAxisAlignment: CrossAxisAlignment.stretch,
              children: <Widget>[
                TextField(
                  key: key2,
                  controller: c2,
                  maxLines: 3,
                ),
                TextField(
                  key: key1,
                  controller: c1,
                  maxLines: 3,
                ),
              ],
            ),
          ),
        ),
      ),
    );

    await tester.sendKeyDownEvent(LogicalKeyboardKey.shift);
    for (int i = 0; i < 5; i += 1) {
      await tester.sendKeyEvent(LogicalKeyboardKey.arrowLeft);
      await tester.pumpAndSettle();
    }
    await tester.sendKeyUpEvent(LogicalKeyboardKey.shift);

    expect(c1.selection.extentOffset - c1.selection.baseOffset, -10);
  });


  testWidgets('Changing focus test', (WidgetTester tester) async {
    final FocusNode focusNode = FocusNode();
    final List<RawKeyEvent> events = <RawKeyEvent>[];

    final TextEditingController c1 = TextEditingController();
    final TextEditingController c2 = TextEditingController();
    final Key key1 = UniqueKey();
    final Key key2 = UniqueKey();

    await tester.pumpWidget(
      MaterialApp(
        home:
        Material(
          child: RawKeyboardListener(
            focusNode: focusNode,
            onKey: events.add,
            child: Column(
              crossAxisAlignment: CrossAxisAlignment.stretch,
              children: <Widget>[
                TextField(
                  key: key1,
                  controller: c1,
                  maxLines: 3,
                ),
                TextField(
                  key: key2,
                  controller: c2,
                  maxLines: 3,
                ),
              ],
            ),
          ),
        ),
      ),
    );

    const String testValue = 'a big house';
    await tester.enterText(find.byType(TextField).first, testValue);
    await tester.idle();
    await tester.pump();

    await tester.idle();
    await tester.tap(find.byType(TextField).first);
    await tester.pumpAndSettle();

    await tester.sendKeyDownEvent(LogicalKeyboardKey.shift);
    for (int i = 0; i < 5; i += 1) {
      await tester.sendKeyEvent(LogicalKeyboardKey.arrowLeft);
      await tester.pumpAndSettle();
    }
    await tester.sendKeyUpEvent(LogicalKeyboardKey.shift);

    expect(c1.selection.extentOffset - c1.selection.baseOffset, -5);
    expect(c2.selection.extentOffset - c2.selection.baseOffset, 0);

    await tester.enterText(find.byType(TextField).last, testValue);
    await tester.idle();
    await tester.pump();

    await tester.idle();
    await tester.tap(find.byType(TextField).last);
    await tester.pumpAndSettle();

    await tester.sendKeyDownEvent(LogicalKeyboardKey.shift);
    for (int i = 0; i < 5; i += 1) {
      await tester.sendKeyEvent(LogicalKeyboardKey.arrowLeft);
      await tester.pumpAndSettle();
    }
    await tester.sendKeyUpEvent(LogicalKeyboardKey.shift);

    expect(c1.selection.extentOffset - c1.selection.baseOffset, 0);
    expect(c2.selection.extentOffset - c2.selection.baseOffset, -5);
  });

  testWidgets('Caret works when maxLines is null', (WidgetTester tester) async {
    final TextEditingController controller = TextEditingController();

    await tester.pumpWidget(
      overlay(
        child: TextField(
          controller: controller,
          maxLines: null,
        ),
      ),
    );

    const String testValue = 'x';
    await tester.enterText(find.byType(TextField), testValue);
    await skipPastScrollingAnimation(tester);
    expect(controller.selection.baseOffset, -1);

    // Tap the selection handle to bring up the "paste / select all" menu.
    await tester.tapAt(textOffsetToPosition(tester, 0));
    await tester.pump();
    await tester.pump(const Duration(milliseconds: 200)); // skip past the frame where the opacity is

    // Confirm that the selection was updated.
    expect(controller.selection.baseOffset, 0);
  });

  testWidgets('TextField baseline alignment no-strut', (WidgetTester tester) async {
    final TextEditingController controllerA = TextEditingController(text: 'A');
    final TextEditingController controllerB = TextEditingController(text: 'B');
    final Key keyA = UniqueKey();
    final Key keyB = UniqueKey();

    await tester.pumpWidget(
      overlay(
        child: Row(
          crossAxisAlignment: CrossAxisAlignment.baseline,
          textBaseline: TextBaseline.alphabetic,
          children: <Widget>[
            Expanded(
              child: TextField(
                key: keyA,
                decoration: null,
                controller: controllerA,
                style: const TextStyle(fontSize: 10.0),
                strutStyle: StrutStyle.disabled,
              ),
            ),
            const Text(
              'abc',
              style: TextStyle(fontSize: 20.0),
            ),
            Expanded(
              child: TextField(
                key: keyB,
                decoration: null,
                controller: controllerB,
                style: const TextStyle(fontSize: 30.0),
                strutStyle: StrutStyle.disabled,
              ),
            ),
          ],
        ),
      ),
    );

    // The Ahem font extends 0.2 * fontSize below the baseline.
    // So the three row elements line up like this:
    //
    //  A  abc  B
    //  ---------   baseline
    //  2  4    6   space below the baseline = 0.2 * fontSize
    //  ---------   rowBottomY

    final double rowBottomY = tester.getBottomLeft(find.byType(Row)).dy;
    expect(tester.getBottomLeft(find.byKey(keyA)).dy, moreOrLessEquals(rowBottomY - 4.0, epsilon: 0.001));
    expect(tester.getBottomLeft(find.text('abc')).dy, moreOrLessEquals(rowBottomY - 2.0, epsilon: 0.001));
    expect(tester.getBottomLeft(find.byKey(keyB)).dy, rowBottomY);
  });

  testWidgets('TextField baseline alignment', (WidgetTester tester) async {
    final TextEditingController controllerA = TextEditingController(text: 'A');
    final TextEditingController controllerB = TextEditingController(text: 'B');
    final Key keyA = UniqueKey();
    final Key keyB = UniqueKey();

    await tester.pumpWidget(
      overlay(
        child: Row(
          crossAxisAlignment: CrossAxisAlignment.baseline,
          textBaseline: TextBaseline.alphabetic,
          children: <Widget>[
            Expanded(
              child: TextField(
                key: keyA,
                decoration: null,
                controller: controllerA,
                style: const TextStyle(fontSize: 10.0),
              ),
            ),
            const Text(
              'abc',
              style: TextStyle(fontSize: 20.0),
            ),
            Expanded(
              child: TextField(
                key: keyB,
                decoration: null,
                controller: controllerB,
                style: const TextStyle(fontSize: 30.0),
              ),
            ),
          ],
        ),
      ),
    );

    // The Ahem font extends 0.2 * fontSize below the baseline.
    // So the three row elements line up like this:
    //
    //  A  abc  B
    //  ---------   baseline
    //  2  4    6   space below the baseline = 0.2 * fontSize
    //  ---------   rowBottomY

    final double rowBottomY = tester.getBottomLeft(find.byType(Row)).dy;
    // The values here should match the version with strut disabled ('TextField baseline alignment no-strut')
    expect(tester.getBottomLeft(find.byKey(keyA)).dy, moreOrLessEquals(rowBottomY - 4.0, epsilon: 0.001));
    expect(tester.getBottomLeft(find.text('abc')).dy, moreOrLessEquals(rowBottomY - 2.0, epsilon: 0.001));
    expect(tester.getBottomLeft(find.byKey(keyB)).dy, rowBottomY);
  });

  testWidgets('TextField semantics include label when unfocused and label/hint when focused', (WidgetTester tester) async {
    final SemanticsTester semantics = SemanticsTester(tester);
    final TextEditingController controller = TextEditingController(text: 'value');
    final Key key = UniqueKey();

    await tester.pumpWidget(
      overlay(
        child: TextField(
          key: key,
          controller: controller,
          decoration: const InputDecoration(
            hintText: 'hint',
            labelText: 'label',
          ),
        ),
      ),
    );

    final SemanticsNode node = tester.getSemantics(find.byKey(key));

    expect(node.label, 'label');
    expect(node.value, 'value');

    // Focus text field.
    await tester.tap(find.byKey(key));
    await tester.pump();

    expect(node.label, 'label\nhint');
    expect(node.value, 'value');
    semantics.dispose();
  });

  testWidgets('TextField semantics always include label when no hint is given', (WidgetTester tester) async {
    final SemanticsTester semantics = SemanticsTester(tester);
    final TextEditingController controller = TextEditingController(text: 'value');
    final Key key = UniqueKey();

    await tester.pumpWidget(
      overlay(
        child: TextField(
          key: key,
          controller: controller,
          decoration: const InputDecoration(
            labelText: 'label',
          ),
        ),
      ),
    );

    final SemanticsNode node = tester.getSemantics(find.byKey(key));

    expect(node.label, 'label');
    expect(node.value, 'value');

    // Focus text field.
    await tester.tap(find.byKey(key));
    await tester.pump();

    expect(node.label, 'label');
    expect(node.value, 'value');
    semantics.dispose();
  });

  testWidgets('TextField semantics always include hint when no label is given', (WidgetTester tester) async {
    final SemanticsTester semantics = SemanticsTester(tester);
    final TextEditingController controller = TextEditingController(text: 'value');
    final Key key = UniqueKey();

    await tester.pumpWidget(
      overlay(
        child: TextField(
          key: key,
          controller: controller,
          decoration: const InputDecoration(
            hintText: 'hint',
          ),
        ),
      ),
    );

    final SemanticsNode node = tester.getSemantics(find.byKey(key));

    expect(node.label, 'hint');
    expect(node.value, 'value');

    // Focus text field.
    await tester.tap(find.byKey(key));
    await tester.pump();

    expect(node.label, 'hint');
    expect(node.value, 'value');
    semantics.dispose();
  });

  testWidgets('TextField semantics', (WidgetTester tester) async {
    final SemanticsTester semantics = SemanticsTester(tester);
    final TextEditingController controller = TextEditingController();
    final Key key = UniqueKey();

    await tester.pumpWidget(
      overlay(
        child: TextField(
          key: key,
          controller: controller,
        ),
      ),
    );

    expect(semantics, hasSemantics(TestSemantics.root(
      children: <TestSemantics>[
        TestSemantics.rootChild(
          id: 1,
          textDirection: TextDirection.ltr,
          actions: <SemanticsAction>[
            SemanticsAction.tap,
          ],
          flags: <SemanticsFlag>[
            SemanticsFlag.isTextField,
          ],
        ),
      ],
    ), ignoreTransform: true, ignoreRect: true));

    controller.text = 'Guten Tag';
    await tester.pump();

    expect(semantics, hasSemantics(TestSemantics.root(
      children: <TestSemantics>[
        TestSemantics.rootChild(
          id: 1,
          textDirection: TextDirection.ltr,
          value: 'Guten Tag',
          actions: <SemanticsAction>[
            SemanticsAction.tap,
          ],
          flags: <SemanticsFlag>[
            SemanticsFlag.isTextField,
          ],
        ),
      ],
    ), ignoreTransform: true, ignoreRect: true));

    await tester.tap(find.byKey(key));
    await tester.pump();

    expect(semantics, hasSemantics(TestSemantics.root(
      children: <TestSemantics>[
        TestSemantics.rootChild(
          id: 1,
          textDirection: TextDirection.ltr,
          value: 'Guten Tag',
          textSelection: const TextSelection.collapsed(offset: 9),
          actions: <SemanticsAction>[
            SemanticsAction.tap,
            SemanticsAction.moveCursorBackwardByCharacter,
            SemanticsAction.moveCursorBackwardByWord,
            SemanticsAction.setSelection,
            SemanticsAction.paste,
          ],
          flags: <SemanticsFlag>[
            SemanticsFlag.isTextField,
            SemanticsFlag.isFocused,
          ],
        ),
      ],
    ), ignoreTransform: true, ignoreRect: true));

    controller.selection = const TextSelection.collapsed(offset: 4);
    await tester.pump();

    expect(semantics, hasSemantics(TestSemantics.root(
      children: <TestSemantics>[
        TestSemantics.rootChild(
          id: 1,
          textDirection: TextDirection.ltr,
          textSelection: const TextSelection.collapsed(offset: 4),
          value: 'Guten Tag',
          actions: <SemanticsAction>[
            SemanticsAction.tap,
            SemanticsAction.moveCursorBackwardByCharacter,
            SemanticsAction.moveCursorForwardByCharacter,
            SemanticsAction.moveCursorBackwardByWord,
            SemanticsAction.moveCursorForwardByWord,
            SemanticsAction.setSelection,
            SemanticsAction.paste,
          ],
          flags: <SemanticsFlag>[
            SemanticsFlag.isTextField,
            SemanticsFlag.isFocused,
          ],
        ),
      ],
    ), ignoreTransform: true, ignoreRect: true));

    controller.text = 'Schönen Feierabend';
    controller.selection = const TextSelection.collapsed(offset: 0);
    await tester.pump();

    expect(semantics, hasSemantics(TestSemantics.root(
      children: <TestSemantics>[
        TestSemantics.rootChild(
          id: 1,
          textDirection: TextDirection.ltr,
          textSelection: const TextSelection.collapsed(offset: 0),
          value: 'Schönen Feierabend',
          actions: <SemanticsAction>[
            SemanticsAction.tap,
            SemanticsAction.moveCursorForwardByCharacter,
            SemanticsAction.moveCursorForwardByWord,
            SemanticsAction.setSelection,
            SemanticsAction.paste,
          ],
          flags: <SemanticsFlag>[
            SemanticsFlag.isTextField,
            SemanticsFlag.isFocused,
          ],
        ),
      ],
    ), ignoreTransform: true, ignoreRect: true));

    semantics.dispose();
  });

  testWidgets('TextField semantics, enableInteractiveSelection = false', (WidgetTester tester) async {
    final SemanticsTester semantics = SemanticsTester(tester);
    final TextEditingController controller = TextEditingController();
    final Key key = UniqueKey();

    await tester.pumpWidget(
      overlay(
        child: TextField(
          key: key,
          controller: controller,
          enableInteractiveSelection: false,
        ),
      ),
    );

    await tester.tap(find.byKey(key));
    await tester.pump();

    expect(semantics, hasSemantics(TestSemantics.root(
      children: <TestSemantics>[
        TestSemantics.rootChild(
          id: 1,
          textDirection: TextDirection.ltr,
          actions: <SemanticsAction>[
            SemanticsAction.tap,
            // Absent the following because enableInteractiveSelection: false
            // SemanticsAction.moveCursorBackwardByCharacter,
            // SemanticsAction.moveCursorBackwardByWord,
            // SemanticsAction.setSelection,
            // SemanticsAction.paste,
          ],
          flags: <SemanticsFlag>[
            SemanticsFlag.isTextField,
            SemanticsFlag.isFocused,
          ],
        ),
      ],
    ), ignoreTransform: true, ignoreRect: true));

    semantics.dispose();
  });

  testWidgets('TextField semantics for selections', (WidgetTester tester) async {
    final SemanticsTester semantics = SemanticsTester(tester);
    final TextEditingController controller = TextEditingController()
      ..text = 'Hello';
    final Key key = UniqueKey();

    await tester.pumpWidget(
      overlay(
        child: TextField(
          key: key,
          controller: controller,
        ),
      ),
    );

    expect(semantics, hasSemantics(TestSemantics.root(
      children: <TestSemantics>[
        TestSemantics.rootChild(
          id: 1,
          value: 'Hello',
          textDirection: TextDirection.ltr,
          actions: <SemanticsAction>[
            SemanticsAction.tap,
          ],
          flags: <SemanticsFlag>[
            SemanticsFlag.isTextField,
          ],
        ),
      ],
    ), ignoreTransform: true, ignoreRect: true));

    // Focus the text field
    await tester.tap(find.byKey(key));
    await tester.pump();

    expect(semantics, hasSemantics(TestSemantics.root(
      children: <TestSemantics>[
        TestSemantics.rootChild(
          id: 1,
          value: 'Hello',
          textSelection: const TextSelection.collapsed(offset: 5),
          textDirection: TextDirection.ltr,
          actions: <SemanticsAction>[
            SemanticsAction.tap,
            SemanticsAction.moveCursorBackwardByCharacter,
            SemanticsAction.moveCursorBackwardByWord,
            SemanticsAction.setSelection,
            SemanticsAction.paste,
          ],
          flags: <SemanticsFlag>[
            SemanticsFlag.isTextField,
            SemanticsFlag.isFocused,
          ],
        ),
      ],
    ), ignoreTransform: true, ignoreRect: true));

    controller.selection = const TextSelection(baseOffset: 5, extentOffset: 3);
    await tester.pump();

    expect(semantics, hasSemantics(TestSemantics.root(
      children: <TestSemantics>[
        TestSemantics.rootChild(
          id: 1,
          value: 'Hello',
          textSelection: const TextSelection(baseOffset: 5, extentOffset: 3),
          textDirection: TextDirection.ltr,
          actions: <SemanticsAction>[
            SemanticsAction.tap,
            SemanticsAction.moveCursorBackwardByCharacter,
            SemanticsAction.moveCursorForwardByCharacter,
            SemanticsAction.moveCursorBackwardByWord,
            SemanticsAction.moveCursorForwardByWord,
            SemanticsAction.setSelection,
            SemanticsAction.paste,
            SemanticsAction.cut,
            SemanticsAction.copy,
          ],
          flags: <SemanticsFlag>[
            SemanticsFlag.isTextField,
            SemanticsFlag.isFocused,
          ],
        ),
      ],
    ), ignoreTransform: true, ignoreRect: true));

    semantics.dispose();
  });

  testWidgets('TextField change selection with semantics', (WidgetTester tester) async {
    final SemanticsTester semantics = SemanticsTester(tester);
    final SemanticsOwner semanticsOwner = tester.binding.pipelineOwner.semanticsOwner!;
    final TextEditingController controller = TextEditingController()
      ..text = 'Hello';
    final Key key = UniqueKey();

    await tester.pumpWidget(
      overlay(
        child: TextField(
          key: key,
          controller: controller,
        ),
      ),
    );

    // Focus the text field
    await tester.tap(find.byKey(key));
    await tester.pump();

    const int inputFieldId = 1;

    expect(controller.selection, const TextSelection.collapsed(offset: 5, affinity: TextAffinity.upstream));
    expect(semantics, hasSemantics(TestSemantics.root(
      children: <TestSemantics>[
        TestSemantics.rootChild(
          id: inputFieldId,
          value: 'Hello',
          textSelection: const TextSelection.collapsed(offset: 5),
          textDirection: TextDirection.ltr,
          actions: <SemanticsAction>[
            SemanticsAction.tap,
            SemanticsAction.moveCursorBackwardByCharacter,
            SemanticsAction.moveCursorBackwardByWord,
            SemanticsAction.setSelection,
            SemanticsAction.paste,
          ],
          flags: <SemanticsFlag>[
            SemanticsFlag.isTextField,
            SemanticsFlag.isFocused,
          ],
        ),
      ],
    ), ignoreTransform: true, ignoreRect: true));

    // move cursor back once
    semanticsOwner.performAction(inputFieldId, SemanticsAction.setSelection, <dynamic, dynamic>{
      'base': 4,
      'extent': 4,
    });
    await tester.pump();
    expect(controller.selection, const TextSelection.collapsed(offset: 4));

    // move cursor to front
    semanticsOwner.performAction(inputFieldId, SemanticsAction.setSelection, <dynamic, dynamic>{
      'base': 0,
      'extent': 0,
    });
    await tester.pump();
    expect(controller.selection, const TextSelection.collapsed(offset: 0));

    // select all
    semanticsOwner.performAction(inputFieldId, SemanticsAction.setSelection, <dynamic, dynamic>{
      'base': 0,
      'extent': 5,
    });
    await tester.pump();
    expect(controller.selection, const TextSelection(baseOffset: 0, extentOffset: 5));
    expect(semantics, hasSemantics(TestSemantics.root(
      children: <TestSemantics>[
        TestSemantics.rootChild(
          id: inputFieldId,
          value: 'Hello',
          textSelection: const TextSelection(baseOffset: 0, extentOffset: 5),
          textDirection: TextDirection.ltr,
          actions: <SemanticsAction>[
            SemanticsAction.tap,
            SemanticsAction.moveCursorBackwardByCharacter,
            SemanticsAction.moveCursorBackwardByWord,
            SemanticsAction.setSelection,
            SemanticsAction.paste,
            SemanticsAction.cut,
            SemanticsAction.copy,
          ],
          flags: <SemanticsFlag>[
            SemanticsFlag.isTextField,
            SemanticsFlag.isFocused,
          ],
        ),
      ],
    ), ignoreTransform: true, ignoreRect: true));

    semantics.dispose();
  });

  testWidgets('Can activate TextField with explicit controller via semantics ', (WidgetTester tester) async {
    // Regression test for https://github.com/flutter/flutter/issues/17801

    const String textInTextField = 'Hello';

    final SemanticsTester semantics = SemanticsTester(tester);
    final SemanticsOwner semanticsOwner = tester.binding.pipelineOwner.semanticsOwner!;
    final TextEditingController controller = TextEditingController()
      ..text = textInTextField;
    final Key key = UniqueKey();

    await tester.pumpWidget(
      overlay(
        child: TextField(
          key: key,
          controller: controller,
        ),
      ),
    );

    const int inputFieldId = 1;

    expect(semantics, hasSemantics(
      TestSemantics.root(
        children: <TestSemantics>[
          TestSemantics(
            id: inputFieldId,
            flags: <SemanticsFlag>[SemanticsFlag.isTextField],
            actions: <SemanticsAction>[SemanticsAction.tap],
            value: textInTextField,
            textDirection: TextDirection.ltr,
          ),
        ],
      ),
      ignoreRect: true, ignoreTransform: true,
    ));

    semanticsOwner.performAction(inputFieldId, SemanticsAction.tap);
    await tester.pump();

    expect(semantics, hasSemantics(
      TestSemantics.root(
        children: <TestSemantics>[
          TestSemantics(
            id: inputFieldId,
            flags: <SemanticsFlag>[
              SemanticsFlag.isTextField,
              SemanticsFlag.isFocused,
            ],
            actions: <SemanticsAction>[
              SemanticsAction.tap,
              SemanticsAction.moveCursorBackwardByCharacter,
              SemanticsAction.moveCursorBackwardByWord,
              SemanticsAction.setSelection,
              SemanticsAction.paste,
            ],
            value: textInTextField,
            textDirection: TextDirection.ltr,
            textSelection: const TextSelection(
              baseOffset: textInTextField.length,
              extentOffset: textInTextField.length,
            ),
          ),
        ],
      ),
      ignoreRect: true, ignoreTransform: true,
    ));

    semantics.dispose();
  });

  testWidgets('When clipboard empty, no semantics paste option', (WidgetTester tester) async {
    const String textInTextField = 'Hello';

    final SemanticsTester semantics = SemanticsTester(tester);
    final SemanticsOwner semanticsOwner = tester.binding.pipelineOwner.semanticsOwner!;
    final TextEditingController controller = TextEditingController()
      ..text = textInTextField;
    final Key key = UniqueKey();

    // Clear the clipboard.
    await Clipboard.setData(const ClipboardData(text: ''));

    await tester.pumpWidget(
      overlay(
        child: TextField(
          key: key,
          controller: controller,
        ),
      ),
    );

    const int inputFieldId = 1;

    expect(semantics, hasSemantics(
      TestSemantics.root(
        children: <TestSemantics>[
          TestSemantics(
            id: inputFieldId,
            flags: <SemanticsFlag>[SemanticsFlag.isTextField],
            actions: <SemanticsAction>[SemanticsAction.tap],
            value: textInTextField,
            textDirection: TextDirection.ltr,
          ),
        ],
      ),
      ignoreRect: true, ignoreTransform: true,
    ));

    semanticsOwner.performAction(inputFieldId, SemanticsAction.tap);
    await tester.pump();

    expect(semantics, hasSemantics(
      TestSemantics.root(
        children: <TestSemantics>[
          TestSemantics(
            id: inputFieldId,
            flags: <SemanticsFlag>[
              SemanticsFlag.isTextField,
              SemanticsFlag.isFocused,
            ],
            actions: <SemanticsAction>[
              SemanticsAction.tap,
              SemanticsAction.moveCursorBackwardByCharacter,
              SemanticsAction.moveCursorBackwardByWord,
              SemanticsAction.setSelection,
              // No paste option.
            ],
            value: textInTextField,
            textDirection: TextDirection.ltr,
            textSelection: const TextSelection(
              baseOffset: textInTextField.length,
              extentOffset: textInTextField.length,
            ),
          ),
        ],
      ),
      ignoreRect: true, ignoreTransform: true,
    ));

    semantics.dispose();
  });

  testWidgets('TextField throws when not descended from a Material widget', (WidgetTester tester) async {
    const Widget textField = TextField();
    await tester.pumpWidget(textField);
    final dynamic exception = tester.takeException();
    expect(exception, isFlutterError);
    expect(exception.toString(), startsWith('No Material widget found.'));
    expect(exception.toString(), endsWith(':\n  $textField\nThe ancestors of this widget were:\n  [root]'));
  });

  testWidgets('TextField loses focus when disabled', (WidgetTester tester) async {
    final FocusNode focusNode = FocusNode(debugLabel: 'TextField Focus Node');

    await tester.pumpWidget(
      boilerplate(
        child: TextField(
          focusNode: focusNode,
          autofocus: true,
          enabled: true,
        ),
      ),
    );
    expect(focusNode.hasFocus, isTrue);

    await tester.pumpWidget(
      boilerplate(
        child: TextField(
          focusNode: focusNode,
          autofocus: true,
          enabled: false,
        ),
      ),
    );
    expect(focusNode.hasFocus, isFalse);

    await tester.pumpWidget(
      boilerplate(
        child: Builder(builder: (BuildContext context) {
          return MediaQuery(
            data: MediaQuery.of(context).copyWith(
              navigationMode: NavigationMode.directional,
            ),
            child: TextField(
              focusNode: focusNode,
              autofocus: true,
              enabled: true,
            ),
          );
        }),
      ),
    );
    focusNode.requestFocus();
    await tester.pump();

    expect(focusNode.hasFocus, isTrue);

    await tester.pumpWidget(
      boilerplate(
        child: Builder(builder: (BuildContext context) {
          return MediaQuery(
            data: MediaQuery.of(context).copyWith(
              navigationMode: NavigationMode.directional,
            ),
            child:  TextField(
              focusNode: focusNode,
              autofocus: true,
              enabled: false,
            ),
          );
        }),
      ),
    );
    await tester.pump();

    expect(focusNode.hasFocus, isTrue);
  });

  testWidgets('TextField displays text with text direction', (WidgetTester tester) async {
    await tester.pumpWidget(
      const MaterialApp(
        home: Material(
          child: TextField(
            textDirection: TextDirection.rtl,
          ),
        ),
      ),
    );

    RenderEditable editable = findRenderEditable(tester);

    await tester.enterText(find.byType(TextField), '0123456789101112');
    await tester.pumpAndSettle();
    Offset topLeft = editable.localToGlobal(
      editable.getLocalRectForCaret(const TextPosition(offset: 10)).topLeft,
    );

    expect(topLeft.dx, equals(701));

    await tester.pumpWidget(
      const MaterialApp(
        home: Material(
          child: TextField(
            textDirection: TextDirection.ltr,
          ),
        ),
      ),
    );

    editable = findRenderEditable(tester);

    await tester.enterText(find.byType(TextField), '0123456789101112');
    await tester.pumpAndSettle();
    topLeft = editable.localToGlobal(
      editable.getLocalRectForCaret(const TextPosition(offset: 10)).topLeft,
    );

    expect(topLeft.dx, equals(160.0));
  });

  testWidgets('TextField semantics', (WidgetTester tester) async {
    final SemanticsTester semantics = SemanticsTester(tester);
    final TextEditingController controller = TextEditingController();
    final Key key = UniqueKey();

    await tester.pumpWidget(
      overlay(
        child: TextField(
          key: key,
          controller: controller,
          maxLength: 10,
          decoration: const InputDecoration(
            labelText: 'label',
            hintText: 'hint',
            helperText: 'helper',
          ),
        ),
      ),
    );

    expect(semantics, hasSemantics(TestSemantics.root(
      children: <TestSemantics>[
        TestSemantics.rootChild(
          label: 'label',
          id: 1,
          textDirection: TextDirection.ltr,
          actions: <SemanticsAction>[
            SemanticsAction.tap,
          ],
          flags: <SemanticsFlag>[
            SemanticsFlag.isTextField,
          ],
          children: <TestSemantics>[
            TestSemantics(
              id: 2,
              label: 'helper',
              textDirection: TextDirection.ltr,
            ),
            TestSemantics(
              id: 3,
              label: '10 characters remaining',
              textDirection: TextDirection.ltr,
            ),
          ],
        ),
      ],
    ), ignoreTransform: true, ignoreRect: true));

    await tester.tap(find.byType(TextField));
    await tester.pump();

    expect(semantics, hasSemantics(TestSemantics.root(
      children: <TestSemantics>[
        TestSemantics.rootChild(
          label: 'label\nhint',
          id: 1,
          textDirection: TextDirection.ltr,
          textSelection: const TextSelection(baseOffset: 0, extentOffset: 0),
          actions: <SemanticsAction>[
            SemanticsAction.tap,
            SemanticsAction.setSelection,
            SemanticsAction.paste,
          ],
          flags: <SemanticsFlag>[
            SemanticsFlag.isTextField,
            SemanticsFlag.isFocused,
          ],
          children: <TestSemantics>[
            TestSemantics(
              id: 2,
              label: 'helper',
              textDirection: TextDirection.ltr,
            ),
            TestSemantics(
              id: 3,
              label: '10 characters remaining',
              flags: <SemanticsFlag>[
                SemanticsFlag.isLiveRegion,
              ],
              textDirection: TextDirection.ltr,
            ),
          ],
        ),
      ],
    ), ignoreTransform: true, ignoreRect: true));

    controller.text = 'hello';
    await tester.pump();
    semantics.dispose();
  });

  testWidgets('InputDecoration counterText can have a semanticCounterText', (WidgetTester tester) async {
    final SemanticsTester semantics = SemanticsTester(tester);
    final TextEditingController controller = TextEditingController();
    final Key key = UniqueKey();

    await tester.pumpWidget(
      overlay(
        child: TextField(
          key: key,
          controller: controller,
          decoration: const InputDecoration(
            labelText: 'label',
            hintText: 'hint',
            helperText: 'helper',
            counterText: '0/10',
            semanticCounterText: '0 out of 10',
          ),
        ),
      ),
    );

    expect(semantics, hasSemantics(TestSemantics.root(
      children: <TestSemantics>[
        TestSemantics.rootChild(
          label: 'label',
          textDirection: TextDirection.ltr,
          actions: <SemanticsAction>[
            SemanticsAction.tap,
          ],
          flags: <SemanticsFlag>[
            SemanticsFlag.isTextField,
          ],
          children: <TestSemantics>[
            TestSemantics(
              label: 'helper',
              textDirection: TextDirection.ltr,
            ),
            TestSemantics(
              label: '0 out of 10',
              textDirection: TextDirection.ltr,
            ),
          ],
        ),
      ],
    ), ignoreTransform: true, ignoreRect: true, ignoreId: true));

    semantics.dispose();
  });

  testWidgets('InputDecoration errorText semantics', (WidgetTester tester) async {
    final SemanticsTester semantics = SemanticsTester(tester);
    final TextEditingController controller = TextEditingController();
    final Key key = UniqueKey();

    await tester.pumpWidget(
      overlay(
        child: TextField(
          key: key,
          controller: controller,
          decoration: const InputDecoration(
            labelText: 'label',
            hintText: 'hint',
            errorText: 'oh no!',
          ),
        ),
      ),
    );

    expect(semantics, hasSemantics(TestSemantics.root(
      children: <TestSemantics>[
        TestSemantics.rootChild(
          label: 'label',
          textDirection: TextDirection.ltr,
          actions: <SemanticsAction>[
            SemanticsAction.tap,
          ],
          flags: <SemanticsFlag>[
            SemanticsFlag.isTextField,
          ],
          children: <TestSemantics>[
            TestSemantics(
              label: 'oh no!',
              flags: <SemanticsFlag>[
                SemanticsFlag.isLiveRegion,
              ],
              textDirection: TextDirection.ltr,
            ),
          ],
        ),
      ],
    ), ignoreTransform: true, ignoreRect: true, ignoreId: true));

    semantics.dispose();
  });

  testWidgets('floating label does not overlap with value at large textScaleFactors', (WidgetTester tester) async {
    final TextEditingController controller = TextEditingController(text: 'Just some text');
    await tester.pumpWidget(
      MaterialApp(
        home: Scaffold(
          body: MediaQuery(
              data: MediaQueryData.fromWindow(ui.window).copyWith(textScaleFactor: 4.0),
              child: Center(
                child: TextField(
                  decoration: const InputDecoration(labelText: 'Label', border: UnderlineInputBorder()),
                  controller: controller,
                ),
              ),
            ),
          ),
        ),
    );

    await tester.tap(find.byType(TextField));
    final Rect labelRect = tester.getRect(find.text('Label'));
    final Rect fieldRect = tester.getRect(find.text('Just some text'));
    expect(labelRect.bottom, lessThanOrEqualTo(fieldRect.top));
  });

  testWidgets('TextField scrolls into view but does not bounce (SingleChildScrollView)', (WidgetTester tester) async {
    // This is a regression test for https://github.com/flutter/flutter/issues/20485

    final Key textField1 = UniqueKey();
    final Key textField2 = UniqueKey();
    final ScrollController scrollController = ScrollController();

    double? minOffset;
    double? maxOffset;

    scrollController.addListener(() {
      final double offset = scrollController.offset;
      minOffset = math.min(minOffset ?? offset, offset);
      maxOffset = math.max(maxOffset ?? offset, offset);
    });

    Widget buildFrame(Axis scrollDirection) {
      return MaterialApp(
        home: Scaffold(
          body: SafeArea(
            child: SingleChildScrollView(
              physics: const BouncingScrollPhysics(),
              controller: scrollController,
              child: Column(
                children: <Widget>[
                  SizedBox( // visible when scrollOffset is 0.0
                    height: 100.0,
                    width: 100.0,
                    child: TextField(key: textField1, scrollPadding: const EdgeInsets.all(200.0)),
                  ),
                  const SizedBox(
                    height: 600.0, // Same size as the frame. Initially
                    width: 800.0,  // textField2 is not visible
                  ),
                  SizedBox( // visible when scrollOffset is 200.0
                    height: 100.0,
                    width: 100.0,
                    child: TextField(key: textField2, scrollPadding: const EdgeInsets.all(200.0)),
                  ),
                ],
              ),
            ),
          ),
        ),
      );
    }

    await tester.pumpWidget(buildFrame(Axis.vertical));
    await tester.enterText(find.byKey(textField1), '1');
    await tester.pumpAndSettle();
    await tester.enterText(find.byKey(textField2), '2'); //scroll textField2 into view
    await tester.pumpAndSettle();
    await tester.enterText(find.byKey(textField1), '3'); //scroll textField1 back into view
    await tester.pumpAndSettle();

    expect(minOffset, 0.0);
    expect(maxOffset, 200.0);

    minOffset = null;
    maxOffset = null;

    await tester.pumpWidget(buildFrame(Axis.horizontal));
    await tester.enterText(find.byKey(textField1), '1');
    await tester.pumpAndSettle();
    await tester.enterText(find.byKey(textField2), '2'); //scroll textField2 into view
    await tester.pumpAndSettle();
    await tester.enterText(find.byKey(textField1), '3'); //scroll textField1 back into view
    await tester.pumpAndSettle();

    expect(minOffset, 0.0);
    expect(maxOffset, 200.0);
  });

  testWidgets('TextField scrolls into view but does not bounce (ListView)', (WidgetTester tester) async {
    // This is a regression test for https://github.com/flutter/flutter/issues/20485

    final Key textField1 = UniqueKey();
    final Key textField2 = UniqueKey();
    final ScrollController scrollController = ScrollController();

    double? minOffset;
    double? maxOffset;

    scrollController.addListener(() {
      final double offset = scrollController.offset;
      minOffset = math.min(minOffset ?? offset, offset);
      maxOffset = math.max(maxOffset ?? offset, offset);
    });

    Widget buildFrame(Axis scrollDirection) {
      return MaterialApp(
        home: Scaffold(
          body: SafeArea(
            child: ListView(
              physics: const BouncingScrollPhysics(),
              controller: scrollController,
              children: <Widget>[
                SizedBox( // visible when scrollOffset is 0.0
                  height: 100.0,
                  width: 100.0,
                  child: TextField(key: textField1, scrollPadding: const EdgeInsets.all(200.0)),
                ),
                const SizedBox(
                  height: 450.0, // 50.0 smaller than the overall frame so that both
                  width: 650.0,  // textfields are always partially visible.
                ),
                SizedBox( // visible when scrollOffset = 50.0
                  height: 100.0,
                  width: 100.0,
                  child: TextField(key: textField2, scrollPadding: const EdgeInsets.all(200.0)),
                ),
              ],
            ),
          ),
        ),
      );
    }

    await tester.pumpWidget(buildFrame(Axis.vertical));
    await tester.enterText(find.byKey(textField1), '1'); // textfield1 is visible
    await tester.pumpAndSettle();
    await tester.enterText(find.byKey(textField2), '2'); //scroll textField2 into view
    await tester.pumpAndSettle();
    await tester.enterText(find.byKey(textField1), '3'); //scroll textField1 back into view
    await tester.pumpAndSettle();

    expect(minOffset, 0.0);
    expect(maxOffset, 50.0);

    minOffset = null;
    maxOffset = null;

    await tester.pumpWidget(buildFrame(Axis.horizontal));
    await tester.enterText(find.byKey(textField1), '1'); // textfield1 is visible
    await tester.pumpAndSettle();
    await tester.enterText(find.byKey(textField2), '2'); //scroll textField2 into view
    await tester.pumpAndSettle();
    await tester.enterText(find.byKey(textField1), '3'); //scroll textField1 back into view
    await tester.pumpAndSettle();

    expect(minOffset, 0.0);
    expect(maxOffset, 50.0);
  });

  testWidgets('onTap is called upon tap', (WidgetTester tester) async {
    int tapCount = 0;
    await tester.pumpWidget(
      overlay(
        child: TextField(
          onTap: () {
            tapCount += 1;
          },
        ),
      ),
    );

    expect(tapCount, 0);
    await tester.tap(find.byType(TextField));
    // Wait a bit so they're all single taps and not double taps.
    await tester.pump(const Duration(milliseconds: 300));
    await tester.tap(find.byType(TextField));
    await tester.pump(const Duration(milliseconds: 300));
    await tester.tap(find.byType(TextField));
    await tester.pump(const Duration(milliseconds: 300));
    expect(tapCount, 3);
  });

  testWidgets('onTap is not called, field is disabled', (WidgetTester tester) async {
    int tapCount = 0;
    await tester.pumpWidget(
      overlay(
        child: TextField(
          enabled: false,
          onTap: () {
            tapCount += 1;
          },
        ),
      ),
    );

    expect(tapCount, 0);
    await tester.tap(find.byType(TextField));
    await tester.tap(find.byType(TextField));
    await tester.tap(find.byType(TextField));
    expect(tapCount, 0);
  });

  testWidgets('Includes cursor for TextField', (WidgetTester tester) async {
    // This is a regression test for https://github.com/flutter/flutter/issues/24612

    Widget buildFrame({
      double? stepWidth,
      required double cursorWidth,
      required TextAlign textAlign,
    }) {
      return MaterialApp(
        home: Scaffold(
          body: Center(
            child: Column(
              mainAxisAlignment: MainAxisAlignment.center,
              children: <Widget>[
                IntrinsicWidth(
                  stepWidth: stepWidth,
                  child: TextField(
                    textAlign: textAlign,
                    cursorWidth: cursorWidth,
                  ),
                ),
              ],
            ),
          ),
        ),
      );
    }

    // A cursor of default size doesn't cause the TextField to increase its
    // width.
    const String text = '1234';
    double? stepWidth = 80.0;
    await tester.pumpWidget(buildFrame(
      stepWidth: 80.0,
      cursorWidth: 2.0,
      textAlign: TextAlign.left,
    ));
    await tester.enterText(find.byType(TextField), text);
    await tester.pumpAndSettle();
    expect(tester.getSize(find.byType(TextField)).width, stepWidth);

    // A wide cursor is counted in the width of the text and causes the
    // TextField to increase to twice the stepWidth.
    await tester.pumpWidget(buildFrame(
      stepWidth: stepWidth,
      cursorWidth: 18.0,
      textAlign: TextAlign.left,
    ));
    await tester.enterText(find.byType(TextField), text);
    await tester.pumpAndSettle();
    expect(tester.getSize(find.byType(TextField)).width, 2 * stepWidth);

    // A null stepWidth causes the TextField to perfectly wrap the text plus
    // the cursor regardless of alignment.
    stepWidth = null;
    const double WIDTH_OF_CHAR = 16.0;
    await tester.pumpWidget(buildFrame(
      stepWidth: stepWidth,
      cursorWidth: 18.0,
      textAlign: TextAlign.left,
    ));
    await tester.enterText(find.byType(TextField), text);
    await tester.pumpAndSettle();
    expect(tester.getSize(find.byType(TextField)).width, WIDTH_OF_CHAR * text.length + 18.0);
    await tester.pumpWidget(buildFrame(
      stepWidth: stepWidth,
      cursorWidth: 18.0,
      textAlign: TextAlign.right,
    ));
    await tester.enterText(find.byType(TextField), text);
    await tester.pumpAndSettle();
    expect(tester.getSize(find.byType(TextField)).width, WIDTH_OF_CHAR * text.length + 18.0);
  });

  testWidgets('TextField style is merged with theme', (WidgetTester tester) async {
    // Regression test for https://github.com/flutter/flutter/issues/23994

    final ThemeData themeData = ThemeData(
      textTheme: TextTheme(
        subtitle1: TextStyle(
          color: Colors.blue[500],
        ),
      ),
    );

    Widget buildFrame(TextStyle style) {
      return MaterialApp(
        theme: themeData,
        home: Material(
          child: Center(
            child: TextField(
              style: style,
            ),
          ),
        ),
      );
    }

    // Empty TextStyle is overridden by theme
    await tester.pumpWidget(buildFrame(const TextStyle()));
    EditableText editableText = tester.widget(find.byType(EditableText));
    expect(editableText.style.color, themeData.textTheme.subtitle1!.color);
    expect(editableText.style.background, themeData.textTheme.subtitle1!.background);
    expect(editableText.style.shadows, themeData.textTheme.subtitle1!.shadows);
    expect(editableText.style.decoration, themeData.textTheme.subtitle1!.decoration);
    expect(editableText.style.locale, themeData.textTheme.subtitle1!.locale);
    expect(editableText.style.wordSpacing, themeData.textTheme.subtitle1!.wordSpacing);

    // Properties set on TextStyle override theme
    const Color setColor = Colors.red;
    await tester.pumpWidget(buildFrame(const TextStyle(color: setColor)));
    editableText = tester.widget(find.byType(EditableText));
    expect(editableText.style.color, setColor);

    // inherit: false causes nothing to be merged in from theme
    await tester.pumpWidget(buildFrame(const TextStyle(
      fontSize: 24.0,
      textBaseline: TextBaseline.alphabetic,
      inherit: false,
    )));
    editableText = tester.widget(find.byType(EditableText));
    expect(editableText.style.color, isNull);
  });

  testWidgets('style enforces required fields', (WidgetTester tester) async {
    Widget buildFrame(TextStyle style) {
      return MaterialApp(
        home: Material(
          child: TextField(
            style: style,
          ),
        ),
      );
    }

    await tester.pumpWidget(buildFrame(const TextStyle(
      inherit: false,
      fontSize: 12.0,
      textBaseline: TextBaseline.alphabetic,
    )));
    expect(tester.takeException(), isNull);

    // With inherit not set to false, will pickup required fields from theme
    await tester.pumpWidget(buildFrame(const TextStyle(
      fontSize: 12.0,
    )));
    expect(tester.takeException(), isNull);

    await tester.pumpWidget(buildFrame(const TextStyle(
      inherit: false,
      fontSize: 12.0,
    )));
    expect(tester.takeException(), isNotNull);
  });

  testWidgets(
    'tap moves cursor to the edge of the word it tapped',
    (WidgetTester tester) async {
      final TextEditingController controller = TextEditingController(
        text: 'Atwater Peel Sherbrooke Bonaventure',
      );
      await tester.pumpWidget(
        MaterialApp(
          home: Material(
            child: Center(
              child: TextField(
                controller: controller,
              ),
            ),
          ),
        ),
      );

      final Offset textfieldStart = tester.getTopLeft(find.byType(TextField));

      await tester.tapAt(textfieldStart + const Offset(50.0, 9.0));
      await tester.pump();

      // We moved the cursor.
      expect(
        controller.selection,
        const TextSelection.collapsed(offset: 7, affinity: TextAffinity.upstream),
      );

      // But don't trigger the toolbar.
      expect(find.byType(CupertinoButton), findsNothing);
  }, variant: const TargetPlatformVariant(<TargetPlatform>{ TargetPlatform.iOS,  TargetPlatform.macOS }));

  testWidgets(
    'tap with a mouse does not move cursor to the edge of the word',
    (WidgetTester tester) async {
      final TextEditingController controller = TextEditingController(
        text: 'Atwater Peel Sherbrooke Bonaventure',
      );
      await tester.pumpWidget(
        MaterialApp(
          home: Material(
            child: Center(
              child: TextField(
                controller: controller,
              ),
            ),
          ),
        ),
      );

      final Offset textfieldStart = tester.getTopLeft(find.byType(TextField));

      final TestGesture gesture = await tester.startGesture(
        textfieldStart + const Offset(50.0, 9.0),
        pointer: 1,
        kind: PointerDeviceKind.mouse,
      );
      addTearDown(gesture.removePointer);
      await gesture.up();

      // Cursor at tap position, not at word edge.
      expect(
        controller.selection,
        const TextSelection.collapsed(offset: 3, affinity: TextAffinity.downstream),
      );
  }, variant: const TargetPlatformVariant(<TargetPlatform>{ TargetPlatform.iOS,  TargetPlatform.macOS }));

  testWidgets('tap moves cursor to the position tapped', (WidgetTester tester) async {
      final TextEditingController controller = TextEditingController(
        text: 'Atwater Peel Sherbrooke Bonaventure',
      );
      await tester.pumpWidget(
        MaterialApp(
          home: Material(
            child: Center(
              child: TextField(
                controller: controller,
              ),
            ),
          ),
        ),
      );

      final Offset textfieldStart = tester.getTopLeft(find.byType(TextField));

      await tester.tapAt(textfieldStart + const Offset(50.0, 9.0));
      await tester.pump();

      // We moved the cursor.
      expect(
        controller.selection,
        const TextSelection.collapsed(offset: 3),
      );

      // But don't trigger the toolbar.
      expect(find.byType(TextButton), findsNothing);
  }, variant: const TargetPlatformVariant(<TargetPlatform>{ TargetPlatform.android, TargetPlatform.fuchsia, TargetPlatform.linux, TargetPlatform.windows }));

  testWidgets(
    'two slow taps do not trigger a word selection',
    (WidgetTester tester) async {
      final TextEditingController controller = TextEditingController(
        text: 'Atwater Peel Sherbrooke Bonaventure',
      );
      await tester.pumpWidget(
        MaterialApp(
          home: Material(
            child: Center(
              child: TextField(
                controller: controller,
              ),
            ),
          ),
        ),
      );

      final Offset textfieldStart = tester.getTopLeft(find.byType(TextField));

      await tester.tapAt(textfieldStart + const Offset(50.0, 9.0));
      await tester.pump(const Duration(milliseconds: 500));
      await tester.tapAt(textfieldStart + const Offset(50.0, 9.0));
      await tester.pump();

      // Plain collapsed selection.
      expect(
        controller.selection,
        const TextSelection.collapsed(offset: 7, affinity: TextAffinity.upstream),
      );

      // No toolbar.
      expect(find.byType(CupertinoButton), findsNothing);
  }, variant: const TargetPlatformVariant(<TargetPlatform>{ TargetPlatform.iOS,  TargetPlatform.macOS }));

  testWidgets(
    'double tap selects word and first tap of double tap moves cursor',
    (WidgetTester tester) async {
      final TextEditingController controller = TextEditingController(
        text: 'Atwater Peel Sherbrooke Bonaventure',
      );
      await tester.pumpWidget(
        MaterialApp(
          home: Material(
            child: Center(
              child: TextField(
                controller: controller,
              ),
            ),
          ),
        ),
      );

      final Offset textfieldStart = tester.getTopLeft(find.byType(TextField));

      // This tap just puts the cursor somewhere different than where the double
      // tap will occur to test that the double tap moves the existing cursor first.
      await tester.tapAt(textfieldStart + const Offset(50.0, 9.0));
      await tester.pump(const Duration(milliseconds: 500));

      await tester.tapAt(textfieldStart + const Offset(150.0, 9.0));
      await tester.pump(const Duration(milliseconds: 50));
      // First tap moved the cursor.
      expect(
        controller.selection,
        const TextSelection.collapsed(offset: 8, affinity: TextAffinity.downstream),
      );
      await tester.tapAt(textfieldStart + const Offset(150.0, 9.0));
      await tester.pumpAndSettle();

      // Second tap selects the word around the cursor.
      expect(
        controller.selection,
        const TextSelection(baseOffset: 8, extentOffset: 12),
      );

      // Selected text shows 3 toolbar buttons.
      expect(find.byType(CupertinoButton), findsNWidgets(3));
  }, variant: const TargetPlatformVariant(<TargetPlatform>{ TargetPlatform.iOS,  TargetPlatform.macOS }));

  testWidgets(
    'double tap selects word and first tap of double tap moves cursor and shows toolbar',
    (WidgetTester tester) async {
      final TextEditingController controller = TextEditingController(
        text: 'Atwater Peel Sherbrooke Bonaventure',
      );
      await tester.pumpWidget(
        MaterialApp(
          home: Material(
            child: Center(
              child: TextField(
                controller: controller,
              ),
            ),
          ),
        ),
      );

      final Offset textfieldStart = tester.getTopLeft(find.byType(TextField));

      // This tap just puts the cursor somewhere different than where the double
      // tap will occur to test that the double tap moves the existing cursor first.
      await tester.tapAt(textfieldStart + const Offset(50.0, 9.0));
      await tester.pump(const Duration(milliseconds: 500));

      await tester.tapAt(textfieldStart + const Offset(150.0, 9.0));
      await tester.pump(const Duration(milliseconds: 50));
      // First tap moved the cursor.
      expect(
        controller.selection,
        const TextSelection.collapsed(offset: 9),
      );
      await tester.tapAt(textfieldStart + const Offset(150.0, 9.0));
      await tester.pumpAndSettle();

      // Second tap selects the word around the cursor.
      expect(
        controller.selection,
        const TextSelection(baseOffset: 8, extentOffset: 12),
      );

      // Selected text shows 4 toolbar buttons: cut, copy, paste, select all
      expect(find.byType(TextButton), findsNWidgets(4));
  }, variant: const TargetPlatformVariant(<TargetPlatform>{ TargetPlatform.android, TargetPlatform.fuchsia, TargetPlatform.linux, TargetPlatform.windows }));

  testWidgets('Custom toolbar test - Android text selection controls', (WidgetTester tester) async {
      final TextEditingController controller = TextEditingController(
        text: 'Atwater Peel Sherbrooke Bonaventure',
      );
      await tester.pumpWidget(
        MaterialApp(
          home: Material(
            child: Center(
              child: TextField(
                controller: controller,
                selectionControls: materialTextSelectionControls
              ),
            ),
          ),
        ),
      );

      final Offset textfieldStart = tester.getTopLeft(find.byType(TextField));

      await tester.tapAt(textfieldStart + const Offset(150.0, 9.0));
      await tester.pump(const Duration(milliseconds: 50));

      await tester.tapAt(textfieldStart + const Offset(150.0, 9.0));
      await tester.pumpAndSettle();

      // Selected text shows 4 toolbar buttons: cut, copy, paste, select all
      expect(find.byType(TextButton), findsNWidgets(4));
  }, variant: TargetPlatformVariant.all());

  testWidgets(
    'Custom toolbar test - Cupertino text selection controls',
    (WidgetTester tester) async {
      final TextEditingController controller = TextEditingController(
        text: 'Atwater Peel Sherbrooke Bonaventure',
      );
      await tester.pumpWidget(
        MaterialApp(
          home: Material(
            child: Center(
              child: TextField(
                controller: controller,
                selectionControls: cupertinoTextSelectionControls,
              ),
            ),
          ),
        ),
      );

      final Offset textfieldStart = tester.getTopLeft(find.byType(TextField));

      await tester.tapAt(textfieldStart + const Offset(150.0, 9.0));
      await tester.pump(const Duration(milliseconds: 50));

      await tester.tapAt(textfieldStart + const Offset(150.0, 9.0));
      await tester.pumpAndSettle();

      // Selected text shows 3 toolbar buttons: cut, copy, paste
      expect(find.byType(CupertinoButton), findsNWidgets(3));
  }, variant: TargetPlatformVariant.all());

  testWidgets('selectionControls is passed to EditableText',
      (WidgetTester tester) async {
    await tester.pumpWidget(
      MaterialApp(
        home: Material(
          child: Scaffold(
            body: TextField(
              selectionControls: materialTextSelectionControls,
            ),
          ),
        ),
      ),
    );

    final EditableText widget = tester.widget(find.byType(EditableText));
    expect(widget.selectionControls, equals(materialTextSelectionControls));
  });

  testWidgets(
    'double tap on top of cursor also selects word',
    (WidgetTester tester) async {
      final TextEditingController controller = TextEditingController(
        text: 'Atwater Peel Sherbrooke Bonaventure',
      );
      await tester.pumpWidget(
        MaterialApp(
          home: Material(
            child: Center(
              child: TextField(
                controller: controller,
              ),
            ),
          ),
        ),
      );

      // Tap to put the cursor after the "w".
      const int index = 3;
      await tester.tapAt(textOffsetToPosition(tester, index));
      await tester.pump(const Duration(milliseconds: 500));
      expect(
        controller.selection,
        const TextSelection.collapsed(offset: index),
      );

      // Double tap on the same location.
      await tester.tapAt(textOffsetToPosition(tester, index));
      await tester.pump(const Duration(milliseconds: 50));

      // First tap doesn't change the selection
      expect(
        controller.selection,
        const TextSelection.collapsed(offset: index),
      );

      // Second tap selects the word around the cursor.
      await tester.tapAt(textOffsetToPosition(tester, index));
      await tester.pumpAndSettle();
      expect(
        controller.selection,
        const TextSelection(baseOffset: 0, extentOffset: 7),
      );

      // Selected text shows 4 toolbar buttons: cut, copy, paste, select all
      expect(find.byType(TextButton), findsNWidgets(4));
  }, variant: const TargetPlatformVariant(<TargetPlatform>{ TargetPlatform.android, TargetPlatform.fuchsia, TargetPlatform.linux, TargetPlatform.windows }));

  testWidgets(
    'double double tap just shows the selection menu',
    (WidgetTester tester) async {
      final TextEditingController controller = TextEditingController(
        text: '',
      );
      await tester.pumpWidget(
        MaterialApp(
          home: Material(
            child: Center(
              child: TextField(
                controller: controller,
              ),
            ),
          ),
        ),
      );

      // Double tap on the same location shows the selection menu.
      await tester.tapAt(textOffsetToPosition(tester, 0));
      await tester.pump(const Duration(milliseconds: 50));
      await tester.tapAt(textOffsetToPosition(tester, 0));
      await tester.pumpAndSettle();
      expect(find.text('Paste'), findsOneWidget);

      // Double tap again keeps the selection menu visible.
      await tester.tapAt(textOffsetToPosition(tester, 0));
      await tester.pump(const Duration(milliseconds: 50));
      await tester.tapAt(textOffsetToPosition(tester, 0));
      await tester.pumpAndSettle();
      expect(find.text('Paste'), findsOneWidget);
    },
  );

  testWidgets(
    'double long press just shows the selection menu',
    (WidgetTester tester) async {
      final TextEditingController controller = TextEditingController(
        text: '',
      );
      await tester.pumpWidget(
        MaterialApp(
          home: Material(
            child: Center(
              child: TextField(
                controller: controller,
              ),
            ),
          ),
        ),
      );

      // Long press shows the selection menu.
      await tester.longPressAt(textOffsetToPosition(tester, 0));
      await tester.pumpAndSettle();
      expect(find.text('Paste'), findsOneWidget);

      // Long press again keeps the selection menu visible.
      await tester.longPressAt(textOffsetToPosition(tester, 0));
      await tester.pump();
      expect(find.text('Paste'), findsOneWidget);
    },
  );

  testWidgets(
    'A single tap hides the selection menu',
    (WidgetTester tester) async {
      final TextEditingController controller = TextEditingController(
        text: '',
      );
      await tester.pumpWidget(
        MaterialApp(
          home: Material(
            child: Center(
              child: TextField(
                controller: controller,
              ),
            ),
          ),
        ),
      );

      // Long press shows the selection menu.
      await tester.longPress(find.byType(TextField));
      await tester.pumpAndSettle();
      expect(find.text('Paste'), findsOneWidget);

      // Tap hides the selection menu.
      await tester.tap(find.byType(TextField));
      await tester.pump();
      expect(find.text('Paste'), findsNothing);
    },
  );

  testWidgets(
    'Long press on an autofocused field shows the selection menu',
    (WidgetTester tester) async {
      final TextEditingController controller = TextEditingController(
        text: '',
      );
      await tester.pumpWidget(
        MaterialApp(
          home: Material(
            child: Center(
              child: TextField(
                autofocus: true,
                controller: controller,
              ),
            ),
          ),
        ),
      );
      // This extra pump allows the selection set by autofocus to propagate to
      // the RenderEditable.
      await tester.pump();

      // Long press shows the selection menu.
      expect(find.text('Paste'), findsNothing);
      await tester.longPress(find.byType(TextField));
      await tester.pumpAndSettle();
      expect(find.text('Paste'), findsOneWidget);
    },
  );

  testWidgets(
    'double tap hold selects word',
    (WidgetTester tester) async {
      final TextEditingController controller = TextEditingController(
        text: 'Atwater Peel Sherbrooke Bonaventure',
      );
      await tester.pumpWidget(
        MaterialApp(
          home: Material(
            child: Center(
              child: TextField(
                controller: controller,
              ),
            ),
          ),
        ),
      );

      final Offset textfieldStart = tester.getTopLeft(find.byType(TextField));

      await tester.tapAt(textfieldStart + const Offset(150.0, 9.0));
      await tester.pump(const Duration(milliseconds: 50));
      final TestGesture gesture =
         await tester.startGesture(textfieldStart + const Offset(150.0, 9.0));
      // Hold the press.
      await tester.pumpAndSettle();

      expect(
        controller.selection,
        const TextSelection(baseOffset: 8, extentOffset: 12),
      );

      // Selected text shows 3 toolbar buttons.
      expect(find.byType(CupertinoButton), findsNWidgets(3));

      await gesture.up();
      await tester.pump();

      // Still selected.
      expect(
        controller.selection,
        const TextSelection(baseOffset: 8, extentOffset: 12),
      );
      // The toolbar is still showing.
      expect(find.byType(CupertinoButton), findsNWidgets(3));
  }, variant: const TargetPlatformVariant(<TargetPlatform>{ TargetPlatform.iOS,  TargetPlatform.macOS }));

  testWidgets(
    'tap after a double tap select is not affected',
    (WidgetTester tester) async {
      final TextEditingController controller = TextEditingController(
        text: 'Atwater Peel Sherbrooke Bonaventure',
      );
      await tester.pumpWidget(
        MaterialApp(
          home: Material(
            child: Center(
              child: TextField(
                controller: controller,
              ),
            ),
          ),
        ),
      );

      final Offset textfieldStart = tester.getTopLeft(find.byType(TextField));

      await tester.tapAt(textfieldStart + const Offset(150.0, 9.0));
      await tester.pump(const Duration(milliseconds: 50));
      // First tap moved the cursor.
      expect(
        controller.selection,
        const TextSelection.collapsed(offset: 8, affinity: TextAffinity.downstream),
      );
      await tester.tapAt(textfieldStart + const Offset(150.0, 9.0));
      await tester.pump(const Duration(milliseconds: 500));

      await tester.tapAt(textfieldStart + const Offset(100.0, 9.0));
      await tester.pump();

      // Plain collapsed selection at the edge of first word. In iOS 12, the
      // first tap after a double tap ends up putting the cursor at where
      // you tapped instead of the edge like every other single tap. This is
      // likely a bug in iOS 12 and not present in other versions.
      expect(
        controller.selection,
        const TextSelection.collapsed(offset: 7, affinity: TextAffinity.upstream),
      );

      // No toolbar.
      expect(find.byType(CupertinoButton), findsNothing);
  }, variant: const TargetPlatformVariant(<TargetPlatform>{ TargetPlatform.iOS,  TargetPlatform.macOS }));

  testWidgets(
    'long press moves cursor to the exact long press position and shows toolbar',
    (WidgetTester tester) async {
      final TextEditingController controller = TextEditingController(
        text: 'Atwater Peel Sherbrooke Bonaventure',
      );
      await tester.pumpWidget(
        MaterialApp(
          home: Material(
            child: Center(
              child: TextField(
                controller: controller,
              ),
            ),
          ),
        ),
      );

      final Offset textfieldStart = tester.getTopLeft(find.byType(TextField));

      await tester.longPressAt(textfieldStart + const Offset(50.0, 9.0));
      await tester.pumpAndSettle();

      // Collapsed cursor for iOS long press.
      expect(
        controller.selection,
        const TextSelection.collapsed(offset: 3),
      );

      // Collapsed toolbar shows 2 buttons.
      expect(find.byType(CupertinoButton), findsNWidgets(2));
  }, variant: const TargetPlatformVariant(<TargetPlatform>{ TargetPlatform.iOS,  TargetPlatform.macOS }));

  testWidgets(
    'long press selects word and shows toolbar',
    (WidgetTester tester) async {
      final TextEditingController controller = TextEditingController(
        text: 'Atwater Peel Sherbrooke Bonaventure',
      );
      await tester.pumpWidget(
        MaterialApp(
          home: Material(
            child: Center(
              child: TextField(
                controller: controller,
              ),
            ),
          ),
        ),
      );

      final Offset textfieldStart = tester.getTopLeft(find.byType(TextField));

      await tester.longPressAt(textfieldStart + const Offset(50.0, 9.0));
      await tester.pumpAndSettle();

      expect(
        controller.selection,
        const TextSelection(baseOffset: 0, extentOffset: 7),
      );

      // Collapsed toolbar shows 4 buttons: cut, copy, paste, select all
      expect(find.byType(TextButton), findsNWidgets(4));
  }, variant: const TargetPlatformVariant(<TargetPlatform>{ TargetPlatform.android, TargetPlatform.fuchsia, TargetPlatform.linux, TargetPlatform.windows }));

  testWidgets(
    'long press tap cannot initiate a double tap',
    (WidgetTester tester) async {
      final TextEditingController controller = TextEditingController(
        text: 'Atwater Peel Sherbrooke Bonaventure',
      );
      await tester.pumpWidget(
        MaterialApp(
          home: Material(
            child: Center(
              child: TextField(
                controller: controller,
              ),
            ),
          ),
        ),
      );

      final Offset textfieldStart = tester.getTopLeft(find.byType(TextField));

      await tester.longPressAt(textfieldStart + const Offset(50.0, 9.0));
      await tester.pump(const Duration(milliseconds: 50));

      await tester.tapAt(textfieldStart + const Offset(50.0, 9.0));
      await tester.pump();

      // We ended up moving the cursor to the edge of the same word and dismissed
      // the toolbar.
      expect(
        controller.selection,
        const TextSelection.collapsed(offset: 7, affinity: TextAffinity.upstream),
      );

      // Collapsed toolbar shows 2 buttons.
      expect(find.byType(CupertinoButton), findsNothing);
  }, variant: const TargetPlatformVariant(<TargetPlatform>{ TargetPlatform.iOS,  TargetPlatform.macOS }));

  testWidgets(
    'long press drag moves the cursor under the drag and shows toolbar on lift',
    (WidgetTester tester) async {
      final TextEditingController controller = TextEditingController(
        text: 'Atwater Peel Sherbrooke Bonaventure',
      );
      await tester.pumpWidget(
        MaterialApp(
          home: Material(
            child: Center(
              child: TextField(
                controller: controller,
              ),
            ),
          ),
        ),
      );

      final Offset textfieldStart = tester.getTopLeft(find.byType(TextField));

      final TestGesture gesture =
          await tester.startGesture(textfieldStart + const Offset(50.0, 9.0));
      await tester.pump(const Duration(milliseconds: 500));

      // Long press on iOS shows collapsed selection cursor.
      expect(
        controller.selection,
        const TextSelection.collapsed(offset: 3, affinity: TextAffinity.downstream),
      );
      // Cursor move doesn't trigger a toolbar initially.
      expect(find.byType(CupertinoButton), findsNothing);

      await gesture.moveBy(const Offset(50, 0));
      await tester.pump();

      // The selection position is now moved with the drag.
      expect(
        controller.selection,
        const TextSelection.collapsed(offset: 6, affinity: TextAffinity.downstream),
      );
      // Still no toolbar.
      expect(find.byType(CupertinoButton), findsNothing);

      await gesture.moveBy(const Offset(50, 0));
      await tester.pump();

      // The selection position is now moved with the drag.
      expect(
        controller.selection,
        const TextSelection.collapsed(offset: 9, affinity: TextAffinity.downstream),
      );
      // Still no toolbar.
      expect(find.byType(CupertinoButton), findsNothing);

      await gesture.up();
      await tester.pumpAndSettle();

      // The selection isn't affected by the gesture lift.
      expect(
        controller.selection,
        const TextSelection.collapsed(offset: 9, affinity: TextAffinity.downstream),
      );
      // The toolbar now shows up.
      expect(find.byType(CupertinoButton), findsNWidgets(2));
  }, variant: const TargetPlatformVariant(<TargetPlatform>{ TargetPlatform.iOS,  TargetPlatform.macOS }));

  testWidgets('long press drag can edge scroll', (WidgetTester tester) async {
    final TextEditingController controller = TextEditingController(
      text: 'Atwater Peel Sherbrooke Bonaventure Angrignon Peel Côte-des-Neiges',
    );
    await tester.pumpWidget(
      MaterialApp(
        home: Material(
          child: Center(
            child: TextField(
              controller: controller,
              maxLines: 1,
            ),
          ),
        ),
      ),
    );

    final RenderEditable renderEditable = findRenderEditable(tester);

    List<TextSelectionPoint> lastCharEndpoint = renderEditable.getEndpointsForSelection(
      const TextSelection.collapsed(offset: 66), // Last character's position.
    );

    expect(lastCharEndpoint.length, 1);
    // Just testing the test and making sure that the last character is off
    // the right side of the screen.
    expect(lastCharEndpoint[0].point.dx, 1056);

    final Offset textfieldStart = tester.getTopLeft(find.byType(TextField));

    final TestGesture gesture =
        await tester.startGesture(textfieldStart + const Offset(300, 5));
    await tester.pump(const Duration(milliseconds: 500));

    expect(
      controller.selection,
      const TextSelection.collapsed(offset: 19, affinity: TextAffinity.upstream),
    );
    expect(find.byType(CupertinoButton), findsNothing);

    await gesture.moveBy(const Offset(600, 0));
    // To the edge of the screen basically.
    await tester.pump();
    expect(
      controller.selection,
      const TextSelection.collapsed(offset: 56, affinity: TextAffinity.downstream),
    );
    // Keep moving out.
    await gesture.moveBy(const Offset(1, 0));
    await tester.pump();
    expect(
      controller.selection,
      const TextSelection.collapsed(offset: 62, affinity: TextAffinity.downstream),
    );
    await gesture.moveBy(const Offset(1, 0));
    await tester.pump();
    expect(
      controller.selection,
      const TextSelection.collapsed(offset: 66, affinity: TextAffinity.upstream),
    ); // We're at the edge now.
    expect(find.byType(CupertinoButton), findsNothing);

    await gesture.up();
    await tester.pumpAndSettle();

    // The selection isn't affected by the gesture lift.
    expect(
      controller.selection,
      const TextSelection.collapsed(offset: 66, affinity: TextAffinity.upstream),
    );
    // The toolbar now shows up.
    expect(find.byType(CupertinoButton), findsNWidgets(2));

    lastCharEndpoint = renderEditable.getEndpointsForSelection(
      const TextSelection.collapsed(offset: 66), // Last character's position.
    );

    expect(lastCharEndpoint.length, 1);
    // The last character is now on screen near the right edge.
    expect(lastCharEndpoint[0].point.dx, moreOrLessEquals(798, epsilon: 1));

    final List<TextSelectionPoint> firstCharEndpoint = renderEditable.getEndpointsForSelection(
      const TextSelection.collapsed(offset: 0), // First character's position.
    );
    expect(firstCharEndpoint.length, 1);
    // The first character is now offscreen to the left.
    expect(firstCharEndpoint[0].point.dx, moreOrLessEquals(-257, epsilon: 1));
  }, variant: const TargetPlatformVariant(<TargetPlatform>{ TargetPlatform.iOS,  TargetPlatform.macOS }));

  testWidgets(
    'long tap after a double tap select is not affected',
    (WidgetTester tester) async {
      final TextEditingController controller = TextEditingController(
        text: 'Atwater Peel Sherbrooke Bonaventure',
      );
      await tester.pumpWidget(
        MaterialApp(
          home: Material(
            child: Center(
              child: TextField(
                controller: controller,
              ),
            ),
          ),
        ),
      );

      final Offset textfieldStart = tester.getTopLeft(find.byType(TextField));

      await tester.tapAt(textfieldStart + const Offset(150.0, 9.0));
      await tester.pump(const Duration(milliseconds: 50));
      // First tap moved the cursor to the beginning of the second word.
      expect(
        controller.selection,
        const TextSelection.collapsed(offset: 8, affinity: TextAffinity.downstream),
      );
      await tester.tapAt(textfieldStart + const Offset(150.0, 9.0));
      await tester.pump(const Duration(milliseconds: 500));

      await tester.longPressAt(textfieldStart + const Offset(100.0, 9.0));
      await tester.pumpAndSettle();

      // Plain collapsed selection at the exact tap position.
      expect(
        controller.selection,
        const TextSelection.collapsed(offset: 6),
      );

      // Long press toolbar.
      expect(find.byType(CupertinoButton), findsNWidgets(2));
  }, variant: const TargetPlatformVariant(<TargetPlatform>{ TargetPlatform.iOS,  TargetPlatform.macOS }));

  testWidgets(
    'double tap after a long tap is not affected',
    (WidgetTester tester) async {
      final TextEditingController controller = TextEditingController(
        text: 'Atwater Peel Sherbrooke Bonaventure',
      );
      await tester.pumpWidget(
        MaterialApp(
          home: Material(
            child: Center(
              child: TextField(
                controller: controller,
              ),
            ),
          ),
        ),
      );

      final Offset textfieldStart = tester.getTopLeft(find.byType(TextField));

      await tester.longPressAt(textfieldStart + const Offset(50.0, 9.0));
      await tester.pump(const Duration(milliseconds: 50));

      await tester.tapAt(textfieldStart + const Offset(150.0, 9.0));
      await tester.pump(const Duration(milliseconds: 50));
      // First tap moved the cursor.
      expect(
        controller.selection,
        const TextSelection.collapsed(offset: 8, affinity: TextAffinity.downstream),
      );
      await tester.tapAt(textfieldStart + const Offset(150.0, 9.0));
      await tester.pumpAndSettle();

      // Double tap selection.
      expect(
        controller.selection,
        const TextSelection(baseOffset: 8, extentOffset: 12),
      );
      expect(find.byType(CupertinoButton), findsNWidgets(3));
  }, variant: const TargetPlatformVariant(<TargetPlatform>{ TargetPlatform.iOS,  TargetPlatform.macOS }));

  testWidgets('double tap chains work', (WidgetTester tester) async {
      final TextEditingController controller = TextEditingController(
        text: 'Atwater Peel Sherbrooke Bonaventure',
      );
      await tester.pumpWidget(
        MaterialApp(
          home: Material(
            child: Center(
              child: TextField(
                controller: controller,
              ),
            ),
          ),
        ),
      );

      final Offset textfieldStart = tester.getTopLeft(find.byType(TextField));

      await tester.tapAt(textfieldStart + const Offset(50.0, 9.0));
      await tester.pump(const Duration(milliseconds: 50));
      expect(
        controller.selection,
        const TextSelection.collapsed(offset: 7, affinity: TextAffinity.upstream),
      );
      await tester.tapAt(textfieldStart + const Offset(50.0, 9.0));
      await tester.pumpAndSettle();
      expect(
        controller.selection,
        const TextSelection(baseOffset: 0, extentOffset: 7),
      );
      expect(find.byType(CupertinoButton), findsNWidgets(3));

      // Double tap selecting the same word somewhere else is fine.
      await tester.tapAt(textfieldStart + const Offset(100.0, 9.0));
      await tester.pump(const Duration(milliseconds: 50));
      // First tap moved the cursor.
      expect(
        controller.selection,
        const TextSelection.collapsed(offset: 7, affinity: TextAffinity.upstream),
      );
      await tester.tapAt(textfieldStart + const Offset(100.0, 9.0));
      await tester.pumpAndSettle();
      expect(
        controller.selection,
        const TextSelection(baseOffset: 0, extentOffset: 7),
      );
      expect(find.byType(CupertinoButton), findsNWidgets(3));

      await tester.tapAt(textfieldStart + const Offset(150.0, 9.0));
      await tester.pump(const Duration(milliseconds: 50));
      // First tap moved the cursor.
      expect(
        controller.selection,
        const TextSelection.collapsed(offset: 8, affinity: TextAffinity.downstream),
      );
      await tester.tapAt(textfieldStart + const Offset(150.0, 9.0));
      await tester.pumpAndSettle();
      expect(
        controller.selection,
        const TextSelection(baseOffset: 8, extentOffset: 12),
      );
      expect(find.byType(CupertinoButton), findsNWidgets(3));
  }, variant: const TargetPlatformVariant(<TargetPlatform>{ TargetPlatform.iOS,  TargetPlatform.macOS }));

  testWidgets('double tapping a space selects the previous word on iOS', (WidgetTester tester) async {
    final TextEditingController controller = TextEditingController(
      text: ' blah blah  \n  blah',
    );
    await tester.pumpWidget(
      MaterialApp(
        home: Material(
          child: Center(
            child: TextField(
              controller: controller,
            ),
          ),
        ),
      ),
    );

    expect(controller.value.selection, isNotNull);
    expect(controller.value.selection.baseOffset, -1);
    expect(controller.value.selection.extentOffset, -1);

    // Put the cursor at the end of the field.
    await tester.tapAt(textOffsetToPosition(tester, 19));
    expect(controller.value.selection, isNotNull);
    expect(controller.value.selection.baseOffset, 19);
    expect(controller.value.selection.extentOffset, 19);

    // Double tapping does the same thing.
    await tester.pump(const Duration(milliseconds: 500));
    await tester.tapAt(textOffsetToPosition(tester, 5));
    await tester.pump(const Duration(milliseconds: 50));
    await tester.tapAt(textOffsetToPosition(tester, 5));
    await tester.pumpAndSettle();
    expect(controller.value.selection, isNotNull);
    expect(controller.value.selection.extentOffset, 5);
    expect(controller.value.selection.baseOffset, 1);

    // Put the cursor at the end of the field.
    await tester.tapAt(textOffsetToPosition(tester, 19));
    expect(controller.value.selection, isNotNull);
    expect(controller.value.selection.baseOffset, 19);
    expect(controller.value.selection.extentOffset, 19);

    // Double tapping does the same thing for the first space.
    await tester.pump(const Duration(milliseconds: 500));
    await tester.tapAt(textOffsetToPosition(tester, 0));
    await tester.pump(const Duration(milliseconds: 50));
    await tester.tapAt(textOffsetToPosition(tester, 0));
    await tester.pumpAndSettle();
    expect(controller.value.selection, isNotNull);
    expect(controller.value.selection.baseOffset, 0);
    expect(controller.value.selection.extentOffset, 1);

    // Put the cursor at the end of the field.
    await tester.tapAt(textOffsetToPosition(tester, 19));
    expect(controller.value.selection, isNotNull);
    expect(controller.value.selection.baseOffset, 19);
    expect(controller.value.selection.extentOffset, 19);

    // Double tapping the last space selects all previous contiguous spaces on
    // both lines and the previous word.
    await tester.pump(const Duration(milliseconds: 500));
    await tester.tapAt(textOffsetToPosition(tester, 14));
    await tester.pump(const Duration(milliseconds: 50));
    await tester.tapAt(textOffsetToPosition(tester, 14));
    await tester.pumpAndSettle();
    expect(controller.value.selection, isNotNull);
    expect(controller.value.selection.baseOffset, 6);
    expect(controller.value.selection.extentOffset, 14);
  }, variant: const TargetPlatformVariant(<TargetPlatform>{ TargetPlatform.iOS }));

  testWidgets('selecting a space selects the space on non-iOS platforms', (WidgetTester tester) async {
    final TextEditingController controller = TextEditingController(
      text: ' blah blah',
    );
    await tester.pumpWidget(
      MaterialApp(
        home: Material(
          child: Center(
            child: TextField(
              controller: controller,
            ),
          ),
        ),
      ),
    );

    expect(controller.value.selection, isNotNull);
    expect(controller.value.selection.baseOffset, -1);
    expect(controller.value.selection.extentOffset, -1);

    // Put the cursor at the end of the field.
    await tester.tapAt(textOffsetToPosition(tester, 10));
    expect(controller.value.selection, isNotNull);
    expect(controller.value.selection.baseOffset, 10);
    expect(controller.value.selection.extentOffset, 10);

    // Double tapping the second space selects it.
    await tester.pump(const Duration(milliseconds: 500));
    await tester.tapAt(textOffsetToPosition(tester, 5));
    await tester.pump(const Duration(milliseconds: 50));
    await tester.tapAt(textOffsetToPosition(tester, 5));
    await tester.pumpAndSettle();
    expect(controller.value.selection, isNotNull);
    expect(controller.value.selection.baseOffset, 5);
    expect(controller.value.selection.extentOffset, 6);

    // Put the cursor at the end of the field.
    await tester.tapAt(textOffsetToPosition(tester, 10));
    expect(controller.value.selection, isNotNull);
    expect(controller.value.selection.baseOffset, 10);
    expect(controller.value.selection.extentOffset, 10);

    // Double tapping the second space selects it.
    await tester.pump(const Duration(milliseconds: 500));
    await tester.tapAt(textOffsetToPosition(tester, 0));
    await tester.pump(const Duration(milliseconds: 50));
    await tester.tapAt(textOffsetToPosition(tester, 0));
    await tester.pumpAndSettle();
    expect(controller.value.selection, isNotNull);
    expect(controller.value.selection.baseOffset, 0);
    expect(controller.value.selection.extentOffset, 1);
  }, variant: const TargetPlatformVariant(<TargetPlatform>{ TargetPlatform.macOS,  TargetPlatform.windows, TargetPlatform.linux, TargetPlatform.fuchsia, TargetPlatform.android }));

  testWidgets('force press does not select a word', (WidgetTester tester) async {
    final TextEditingController controller = TextEditingController(
      text: 'Atwater Peel Sherbrooke Bonaventure',
    );
    await tester.pumpWidget(
      MaterialApp(
        home: Material(
          child: TextField(
            controller: controller,
          ),
        ),
      ),
    );

    final Offset offset = tester.getTopLeft(find.byType(TextField)) + const Offset(150.0, 9.0);

    final int pointerValue = tester.nextPointer;
    final TestGesture gesture = await tester.createGesture();
    await gesture.downWithCustomEvent(
      offset,
      PointerDownEvent(
          pointer: pointerValue,
          position: offset,
          pressure: 0.0,
          pressureMax: 6.0,
          pressureMin: 0.0,
      ),
    );
    await gesture.updateWithCustomEvent(PointerMoveEvent(pointer: pointerValue, position: offset + const Offset(150.0, 9.0), pressure: 0.5, pressureMin: 0, pressureMax: 1,),);

    // We don't want this gesture to select any word on Android.
    expect(controller.selection, const TextSelection.collapsed(offset: -1));

    await gesture.up();
    await tester.pump();
    expect(find.byType(TextButton), findsNothing);
  }, variant: const TargetPlatformVariant(<TargetPlatform>{ TargetPlatform.android, TargetPlatform.fuchsia, TargetPlatform.linux, TargetPlatform.windows }));

  testWidgets('force press selects word', (WidgetTester tester) async {
    final TextEditingController controller = TextEditingController(
      text: 'Atwater Peel Sherbrooke Bonaventure',
    );
    await tester.pumpWidget(
      MaterialApp(
        home: Material(
          child: TextField(
            controller: controller,
          ),
        ),
      ),
    );

    final Offset textfieldStart = tester.getTopLeft(find.byType(TextField));

    final int pointerValue = tester.nextPointer;
    final Offset offset = textfieldStart + const Offset(150.0, 9.0);
    final TestGesture gesture = await tester.createGesture();
    await gesture.downWithCustomEvent(
      offset,
      PointerDownEvent(
        pointer: pointerValue,
        position: offset,
        pressure: 0.0,
        pressureMax: 6.0,
        pressureMin: 0.0,
      ),
    );

    await gesture.updateWithCustomEvent(
      PointerMoveEvent(
        pointer: pointerValue,
        position: textfieldStart + const Offset(150.0, 9.0),
        pressure: 0.5,
        pressureMin: 0,
        pressureMax: 1,
      ),
    );
    // We expect the force press to select a word at the given location.
    expect(
      controller.selection,
      const TextSelection(baseOffset: 8, extentOffset: 12),
    );

    await gesture.up();
    await tester.pumpAndSettle();
    expect(find.byType(CupertinoButton), findsNWidgets(3));
  }, variant: const TargetPlatformVariant(<TargetPlatform>{ TargetPlatform.iOS,  TargetPlatform.macOS }));

  testWidgets('tap on non-force-press-supported devices work', (WidgetTester tester) async {
    final TextEditingController controller = TextEditingController(
      text: 'Atwater Peel Sherbrooke Bonaventure',
    );
    await tester.pumpWidget(Container(key: GlobalKey()));
    await tester.pumpWidget(
      MaterialApp(
        home: Material(
          child: TextField(
            controller: controller,
          ),
        ),
      ),
    );

    final Offset textfieldStart = tester.getTopLeft(find.byType(TextField));

    final int pointerValue = tester.nextPointer;
    final Offset offset = textfieldStart + const Offset(150.0, 9.0);
    final TestGesture gesture = await tester.createGesture();
    await gesture.downWithCustomEvent(
      offset,
      PointerDownEvent(
        pointer: pointerValue,
        position: offset,
        // iPhone 6 and below report 0 across the board.
        pressure: 0,
        pressureMax: 0,
        pressureMin: 0,
      ),
    );

    await gesture.updateWithCustomEvent(
      PointerMoveEvent(
        pointer: pointerValue,
        position: textfieldStart + const Offset(150.0, 9.0),
        pressure: 0.5,
        pressureMin: 0,
        pressureMax: 1,
      ),
    );
    await gesture.up();
    // The event should fallback to a normal tap and move the cursor.
    // Single taps selects the edge of the word.
    expect(
      controller.selection,
      const TextSelection.collapsed(offset: 8),
    );

    await tester.pump();
    // Single taps shouldn't trigger the toolbar.
    expect(find.byType(CupertinoButton), findsNothing);

    // TODO(gspencergoog): Add in TargetPlatform.macOS in the line below when we figure out what global state is leaking.
    // https://github.com/flutter/flutter/issues/43445
  }, variant: TargetPlatformVariant.only(TargetPlatform.iOS));

  testWidgets('default TextField debugFillProperties', (WidgetTester tester) async {
    final DiagnosticPropertiesBuilder builder = DiagnosticPropertiesBuilder();

    const TextField().debugFillProperties(builder);

    final List<String> description = builder.properties
      .where((DiagnosticsNode node) => !node.isFiltered(DiagnosticLevel.info))
      .map((DiagnosticsNode node) => node.toString()).toList();

    expect(description, <String>[]);
  });

  testWidgets('TextField implements debugFillProperties', (WidgetTester tester) async {
    final DiagnosticPropertiesBuilder builder = DiagnosticPropertiesBuilder();

    // Not checking controller, inputFormatters, focusNode
    const TextField(
      decoration: InputDecoration(labelText: 'foo'),
      keyboardType: TextInputType.text,
      textInputAction: TextInputAction.done,
      textCapitalization: TextCapitalization.none,
      style: TextStyle(color: Color(0xff00ff00)),
      textAlign: TextAlign.end,
      textDirection: TextDirection.ltr,
      autofocus: true,
      obscureText: false,
      autocorrect: false,
      maxLines: 10,
      maxLength: 100,
      maxLengthEnforcement: MaxLengthEnforcement.none,
      smartDashesType: SmartDashesType.disabled,
      smartQuotesType: SmartQuotesType.disabled,
      enabled: false,
      cursorWidth: 1.0,
      cursorHeight: 1.0,
      cursorRadius: Radius.zero,
      cursorColor: Color(0xff00ff00),
      keyboardAppearance: Brightness.dark,
      scrollPadding: EdgeInsets.zero,
      scrollPhysics: ClampingScrollPhysics(),
      enableInteractiveSelection: false,
    ).debugFillProperties(builder);

    final List<String> description = builder.properties
      .where((DiagnosticsNode node) => !node.isFiltered(DiagnosticLevel.info))
      .map((DiagnosticsNode node) => node.toString()).toList();

    expect(description, <String>[
      'enabled: false',
      'decoration: InputDecoration(labelText: "foo")',
      'style: TextStyle(inherit: true, color: Color(0xff00ff00))',
      'autofocus: true',
      'autocorrect: false',
      'smartDashesType: disabled',
      'smartQuotesType: disabled',
      'maxLines: 10',
      'maxLength: 100',
      'maxLengthEnforcement: none',
      'textInputAction: done',
      'textAlign: end',
      'textDirection: ltr',
      'cursorWidth: 1.0',
      'cursorHeight: 1.0',
      'cursorRadius: Radius.circular(0.0)',
      'cursorColor: Color(0xff00ff00)',
      'keyboardAppearance: Brightness.dark',
      'scrollPadding: EdgeInsets.zero',
      'selection disabled',
      'scrollPhysics: ClampingScrollPhysics',
    ]);
  });

  testWidgets(
    'strut basic single line',
    (WidgetTester tester) async {
      await tester.pumpWidget(
        MaterialApp(
          theme: ThemeData(platform: TargetPlatform.android),
          home: const Material(
            child: Center(
              child: TextField(),
            ),
          ),
        ),
      );

      expect(
        tester.getSize(find.byType(TextField)),
        // The TextField will be as tall as the decoration (24) plus the metrics
        // from the default TextStyle of the theme (16), or 40 altogether.
        // Because this is less than the kMinInteractiveDimension, it will be
        // increased to that value (48).
        const Size(800, kMinInteractiveDimension),
      );
    },
  );

  testWidgets(
    'strut TextStyle increases height',
    (WidgetTester tester) async {
      await tester.pumpWidget(
        MaterialApp(
          theme: ThemeData(platform: TargetPlatform.android),
          home: const Material(
            child: Center(
              child: TextField(
                style: TextStyle(fontSize: 20),
              ),
            ),
          ),
        ),
      );

      expect(
        tester.getSize(find.byType(TextField)),
        // Strut should inherit the TextStyle.fontSize by default and produce the
        // same height as if it were disabled.
        const Size(800, kMinInteractiveDimension), // Because 44 < 48.
      );

      await tester.pumpWidget(
        MaterialApp(
          theme: ThemeData(platform: TargetPlatform.android),
          home: const Material(
            child: Center(
              child: TextField(
                style: TextStyle(fontSize: 20),
                strutStyle: StrutStyle.disabled,
              ),
            ),
          ),
        ),
      );

      expect(
        tester.getSize(find.byType(TextField)),
        // The height here should match the previous version with strut enabled.
        const Size(800, kMinInteractiveDimension), // Because 44 < 48.
      );
    },
  );

  testWidgets(
    'strut basic multi line',
    (WidgetTester tester) async {
      await tester.pumpWidget(
        MaterialApp(
          theme: ThemeData(platform: TargetPlatform.android),
          home: const Material(
            child: Center(
              child: TextField(
                maxLines: 6,
              ),
            ),
          ),
        ),
      );

      expect(
        tester.getSize(find.byType(TextField)),
        // The height should be the input decoration (24) plus 6x the strut height (16).
        const Size(800, 120),
      );
    },
  );

  testWidgets(
    'strut no force small strut',
    (WidgetTester tester) async {
      await tester.pumpWidget(
        MaterialApp(
          theme: ThemeData(platform: TargetPlatform.android),
          home: const Material(
            child: Center(
              child: TextField(
                maxLines: 6,
                strutStyle: StrutStyle(
                  // The small strut is overtaken by the larger
                  // TextStyle fontSize.
                  fontSize: 5,
                ),
              ),
            ),
          ),
        ),
      );

      expect(
        tester.getSize(find.byType(TextField)),
        // When the strut's height is smaller than TextStyle's and forceStrutHeight
        // is disabled, then the TextStyle takes precedence. Should be the same height
        // as 'strut basic multi line'.
        const Size(800, 120),
      );
    },
  );

  testWidgets(
    'strut no force large strut',
    (WidgetTester tester) async {
      await tester.pumpWidget(
        MaterialApp(
          theme: ThemeData(platform: TargetPlatform.android),
          home: const Material(
            child: Center(
              child: TextField(
                maxLines: 6,
                strutStyle: StrutStyle(
                  fontSize: 25,
                ),
              ),
            ),
          ),
        ),
      );

      expect(
        tester.getSize(find.byType(TextField)),
        // When the strut's height is larger than TextStyle's and forceStrutHeight
        // is disabled, then the StrutStyle takes precedence.
        const Size(800, 174),
      );
    },
  );

  testWidgets(
    'strut height override',
    (WidgetTester tester) async {
      await tester.pumpWidget(
        MaterialApp(
          theme: ThemeData(platform: TargetPlatform.android),
          home: const Material(
            child: Center(
              child: TextField(
                maxLines: 3,
                strutStyle: StrutStyle(
                  fontSize: 8,
                  forceStrutHeight: true,
                ),
              ),
            ),
          ),
        ),
      );

      expect(
        tester.getSize(find.byType(TextField)),
        // The smaller font size of strut make the field shorter than normal.
        const Size(800, 48),
      );
    },
  );

  testWidgets(
    'strut forces field taller',
    (WidgetTester tester) async {
      await tester.pumpWidget(
        MaterialApp(
          theme: ThemeData(platform: TargetPlatform.android),
          home: const Material(
            child: Center(
              child: TextField(
                maxLines: 3,
                style: TextStyle(fontSize: 10),
                strutStyle: StrutStyle(
                  fontSize: 18,
                  forceStrutHeight: true,
                ),
              ),
            ),
          ),
        ),
      );

      expect(
        tester.getSize(find.byType(TextField)),
        // When the strut fontSize is larger than a provided TextStyle, the
        // the strut's height takes precedence.
        const Size(800, 78),
      );
    },
  );

  testWidgets('Caret center position', (WidgetTester tester) async {
    await tester.pumpWidget(
      overlay(
        child: Container(
          width: 300.0,
          child: const TextField(
            textAlign: TextAlign.center,
            decoration: null,
          ),
        ),
      ),
    );

    final RenderEditable editable = findRenderEditable(tester);

    await tester.enterText(find.byType(TextField), 'abcd');
    await tester.pump();


    Offset topLeft = editable.localToGlobal(
      editable.getLocalRectForCaret(const TextPosition(offset: 4)).topLeft,
    );
    expect(topLeft.dx, equals(431));

    topLeft = editable.localToGlobal(
      editable.getLocalRectForCaret(const TextPosition(offset: 3)).topLeft,
    );
    expect(topLeft.dx, equals(415));

    topLeft = editable.localToGlobal(
      editable.getLocalRectForCaret(const TextPosition(offset: 2)).topLeft,
    );
    expect(topLeft.dx, equals(399));

    topLeft = editable.localToGlobal(
      editable.getLocalRectForCaret(const TextPosition(offset: 1)).topLeft,
    );
    expect(topLeft.dx, equals(383));
  });

  testWidgets('Caret indexes into trailing whitespace center align', (WidgetTester tester) async {
    await tester.pumpWidget(
      overlay(
        child: Container(
          width: 300.0,
          child: const TextField(
            textAlign: TextAlign.center,
            decoration: null,
          ),
        ),
      ),
    );

    final RenderEditable editable = findRenderEditable(tester);

    await tester.enterText(find.byType(TextField), 'abcd    ');
    await tester.pump();

    Offset topLeft = editable.localToGlobal(
      editable.getLocalRectForCaret(const TextPosition(offset: 7)).topLeft,
    );
    expect(topLeft.dx, equals(479));

    topLeft = editable.localToGlobal(
      editable.getLocalRectForCaret(const TextPosition(offset: 8)).topLeft,
    );
    expect(topLeft.dx, equals(495));

    topLeft = editable.localToGlobal(
      editable.getLocalRectForCaret(const TextPosition(offset: 4)).topLeft,
    );
    expect(topLeft.dx, equals(431));

    topLeft = editable.localToGlobal(
      editable.getLocalRectForCaret(const TextPosition(offset: 3)).topLeft,
    );
    expect(topLeft.dx, equals(415)); // Should be same as equivalent in 'Caret center position'

    topLeft = editable.localToGlobal(
      editable.getLocalRectForCaret(const TextPosition(offset: 2)).topLeft,
    );
    expect(topLeft.dx, equals(399)); // Should be same as equivalent in 'Caret center position'

    topLeft = editable.localToGlobal(
      editable.getLocalRectForCaret(const TextPosition(offset: 1)).topLeft,
    );
    expect(topLeft.dx, equals(383)); // Should be same as equivalent in 'Caret center position'
  });

  testWidgets('selection handles are rendered and not faded away', (WidgetTester tester) async {
    const String testText = 'lorem ipsum';
    final TextEditingController controller = TextEditingController(text: testText);

    await tester.pumpWidget(
      MaterialApp(
        home: Material(
          child: TextField(
            controller: controller,
          ),
        ),
      ),
    );

    final EditableTextState state =
      tester.state<EditableTextState>(find.byType(EditableText));
    final RenderEditable renderEditable = state.renderEditable;

    await tester.tapAt(const Offset(20, 10));
    renderEditable.selectWord(cause: SelectionChangedCause.longPress);
    await tester.pumpAndSettle();

    final List<FadeTransition> transitions = find.descendant(
      of: find.byWidgetPredicate((Widget w) => '${w.runtimeType}' == '_TextSelectionHandleOverlay'),
      matching: find.byType(FadeTransition),
    ).evaluate().map((Element e) => e.widget).cast<FadeTransition>().toList();
    expect(transitions.length, 2);
    final FadeTransition left = transitions[0];
    final FadeTransition right = transitions[1];
    expect(left.opacity.value, equals(1.0));
    expect(right.opacity.value, equals(1.0));
  });

  testWidgets('iOS selection handles are rendered and not faded away', (WidgetTester tester) async {
    const String testText = 'lorem ipsum';
    final TextEditingController controller = TextEditingController(text: testText);

    await tester.pumpWidget(
      MaterialApp(
        home: Material(
          child: TextField(
            controller: controller,
          ),
        ),
      ),
    );

    final RenderEditable renderEditable =
      tester.state<EditableTextState>(find.byType(EditableText)).renderEditable;

    await tester.tapAt(const Offset(20, 10));
    renderEditable.selectWord(cause: SelectionChangedCause.longPress);
    await tester.pumpAndSettle();

    final List<FadeTransition> transitions =
      find.byType(FadeTransition).evaluate().map((Element e) => e.widget).cast<FadeTransition>().toList();
    expect(transitions.length, 2);
    final FadeTransition left = transitions[0];
    final FadeTransition right = transitions[1];

    expect(left.opacity.value, equals(1.0));
    expect(right.opacity.value, equals(1.0));
  }, variant: const TargetPlatformVariant(<TargetPlatform>{ TargetPlatform.iOS,  TargetPlatform.macOS }));

  testWidgets('Tap shows handles but not toolbar', (WidgetTester tester) async {
    final TextEditingController controller = TextEditingController(
      text: 'abc def ghi',
    );

    await tester.pumpWidget(
      MaterialApp(
        home: Material(
          child: TextField(controller: controller),
        ),
      ),
    );

    // Tap to trigger the text field.
    await tester.tap(find.byType(TextField));
    await tester.pump();

    final EditableTextState editableText = tester.state(find.byType(EditableText));
    expect(editableText.selectionOverlay!.handlesAreVisible, isTrue);
    expect(editableText.selectionOverlay!.toolbarIsVisible, isFalse);
  });

  testWidgets(
    'Tap in empty text field does not show handles nor toolbar',
    (WidgetTester tester) async {
      final TextEditingController controller = TextEditingController();

      await tester.pumpWidget(
        MaterialApp(
          home: Material(
            child: TextField(controller: controller),
          ),
        ),
      );

      // Tap to trigger the text field.
      await tester.tap(find.byType(TextField));
      await tester.pump();

      final EditableTextState editableText = tester.state(find.byType(EditableText));
      expect(editableText.selectionOverlay!.handlesAreVisible, isFalse);
      expect(editableText.selectionOverlay!.toolbarIsVisible, isFalse);
    },
  );

  testWidgets('Long press shows handles and toolbar', (WidgetTester tester) async {
    final TextEditingController controller = TextEditingController(
      text: 'abc def ghi',
    );

    await tester.pumpWidget(
      MaterialApp(
        home: Material(
          child: TextField(controller: controller),
        ),
      ),
    );

    // Long press to trigger the text field.
    await tester.longPress(find.byType(TextField));
    await tester.pump();

    final EditableTextState editableText = tester.state(find.byType(EditableText));
    expect(editableText.selectionOverlay!.handlesAreVisible, isTrue);
    expect(editableText.selectionOverlay!.toolbarIsVisible, isTrue);
  });

  testWidgets(
    'Long press in empty text field shows handles and toolbar',
    (WidgetTester tester) async {
      final TextEditingController controller = TextEditingController();

      await tester.pumpWidget(
        MaterialApp(
          home: Material(
            child: TextField(controller: controller),
          ),
        ),
      );

      // Tap to trigger the text field.
      await tester.longPress(find.byType(TextField));
      await tester.pump();

      final EditableTextState editableText = tester.state(find.byType(EditableText));
      expect(editableText.selectionOverlay!.handlesAreVisible, isTrue);
      expect(editableText.selectionOverlay!.toolbarIsVisible, isTrue);
    },
  );

  testWidgets('Double tap shows handles and toolbar', (WidgetTester tester) async {
    final TextEditingController controller = TextEditingController(
      text: 'abc def ghi',
    );

    await tester.pumpWidget(
      MaterialApp(
        home: Material(
          child: TextField(controller: controller),
        ),
      ),
    );

    // Double tap to trigger the text field.
    await tester.tap(find.byType(TextField));
    await tester.pump(const Duration(milliseconds: 50));
    await tester.tap(find.byType(TextField));
    await tester.pump();

    final EditableTextState editableText = tester.state(find.byType(EditableText));
    expect(editableText.selectionOverlay!.handlesAreVisible, isTrue);
    expect(editableText.selectionOverlay!.toolbarIsVisible, isTrue);
  });

  testWidgets(
    'Double tap in empty text field shows toolbar but not handles',
    (WidgetTester tester) async {
      final TextEditingController controller = TextEditingController();

      await tester.pumpWidget(
        MaterialApp(
          home: Material(
            child: TextField(controller: controller),
          ),
        ),
      );

      // Double tap to trigger the text field.
      await tester.tap(find.byType(TextField));
      await tester.pump(const Duration(milliseconds: 50));
      await tester.tap(find.byType(TextField));
      await tester.pump();

      final EditableTextState editableText = tester.state(find.byType(EditableText));
      expect(editableText.selectionOverlay!.handlesAreVisible, isFalse);
      expect(editableText.selectionOverlay!.toolbarIsVisible, isTrue);
    },
  );

  testWidgets(
    'Mouse tap does not show handles nor toolbar',
    (WidgetTester tester) async {
      final TextEditingController controller = TextEditingController(
        text: 'abc def ghi',
      );

      await tester.pumpWidget(
        MaterialApp(
          home: Material(
            child: TextField(controller: controller),
          ),
        ),
      );

      // Long press to trigger the text field.
      final Offset textFieldPos = tester.getCenter(find.byType(TextField));
      final TestGesture gesture = await tester.startGesture(
        textFieldPos,
        pointer: 7,
        kind: PointerDeviceKind.mouse,
      );
      addTearDown(gesture.removePointer);
      await tester.pump();
      await gesture.up();
      await tester.pump();

      final EditableTextState editableText = tester.state(find.byType(EditableText));
      expect(editableText.selectionOverlay!.toolbarIsVisible, isFalse);
      expect(editableText.selectionOverlay!.handlesAreVisible, isFalse);
    },
  );

  testWidgets(
    'Mouse long press does not show handles nor toolbar',
    (WidgetTester tester) async {
      final TextEditingController controller = TextEditingController(
        text: 'abc def ghi',
      );

      await tester.pumpWidget(
        MaterialApp(
          home: Material(
            child: TextField(controller: controller),
          ),
        ),
      );

      // Long press to trigger the text field.
      final Offset textFieldPos = tester.getCenter(find.byType(TextField));
      final TestGesture gesture = await tester.startGesture(
        textFieldPos,
        pointer: 7,
        kind: PointerDeviceKind.mouse,
      );
      addTearDown(gesture.removePointer);
      await tester.pump(const Duration(seconds: 2));
      await gesture.up();
      await tester.pump();

      final EditableTextState editableText = tester.state(find.byType(EditableText));
      expect(editableText.selectionOverlay!.toolbarIsVisible, isFalse);
      expect(editableText.selectionOverlay!.handlesAreVisible, isFalse);
    },
  );

  testWidgets(
    'Mouse double tap does not show handles nor toolbar',
    (WidgetTester tester) async {
      final TextEditingController controller = TextEditingController(
        text: 'abc def ghi',
      );

      await tester.pumpWidget(
        MaterialApp(
          home: Material(
            child: TextField(controller: controller),
          ),
        ),
      );

      // Double tap to trigger the text field.
      final Offset textFieldPos = tester.getCenter(find.byType(TextField));
      final TestGesture gesture = await tester.startGesture(
        textFieldPos,
        pointer: 7,
        kind: PointerDeviceKind.mouse,
      );
      addTearDown(gesture.removePointer);
      await tester.pump(const Duration(milliseconds: 50));
      await gesture.up();
      await tester.pump();
      await gesture.down(textFieldPos);
      await tester.pump();
      await gesture.up();
      await tester.pump();

      final EditableTextState editableText = tester.state(find.byType(EditableText));
      expect(editableText.selectionOverlay!.toolbarIsVisible, isFalse);
      expect(editableText.selectionOverlay!.handlesAreVisible, isFalse);
    },
  );

  testWidgets('Does not show handles when updated from the web engine', (WidgetTester tester) async {
    final TextEditingController controller = TextEditingController(
      text: 'abc def ghi',
    );

    await tester.pumpWidget(
      MaterialApp(
        home: Material(
          child: TextField(controller: controller),
        ),
      ),
    );

    // Interact with the text field to establish the input connection.
    final Offset topLeft = tester.getTopLeft(find.byType(EditableText));
    final TestGesture gesture = await tester.startGesture(
      topLeft + const Offset(0.0, 5.0),
      kind: PointerDeviceKind.mouse,
    );
    addTearDown(gesture.removePointer);
    await tester.pump(const Duration(milliseconds: 50));
    await gesture.up();
    await tester.pumpAndSettle();

    final EditableTextState state = tester.state(find.byType(EditableText));
    expect(state.selectionOverlay!.handlesAreVisible, isFalse);
    expect(controller.selection, const TextSelection.collapsed(offset: 0));

    if (kIsWeb) {
      tester.testTextInput.updateEditingValue(const TextEditingValue(
        selection: TextSelection(baseOffset: 2, extentOffset: 7),
      ));
      // Wait for all the `setState` calls to be flushed.
      await tester.pumpAndSettle();
      expect(
        state.currentTextEditingValue.selection,
        const TextSelection(baseOffset: 2, extentOffset: 7),
      );
      expect(state.selectionOverlay!.handlesAreVisible, isFalse);
    }
  });

  testWidgets('Tapping selection handles toggles the toolbar', (WidgetTester tester) async {
    final TextEditingController controller = TextEditingController(
      text: 'abc def ghi',
    );

    await tester.pumpWidget(
      MaterialApp(
        home: Material(
          child: TextField(controller: controller),
        ),
      ),
    );

    // Tap to position the cursor and show the selection handles.
    final Offset ePos = textOffsetToPosition(tester, 5); // Index of 'e'.
    await tester.tapAt(ePos, pointer: 7);
    await tester.pumpAndSettle();

    final EditableTextState editableText = tester.state(find.byType(EditableText));
    expect(editableText.selectionOverlay!.toolbarIsVisible, isFalse);
    expect(editableText.selectionOverlay!.handlesAreVisible, isTrue);

    final RenderEditable renderEditable = findRenderEditable(tester);
    final List<TextSelectionPoint> endpoints = globalize(
      renderEditable.getEndpointsForSelection(controller.selection),
      renderEditable,
    );
    expect(endpoints.length, 1);

    // Tap the handle to show the toolbar.
    final Offset handlePos = endpoints[0].point + const Offset(0.0, 1.0);
    await tester.tapAt(handlePos, pointer: 7);
    expect(editableText.selectionOverlay!.toolbarIsVisible, isTrue);

    // Tap the handle again to hide the toolbar.
    await tester.tapAt(handlePos, pointer: 7);
    expect(editableText.selectionOverlay!.toolbarIsVisible, isFalse);
  });

  testWidgets('when TextField would be blocked by keyboard, it is shown with enough space for the selection handle', (WidgetTester tester) async {
    final ScrollController scrollController = ScrollController();

    await tester.pumpWidget(MaterialApp(
      theme: ThemeData(),
      home: Scaffold(
        body: Center(
          child: ListView(
            controller: scrollController,
            children: <Widget>[
              Container(height: 579), // Push field almost off screen.
              const TextField(),
              Container(height: 1000),
            ],
          ),
        ),
      ),
    ));

    // Tap the TextField to put the cursor into it and bring it into view.
    expect(scrollController.offset, 0.0);
    await tester.tapAt(tester.getTopLeft(find.byType(TextField)));
    await tester.pumpAndSettle();

    // The ListView has scrolled to keep the TextField and cursor handle
    // visible.
    expect(scrollController.offset, 48.0);
  });

  group('height', () {
    testWidgets('By default, TextField is at least kMinInteractiveDimension high', (WidgetTester tester) async {
      await tester.pumpWidget(MaterialApp(
        theme: ThemeData(),
        home: const Scaffold(
          body: Center(
            child: TextField(),
          ),
        ),
      ));

      final RenderBox renderBox = tester.renderObject(find.byType(TextField));
      expect(renderBox.size.height, greaterThanOrEqualTo(kMinInteractiveDimension));
    });

    testWidgets("When text is very small, TextField still doesn't go below kMinInteractiveDimension height", (WidgetTester tester) async {
      await tester.pumpWidget(MaterialApp(
        theme: ThemeData(),
        home: const Scaffold(
          body: Center(
            child: TextField(
              style: TextStyle(fontSize: 2.0),
            ),
          ),
        ),
      ));

      final RenderBox renderBox = tester.renderObject(find.byType(TextField));
      expect(renderBox.size.height, kMinInteractiveDimension);
    });

    testWidgets('When isDense, TextField can go below kMinInteractiveDimension height', (WidgetTester tester) async {
      await tester.pumpWidget(MaterialApp(
        theme: ThemeData(),
        home: const Scaffold(
          body: Center(
            child: TextField(
              decoration: InputDecoration(
                isDense: true,
              ),
            ),
          ),
        ),
      ));

      final RenderBox renderBox = tester.renderObject(find.byType(TextField));
      expect(renderBox.size.height, lessThan(kMinInteractiveDimension));
    });

    group('intrinsics', () {
      Widget _buildTest({ required bool isDense }) {
        return MaterialApp(
          home: Scaffold(
            body: CustomScrollView(
              slivers: <Widget>[
                SliverFillRemaining(
                  hasScrollBody: false,
                  child: Column(
                    children: <Widget>[
                      TextField(
                        decoration: InputDecoration(
                          isDense: isDense,
                        )
                      ),
                      Container(
                        height: 1000,
                      ),
                    ],
                  )
                )
              ],
            )
          )
        );
      }

      testWidgets('By default, intrinsic height is at least kMinInteractiveDimension high', (WidgetTester tester) async {
        // Regression test for https://github.com/flutter/flutter/issues/54729
        // If the intrinsic height does not match that of the height after
        // performLayout, this will fail.
        tester.pumpWidget(_buildTest(isDense: false));
      });

      testWidgets('When isDense, intrinsic height can go below kMinInteractiveDimension height', (WidgetTester tester) async {
        // Regression test for https://github.com/flutter/flutter/issues/54729
        // If the intrinsic height does not match that of the height after
        // performLayout, this will fail.
        tester.pumpWidget(_buildTest(isDense: true));
      });
    });
  });
  testWidgets("Arrow keys don't move input focus", (WidgetTester tester) async {
    final TextEditingController controller1 = TextEditingController();
    final TextEditingController controller2 = TextEditingController();
    final TextEditingController controller3 = TextEditingController();
    final TextEditingController controller4 = TextEditingController();
    final TextEditingController controller5 = TextEditingController();
    final FocusNode focusNode1 = FocusNode(debugLabel: 'Field 1');
    final FocusNode focusNode2 = FocusNode(debugLabel: 'Field 2');
    final FocusNode focusNode3 = FocusNode(debugLabel: 'Field 3');
    final FocusNode focusNode4 = FocusNode(debugLabel: 'Field 4');
    final FocusNode focusNode5 = FocusNode(debugLabel: 'Field 5');

    // Lay out text fields in a "+" formation, and focus the center one.
    await tester.pumpWidget(MaterialApp(
      theme: ThemeData(),
      home: Scaffold(
        body: Center(
          child: Column(
            mainAxisAlignment: MainAxisAlignment.center,
            mainAxisSize: MainAxisSize.min,
            children: <Widget>[
              Container(
                width: 100.0,
                child: TextField(
                  controller: controller1,
                  focusNode: focusNode1,
                ),
              ),
              Row(
                  mainAxisAlignment: MainAxisAlignment.center,
                  mainAxisSize: MainAxisSize.min,
                  children: <Widget>[
                    Container(
                      width: 100.0,
                      child: TextField(
                        controller: controller2,
                        focusNode: focusNode2,
                      ),
                    ),
                    Container(
                      width: 100.0,
                      child: TextField(
                        controller: controller3,
                        focusNode: focusNode3,
                      ),
                    ),
                    Container(
                      width: 100.0,
                      child: TextField(
                        controller: controller4,
                        focusNode: focusNode4,
                      ),
                    ),
                  ],
                ),
              Container(
                width: 100.0,
                child: TextField(
                  controller: controller5,
                  focusNode: focusNode5,
                ),
              ),
            ],
          ),
        ),
      ),
    ),);

    focusNode3.requestFocus();
    await tester.pump();
    expect(focusNode3.hasPrimaryFocus, isTrue);

    await tester.sendKeyEvent(LogicalKeyboardKey.arrowUp);
    await tester.pump();
    expect(focusNode3.hasPrimaryFocus, isTrue);

    await tester.sendKeyEvent(LogicalKeyboardKey.arrowDown);
    await tester.pump();
    expect(focusNode3.hasPrimaryFocus, isTrue);

    await tester.sendKeyEvent(LogicalKeyboardKey.arrowLeft);
    await tester.pump();
    expect(focusNode3.hasPrimaryFocus, isTrue);

    await tester.sendKeyEvent(LogicalKeyboardKey.arrowRight);
    await tester.pump();
    expect(focusNode3.hasPrimaryFocus, isTrue);
  });

  testWidgets("A buildCounter that returns null doesn't affect the size of the TextField", (WidgetTester tester) async {
    // Regression test for https://github.com/flutter/flutter/issues/44909

    final GlobalKey textField1Key = GlobalKey();
    final GlobalKey textField2Key = GlobalKey();

    await tester.pumpWidget(
      MaterialApp(
        home: Scaffold(
          body: Column(
            children: <Widget>[
              TextField(key: textField1Key),
              TextField(
                key: textField2Key,
                maxLength: 1,
                buildCounter: (BuildContext context, {required int currentLength, required bool isFocused, int? maxLength}) => null,
              ),
            ],
          ),
        ),
      ),
    );

    await tester.pumpAndSettle();
    final Size textFieldSize1 = tester.getSize(find.byKey(textField1Key));
    final Size textFieldSize2 = tester.getSize(find.byKey(textField2Key));

    expect(textFieldSize1, equals(textFieldSize2));
  });

  testWidgets(
    'The selection menu displays in an Overlay without error',
    (WidgetTester tester) async {
      // This is a regression test for
      // https://github.com/flutter/flutter/issues/43787
      final TextEditingController controller = TextEditingController(
        text: 'This is a test that shows some odd behavior with Text Selection!',
      );

      await tester.pumpWidget(MaterialApp(
        home: Scaffold(
          body: Container(
            color: Colors.grey,
            child: Center(
              child: Container(
                color: Colors.red,
                width: 300,
                height: 600,
                child: Overlay(
                  initialEntries: <OverlayEntry>[
                    OverlayEntry(
                      builder: (BuildContext context) => Center(
                        child: TextField(
                          controller: controller,
                        ),
                      ),
                    )
                  ],
                ),
              ),
            ),
          ),
        ),
      ));

      await _showSelectionMenuAt(tester, controller, controller.text.indexOf('test'));
      await tester.pumpAndSettle();
      expect(tester.takeException(), isNull);
    },
  );

  testWidgets('Web does not check the clipboard status', (WidgetTester tester) async {
    final TextEditingController controller = TextEditingController(
      text: 'Atwater Peel Sherbrooke Bonaventure',
    );
    await tester.pumpWidget(
      MaterialApp(
        home: Material(
          child: Center(
            child: TextField(
              controller: controller,
            ),
          ),
        ),
      ),
    );

    bool triedToReadClipboard = false;
    SystemChannels.platform
      .setMockMethodCallHandler((MethodCall methodCall) async {
        if (methodCall.method == 'Clipboard.getData') {
          triedToReadClipboard = true;
        }
        return null;
      });

    final Offset textfieldStart = tester.getTopLeft(find.byType(TextField));

    // Double tap like when showing the text selection menu on Android/iOS.
    await tester.tapAt(textfieldStart + const Offset(150.0, 9.0));
    await tester.pump(const Duration(milliseconds: 50));
    await tester.tapAt(textfieldStart + const Offset(150.0, 9.0));
    await tester.pump();

    if (kIsWeb) {
      // The clipboard is not checked because it requires user permissions and
      // web doesn't show a custom text selection menu.
      expect(triedToReadClipboard, false);
    } else {
      // The clipboard is checked in order to decide if the content can be
      // pasted.
      expect(triedToReadClipboard, true);
    }
  });

  testWidgets('TextField changes mouse cursor when hovered', (WidgetTester tester) async {
    await tester.pumpWidget(
      const MaterialApp(
        home: Material(
          child: MouseRegion(
            cursor: SystemMouseCursors.forbidden,
            child: TextField(
              mouseCursor: SystemMouseCursors.grab,
              decoration: InputDecoration(
                // Add an icon so that the left edge is not the text area
                icon: Icon(Icons.person),
              ),
            ),
          ),
        ),
      ),
    );

    // Center, which is within the text area
    final Offset center = tester.getCenter(find.byType(TextField));
    // Top left, which is not the text area
    final Offset edge = tester.getTopLeft(find.byType(TextField)) + const Offset(1, 1);

    final TestGesture gesture = await tester.createGesture(kind: PointerDeviceKind.mouse, pointer: 1);
    await gesture.addPointer(location: center);
    addTearDown(gesture.removePointer);

    await tester.pump();

    expect(RendererBinding.instance!.mouseTracker.debugDeviceActiveCursor(1), SystemMouseCursors.grab);

    // Test default cursor
    await tester.pumpWidget(
      const MaterialApp(
        home: Material(
          child: MouseRegion(
            cursor: SystemMouseCursors.forbidden,
            child: TextField(
              decoration: InputDecoration(
                icon: Icon(Icons.person),
              ),
            ),
          ),
        ),
      ),
    );

    expect(RendererBinding.instance!.mouseTracker.debugDeviceActiveCursor(1), SystemMouseCursors.text);
    await gesture.moveTo(edge);
    expect(RendererBinding.instance!.mouseTracker.debugDeviceActiveCursor(1), SystemMouseCursors.text);
    await gesture.moveTo(center);

    // Test default cursor when disabled
    await tester.pumpWidget(
      const MaterialApp(
        home: Material(
          child: MouseRegion(
            cursor: SystemMouseCursors.forbidden,
            child: TextField(
              enabled: false,
              decoration: InputDecoration(
                icon: Icon(Icons.person),
              ),
            ),
          ),
        ),
      ),
    );

    expect(RendererBinding.instance!.mouseTracker.debugDeviceActiveCursor(1), SystemMouseCursors.basic);
    await gesture.moveTo(edge);
    expect(RendererBinding.instance!.mouseTracker.debugDeviceActiveCursor(1), SystemMouseCursors.basic);
    await gesture.moveTo(center);
  });

  testWidgets('Caret rtl with changing width', (WidgetTester tester) async {
    late StateSetter setState;
    bool isWide = false;
    const double wideWidth = 300.0;
    const double narrowWidth = 200.0;
    final TextEditingController controller = TextEditingController();
    await tester.pumpWidget(
      boilerplate(
        child: StatefulBuilder(
          builder: (BuildContext context, StateSetter setter) {
            setState = setter;
            return Container(
              width: isWide ? wideWidth : narrowWidth,
              child: TextField(
                key: textFieldKey,
                controller: controller,
                textDirection: TextDirection.rtl,
              ),
            );
          }
        ),
      ),
    );

    // The cursor is on the right of the input because it's RTL.
    RenderEditable editable = findRenderEditable(tester);
    double cursorRight = editable.getLocalRectForCaret(
      TextPosition(offset: controller.value.text.length),
    ).topRight.dx;
    double inputWidth = editable.size.width;
    expect(inputWidth, narrowWidth);
    expect(cursorRight, inputWidth - kCaretGap);

    // After entering some text, the cursor remains on the right of the input.
    await tester.enterText(find.byType(TextField), '12345');
    await tester.pump();
    editable = findRenderEditable(tester);
    cursorRight = editable.getLocalRectForCaret(
      TextPosition(offset: controller.value.text.length),
    ).topRight.dx;
    inputWidth = editable.size.width;
    expect(cursorRight, inputWidth - kCaretGap);

    // Since increasing the width of the input moves its right edge further to
    // the right, the cursor has followed this change and still appears on the
    // right of the input.
    setState(() {
      isWide = true;
    });
    await tester.pump();
    editable = findRenderEditable(tester);
    cursorRight = editable.getLocalRectForCaret(
      TextPosition(offset: controller.value.text.length),
    ).topRight.dx;
    inputWidth = editable.size.width;
    expect(inputWidth, wideWidth);
    expect(cursorRight, inputWidth - kCaretGap);
  });

<<<<<<< HEAD
  group('MaxLengthEnforcement', () {
    const int maxLength = 5;

    Future<void> setupWidget(
      WidgetTester tester,
      TextEditingController controller,
      MaxLengthEnforcement enforcement,
    ) async {
      final Widget widget = MaterialApp(
        home: Material(
          child: TextField(
            controller: controller,
            maxLength: maxLength,
            maxLengthEnforcement: enforcement,
            // TODO(AlexV525): Remove this param once it's deprecated.
            maxLengthEnforced: true,
          ),
        ),
      );

      await tester.pumpWidget(widget);
      await tester.pumpAndSettle();
    }

    testWidgets('using none enforcement.', (WidgetTester tester) async {
      const MaxLengthEnforcement enforcement = MaxLengthEnforcement.none;
      final TextEditingController controller = TextEditingController();

      await setupWidget(tester, controller, enforcement);

      final EditableTextState state = tester.state(find.byType(EditableText));

      state.updateEditingValue(const TextEditingValue(text: 'abc'));
      expect(state.currentTextEditingValue.text, 'abc');
      expect(state.currentTextEditingValue.composing, TextRange.empty);

      state.updateEditingValue(const TextEditingValue(text: 'abcdef', composing: TextRange(start: 3, end: 6)));
      expect(state.currentTextEditingValue.text, 'abcdef');
      expect(state.currentTextEditingValue.composing, const TextRange(start: 3, end: 6));

      state.updateEditingValue(const TextEditingValue(text: 'abcdef'));
      expect(state.currentTextEditingValue.text, 'abcdef');
      expect(state.currentTextEditingValue.composing, TextRange.empty);
    });

    testWidgets('using enforced.', (WidgetTester tester) async {
      const MaxLengthEnforcement enforcement = MaxLengthEnforcement.enforced;
      final TextEditingController controller = TextEditingController();

      await setupWidget(tester, controller, enforcement);

      final EditableTextState state = tester.state(find.byType(EditableText));

      state.updateEditingValue(const TextEditingValue(text: 'abc'));
      expect(state.currentTextEditingValue.text, 'abc');
      expect(state.currentTextEditingValue.composing, TextRange.empty);

      state.updateEditingValue(const TextEditingValue(text: 'abcde', composing: TextRange(start: 3, end: 5)));
      expect(state.currentTextEditingValue.text, 'abcde');
      expect(state.currentTextEditingValue.composing, const TextRange(start: 3, end: 5));

      state.updateEditingValue(const TextEditingValue(text: 'abcdef', composing: TextRange(start: 3, end: 6)));
      expect(state.currentTextEditingValue.text, 'abcde');
      expect(state.currentTextEditingValue.composing, const TextRange(start: 3, end: 5));

      state.updateEditingValue(const TextEditingValue(text: 'abcdef'));
      expect(state.currentTextEditingValue.text, 'abcde');
      expect(state.currentTextEditingValue.composing, const TextRange(start: 3, end: 5));
    });

    testWidgets('using truncateAfterCompositionEnds.', (WidgetTester tester) async {
      const MaxLengthEnforcement enforcement = MaxLengthEnforcement.truncateAfterCompositionEnds;
      final TextEditingController controller = TextEditingController();

      await setupWidget(tester, controller, enforcement);

      final EditableTextState state = tester.state(find.byType(EditableText));

      state.updateEditingValue(const TextEditingValue(text: 'abc'));
      expect(state.currentTextEditingValue.text, 'abc');
      expect(state.currentTextEditingValue.composing, TextRange.empty);

      state.updateEditingValue(const TextEditingValue(text: 'abcde', composing: TextRange(start: 3, end: 5)));
      expect(state.currentTextEditingValue.text, 'abcde');
      expect(state.currentTextEditingValue.composing, const TextRange(start: 3, end: 5));

      state.updateEditingValue(const TextEditingValue(text: 'abcdef', composing: TextRange(start: 3, end: 6)));
      expect(state.currentTextEditingValue.text, 'abcdef');
      expect(state.currentTextEditingValue.composing, const TextRange(start: 3, end: 6));

      state.updateEditingValue(const TextEditingValue(text: 'abcdef'));
      expect(state.currentTextEditingValue.text, 'abcde');
      expect(state.currentTextEditingValue.composing, TextRange.empty);
    });
=======
  // Regressing test for https://github.com/flutter/flutter/issues/70625
  testWidgets('TextFields can inherit [FloatingLabelBehaviour] from InputDecorationTheme.', (WidgetTester tester) async {
    final FocusNode focusNode = FocusNode();
    Widget textFieldBuilder({FloatingLabelBehavior behavior = FloatingLabelBehavior.auto, }) {
      return MaterialApp(
        theme: ThemeData(
          inputDecorationTheme: InputDecorationTheme(
            floatingLabelBehavior: behavior,
          ),
        ),
        home: Scaffold(
          body: TextField(
            focusNode: focusNode,
            decoration: const InputDecoration(
              labelText: 'Label',
            ),
          ),
        ),
      );
    }

    await tester.pumpWidget(textFieldBuilder(behavior: FloatingLabelBehavior.auto));
    // The label will be positioned within the content when unfocused.
    expect(tester.getTopLeft(find.text('Label')).dy, 20.0);

    focusNode.requestFocus();
    await tester.pumpAndSettle(); // label animation.
    // The label will float above the content when focused.
    expect(tester.getTopLeft(find.text('Label')).dy, 12.0);

    focusNode.unfocus();
    await tester.pumpAndSettle(); // label animation.

    await tester.pumpWidget(textFieldBuilder(behavior: FloatingLabelBehavior.never));
    await tester.pumpAndSettle(); // theme animation.
    // The label will be positioned within the content.
    expect(tester.getTopLeft(find.text('Label')).dy, 20.0);

    focusNode.requestFocus();
    await tester.pumpAndSettle(); // label animation.
    // The label will always be positioned within the content.
    expect(tester.getTopLeft(find.text('Label')).dy, 20.0);

    await tester.pumpWidget(textFieldBuilder(behavior: FloatingLabelBehavior.always));
    await tester.pumpAndSettle(); // theme animation.
    // The label will always float above the content.
    expect(tester.getTopLeft(find.text('Label')).dy, 12.0);

    focusNode.unfocus();
    await tester.pumpAndSettle(); // label animation.
    // The label will always float above the content.
    expect(tester.getTopLeft(find.text('Label')).dy, 12.0);
>>>>>>> 5b6b67ae
  });
}<|MERGE_RESOLUTION|>--- conflicted
+++ resolved
@@ -8692,7 +8692,60 @@
     expect(cursorRight, inputWidth - kCaretGap);
   });
 
-<<<<<<< HEAD
+  // Regressing test for https://github.com/flutter/flutter/issues/70625
+  testWidgets('TextFields can inherit [FloatingLabelBehaviour] from InputDecorationTheme.', (WidgetTester tester) async {
+    final FocusNode focusNode = FocusNode();
+    Widget textFieldBuilder({FloatingLabelBehavior behavior = FloatingLabelBehavior.auto, }) {
+      return MaterialApp(
+        theme: ThemeData(
+          inputDecorationTheme: InputDecorationTheme(
+            floatingLabelBehavior: behavior,
+          ),
+        ),
+        home: Scaffold(
+          body: TextField(
+            focusNode: focusNode,
+            decoration: const InputDecoration(
+              labelText: 'Label',
+            ),
+          ),
+        ),
+      );
+    }
+
+    await tester.pumpWidget(textFieldBuilder(behavior: FloatingLabelBehavior.auto));
+    // The label will be positioned within the content when unfocused.
+    expect(tester.getTopLeft(find.text('Label')).dy, 20.0);
+
+    focusNode.requestFocus();
+    await tester.pumpAndSettle(); // label animation.
+    // The label will float above the content when focused.
+    expect(tester.getTopLeft(find.text('Label')).dy, 12.0);
+
+    focusNode.unfocus();
+    await tester.pumpAndSettle(); // label animation.
+
+    await tester.pumpWidget(textFieldBuilder(behavior: FloatingLabelBehavior.never));
+    await tester.pumpAndSettle(); // theme animation.
+    // The label will be positioned within the content.
+    expect(tester.getTopLeft(find.text('Label')).dy, 20.0);
+
+    focusNode.requestFocus();
+    await tester.pumpAndSettle(); // label animation.
+    // The label will always be positioned within the content.
+    expect(tester.getTopLeft(find.text('Label')).dy, 20.0);
+
+    await tester.pumpWidget(textFieldBuilder(behavior: FloatingLabelBehavior.always));
+    await tester.pumpAndSettle(); // theme animation.
+    // The label will always float above the content.
+    expect(tester.getTopLeft(find.text('Label')).dy, 12.0);
+
+    focusNode.unfocus();
+    await tester.pumpAndSettle(); // label animation.
+    // The label will always float above the content.
+    expect(tester.getTopLeft(find.text('Label')).dy, 12.0);
+  });
+
   group('MaxLengthEnforcement', () {
     const int maxLength = 5;
 
@@ -8787,59 +8840,5 @@
       expect(state.currentTextEditingValue.text, 'abcde');
       expect(state.currentTextEditingValue.composing, TextRange.empty);
     });
-=======
-  // Regressing test for https://github.com/flutter/flutter/issues/70625
-  testWidgets('TextFields can inherit [FloatingLabelBehaviour] from InputDecorationTheme.', (WidgetTester tester) async {
-    final FocusNode focusNode = FocusNode();
-    Widget textFieldBuilder({FloatingLabelBehavior behavior = FloatingLabelBehavior.auto, }) {
-      return MaterialApp(
-        theme: ThemeData(
-          inputDecorationTheme: InputDecorationTheme(
-            floatingLabelBehavior: behavior,
-          ),
-        ),
-        home: Scaffold(
-          body: TextField(
-            focusNode: focusNode,
-            decoration: const InputDecoration(
-              labelText: 'Label',
-            ),
-          ),
-        ),
-      );
-    }
-
-    await tester.pumpWidget(textFieldBuilder(behavior: FloatingLabelBehavior.auto));
-    // The label will be positioned within the content when unfocused.
-    expect(tester.getTopLeft(find.text('Label')).dy, 20.0);
-
-    focusNode.requestFocus();
-    await tester.pumpAndSettle(); // label animation.
-    // The label will float above the content when focused.
-    expect(tester.getTopLeft(find.text('Label')).dy, 12.0);
-
-    focusNode.unfocus();
-    await tester.pumpAndSettle(); // label animation.
-
-    await tester.pumpWidget(textFieldBuilder(behavior: FloatingLabelBehavior.never));
-    await tester.pumpAndSettle(); // theme animation.
-    // The label will be positioned within the content.
-    expect(tester.getTopLeft(find.text('Label')).dy, 20.0);
-
-    focusNode.requestFocus();
-    await tester.pumpAndSettle(); // label animation.
-    // The label will always be positioned within the content.
-    expect(tester.getTopLeft(find.text('Label')).dy, 20.0);
-
-    await tester.pumpWidget(textFieldBuilder(behavior: FloatingLabelBehavior.always));
-    await tester.pumpAndSettle(); // theme animation.
-    // The label will always float above the content.
-    expect(tester.getTopLeft(find.text('Label')).dy, 12.0);
-
-    focusNode.unfocus();
-    await tester.pumpAndSettle(); // label animation.
-    // The label will always float above the content.
-    expect(tester.getTopLeft(find.text('Label')).dy, 12.0);
->>>>>>> 5b6b67ae
   });
 }
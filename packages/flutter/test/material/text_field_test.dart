// Copyright 2015 The Chromium Authors. All rights reserved.
// Use of this source code is governed by a BSD-style license that can be
// found in the LICENSE file.

import 'dart:async';
import 'dart:io' show Platform;
import 'dart:math' as math;
import 'dart:ui' as ui show window;

import 'package:flutter/material.dart';
import 'package:flutter_test/flutter_test.dart';
import 'package:flutter/rendering.dart';
import 'package:flutter/services.dart';

import '../widgets/semantics_tester.dart';
import 'feedback_tester.dart';

class MockClipboard {
  Object _clipboardData = <String, dynamic>{
    'text': null,
  };

  Future<dynamic> handleMethodCall(MethodCall methodCall) async {
    switch (methodCall.method) {
      case 'Clipboard.getData':
        return _clipboardData;
      case 'Clipboard.setData':
        _clipboardData = methodCall.arguments;
        break;
    }
  }
}

class MaterialLocalizationsDelegate extends LocalizationsDelegate<MaterialLocalizations> {
  @override
  bool isSupported(Locale locale) => true;

  @override
  Future<MaterialLocalizations> load(Locale locale) => DefaultMaterialLocalizations.load(locale);

  @override
  bool shouldReload(MaterialLocalizationsDelegate old) => false;
}

class WidgetsLocalizationsDelegate extends LocalizationsDelegate<WidgetsLocalizations> {
  @override
  bool isSupported(Locale locale) => true;

  @override
  Future<WidgetsLocalizations> load(Locale locale) => DefaultWidgetsLocalizations.load(locale);

  @override
  bool shouldReload(WidgetsLocalizationsDelegate old) => false;
}

Widget overlay({ Widget child }) {
  return Localizations(
    locale: const Locale('en', 'US'),
    delegates: <LocalizationsDelegate<dynamic>>[
      WidgetsLocalizationsDelegate(),
      MaterialLocalizationsDelegate(),
    ],
    child: Directionality(
      textDirection: TextDirection.ltr,
      child: MediaQuery(
        data: const MediaQueryData(size: Size(800.0, 600.0)),
        child: Overlay(
          initialEntries: <OverlayEntry>[
            OverlayEntry(
              builder: (BuildContext context) {
                return Center(
                  child: Material(
                    child: child,
                  ),
                );
              },
            ),
          ],
        ),
      ),
    ),
  );
}

Widget boilerplate({ Widget child }) {
  return Localizations(
    locale: const Locale('en', 'US'),
    delegates: <LocalizationsDelegate<dynamic>>[
      WidgetsLocalizationsDelegate(),
      MaterialLocalizationsDelegate(),
    ],
    child: Directionality(
      textDirection: TextDirection.ltr,
      child: MediaQuery(
        data: const MediaQueryData(size: Size(800.0, 600.0)),
        child: Center(
          child: Material(
            child: child,
          ),
        ),
      ),
    ),
  );
}

Future<void> skipPastScrollingAnimation(WidgetTester tester) async {
  await tester.pump();
  await tester.pump(const Duration(milliseconds: 200));
}

double getOpacity(WidgetTester tester, Finder finder) {
  return tester.widget<FadeTransition>(
    find.ancestor(
      of: finder,
      matching: find.byType(FadeTransition),
    )
  ).opacity.value;
}

void main() {
  final MockClipboard mockClipboard = MockClipboard();
  SystemChannels.platform.setMockMethodCallHandler(mockClipboard.handleMethodCall);

  const String kThreeLines =
    'First line of text is '
    'Second line goes until '
    'Third line of stuff ';
  const String kMoreThanFourLines =
    kThreeLines +
    'Fourth line won\'t display and ends at';

  // Returns the first RenderEditable.
  RenderEditable findRenderEditable(WidgetTester tester) {
    final RenderObject root = tester.renderObject(find.byType(EditableText));
    expect(root, isNotNull);

    RenderEditable renderEditable;
    void recursiveFinder(RenderObject child) {
      if (child is RenderEditable) {
        renderEditable = child;
        return;
      }
      child.visitChildren(recursiveFinder);
    }
    root.visitChildren(recursiveFinder);
    expect(renderEditable, isNotNull);
    return renderEditable;
  }

  List<TextSelectionPoint> globalize(Iterable<TextSelectionPoint> points, RenderBox box) {
    return points.map<TextSelectionPoint>((TextSelectionPoint point) {
      return TextSelectionPoint(
        box.localToGlobal(point.point),
        point.direction,
      );
    }).toList();
  }

  Offset textOffsetToPosition(WidgetTester tester, int offset) {
    final RenderEditable renderEditable = findRenderEditable(tester);
    final List<TextSelectionPoint> endpoints = globalize(
      renderEditable.getEndpointsForSelection(
        TextSelection.collapsed(offset: offset),
      ),
      renderEditable,
    );
    expect(endpoints.length, 1);
    return endpoints[0].point + const Offset(0.0, -2.0);
  }

  setUp(() {
    debugResetSemanticsIdCounter();
  });

  testWidgets('TextField passes onEditingComplete to EditableText', (WidgetTester tester) async {
    final VoidCallback onEditingComplete = () {};

    await tester.pumpWidget(
      MaterialApp(
        home: Material(
          child: TextField(
            onEditingComplete: onEditingComplete,
          ),
        ),
      ),
    );

    final Finder editableTextFinder = find.byType(EditableText);
    expect(editableTextFinder, findsOneWidget);

    final EditableText editableTextWidget = tester.widget(editableTextFinder);
    expect(editableTextWidget.onEditingComplete, onEditingComplete);
  });

  testWidgets('TextField has consistent size', (WidgetTester tester) async {
    final Key textFieldKey = UniqueKey();
    String textFieldValue;

    await tester.pumpWidget(
      overlay(
        child: TextField(
          key: textFieldKey,
          decoration: const InputDecoration(
            hintText: 'Placeholder',
          ),
          onChanged: (String value) {
            textFieldValue = value;
          }
        ),
      )
    );

    RenderBox findTextFieldBox() => tester.renderObject(find.byKey(textFieldKey));

    final RenderBox inputBox = findTextFieldBox();
    final Size emptyInputSize = inputBox.size;

    Future<void> checkText(String testValue) async {
      return TestAsyncUtils.guard(() async {
        await tester.enterText(find.byType(TextField), testValue);
        // Check that the onChanged event handler fired.
        expect(textFieldValue, equals(testValue));
        await skipPastScrollingAnimation(tester);
      });
    }

    await checkText(' ');

    expect(findTextFieldBox(), equals(inputBox));
    expect(inputBox.size, equals(emptyInputSize));

    await checkText('Test');
    expect(findTextFieldBox(), equals(inputBox));
    expect(inputBox.size, equals(emptyInputSize));
  });

  testWidgets('Cursor blinks', (WidgetTester tester) async {
    await tester.pumpWidget(
      overlay(
        child: const TextField(
          decoration: InputDecoration(
            hintText: 'Placeholder',
          ),
        ),
      ),
    );
    await tester.showKeyboard(find.byType(TextField));

    final EditableTextState editableText = tester.state(find.byType(EditableText));

    // Check that the cursor visibility toggles after each blink interval.
    Future<void> checkCursorToggle() async {
      final bool initialShowCursor = editableText.cursorCurrentlyVisible;
      await tester.pump(editableText.cursorBlinkInterval);
      expect(editableText.cursorCurrentlyVisible, equals(!initialShowCursor));
      await tester.pump(editableText.cursorBlinkInterval);
      expect(editableText.cursorCurrentlyVisible, equals(initialShowCursor));
      await tester.pump(editableText.cursorBlinkInterval ~/ 10);
      expect(editableText.cursorCurrentlyVisible, equals(initialShowCursor));
      await tester.pump(editableText.cursorBlinkInterval);
      expect(editableText.cursorCurrentlyVisible, equals(!initialShowCursor));
      await tester.pump(editableText.cursorBlinkInterval);
      expect(editableText.cursorCurrentlyVisible, equals(initialShowCursor));
    }

    await checkCursorToggle();
    await tester.showKeyboard(find.byType(TextField));

    // Try the test again with a nonempty EditableText.
    tester.testTextInput.updateEditingValue(const TextEditingValue(
      text: 'X',
      selection: TextSelection.collapsed(offset: 1),
    ));
    await checkCursorToggle();
  });

  testWidgets('cursor has expected defaults', (WidgetTester tester) async {
    await tester.pumpWidget(
        overlay(
          child: const TextField(
          ),
        )
    );

    final TextField textField = tester.firstWidget(find.byType(TextField));
    expect(textField.cursorWidth, 2.0);
    expect(textField.cursorRadius, null);
  });

  testWidgets('cursor has expected radius value', (WidgetTester tester) async {
    await tester.pumpWidget(
        overlay(
          child: const TextField(
            cursorRadius: Radius.circular(3.0),
          ),
        )
    );

    final TextField textField = tester.firstWidget(find.byType(TextField));
    expect(textField.cursorWidth, 2.0);
    expect(textField.cursorRadius, const Radius.circular(3.0));
  });

  testWidgets('cursor layout has correct width', (WidgetTester tester) async {
    await tester.pumpWidget(
        overlay(
          child: const RepaintBoundary(
            child: TextField(
              cursorWidth: 15.0,
            ),
          ),
        )
    );
    await tester.enterText(find.byType(TextField), ' ');
    await skipPastScrollingAnimation(tester);

    await expectLater(
      find.byType(TextField),
      matchesGoldenFile('text_field_test.0.0.png'),
    );
  }, skip: !Platform.isLinux);

  testWidgets('cursor layout has correct radius', (WidgetTester tester) async {
    await tester.pumpWidget(
        overlay(
          child: const RepaintBoundary(
            child: TextField(
              cursorWidth: 15.0,
              cursorRadius: Radius.circular(3.0),
            ),
          ),
        )
    );
    await tester.enterText(find.byType(TextField), ' ');
    await skipPastScrollingAnimation(tester);

    await expectLater(
      find.byType(TextField),
      matchesGoldenFile('text_field_test.1.0.png'),
    );
  }, skip: !Platform.isLinux);

  testWidgets('obscureText control test', (WidgetTester tester) async {
    await tester.pumpWidget(
      overlay(
        child: const TextField(
          obscureText: true,
          decoration: InputDecoration(
            hintText: 'Placeholder',
          ),
        ),
      ),
    );
    await tester.showKeyboard(find.byType(TextField));

    const String testValue = 'ABC';
    tester.testTextInput.updateEditingValue(const TextEditingValue(
      text: testValue,
      selection: TextSelection.collapsed(offset: testValue.length),
    ));

    await tester.pump();

    // Enter a character into the obscured field and verify that the character
    // is temporarily shown to the user and then changed to a bullet.
    const String newChar = 'X';
    tester.testTextInput.updateEditingValue(const TextEditingValue(
      text: testValue + newChar,
      selection: TextSelection.collapsed(offset: testValue.length + 1),
    ));

    await tester.pump();

    String editText = findRenderEditable(tester).text.text;
    expect(editText.substring(editText.length - 1), newChar);

    await tester.pump(const Duration(seconds: 2));

    editText = findRenderEditable(tester).text.text;
    expect(editText.substring(editText.length - 1), '\u2022');
  });

  testWidgets('Caret position is updated on tap', (WidgetTester tester) async {
    final TextEditingController controller = TextEditingController();

    await tester.pumpWidget(
      overlay(
        child: TextField(
          controller: controller,
        ),
      )
    );
    expect(controller.selection.baseOffset, -1);
    expect(controller.selection.extentOffset, -1);

    const String testValue = 'abc def ghi';
    await tester.enterText(find.byType(TextField), testValue);
    await skipPastScrollingAnimation(tester);

    // Tap to reposition the caret.
    final int tapIndex = testValue.indexOf('e');
    final Offset ePos = textOffsetToPosition(tester, tapIndex);
    await tester.tapAt(ePos);
    await tester.pump();

    expect(controller.selection.baseOffset, tapIndex);
    expect(controller.selection.extentOffset, tapIndex);
  });

  testWidgets('enableInteractiveSelection = false, tap', (WidgetTester tester) async {
    final TextEditingController controller = TextEditingController();

    await tester.pumpWidget(
      overlay(
        child: TextField(
          controller: controller,
          enableInteractiveSelection: false,
        ),
      )
    );
    expect(controller.selection.baseOffset, -1);
    expect(controller.selection.extentOffset, -1);

    const String testValue = 'abc def ghi';
    await tester.enterText(find.byType(TextField), testValue);
    await skipPastScrollingAnimation(tester);

    // Tap would ordinarily reposition the caret.
    final int tapIndex = testValue.indexOf('e');
    final Offset ePos = textOffsetToPosition(tester, tapIndex);
    await tester.tapAt(ePos);
    await tester.pump();

    expect(controller.selection.baseOffset, -1);
    expect(controller.selection.extentOffset, -1);
  });

  testWidgets('Can long press to select', (WidgetTester tester) async {
    final TextEditingController controller = TextEditingController();

    await tester.pumpWidget(
      overlay(
        child: TextField(
          controller: controller,
        ),
      )
    );

    const String testValue = 'abc def ghi';
    await tester.enterText(find.byType(TextField), testValue);
    expect(controller.value.text, testValue);
    await skipPastScrollingAnimation(tester);

    expect(controller.selection.isCollapsed, true);

    // Long press the 'e' to select 'def'.
    final Offset ePos = textOffsetToPosition(tester, testValue.indexOf('e'));
    final TestGesture gesture = await tester.startGesture(ePos, pointer: 7);
    await tester.pump(const Duration(seconds: 2));
    await gesture.up();
    await tester.pump();

    // 'def' is selected.
    expect(controller.selection.baseOffset, testValue.indexOf('d'));
    expect(controller.selection.extentOffset, testValue.indexOf('f')+1);
  });

  testWidgets('enableInteractiveSelection = false, long-press', (WidgetTester tester) async {
    final TextEditingController controller = TextEditingController();

    await tester.pumpWidget(
      overlay(
        child: TextField(
          controller: controller,
          enableInteractiveSelection: false,
        ),
      )
    );

    const String testValue = 'abc def ghi';
    await tester.enterText(find.byType(TextField), testValue);
    expect(controller.value.text, testValue);
    await skipPastScrollingAnimation(tester);

    expect(controller.selection.isCollapsed, true);

    // Long press the 'e' to select 'def'.
    final Offset ePos = textOffsetToPosition(tester, testValue.indexOf('e'));
    final TestGesture gesture = await tester.startGesture(ePos, pointer: 7);
    await tester.pump(const Duration(seconds: 2));
    await gesture.up();
    await tester.pump();

    expect(controller.selection.isCollapsed, true);
    expect(controller.selection.baseOffset, -1);
    expect(controller.selection.extentOffset, -1);
  });

  testWidgets('Can drag handles to change selection', (WidgetTester tester) async {
    final TextEditingController controller = TextEditingController();

    await tester.pumpWidget(
      overlay(
        child: TextField(
          controller: controller,
        ),
      ),
    );

    const String testValue = 'abc def ghi';
    await tester.enterText(find.byType(TextField), testValue);
    await skipPastScrollingAnimation(tester);

    // Long press the 'e' to select 'def'.
    final Offset ePos = textOffsetToPosition(tester, testValue.indexOf('e'));
    TestGesture gesture = await tester.startGesture(ePos, pointer: 7);
    await tester.pump(const Duration(seconds: 2));
    await gesture.up();
    await tester.pump();
    await tester.pump(const Duration(milliseconds: 200)); // skip past the frame where the opacity is zero

    final TextSelection selection = controller.selection;

    final RenderEditable renderEditable = findRenderEditable(tester);
    final List<TextSelectionPoint> endpoints = globalize(
      renderEditable.getEndpointsForSelection(selection),
      renderEditable,
    );
    expect(endpoints.length, 2);

    // Drag the right handle 2 letters to the right.
    // We use a small offset because the endpoint is on the very corner
    // of the handle.
    Offset handlePos = endpoints[1].point + const Offset(1.0, 1.0);
    Offset newHandlePos = textOffsetToPosition(tester, selection.extentOffset+2);
    gesture = await tester.startGesture(handlePos, pointer: 7);
    await tester.pump();
    await gesture.moveTo(newHandlePos);
    await tester.pump();
    await gesture.up();
    await tester.pump();

    expect(controller.selection.baseOffset, selection.baseOffset);
    expect(controller.selection.extentOffset, selection.extentOffset+2);

    // Drag the left handle 2 letters to the left.
    handlePos = endpoints[0].point + const Offset(-1.0, 1.0);
    newHandlePos = textOffsetToPosition(tester, selection.baseOffset-2);
    gesture = await tester.startGesture(handlePos, pointer: 7);
    await tester.pump();
    await gesture.moveTo(newHandlePos);
    await tester.pump();
    await gesture.up();
    await tester.pump();

    expect(controller.selection.baseOffset, selection.baseOffset-2);
    expect(controller.selection.extentOffset, selection.extentOffset+2);
  });

  testWidgets('Can use selection toolbar', (WidgetTester tester) async {
    final TextEditingController controller = TextEditingController();

    await tester.pumpWidget(
      overlay(
        child: TextField(
          controller: controller,
        ),
      ),
    );

    const String testValue = 'abc def ghi';
    await tester.enterText(find.byType(TextField), testValue);
    await skipPastScrollingAnimation(tester);

    // Tap the selection handle to bring up the "paste / select all" menu.
    await tester.tapAt(textOffsetToPosition(tester, testValue.indexOf('e')));
    await tester.pump();
    await tester.pump(const Duration(milliseconds: 200)); // skip past the frame where the opacity is zero
    RenderEditable renderEditable = findRenderEditable(tester);
    List<TextSelectionPoint> endpoints = globalize(
      renderEditable.getEndpointsForSelection(controller.selection),
      renderEditable,
    );
    await tester.tapAt(endpoints[0].point + const Offset(1.0, 1.0));
    await tester.pump();
    await tester.pump(const Duration(milliseconds: 200)); // skip past the frame where the opacity is zero

    // SELECT ALL should select all the text.
    await tester.tap(find.text('SELECT ALL'));
    await tester.pump();
    expect(controller.selection.baseOffset, 0);
    expect(controller.selection.extentOffset, testValue.length);

    // COPY should reset the selection.
    await tester.tap(find.text('COPY'));
    await skipPastScrollingAnimation(tester);
    expect(controller.selection.isCollapsed, true);

    // Tap again to bring back the menu.
    await tester.tapAt(textOffsetToPosition(tester, testValue.indexOf('e')));
    await tester.pump();
    await tester.pump(const Duration(milliseconds: 200)); // skip past the frame where the opacity is zero
    renderEditable = findRenderEditable(tester);
    endpoints = globalize(
      renderEditable.getEndpointsForSelection(controller.selection),
      renderEditable,
    );
    await tester.tapAt(endpoints[0].point + const Offset(1.0, 1.0));
    await tester.pump();
    await tester.pump(const Duration(milliseconds: 200)); // skip past the frame where the opacity is zero

    // PASTE right before the 'e'.
    await tester.tap(find.text('PASTE'));
    await tester.pump();
    expect(controller.text, 'abc d${testValue}ef ghi');
  });

  testWidgets('Selection toolbar fades in', (WidgetTester tester) async {
    final TextEditingController controller = TextEditingController();

    await tester.pumpWidget(
      overlay(
        child: TextField(
          controller: controller,
        ),
      ),
    );

    const String testValue = 'abc def ghi';
    await tester.enterText(find.byType(TextField), testValue);
    await skipPastScrollingAnimation(tester);

    // Tap the selection handle to bring up the "paste / select all" menu.
    await tester.tapAt(textOffsetToPosition(tester, testValue.indexOf('e')));
    await tester.pump();
    await tester.pump(const Duration(milliseconds: 200)); // skip past the frame where the opacity is zero
    final RenderEditable renderEditable = findRenderEditable(tester);
    final List<TextSelectionPoint> endpoints = globalize(
      renderEditable.getEndpointsForSelection(controller.selection),
      renderEditable,
    );
    await tester.tapAt(endpoints[0].point + const Offset(1.0, 1.0));
    await tester.pump();

    // Toolbar should fade in. Starting at 0% opacity.
    final Element target = tester.element(find.text('SELECT ALL'));
    final FadeTransition opacity = target.ancestorWidgetOfExactType(FadeTransition);
    expect(opacity, isNotNull);
    expect(opacity.opacity.value, equals(0.0));

    // Still fading in.
    await tester.pump(const Duration(milliseconds: 50));
    final FadeTransition opacity2 = target.ancestorWidgetOfExactType(FadeTransition);
    expect(opacity, same(opacity2));
    expect(opacity.opacity.value, greaterThan(0.0));
    expect(opacity.opacity.value, lessThan(1.0));

    // End the test here to ensure the animation is properly disposed of.
  });

  testWidgets('An obscured TextField is not selectable by default', (WidgetTester tester) async {
    // This is a regression test for
    // https://github.com/flutter/flutter/issues/24100

    final TextEditingController controller = TextEditingController();
    Widget buildFrame(bool obscureText, bool enableInteractiveSelection) {
      return overlay(
        child: TextField(
          controller: controller,
          obscureText: obscureText,
          enableInteractiveSelection: enableInteractiveSelection,
        ),
      );
    }

    // Obscure text and don't enable or disable selection
    await tester.pumpWidget(buildFrame(true, null));
    await tester.enterText(find.byType(TextField), 'abcdefghi');
    await skipPastScrollingAnimation(tester);
    expect(controller.selection.isCollapsed, true);

    // Long press doesn't select anything
    final Offset ePos = textOffsetToPosition(tester, 1);
    final TestGesture gesture = await tester.startGesture(ePos, pointer: 7);
    await tester.pump(const Duration(seconds: 2));
    await gesture.up();
    await tester.pump();
    expect(controller.selection.isCollapsed, true);
  });

  testWidgets('An obscured TextField is selectable when enabled', (WidgetTester tester) async {
    // This is a regression test for
    // https://github.com/flutter/flutter/issues/24100

    final TextEditingController controller = TextEditingController();
    Widget buildFrame(bool obscureText, bool enableInteractiveSelection) {
      return overlay(
        child: TextField(
          controller: controller,
          obscureText: obscureText,
          enableInteractiveSelection: enableInteractiveSelection,
        ),
      );
    }

    // Explicitly allow selection on obscured text
    await tester.pumpWidget(buildFrame(true, true));
    await tester.enterText(find.byType(TextField), 'abcdefghi');
    await skipPastScrollingAnimation(tester);
    expect(controller.selection.isCollapsed, true);

    // Long press does select text
    final Offset ePos2 = textOffsetToPosition(tester, 1);
    final TestGesture gesture2 = await tester.startGesture(ePos2, pointer: 7);
    await tester.pump(const Duration(seconds: 2));
    await gesture2.up();
    await tester.pump();
    expect(controller.selection.isCollapsed, false);
  });

  testWidgets('Multiline text will wrap up to maxLines', (WidgetTester tester) async {
    final Key textFieldKey = UniqueKey();

    Widget builder(int maxLines) {
      return boilerplate(
        child: TextField(
          key: textFieldKey,
          style: const TextStyle(color: Colors.black, fontSize: 34.0),
          maxLines: maxLines,
          decoration: const InputDecoration(
            hintText: 'Placeholder',
          ),
        ),
      );
    }

    await tester.pumpWidget(builder(null));

    RenderBox findInputBox() => tester.renderObject(find.byKey(textFieldKey));

    final RenderBox inputBox = findInputBox();
    final Size emptyInputSize = inputBox.size;

    await tester.enterText(find.byType(TextField), 'No wrapping here.');
    await tester.pumpWidget(builder(null));
    expect(findInputBox(), equals(inputBox));
    expect(inputBox.size, equals(emptyInputSize));

    await tester.pumpWidget(builder(3));
    expect(findInputBox(), equals(inputBox));
    expect(inputBox.size, greaterThan(emptyInputSize));

    final Size threeLineInputSize = inputBox.size;

    await tester.enterText(find.byType(TextField), kThreeLines);
    await tester.pumpWidget(builder(null));
    expect(findInputBox(), equals(inputBox));
    expect(inputBox.size, greaterThan(emptyInputSize));

    await tester.enterText(find.byType(TextField), kThreeLines);
    await tester.pumpWidget(builder(null));
    expect(findInputBox(), equals(inputBox));
    expect(inputBox.size, threeLineInputSize);

    // An extra line won't increase the size because we max at 3.
    await tester.enterText(find.byType(TextField), kMoreThanFourLines);
    await tester.pumpWidget(builder(3));
    expect(findInputBox(), equals(inputBox));
    expect(inputBox.size, threeLineInputSize);

    // But now it will... but it will max at four
    await tester.enterText(find.byType(TextField), kMoreThanFourLines);
    await tester.pumpWidget(builder(4));
    expect(findInputBox(), equals(inputBox));
    expect(inputBox.size, greaterThan(threeLineInputSize));

    final Size fourLineInputSize = inputBox.size;

    // Now it won't max out until the end
    await tester.pumpWidget(builder(null));
    expect(findInputBox(), equals(inputBox));
    expect(inputBox.size, greaterThan(fourLineInputSize));
  });


  testWidgets('Multiline hint text will wrap up to maxLines', (WidgetTester tester) async {
    final Key textFieldKey = UniqueKey();

    Widget builder(int maxLines, final String hintMsg) {
      return boilerplate(
        child: TextField(
          key: textFieldKey,
          style: const TextStyle(color: Colors.black, fontSize: 34.0),
          maxLines: maxLines,
          decoration: InputDecoration(
            hintText: hintMsg,
          ),
        ),
      );
    }

    const String hintPlaceholder = 'Placeholder';
    const String multipleLineText = 'Here\'s a text, which is more than one line, to demostrate the multiple line hint text';
    await tester.pumpWidget(builder(null, hintPlaceholder));

    RenderBox findHintText(String hint) => tester.renderObject(find.text(hint));

    final RenderBox hintTextBox = findHintText(hintPlaceholder);
    final Size oneLineHintSize = hintTextBox.size;

    await tester.pumpWidget(builder(null, hintPlaceholder));
    expect(findHintText(hintPlaceholder), equals(hintTextBox));
    expect(hintTextBox.size, equals(oneLineHintSize));

    const int maxLines = 3;
    await tester.pumpWidget(builder(maxLines, multipleLineText));
    final Text hintTextWidget = tester.widget(find.text(multipleLineText));
    expect(hintTextWidget.maxLines, equals(maxLines));
    expect(findHintText(multipleLineText).size, greaterThan(oneLineHintSize));
  });

  testWidgets('Can drag handles to change selection in multiline', (WidgetTester tester) async {
    final TextEditingController controller = TextEditingController();

    await tester.pumpWidget(
      overlay(
        child: TextField(
          controller: controller,
          style: const TextStyle(color: Colors.black, fontSize: 34.0),
          maxLines: 3,
        ),
      ),
    );

    const String testValue = kThreeLines;
    const String cutValue = 'First line of stuff ';
    await tester.enterText(find.byType(TextField), testValue);
    await skipPastScrollingAnimation(tester);

    // Check that the text spans multiple lines.
    final Offset firstPos = textOffsetToPosition(tester, testValue.indexOf('First'));
    final Offset secondPos = textOffsetToPosition(tester, testValue.indexOf('Second'));
    final Offset thirdPos = textOffsetToPosition(tester, testValue.indexOf('Third'));
    final Offset middleStringPos = textOffsetToPosition(tester, testValue.indexOf('irst'));
    expect(firstPos.dx, 0);
    expect(secondPos.dx, 0);
    expect(thirdPos.dx, 0);
    expect(middleStringPos.dx, 34);
    expect(firstPos.dx, secondPos.dx);
    expect(firstPos.dx, thirdPos.dx);
    expect(firstPos.dy, lessThan(secondPos.dy));
    expect(secondPos.dy, lessThan(thirdPos.dy));

    // Long press the 'n' in 'until' to select the word.
    final Offset untilPos = textOffsetToPosition(tester, testValue.indexOf('until')+1);
    TestGesture gesture = await tester.startGesture(untilPos, pointer: 7);
    await tester.pump(const Duration(seconds: 2));
    await gesture.up();
    await tester.pump();
    await tester.pump(const Duration(milliseconds: 200)); // skip past the frame where the opacity is zero

    expect(controller.selection.baseOffset, 39);
    expect(controller.selection.extentOffset, 44);

    final RenderEditable renderEditable = findRenderEditable(tester);
    final List<TextSelectionPoint> endpoints = globalize(
      renderEditable.getEndpointsForSelection(controller.selection),
      renderEditable,
    );
    expect(endpoints.length, 2);

    // Drag the right handle to the third line, just after 'Third'.
    Offset handlePos = endpoints[1].point + const Offset(1.0, 1.0);
    Offset newHandlePos = textOffsetToPosition(tester, testValue.indexOf('Third') + 5);
    gesture = await tester.startGesture(handlePos, pointer: 7);
    await tester.pump();
    await gesture.moveTo(newHandlePos);
    await tester.pump();
    await gesture.up();
    await tester.pump();

    expect(controller.selection.baseOffset, 39);
    expect(controller.selection.extentOffset, 50);

    // Drag the left handle to the first line, just after 'First'.
    handlePos = endpoints[0].point + const Offset(-1.0, 1.0);
    newHandlePos = textOffsetToPosition(tester, testValue.indexOf('First') + 5);
    gesture = await tester.startGesture(handlePos, pointer: 7);
    await tester.pump();
    await gesture.moveTo(newHandlePos);
    await tester.pump();
    await gesture.up();
    await tester.pump();

    expect(controller.selection.baseOffset, 5);
    expect(controller.selection.extentOffset, 50);

    await tester.tap(find.text('CUT'));
    await tester.pump();
    expect(controller.selection.isCollapsed, true);
    expect(controller.text, cutValue);
  });

  testWidgets('Can scroll multiline input', (WidgetTester tester) async {
    final Key textFieldKey = UniqueKey();
    final TextEditingController controller = TextEditingController();

    await tester.pumpWidget(
      overlay(
        child: TextField(
          key: textFieldKey,
          controller: controller,
          style: const TextStyle(color: Colors.black, fontSize: 34.0),
          maxLines: 2,
        ),
      ),
    );
    await tester.pump(const Duration(seconds: 1));

    await tester.enterText(find.byType(TextField), kMoreThanFourLines);

    await tester.pump();
    await tester.pump(const Duration(seconds: 1));

    RenderBox findInputBox() => tester.renderObject(find.byKey(textFieldKey));
    final RenderBox inputBox = findInputBox();

    // Check that the last line of text is not displayed.
    final Offset firstPos = textOffsetToPosition(tester, kMoreThanFourLines.indexOf('First'));
    final Offset fourthPos = textOffsetToPosition(tester, kMoreThanFourLines.indexOf('Fourth'));
    expect(firstPos.dx, 0);
    expect(fourthPos.dx, 0);
    expect(firstPos.dx, fourthPos.dx);
    expect(firstPos.dy, lessThan(fourthPos.dy));
    expect(inputBox.hitTest(HitTestResult(), position: inputBox.globalToLocal(firstPos)), isTrue);
    expect(inputBox.hitTest(HitTestResult(), position: inputBox.globalToLocal(fourthPos)), isFalse);

    TestGesture gesture = await tester.startGesture(firstPos, pointer: 7);
    await tester.pump();
    await gesture.moveBy(const Offset(0.0, -1000.0));
    await tester.pump(const Duration(seconds: 1));
    // Wait and drag again to trigger https://github.com/flutter/flutter/issues/6329
    // (No idea why this is necessary, but the bug wouldn't repro without it.)
    await gesture.moveBy(const Offset(0.0, -1000.0));
    await tester.pump(const Duration(seconds: 1));
    await gesture.up();
    await tester.pump();

    // Now the first line is scrolled up, and the fourth line is visible.
    Offset newFirstPos = textOffsetToPosition(tester, kMoreThanFourLines.indexOf('First'));
    Offset newFourthPos = textOffsetToPosition(tester, kMoreThanFourLines.indexOf('Fourth'));

    expect(newFirstPos.dy, lessThan(firstPos.dy));
    expect(inputBox.hitTest(HitTestResult(), position: inputBox.globalToLocal(newFirstPos)), isFalse);
    expect(inputBox.hitTest(HitTestResult(), position: inputBox.globalToLocal(newFourthPos)), isTrue);

    // Now try scrolling by dragging the selection handle.

    // Long press the 'i' in 'Fourth line' to select the word.
    await tester.pump(const Duration(seconds: 1));
    final Offset untilPos = textOffsetToPosition(tester, kMoreThanFourLines.indexOf('Fourth line')+8);
    gesture = await tester.startGesture(untilPos, pointer: 7);
    await tester.pump(const Duration(seconds: 1));
    await gesture.up();
    await tester.pump(const Duration(seconds: 1));

    final RenderEditable renderEditable = findRenderEditable(tester);
    final List<TextSelectionPoint> endpoints = globalize(
      renderEditable.getEndpointsForSelection(controller.selection),
      renderEditable,
    );
    expect(endpoints.length, 2);

    // Drag the left handle to the first line, just after 'First'.
    final Offset handlePos = endpoints[0].point + const Offset(-1.0, 1.0);
    final Offset newHandlePos = textOffsetToPosition(tester, kMoreThanFourLines.indexOf('First') + 5);
    gesture = await tester.startGesture(handlePos, pointer: 7);
    await tester.pump(const Duration(seconds: 1));
    await gesture.moveTo(newHandlePos + const Offset(0.0, -10.0));
    await tester.pump(const Duration(seconds: 1));
    await gesture.up();
    await tester.pump(const Duration(seconds: 1));

    // The text should have scrolled up with the handle to keep the active
    // cursor visible, back to its original position.
    newFirstPos = textOffsetToPosition(tester, kMoreThanFourLines.indexOf('First'));
    newFourthPos = textOffsetToPosition(tester, kMoreThanFourLines.indexOf('Fourth'));
    expect(newFirstPos.dy, firstPos.dy);
    expect(inputBox.hitTest(HitTestResult(), position: inputBox.globalToLocal(newFirstPos)), isTrue);
    expect(inputBox.hitTest(HitTestResult(), position: inputBox.globalToLocal(newFourthPos)), isFalse);
  },
  // This test fails on some Mac environments when libtxt is enabled.
  skip: Platform.isMacOS);

  testWidgets('TextField smoke test', (WidgetTester tester) async {
    String textFieldValue;

    await tester.pumpWidget(
      overlay(
        child: TextField(
          decoration: null,
          onChanged: (String value) {
            textFieldValue = value;
          },
        ),
      ),
    );

    Future<void> checkText(String testValue) {
      return TestAsyncUtils.guard(() async {
        await tester.enterText(find.byType(TextField), testValue);

        // Check that the onChanged event handler fired.
        expect(textFieldValue, equals(testValue));

        await tester.pump();
      });
    }

    await checkText('Hello World');
  });

  testWidgets('TextField with global key', (WidgetTester tester) async {
    final GlobalKey textFieldKey = GlobalKey(debugLabel: 'textFieldKey');
    String textFieldValue;

    await tester.pumpWidget(
      overlay(
        child: TextField(
          key: textFieldKey,
          decoration: const InputDecoration(
            hintText: 'Placeholder',
          ),
          onChanged: (String value) { textFieldValue = value; },
        ),
      ),
    );

    Future<void> checkText(String testValue) async {
      return TestAsyncUtils.guard(() async {
        await tester.enterText(find.byType(TextField), testValue);

        // Check that the onChanged event handler fired.
        expect(textFieldValue, equals(testValue));

        await tester.pump();
      });
    }

    await checkText('Hello World');
  });

  testWidgets('TextField errorText trumps helperText', (WidgetTester tester) async {
    await tester.pumpWidget(
      overlay(
        child: const TextField(
          decoration: InputDecoration(
            errorText: 'error text',
            helperText: 'helper text',
          ),
        ),
      ),
    );
    expect(find.text('helper text'), findsNothing);
    expect(find.text('error text'), findsOneWidget);
  });

  testWidgets('TextField with default helperStyle', (WidgetTester tester) async {
    final ThemeData themeData = ThemeData(hintColor: Colors.blue[500]);
    await tester.pumpWidget(
      overlay(
        child: Theme(
          data: themeData,
          child: const TextField(
            decoration: InputDecoration(
              helperText: 'helper text',
            ),
          ),
        ),
      ),
    );
    final Text helperText = tester.widget(find.text('helper text'));
    expect(helperText.style.color, themeData.hintColor);
    expect(helperText.style.fontSize, Typography.englishLike2014.caption.fontSize);
  });

  testWidgets('TextField with specified helperStyle', (WidgetTester tester) async {
    final TextStyle style = TextStyle(
      inherit: false,
      color: Colors.pink[500],
      fontSize: 10.0,
    );

    await tester.pumpWidget(
      overlay(
        child: TextField(
          decoration: InputDecoration(
            helperText: 'helper text',
            helperStyle: style,
          ),
        ),
      ),
    );
    final Text helperText = tester.widget(find.text('helper text'));
    expect(helperText.style, style);
  });

  testWidgets('TextField with default hintStyle', (WidgetTester tester) async {
    final TextStyle style = TextStyle(
      color: Colors.pink[500],
      fontSize: 10.0,
    );
    final ThemeData themeData = ThemeData(
      hintColor: Colors.blue[500],
    );

    await tester.pumpWidget(
      overlay(
        child: Theme(
          data: themeData,
          child: TextField(
            decoration: const InputDecoration(
              hintText: 'Placeholder',
            ),
            style: style,
          ),
        ),
      ),
    );

    final Text hintText = tester.widget(find.text('Placeholder'));
    expect(hintText.style.color, themeData.hintColor);
    expect(hintText.style.fontSize, style.fontSize);
  });

  testWidgets('TextField with specified hintStyle', (WidgetTester tester) async {
    final TextStyle hintStyle = TextStyle(
      inherit: false,
      color: Colors.pink[500],
      fontSize: 10.0,
    );

    await tester.pumpWidget(
      overlay(
        child: TextField(
          decoration: InputDecoration(
            hintText: 'Placeholder',
            hintStyle: hintStyle,
          ),
        ),
      ),
    );

    final Text hintText = tester.widget(find.text('Placeholder'));
    expect(hintText.style, hintStyle);
  });

  testWidgets('TextField with specified prefixStyle', (WidgetTester tester) async {
    final TextStyle prefixStyle = TextStyle(
      inherit: false,
      color: Colors.pink[500],
      fontSize: 10.0,
    );

    await tester.pumpWidget(
      overlay(
        child: TextField(
          decoration: InputDecoration(
            prefixText: 'Prefix:',
            prefixStyle: prefixStyle,
          ),
        ),
      ),
    );

    final Text prefixText = tester.widget(find.text('Prefix:'));
    expect(prefixText.style, prefixStyle);
  });

  testWidgets('TextField with specified suffixStyle', (WidgetTester tester) async {
    final TextStyle suffixStyle = TextStyle(
      color: Colors.pink[500],
      fontSize: 10.0,
    );

    await tester.pumpWidget(
      overlay(
        child: TextField(
          decoration: InputDecoration(
            suffixText: '.com',
            suffixStyle: suffixStyle,
          ),
        ),
      ),
    );

    final Text suffixText = tester.widget(find.text('.com'));
    expect(suffixText.style, suffixStyle);
  });

  testWidgets('TextField prefix and suffix appear correctly with no hint or label',
          (WidgetTester tester) async {
    final Key secondKey = UniqueKey();

    await tester.pumpWidget(
      overlay(
        child: Column(
          children: <Widget>[
            const TextField(
              decoration: InputDecoration(
                labelText: 'First',
              ),
            ),
            TextField(
              key: secondKey,
              decoration: const InputDecoration(
                prefixText: 'Prefix',
                suffixText: 'Suffix',
              ),
            ),
          ],
        ),
      ),
    );

    expect(find.text('Prefix'), findsOneWidget);
    expect(find.text('Suffix'), findsOneWidget);

    // Focus the Input. The prefix should still display.
    await tester.tap(find.byKey(secondKey));
    await tester.pump();

    expect(find.text('Prefix'), findsOneWidget);
    expect(find.text('Suffix'), findsOneWidget);

    // Enter some text, and the prefix should still display.
    await tester.enterText(find.byKey(secondKey), 'Hi');
    await tester.pump();
    await tester.pump(const Duration(seconds: 1));

    expect(find.text('Prefix'), findsOneWidget);
    expect(find.text('Suffix'), findsOneWidget);
  });

  testWidgets('TextField prefix and suffix appear correctly with hint text',
          (WidgetTester tester) async {
    final TextStyle hintStyle = TextStyle(
      inherit: false,
      color: Colors.pink[500],
      fontSize: 10.0,
    );
    final Key secondKey = UniqueKey();

    await tester.pumpWidget(
      overlay(
        child: Column(
          children: <Widget>[
            const TextField(
              decoration: InputDecoration(
                labelText: 'First',
              ),
            ),
            TextField(
              key: secondKey,
              decoration: InputDecoration(
                hintText: 'Hint',
                hintStyle: hintStyle,
                prefixText: 'Prefix',
                suffixText: 'Suffix',
              ),
            ),
          ],
        ),
      ),
    );

    // Neither the prefix or the suffix should initially be visible, only the hint.
    expect(getOpacity(tester, find.text('Prefix')), 0.0);
    expect(getOpacity(tester, find.text('Suffix')), 0.0);
    expect(getOpacity(tester, find.text('Hint')), 1.0);

    await tester.tap(find.byKey(secondKey));
    await tester.pumpAndSettle();

    // Focus the Input. The hint, prefix, and suffix should appear
    expect(getOpacity(tester, find.text('Prefix')), 1.0);
    expect(getOpacity(tester, find.text('Suffix')), 1.0);
    expect(getOpacity(tester, find.text('Hint')), 1.0);

    // Enter some text, and the hint should disappear and the prefix and suffix
    // should continue to be visible
    await tester.enterText(find.byKey(secondKey), 'Hi');
    await tester.pumpAndSettle();

    expect(getOpacity(tester, find.text('Prefix')), 1.0);
    expect(getOpacity(tester, find.text('Suffix')), 1.0);
    expect(getOpacity(tester, find.text('Hint')), 0.0);

    // Check and make sure that the right styles were applied.
    final Text prefixText = tester.widget(find.text('Prefix'));
    expect(prefixText.style, hintStyle);
    final Text suffixText = tester.widget(find.text('Suffix'));
    expect(suffixText.style, hintStyle);
  });

  testWidgets('TextField prefix and suffix appear correctly with label text',
          (WidgetTester tester) async {
    final TextStyle prefixStyle = TextStyle(
      color: Colors.pink[500],
      fontSize: 10.0,
    );
    final TextStyle suffixStyle = TextStyle(
      color: Colors.green[500],
      fontSize: 12.0,
    );
    final Key secondKey = UniqueKey();

    await tester.pumpWidget(
      overlay(
        child: Column(
          children: <Widget>[
            const TextField(
              decoration: InputDecoration(
                labelText: 'First',
              ),
            ),
            TextField(
              key: secondKey,
              decoration: InputDecoration(
                labelText: 'Label',
                prefixText: 'Prefix',
                prefixStyle: prefixStyle,
                suffixText: 'Suffix',
                suffixStyle: suffixStyle,
              ),
            ),
          ],
        ),
      ),
    );

    // Not focused. The prefix and suffix should not appear, but the label should.
    expect(getOpacity(tester, find.text('Prefix')), 0.0);
    expect(getOpacity(tester, find.text('Suffix')), 0.0);
    expect(find.text('Label'), findsOneWidget);

    // Focus the input. The label, prefix, and suffix should appear.
    await tester.tap(find.byKey(secondKey));
    await tester.pumpAndSettle();

    expect(getOpacity(tester, find.text('Prefix')), 1.0);
    expect(getOpacity(tester, find.text('Suffix')), 1.0);
    expect(find.text('Label'), findsOneWidget);

    // Enter some text. The label, prefix, and suffix should remain visible.
    await tester.enterText(find.byKey(secondKey), 'Hi');
    await tester.pumpAndSettle();

    expect(getOpacity(tester, find.text('Prefix')), 1.0);
    expect(getOpacity(tester, find.text('Suffix')), 1.0);
    expect(find.text('Label'), findsOneWidget);

    // Check and make sure that the right styles were applied.
    final Text prefixText = tester.widget(find.text('Prefix'));
    expect(prefixText.style, prefixStyle);
    final Text suffixText = tester.widget(find.text('Suffix'));
    expect(suffixText.style, suffixStyle);
  });

  testWidgets('TextField label text animates', (WidgetTester tester) async {
    final Key secondKey = UniqueKey();

    await tester.pumpWidget(
      overlay(
        child: Column(
          children: <Widget>[
            const TextField(
              decoration: InputDecoration(
                labelText: 'First',
              ),
            ),
            TextField(
              key: secondKey,
              decoration: const InputDecoration(
                labelText: 'Second',
              ),
            ),
          ],
        ),
      ),
    );

    Offset pos = tester.getTopLeft(find.text('Second'));

    // Focus the Input. The label should start animating upwards.
    await tester.tap(find.byKey(secondKey));
    await tester.idle();
    await tester.pump();
    await tester.pump(const Duration(milliseconds: 50));

    Offset newPos = tester.getTopLeft(find.text('Second'));
    expect(newPos.dy, lessThan(pos.dy));

    // Label should still be sliding upward.
    await tester.pump(const Duration(milliseconds: 50));
    pos = newPos;
    newPos = tester.getTopLeft(find.text('Second'));
    expect(newPos.dy, lessThan(pos.dy));
  });

  testWidgets('Icon is separated from input/label by 16+12', (WidgetTester tester) async {
    await tester.pumpWidget(
      overlay(
        child: const TextField(
          decoration: InputDecoration(
            icon: Icon(Icons.phone),
            labelText: 'label',
            filled: true,
          ),
        ),
      ),
    );
    final double iconRight = tester.getTopRight(find.byType(Icon)).dx;
    // Per https://material.io/go/design-text-fields#text-fields-layout
    // There's a 16 dps gap between the right edge of the icon and the text field's
    // container, and the 12dps more padding between the left edge of the container
    // and the left edge of the input and label.
    expect(iconRight + 28.0, equals(tester.getTopLeft(find.text('label')).dx));
    expect(iconRight + 28.0, equals(tester.getTopLeft(find.byType(EditableText)).dx));
  });

  testWidgets('Collapsed hint text placement', (WidgetTester tester) async {
    await tester.pumpWidget(
      overlay(
        child: const TextField(
          decoration: InputDecoration.collapsed(
            hintText: 'hint',
          ),
        ),
      ),
    );

    expect(tester.getTopLeft(find.text('hint')), equals(tester.getTopLeft(find.byType(TextField))));
  });

  testWidgets('Can align to center', (WidgetTester tester) async {
    await tester.pumpWidget(
      overlay(
        child: Container(
          width: 300.0,
          child: const TextField(
            textAlign: TextAlign.center,
            decoration: null,
          ),
        ),
      ),
    );

    final RenderEditable editable = findRenderEditable(tester);
    Offset topLeft = editable.localToGlobal(
      editable.getLocalRectForCaret(const TextPosition(offset: 0)).topLeft,
    );

    expect(topLeft.dx, equals(398.5));

    await tester.enterText(find.byType(TextField), 'abcd');
    await tester.pump();

    topLeft = editable.localToGlobal(
      editable.getLocalRectForCaret(const TextPosition(offset: 2)).topLeft,
    );

    expect(topLeft.dx, equals(398.5));
  });

  testWidgets('Can align to center within center', (WidgetTester tester) async {
    await tester.pumpWidget(
      overlay(
        child: Container(
          width: 300.0,
          child: const Center(
            child: TextField(
              textAlign: TextAlign.center,
              decoration: null,
            ),
          ),
        ),
      ),
    );

    final RenderEditable editable = findRenderEditable(tester);
    Offset topLeft = editable.localToGlobal(
      editable.getLocalRectForCaret(const TextPosition(offset: 0)).topLeft,
    );

    expect(topLeft.dx, equals(398.5));

    await tester.enterText(find.byType(TextField), 'abcd');
    await tester.pump();

    topLeft = editable.localToGlobal(
      editable.getLocalRectForCaret(const TextPosition(offset: 2)).topLeft,
    );

    expect(topLeft.dx, equals(398.5));
  });

  testWidgets('Controller can update server', (WidgetTester tester) async {
    final TextEditingController controller1 = TextEditingController(
      text: 'Initial Text',
    );
    final TextEditingController controller2 = TextEditingController(
      text: 'More Text',
    );

    TextEditingController currentController;
    StateSetter setState;

    await tester.pumpWidget(
      overlay(
        child: StatefulBuilder(
          builder: (BuildContext context, StateSetter setter) {
            setState = setter;
            return TextField(controller: currentController);
          }
        ),
      ),
    );
    expect(tester.testTextInput.editingState['text'], isEmpty);

    // Initial state with null controller.
    await tester.tap(find.byType(TextField));
    await tester.pump();
    expect(tester.testTextInput.editingState['text'], isEmpty);

    // Update the controller from null to controller1.
    setState(() {
      currentController = controller1;
    });
    await tester.pump();
    expect(tester.testTextInput.editingState['text'], equals('Initial Text'));

    // Verify that updates to controller1 are handled.
    controller1.text = 'Updated Text';
    await tester.idle();
    expect(tester.testTextInput.editingState['text'], equals('Updated Text'));

    // Verify that switching from controller1 to controller2 is handled.
    setState(() {
      currentController = controller2;
    });
    await tester.pump();
    expect(tester.testTextInput.editingState['text'], equals('More Text'));

    // Verify that updates to controller1 are ignored.
    controller1.text = 'Ignored Text';
    await tester.idle();
    expect(tester.testTextInput.editingState['text'], equals('More Text'));

    // Verify that updates to controller text are handled.
    controller2.text = 'Additional Text';
    await tester.idle();
    expect(tester.testTextInput.editingState['text'], equals('Additional Text'));

    // Verify that updates to controller selection are handled.
    controller2.selection = const TextSelection(baseOffset: 0, extentOffset: 5);
    await tester.idle();
    expect(tester.testTextInput.editingState['selectionBase'], equals(0));
    expect(tester.testTextInput.editingState['selectionExtent'], equals(5));

    // Verify that calling clear() clears the text.
    controller2.clear();
    await tester.idle();
    expect(tester.testTextInput.editingState['text'], equals(''));

    // Verify that switching from controller2 to null preserves current text.
    controller2.text = 'The Final Cut';
    await tester.idle();
    expect(tester.testTextInput.editingState['text'], equals('The Final Cut'));
    setState(() {
      currentController = null;
    });
    await tester.pump();
    expect(tester.testTextInput.editingState['text'], equals('The Final Cut'));

    // Verify that changes to controller2 are ignored.
    controller2.text = 'Goodbye Cruel World';
    expect(tester.testTextInput.editingState['text'], equals('The Final Cut'));
  });

  testWidgets('Cannot enter new lines onto single line TextField', (WidgetTester tester) async {
    final TextEditingController textController = TextEditingController();

    await tester.pumpWidget(boilerplate(
      child: TextField(controller: textController, decoration: null),
    ));

    await tester.enterText(find.byType(TextField), 'abc\ndef');

    expect(textController.text, 'abcdef');
  });

  testWidgets('Injected formatters are chained', (WidgetTester tester) async {
    final TextEditingController textController = TextEditingController();

    await tester.pumpWidget(boilerplate(
      child: TextField(
        controller: textController,
        decoration: null,
        inputFormatters: <TextInputFormatter> [
          BlacklistingTextInputFormatter(
            RegExp(r'[a-z]'),
            replacementString: '#',
          ),
        ],
      ),
    ));

    await tester.enterText(find.byType(TextField), 'a一b二c三\nd四e五f六');
    // The default single line formatter replaces \n with empty string.
    expect(textController.text, '#一#二#三#四#五#六');
  });

  testWidgets('Chained formatters are in sequence', (WidgetTester tester) async {
    final TextEditingController textController = TextEditingController();

    await tester.pumpWidget(boilerplate(
      child: TextField(
        controller: textController,
        decoration: null,
        maxLines: 2,
        inputFormatters: <TextInputFormatter> [
          BlacklistingTextInputFormatter(
            RegExp(r'[a-z]'),
            replacementString: '12\n',
          ),
          WhitelistingTextInputFormatter(RegExp(r'\n[0-9]')),
        ],
      ),
    ));

    await tester.enterText(find.byType(TextField), 'a1b2c3');
    // The first formatter turns it into
    // 12\n112\n212\n3
    // The second formatter turns it into
    // \n1\n2\n3
    // Multiline is allowed since maxLine != 1.
    expect(textController.text, '\n1\n2\n3');
  });

  testWidgets('Pasted values are formatted', (WidgetTester tester) async {
    final TextEditingController textController = TextEditingController();

    await tester.pumpWidget(
      overlay(
        child: TextField(
          controller: textController,
          decoration: null,
          inputFormatters: <TextInputFormatter> [
            WhitelistingTextInputFormatter.digitsOnly,
          ],
        ),
      ),
    );

    await tester.enterText(find.byType(TextField), 'a1b\n2c3');
    expect(textController.text, '123');
    await skipPastScrollingAnimation(tester);

    await tester.tapAt(textOffsetToPosition(tester, '123'.indexOf('2')));
    await tester.pump();
    await tester.pump(const Duration(milliseconds: 200)); // skip past the frame where the opacity is zero
    final RenderEditable renderEditable = findRenderEditable(tester);
    final List<TextSelectionPoint> endpoints = globalize(
      renderEditable.getEndpointsForSelection(textController.selection),
      renderEditable,
    );
    await tester.tapAt(endpoints[0].point + const Offset(1.0, 1.0));
    await tester.pump();
    await tester.pump(const Duration(milliseconds: 200)); // skip past the frame where the opacity is zero

    Clipboard.setData(const ClipboardData(text: '一4二\n5三6'));
    await tester.tap(find.text('PASTE'));
    await tester.pump();
    // Puts 456 before the 2 in 123.
    expect(textController.text, '145623');
  });

  testWidgets('Text field scrolls the caret into view', (WidgetTester tester) async {
    final TextEditingController controller = TextEditingController();

    await tester.pumpWidget(
      overlay(
        child: Container(
          width: 100.0,
          child: TextField(
            controller: controller,
          ),
        ),
      ),
    );

    final String longText = 'a' * 20;
    await tester.enterText(find.byType(TextField), longText);
    await skipPastScrollingAnimation(tester);

    ScrollableState scrollableState = tester.firstState(find.byType(Scrollable));
    expect(scrollableState.position.pixels, equals(0.0));

    // Move the caret to the end of the text and check that the text field
    // scrolls to make the caret visible.
    controller.selection = TextSelection.collapsed(offset: longText.length);
    await tester.pump(); // TODO(ianh): Figure out why this extra pump is needed.
    await skipPastScrollingAnimation(tester);

    scrollableState = tester.firstState(find.byType(Scrollable));
    expect(scrollableState.position.pixels, isNot(equals(0.0)));
  });

  testWidgets('haptic feedback', (WidgetTester tester) async {
    final FeedbackTester feedback = FeedbackTester();
    final TextEditingController controller = TextEditingController();

    await tester.pumpWidget(
      overlay(
        child: Container(
          width: 100.0,
          child: TextField(
            controller: controller,
          ),
        ),
      ),
    );

    await tester.tap(find.byType(TextField));
    await tester.pumpAndSettle(const Duration(seconds: 1));
    expect(feedback.clickSoundCount, 0);
    expect(feedback.hapticCount, 0);

    await tester.longPress(find.byType(TextField));
    await tester.pumpAndSettle(const Duration(seconds: 1));
    expect(feedback.clickSoundCount, 0);
    expect(feedback.hapticCount, 1);

    feedback.dispose();
  });

  testWidgets('Text field drops selection when losing focus', (WidgetTester tester) async {
    final Key key1 = UniqueKey();
    final TextEditingController controller1 = TextEditingController();
    final Key key2 = UniqueKey();

    await tester.pumpWidget(
      overlay(
        child: Column(
          children: <Widget>[
            TextField(
              key: key1,
              controller: controller1
            ),
            TextField(key: key2),
          ],
        ),
      ),
    );

    await tester.tap(find.byKey(key1));
    await tester.enterText(find.byKey(key1), 'abcd');
    await tester.pump();
    controller1.selection = const TextSelection(baseOffset: 0, extentOffset: 3);
    await tester.pump();
    expect(controller1.selection, isNot(equals(TextRange.empty)));

    await tester.tap(find.byKey(key2));
    await tester.pump();
    expect(controller1.selection, equals(TextRange.empty));
  });

  testWidgets('Selection is consistent with text length', (WidgetTester tester) async {
    final TextEditingController controller = TextEditingController();

    controller.text = 'abcde';
    controller.selection = const TextSelection.collapsed(offset: 5);

    controller.text = '';
    expect(controller.selection.start, lessThanOrEqualTo(0));
    expect(controller.selection.end, lessThanOrEqualTo(0));

    expect(() {
      controller.selection = const TextSelection.collapsed(offset: 10);
    }, throwsFlutterError);
  });

  testWidgets('maxLength limits input.', (WidgetTester tester) async {
    final TextEditingController textController = TextEditingController();

    await tester.pumpWidget(boilerplate(
      child: TextField(
        controller: textController,
        maxLength: 10,
      ),
    ));

    await tester.enterText(find.byType(TextField), '0123456789101112');
    expect(textController.text, '0123456789');
  });

  testWidgets('maxLength limits input length even if decoration is null.', (WidgetTester tester) async {
    final TextEditingController textController = TextEditingController();

    await tester.pumpWidget(boilerplate(
      child: TextField(
        controller: textController,
        decoration: null,
        maxLength: 10,
      ),
    ));

    await tester.enterText(find.byType(TextField), '0123456789101112');
    expect(textController.text, '0123456789');
  });

  testWidgets('maxLength still works with other formatters.', (WidgetTester tester) async {
    final TextEditingController textController = TextEditingController();

    await tester.pumpWidget(boilerplate(
      child: TextField(
        controller: textController,
        maxLength: 10,
        inputFormatters: <TextInputFormatter> [
          BlacklistingTextInputFormatter(
            RegExp(r'[a-z]'),
            replacementString: '#',
          ),
        ],
      ),
    ));

    await tester.enterText(find.byType(TextField), 'a一b二c三\nd四e五f六');
    // The default single line formatter replaces \n with empty string.
    expect(textController.text, '#一#二#三#四#五');
  });

  testWidgets("maxLength isn't enforced when maxLengthEnforced is false.", (WidgetTester tester) async {
    final TextEditingController textController = TextEditingController();

    await tester.pumpWidget(boilerplate(
      child: TextField(
        controller: textController,
        maxLength: 10,
        maxLengthEnforced: false,
      ),
    ));

    await tester.enterText(find.byType(TextField), '0123456789101112');
    expect(textController.text, '0123456789101112');
  });

  testWidgets('maxLength shows warning when maxLengthEnforced is false.', (WidgetTester tester) async {
    final TextEditingController textController = TextEditingController();
    const TextStyle testStyle = TextStyle(color: Colors.deepPurpleAccent);

    await tester.pumpWidget(boilerplate(
      child: TextField(
        decoration: const InputDecoration(errorStyle: testStyle),
        controller: textController,
        maxLength: 10,
        maxLengthEnforced: false,
      ),
    ));

    await tester.enterText(find.byType(TextField), '0123456789101112');
    await tester.pump();

    expect(textController.text, '0123456789101112');
    expect(find.text('16/10'), findsOneWidget);
    Text counterTextWidget = tester.widget(find.text('16/10'));
    expect(counterTextWidget.style.color, equals(Colors.deepPurpleAccent));

    await tester.enterText(find.byType(TextField), '0123456789');
    await tester.pump();

    expect(textController.text, '0123456789');
    expect(find.text('10/10'), findsOneWidget);
    counterTextWidget = tester.widget(find.text('10/10'));
    expect(counterTextWidget.style.color, isNot(equals(Colors.deepPurpleAccent)));
  });

  testWidgets('setting maxLength shows counter', (WidgetTester tester) async {
    await tester.pumpWidget(const MaterialApp(
      home: Material(
        child: Center(
            child: TextField(
              maxLength: 10,
            ),
          ),
        ),
      ),
    );

    expect(find.text('0/10'), findsOneWidget);

    await tester.enterText(find.byType(TextField), '01234');
    await tester.pump();

    expect(find.text('5/10'), findsOneWidget);
  });

  testWidgets(
      'setting maxLength to TextField.noMaxLength shows only entered length',
      (WidgetTester tester) async {
    await tester.pumpWidget(const MaterialApp(
      home: Material(
        child: Center(
            child: TextField(
              maxLength: TextField.noMaxLength,
            ),
          ),
        ),
      ),
    );

    expect(find.text('0'), findsOneWidget);

    await tester.enterText(find.byType(TextField), '01234');
    await tester.pump();

    expect(find.text('5'), findsOneWidget);
  });

  testWidgets('TextField identifies as text field in semantics', (WidgetTester tester) async {
    final SemanticsTester semantics = SemanticsTester(tester);

    await tester.pumpWidget(
      const MaterialApp(
        home: Material(
          child: Center(
              child: TextField(
                maxLength: 10,
              ),
            ),
          ),
        ),
    );

    expect(semantics, includesNodeWith(flags: <SemanticsFlag>[SemanticsFlag.isTextField]));

    semantics.dispose();
  });

  void sendFakeKeyEvent(Map<String, dynamic> data) {
    BinaryMessages.handlePlatformMessage(
      SystemChannels.keyEvent.name,
      SystemChannels.keyEvent.codec.encodeMessage(data),
          (ByteData data) { },
    );
  }

  void sendKeyEventWithCode(int code, bool down, bool shiftDown, bool ctrlDown) {

    int metaState = shiftDown ? 1 : 0;
    if (ctrlDown)
      metaState |= 1 << 12;

    sendFakeKeyEvent(<String, dynamic>{
      'type': down ? 'keydown' : 'keyup',
      'keymap': 'android',
      'keyCode' : code,
      'hidUsage': 0x04,
      'codePoint': 0x64,
      'metaState': metaState,
    });
  }

  group('Keyboard Tests', (){
    TextEditingController controller;

    setUp( () {
      controller = TextEditingController();
    });

    MaterialApp setupWidget() {

      final FocusNode focusNode = FocusNode();
      controller = TextEditingController();

      return MaterialApp(
        home:  Material(
          child: RawKeyboardListener(
            focusNode: focusNode,
            onKey: null,
            child: TextField(
              controller: controller,
              maxLines: 3,
            ),
          ) ,
        ),
      );
    }

    testWidgets('Shift test 1', (WidgetTester tester) async{

      await tester.pumpWidget(setupWidget());
      const String testValue = 'a big house';
      await tester.enterText(find.byType(TextField), testValue);

      await tester.idle();
      await tester.tap(find.byType(TextField));
      await tester.pumpAndSettle();

      sendKeyEventWithCode(22, true, true, false);     // RIGHT_ARROW keydown, SHIFT_ON
      expect(controller.selection.extentOffset - controller.selection.baseOffset, 1);
    });

    testWidgets('Control Shift test', (WidgetTester tester) async{
      await tester.pumpWidget(setupWidget());
      const String testValue = 'their big house';
      await tester.enterText(find.byType(TextField), testValue);

      await tester.idle();
      await tester.tap(find.byType(TextField));
      await tester.pumpAndSettle();
      await tester.pumpAndSettle();
      sendKeyEventWithCode(22, true, true, true);         // RIGHT_ARROW keydown SHIFT_ON, CONTROL_ON

      await tester.pumpAndSettle();

      expect(controller.selection.extentOffset - controller.selection.baseOffset, 5);
    });

    testWidgets('Down and up test', (WidgetTester tester) async{
      await tester.pumpWidget(setupWidget());
      const String testValue = 'a big house';
      await tester.enterText(find.byType(TextField), testValue);

      await tester.idle();
      await tester.tap(find.byType(TextField));
      await tester.pumpAndSettle();

      sendKeyEventWithCode(20, true, true, false);         // DOWN_ARROW keydown
      await tester.pumpAndSettle();

      expect(controller.selection.extentOffset - controller.selection.baseOffset, 11);

      sendKeyEventWithCode(20, false, true, false);          // DOWN_ARROW keyup
      await tester.pumpAndSettle();
      sendKeyEventWithCode(19, true, true, false);           // UP_ARROW keydown
      await tester.pumpAndSettle();

      expect(controller.selection.extentOffset - controller.selection.baseOffset, 0);
    });


    testWidgets('Down and up test 2', (WidgetTester tester) async{
      await tester.pumpWidget(setupWidget());
      const String testValue = 'a big house\njumped over a mouse\nOne more line yay'; // 11 \n 19
      await tester.enterText(find.byType(TextField), testValue);

      await tester.idle();
      await tester.tap(find.byType(TextField));
      await tester.pumpAndSettle();

      for (int i = 0; i < 5; i += 1) {
        sendKeyEventWithCode(22, true, false, false);             // RIGHT_ARROW keydown
        await tester.pumpAndSettle();
        sendKeyEventWithCode(22, false, false, false);            // RIGHT_ARROW keyup
        await tester.pumpAndSettle();
      }
      sendKeyEventWithCode(20, true, true, false);               // DOWN_ARROW keydown
      await tester.pumpAndSettle();
      sendKeyEventWithCode(20, false, true, false);              // DOWN_ARROW keyup
      await tester.pumpAndSettle();

      expect(controller.selection.extentOffset - controller.selection.baseOffset, 12);

      sendKeyEventWithCode(20, true, true, false);                 // DOWN_ARROW keydown
      await tester.pumpAndSettle();
      sendKeyEventWithCode(20, false, true, false);                // DOWN_ARROW keyup
      await tester.pumpAndSettle();

      expect(controller.selection.extentOffset - controller.selection.baseOffset, 32);

      sendKeyEventWithCode(19, true, true, false);               // UP_ARROW keydown
      await tester.pumpAndSettle();
      sendKeyEventWithCode(19, false, true, false);              // UP_ARROW keyup
      await tester.pumpAndSettle();

      expect(controller.selection.extentOffset - controller.selection.baseOffset, 12);

      sendKeyEventWithCode(19, true, true, false);               // UP_ARROW keydown
      await tester.pumpAndSettle();
      sendKeyEventWithCode(19, false, true, false);              // UP_ARROW keyup
      await tester.pumpAndSettle();

      expect(controller.selection.extentOffset - controller.selection.baseOffset, 0);

      sendKeyEventWithCode(19, true, true, false);               // UP_ARROW keydown
      await tester.pumpAndSettle();
      sendKeyEventWithCode(19, false, true, false);              // UP_ARROW keyup
      await tester.pumpAndSettle();

      expect(controller.selection.extentOffset - controller.selection.baseOffset, 5);
    });
  });

  const int _kXKeyCode = 52;
  const int _kCKeyCode = 31;
  const int _kVKeyCode = 50;
  const int _kAKeyCode = 29;
  const int _kDelKeyCode = 112;

  testWidgets('Copy paste test', (WidgetTester tester) async{
    final FocusNode focusNode = FocusNode();
    final TextEditingController controller = TextEditingController();
    final TextField textField =
      TextField(
        controller: controller,
        maxLines: 3,
      );

    String clipboardContent = '';
    SystemChannels.platform
        .setMockMethodCallHandler((MethodCall methodCall) async {
      if (methodCall.method == 'Clipboard.setData')
        clipboardContent = methodCall.arguments['text'];
      else if (methodCall.method == 'Clipboard.getData')
        return <String, dynamic>{'text': clipboardContent};
      return null;
    });

    await tester.pumpWidget(
      MaterialApp(
        home: Material(
          child: RawKeyboardListener(
            focusNode: focusNode,
            onKey: null,
            child: textField,
          ),
        ),
      ),
    );

    const String testValue = 'a big house\njumped over a mouse'; // 11 \n 19
    await tester.enterText(find.byType(TextField), testValue);

    await tester.idle();
    await tester.tap(find.byType(TextField));
    await tester.pumpAndSettle();

    // Select the first 5 characters
    for (int i = 0; i < 5; i += 1) {
      sendKeyEventWithCode(22, true, true, false);             // RIGHT_ARROW keydown shift
      await tester.pumpAndSettle();
      sendKeyEventWithCode(22, false, false, false);           // RIGHT_ARROW keyup
      await tester.pumpAndSettle();
    }

    // Copy them
    sendKeyEventWithCode(_kCKeyCode, true, false, true);    // keydown control
    await tester.pumpAndSettle();
    sendKeyEventWithCode(_kCKeyCode, false, false, false);  // keyup control
    await tester.pumpAndSettle();

    expect(clipboardContent, 'a big');

    sendKeyEventWithCode(22, true, false, false);              // RIGHT_ARROW keydown
    await tester.pumpAndSettle();
    sendKeyEventWithCode(22, false, false, false);             // RIGHT_ARROW keyup
    await tester.pumpAndSettle();

    // Paste them
    sendKeyEventWithCode(_kVKeyCode, true, false, true);     // Control V keydown
    await tester.pumpAndSettle();
    await tester.pump(const Duration(milliseconds: 200));

    sendKeyEventWithCode(_kVKeyCode, false, false, false);   // Control V keyup
    await tester.pumpAndSettle();

    const String expected = 'a biga big house\njumped over a mouse';
    expect(find.text(expected), findsOneWidget);
  });

  testWidgets('Cut test', (WidgetTester tester) async{
    final FocusNode focusNode = FocusNode();
    final TextEditingController controller = TextEditingController();
    final TextField textField =
      TextField(
        controller: controller,
        maxLines: 3,
      );
    String clipboardContent = '';
    SystemChannels.platform
        .setMockMethodCallHandler((MethodCall methodCall) async {
      if (methodCall.method == 'Clipboard.setData')
        clipboardContent = methodCall.arguments['text'];
      else if (methodCall.method == 'Clipboard.getData')
        return <String, dynamic>{'text': clipboardContent};
      return null;
    });

    await tester.pumpWidget(
      MaterialApp(
        home: Material(
          child: RawKeyboardListener(
            focusNode: focusNode,
            onKey: null,
            child: textField,
          ),
        ),
      ),
    );

    const String testValue = 'a big house\njumped over a mouse'; // 11 \n 19
    await tester.enterText(find.byType(TextField), testValue);

    await tester.idle();
    await tester.tap(find.byType(TextField));
    await tester.pumpAndSettle();

    // Select the first 5 characters
    for (int i = 0; i < 5; i += 1) {
      sendKeyEventWithCode(22, true, true, false);             // RIGHT_ARROW keydown shift
      await tester.pumpAndSettle();
      sendKeyEventWithCode(22, false, false, false);           // RIGHT_ARROW keyup
      await tester.pumpAndSettle();
    }

    // Cut them
    sendKeyEventWithCode(_kXKeyCode, true, false, true);    // keydown control X
    await tester.pumpAndSettle();
    sendKeyEventWithCode(_kXKeyCode, false, false, false);  // keyup control X
    await tester.pumpAndSettle();

    expect(clipboardContent, 'a big');

    for (int i = 0; i < 5; i += 1) {
      sendKeyEventWithCode(22, true, false, false);  // RIGHT_ARROW keydown
      await tester.pumpAndSettle();
      sendKeyEventWithCode(22, false, false, false); // RIGHT_ARROW keyup
      await tester.pumpAndSettle();
    }

    // Paste them
    sendKeyEventWithCode(_kVKeyCode, true, false, true);     // Control V keydown
    await tester.pumpAndSettle();
    await tester.pump(const Duration(milliseconds: 200));

    sendKeyEventWithCode(_kVKeyCode, false, false, false);    // Control V keyup
    await tester.pumpAndSettle();

    const String expected = ' housa bige\njumped over a mouse';
    expect(find.text(expected), findsOneWidget);
  });

  testWidgets('Select all test', (WidgetTester tester) async{
    final FocusNode focusNode = FocusNode();
    final TextEditingController controller = TextEditingController();
    final TextField textField =
      TextField(
        controller: controller,
        maxLines: 3,
      );

    await tester.pumpWidget(
      MaterialApp(
        home: Material(
          child: RawKeyboardListener(
            focusNode: focusNode,
            onKey: null,
            child: textField,
          ),
        ),
      ),
    );

    const String testValue = 'a big house\njumped over a mouse'; // 11 \n 19
    await tester.enterText(find.byType(TextField), testValue);

    await tester.idle();
    await tester.tap(find.byType(TextField));
    await tester.pumpAndSettle();

    // Select All
    sendKeyEventWithCode(_kAKeyCode, true, false, true);    // keydown control A
    await tester.pumpAndSettle();
    sendKeyEventWithCode(_kAKeyCode, false, false, true);   // keyup control A
    await tester.pumpAndSettle();

    // Delete them
    sendKeyEventWithCode(_kDelKeyCode, true, false, false);     // DEL keydown
    await tester.pumpAndSettle();
    await tester.pump(const Duration(milliseconds: 200));

    sendKeyEventWithCode(_kDelKeyCode, false, false, false);     // DEL keyup
    await tester.pumpAndSettle();

    const String expected = '';
    expect(find.text(expected), findsOneWidget);
  });

  testWidgets('Delete test', (WidgetTester tester) async{
    final FocusNode focusNode = FocusNode();
    final TextEditingController controller = TextEditingController();
    final TextField textField =
      TextField(
        controller: controller,
        maxLines: 3,
      );

    await tester.pumpWidget(
      MaterialApp(
        home: Material(
          child: RawKeyboardListener(
            focusNode: focusNode,
            onKey: null,
            child: textField,
          ),
        ),
      ),
    );

    const String testValue = 'a big house\njumped over a mouse'; // 11 \n 19
    await tester.enterText(find.byType(TextField), testValue);

    await tester.idle();
    await tester.tap(find.byType(TextField));
    await tester.pumpAndSettle();

    // Delete
    for (int i = 0; i < 6; i += 1) {
      sendKeyEventWithCode(_kDelKeyCode, true, false, false); // keydown DEL
      await tester.pumpAndSettle();
      sendKeyEventWithCode(_kDelKeyCode, false, false, false); // keyup DEL
      await tester.pumpAndSettle();
    }

    const String expected = 'house\njumped over a mouse';
    expect(find.text(expected), findsOneWidget);

    sendKeyEventWithCode(_kAKeyCode, true, false, true);    // keydown control A
    await tester.pumpAndSettle();
    sendKeyEventWithCode(_kAKeyCode, false, false, true);   // keyup control A
    await tester.pumpAndSettle();


    sendKeyEventWithCode(_kDelKeyCode, true, false, false); // keydown DEL
    await tester.pumpAndSettle();
    sendKeyEventWithCode(_kDelKeyCode, false, false, false); // keyup DEL
    await tester.pumpAndSettle();

    const String expected2 = '';
    expect(find.text(expected2), findsOneWidget);
  });

  testWidgets('Changing positions of text fields', (WidgetTester tester) async{

    final FocusNode focusNode = FocusNode();
    final List<RawKeyEvent> events = <RawKeyEvent>[];

    final TextEditingController c1 = TextEditingController();
    final TextEditingController c2 = TextEditingController();
    final Key key1 = UniqueKey();
    final Key key2 = UniqueKey();

   await tester.pumpWidget(
      MaterialApp(
        home:
        Material(
          child: RawKeyboardListener(
            focusNode: focusNode,
            onKey: events.add,
            child: Column(
              crossAxisAlignment: CrossAxisAlignment.stretch,
              children: <Widget>[
                TextField(
                  key: key1,
                  controller: c1,
                  maxLines: 3,
                ),
                TextField(
                  key: key2,
                  controller: c2,
                  maxLines: 3,
                ),
              ],
            ),
          ),
        ),
      ),
    );

    const String testValue = 'a big house';
    await tester.enterText(find.byType(TextField).first, testValue);

    await tester.idle();
    await tester.tap(find.byType(TextField).first);
    await tester.pumpAndSettle();

    for (int i = 0; i < 5; i += 1) {
      sendKeyEventWithCode(22, true, true, false); // RIGHT_ARROW keydown
      await tester.pumpAndSettle();
    }

    expect(c1.selection.extentOffset - c1.selection.baseOffset, 5);

    await tester.pumpWidget(
      MaterialApp(
        home:
        Material(
          child: RawKeyboardListener(
            focusNode: focusNode,
            onKey: events.add,
            child: Column(
              crossAxisAlignment: CrossAxisAlignment.stretch,
              children: <Widget>[
                TextField(
                  key: key2,
                  controller: c2,
                  maxLines: 3,
                ),
                TextField(
                  key: key1,
                  controller: c1,
                  maxLines: 3,
                ),
              ],
            ),
          ),
        ),
      ),
    );

    for (int i = 0; i < 5; i += 1) {
      sendKeyEventWithCode(22, true, true, false); // RIGHT_ARROW keydown
      await tester.pumpAndSettle();
    }

    expect(c1.selection.extentOffset - c1.selection.baseOffset, 10);
  });


  testWidgets('Changing focus test', (WidgetTester tester) async {
    final FocusNode focusNode = FocusNode();
    final List<RawKeyEvent> events = <RawKeyEvent>[];

    final TextEditingController c1 = TextEditingController();
    final TextEditingController c2 = TextEditingController();
    final Key key1 = UniqueKey();
    final Key key2 = UniqueKey();

    await tester.pumpWidget(
      MaterialApp(
        home:
        Material(
          child: RawKeyboardListener(
            focusNode: focusNode,
            onKey: events.add,
            child: Column(
              crossAxisAlignment: CrossAxisAlignment.stretch,
              children: <Widget>[
                TextField(
                  key: key1,
                  controller: c1,
                  maxLines: 3,
                ),
                TextField(
                  key: key2,
                  controller: c2,
                  maxLines: 3,
                ),
              ],
            ),
          ),
        ),
      ),
    );

    await tester.idle();
    await tester.tap(find.byType(TextField).first);

    const String testValue = 'a big house';
    await tester.enterText(find.byType(TextField).first, testValue);

    await tester.pumpAndSettle();

    for (int i = 0; i < 5; i += 1) {
      sendKeyEventWithCode(22, true, true, false); // RIGHT_ARROW keydown
      await tester.pumpAndSettle();
    }

    expect(c1.selection.extentOffset - c1.selection.baseOffset, 5);
    expect(c2.selection.extentOffset - c2.selection.baseOffset, 0);

    await tester.idle();
    await tester.tap(find.byType(TextField).last);

    await tester.enterText(find.byType(TextField).last, testValue);

    await tester.pumpAndSettle();

    for (int i = 0; i < 5; i += 1) {
      sendKeyEventWithCode(22, true, true, false); // RIGHT_ARROW keydown
      await tester.pumpAndSettle();
    }

    expect(c1.selection.extentOffset - c1.selection.baseOffset, 0);
    expect(c2.selection.extentOffset - c2.selection.baseOffset, 5);
  });

  testWidgets('Caret works when maxLines is null', (WidgetTester tester) async {
    final TextEditingController controller = TextEditingController();

    await tester.pumpWidget(
      overlay(
        child: TextField(
          controller: controller,
          maxLines: null,
        ),
      )
    );

    const String testValue = 'x';
    await tester.enterText(find.byType(TextField), testValue);
    await skipPastScrollingAnimation(tester);
    expect(controller.selection.baseOffset, -1);

    // Tap the selection handle to bring up the "paste / select all" menu.
    await tester.tapAt(textOffsetToPosition(tester, 0));
    await tester.pump();
    await tester.pump(const Duration(milliseconds: 200)); // skip past the frame where the opacity is

    // Confirm that the selection was updated.
    expect(controller.selection.baseOffset, 0);
  });

  testWidgets('TextField baseline alignment', (WidgetTester tester) async {
    final TextEditingController controllerA = TextEditingController(text: 'A');
    final TextEditingController controllerB = TextEditingController(text: 'B');
    final Key keyA = UniqueKey();
    final Key keyB = UniqueKey();

    await tester.pumpWidget(
      overlay(
        child: Row(
          crossAxisAlignment: CrossAxisAlignment.baseline,
          textBaseline: TextBaseline.alphabetic,
          children: <Widget>[
            Expanded(
              child: TextField(
                key: keyA,
                decoration: null,
                controller: controllerA,
                style: const TextStyle(fontSize: 10.0),
              )
            ),
            const Text(
              'abc',
              style: TextStyle(fontSize: 20.0),
            ),
            Expanded(
              child: TextField(
                key: keyB,
                decoration: null,
                controller: controllerB,
                style: const TextStyle(fontSize: 30.0),
              ),
            ),
          ],
        ),
      ),
    );

    // The Ahem font extends 0.2 * fontSize below the baseline.
    // So the three row elements line up like this:
    //
    //  A  abc  B
    //  ---------   baseline
    //  2  4    6   space below the baseline = 0.2 * fontSize
    //  ---------   rowBottomY

    final double rowBottomY = tester.getBottomLeft(find.byType(Row)).dy;
    expect(tester.getBottomLeft(find.byKey(keyA)).dy, closeTo(rowBottomY - 4.0, 0.001));
    expect(tester.getBottomLeft(find.text('abc')).dy, closeTo(rowBottomY - 2.0, 0.001));
    expect(tester.getBottomLeft(find.byKey(keyB)).dy, rowBottomY);
  });

  testWidgets('TextField semantics', (WidgetTester tester) async {
    final SemanticsTester semantics = SemanticsTester(tester);
    final TextEditingController controller = TextEditingController();
    final Key key = UniqueKey();

    await tester.pumpWidget(
      overlay(
        child: TextField(
          key: key,
          controller: controller,
        ),
      ),
    );

    expect(semantics, hasSemantics(TestSemantics.root(
      children: <TestSemantics>[
        TestSemantics.rootChild(
          id: 1,
          textDirection: TextDirection.ltr,
          actions: <SemanticsAction>[
            SemanticsAction.tap,
          ],
          flags: <SemanticsFlag>[
            SemanticsFlag.isTextField,
          ],
        ),
      ],
    ), ignoreTransform: true, ignoreRect: true));

    controller.text = 'Guten Tag';
    await tester.pump();

    expect(semantics, hasSemantics(TestSemantics.root(
      children: <TestSemantics>[
        TestSemantics.rootChild(
          id: 1,
          textDirection: TextDirection.ltr,
          value: 'Guten Tag',
          actions: <SemanticsAction>[
            SemanticsAction.tap,
          ],
          flags: <SemanticsFlag>[
            SemanticsFlag.isTextField,
          ],
        ),
      ],
    ), ignoreTransform: true, ignoreRect: true));

    await tester.tap(find.byKey(key));
    await tester.pump();

    expect(semantics, hasSemantics(TestSemantics.root(
      children: <TestSemantics>[
        TestSemantics.rootChild(
          id: 1,
          textDirection: TextDirection.ltr,
          value: 'Guten Tag',
          textSelection: const TextSelection.collapsed(offset: 9),
          actions: <SemanticsAction>[
            SemanticsAction.tap,
            SemanticsAction.moveCursorBackwardByCharacter,
            SemanticsAction.moveCursorBackwardByWord,
            SemanticsAction.setSelection,
            SemanticsAction.paste,
          ],
          flags: <SemanticsFlag>[
            SemanticsFlag.isTextField,
            SemanticsFlag.isFocused,
          ],
        ),
      ],
    ), ignoreTransform: true, ignoreRect: true));

    controller.selection = const TextSelection.collapsed(offset: 4);
    await tester.pump();

    expect(semantics, hasSemantics(TestSemantics.root(
      children: <TestSemantics>[
        TestSemantics.rootChild(
          id: 1,
          textDirection: TextDirection.ltr,
          textSelection: const TextSelection.collapsed(offset: 4),
          value: 'Guten Tag',
          actions: <SemanticsAction>[
            SemanticsAction.tap,
            SemanticsAction.moveCursorBackwardByCharacter,
            SemanticsAction.moveCursorForwardByCharacter,
            SemanticsAction.moveCursorBackwardByWord,
            SemanticsAction.moveCursorForwardByWord,
            SemanticsAction.setSelection,
            SemanticsAction.paste,
          ],
          flags: <SemanticsFlag>[
            SemanticsFlag.isTextField,
            SemanticsFlag.isFocused,
          ],
        ),
      ],
    ), ignoreTransform: true, ignoreRect: true));

    controller.text = 'Schönen Feierabend';
    controller.selection = const TextSelection.collapsed(offset: 0);
    await tester.pump();

    expect(semantics, hasSemantics(TestSemantics.root(
      children: <TestSemantics>[
        TestSemantics.rootChild(
          id: 1,
          textDirection: TextDirection.ltr,
          textSelection: const TextSelection.collapsed(offset: 0),
          value: 'Schönen Feierabend',
          actions: <SemanticsAction>[
            SemanticsAction.tap,
            SemanticsAction.moveCursorForwardByCharacter,
            SemanticsAction.moveCursorForwardByWord,
            SemanticsAction.setSelection,
            SemanticsAction.paste,
          ],
          flags: <SemanticsFlag>[
            SemanticsFlag.isTextField,
            SemanticsFlag.isFocused,
          ],
        ),
      ],
    ), ignoreTransform: true, ignoreRect: true));

    semantics.dispose();
  });

  testWidgets('TextField semantics, enableInteractiveSelection = false', (WidgetTester tester) async {
    final SemanticsTester semantics = SemanticsTester(tester);
    final TextEditingController controller = TextEditingController();
    final Key key = UniqueKey();

    await tester.pumpWidget(
      overlay(
        child: TextField(
          key: key,
          controller: controller,
          enableInteractiveSelection: false,
        ),
      ),
    );

    await tester.tap(find.byKey(key));
    await tester.pump();

    expect(semantics, hasSemantics(TestSemantics.root(
      children: <TestSemantics>[
        TestSemantics.rootChild(
          id: 1,
          textDirection: TextDirection.ltr,
          actions: <SemanticsAction>[
            SemanticsAction.tap,
            // Absent the following because enableInteractiveSelection: false
            // SemanticsAction.moveCursorBackwardByCharacter,
            // SemanticsAction.moveCursorBackwardByWord,
            // SemanticsAction.setSelection,
            // SemanticsAction.paste,
          ],
          flags: <SemanticsFlag>[
            SemanticsFlag.isTextField,
            SemanticsFlag.isFocused,
          ],
        ),
      ],
    ), ignoreTransform: true, ignoreRect: true));

    semantics.dispose();
  });

  testWidgets('TextField semantics for selections', (WidgetTester tester) async {
    final SemanticsTester semantics = SemanticsTester(tester);
    final TextEditingController controller = TextEditingController()
      ..text = 'Hello';
    final Key key = UniqueKey();

    await tester.pumpWidget(
      overlay(
        child: TextField(
          key: key,
          controller: controller,
        ),
      ),
    );

    expect(semantics, hasSemantics(TestSemantics.root(
      children: <TestSemantics>[
        TestSemantics.rootChild(
          id: 1,
          value: 'Hello',
          textDirection: TextDirection.ltr,
          actions: <SemanticsAction>[
            SemanticsAction.tap,
          ],
          flags: <SemanticsFlag>[
            SemanticsFlag.isTextField,
          ],
        ),
      ],
    ), ignoreTransform: true, ignoreRect: true));

    // Focus the text field
    await tester.tap(find.byKey(key));
    await tester.pump();

    expect(semantics, hasSemantics(TestSemantics.root(
      children: <TestSemantics>[
        TestSemantics.rootChild(
          id: 1,
          value: 'Hello',
          textSelection: const TextSelection.collapsed(offset: 5),
          textDirection: TextDirection.ltr,
          actions: <SemanticsAction>[
            SemanticsAction.tap,
            SemanticsAction.moveCursorBackwardByCharacter,
            SemanticsAction.moveCursorBackwardByWord,
            SemanticsAction.setSelection,
            SemanticsAction.paste,
          ],
          flags: <SemanticsFlag>[
            SemanticsFlag.isTextField,
            SemanticsFlag.isFocused,
          ],
        ),
      ],
    ), ignoreTransform: true, ignoreRect: true));

    controller.selection = const TextSelection(baseOffset: 5, extentOffset: 3);
    await tester.pump();

    expect(semantics, hasSemantics(TestSemantics.root(
      children: <TestSemantics>[
        TestSemantics.rootChild(
          id: 1,
          value: 'Hello',
          textSelection: const TextSelection(baseOffset: 5, extentOffset: 3),
          textDirection: TextDirection.ltr,
          actions: <SemanticsAction>[
            SemanticsAction.tap,
            SemanticsAction.moveCursorBackwardByCharacter,
            SemanticsAction.moveCursorForwardByCharacter,
            SemanticsAction.moveCursorBackwardByWord,
            SemanticsAction.moveCursorForwardByWord,
            SemanticsAction.setSelection,
            SemanticsAction.paste,
            SemanticsAction.cut,
            SemanticsAction.copy,
          ],
          flags: <SemanticsFlag>[
            SemanticsFlag.isTextField,
            SemanticsFlag.isFocused,
          ],
        ),
      ],
    ), ignoreTransform: true, ignoreRect: true));

    semantics.dispose();
  });

  testWidgets('TextField change selection with semantics', (WidgetTester tester) async {
    final SemanticsTester semantics = SemanticsTester(tester);
    final SemanticsOwner semanticsOwner = tester.binding.pipelineOwner.semanticsOwner;
    final TextEditingController controller = TextEditingController()
      ..text = 'Hello';
    final Key key = UniqueKey();

    await tester.pumpWidget(
      overlay(
        child: TextField(
          key: key,
          controller: controller,
        ),
      ),
    );

    // Focus the text field
    await tester.tap(find.byKey(key));
    await tester.pump();

    const int inputFieldId = 1;

    expect(controller.selection, const TextSelection.collapsed(offset: 5, affinity: TextAffinity.upstream));
    expect(semantics, hasSemantics(TestSemantics.root(
      children: <TestSemantics>[
        TestSemantics.rootChild(
          id: inputFieldId,
          value: 'Hello',
          textSelection: const TextSelection.collapsed(offset: 5),
          textDirection: TextDirection.ltr,
          actions: <SemanticsAction>[
            SemanticsAction.tap,
            SemanticsAction.moveCursorBackwardByCharacter,
            SemanticsAction.moveCursorBackwardByWord,
            SemanticsAction.setSelection,
            SemanticsAction.paste,
          ],
          flags: <SemanticsFlag>[
            SemanticsFlag.isTextField,
            SemanticsFlag.isFocused,
          ],
        ),
      ],
    ), ignoreTransform: true, ignoreRect: true));

    // move cursor back once
    semanticsOwner.performAction(inputFieldId, SemanticsAction.setSelection, <String, int>{
      'base': 4,
      'extent': 4,
    });
    await tester.pump();
    expect(controller.selection, const TextSelection.collapsed(offset: 4));

    // move cursor to front
    semanticsOwner.performAction(inputFieldId, SemanticsAction.setSelection, <String, int>{
      'base': 0,
      'extent': 0,
    });
    await tester.pump();
    expect(controller.selection, const TextSelection.collapsed(offset: 0));

    // select all
    semanticsOwner.performAction(inputFieldId, SemanticsAction.setSelection, <String, int>{
      'base': 0,
      'extent': 5,
    });
    await tester.pump();
    expect(controller.selection, const TextSelection(baseOffset: 0, extentOffset: 5));
    expect(semantics, hasSemantics(TestSemantics.root(
      children: <TestSemantics>[
        TestSemantics.rootChild(
          id: inputFieldId,
          value: 'Hello',
          textSelection: const TextSelection(baseOffset: 0, extentOffset: 5),
          textDirection: TextDirection.ltr,
          actions: <SemanticsAction>[
            SemanticsAction.tap,
            SemanticsAction.moveCursorBackwardByCharacter,
            SemanticsAction.moveCursorBackwardByWord,
            SemanticsAction.setSelection,
            SemanticsAction.paste,
            SemanticsAction.cut,
            SemanticsAction.copy,
          ],
          flags: <SemanticsFlag>[
            SemanticsFlag.isTextField,
            SemanticsFlag.isFocused,
          ],
        ),
      ],
    ), ignoreTransform: true, ignoreRect: true));

    semantics.dispose();
  });

  testWidgets('Can activate TextField with explicit controller via semantics ', (WidgetTester tester) async {
    // Regression test for https://github.com/flutter/flutter/issues/17801

    const String textInTextField = 'Hello';

    final SemanticsTester semantics = SemanticsTester(tester);
    final SemanticsOwner semanticsOwner = tester.binding.pipelineOwner.semanticsOwner;
    final TextEditingController controller = TextEditingController()
      ..text = textInTextField;
    final Key key = UniqueKey();

    await tester.pumpWidget(
      overlay(
        child: TextField(
          key: key,
          controller: controller,
        ),
      ),
    );

    const int inputFieldId = 1;

    expect(semantics, hasSemantics(
      TestSemantics.root(
        children: <TestSemantics>[
          TestSemantics(
            id: inputFieldId,
            flags: <SemanticsFlag>[SemanticsFlag.isTextField],
            actions: <SemanticsAction>[SemanticsAction.tap],
            value: textInTextField,
            textDirection: TextDirection.ltr,
          ),
        ],
      ),
      ignoreRect: true, ignoreTransform: true,
    ));

    semanticsOwner.performAction(inputFieldId, SemanticsAction.tap);
    await tester.pump();

    expect(semantics, hasSemantics(
      TestSemantics.root(
        children: <TestSemantics>[
          TestSemantics(
            id: inputFieldId,
            flags: <SemanticsFlag>[
              SemanticsFlag.isTextField,
              SemanticsFlag.isFocused,
            ],
            actions: <SemanticsAction>[
              SemanticsAction.tap,
              SemanticsAction.moveCursorBackwardByCharacter,
              SemanticsAction.moveCursorBackwardByWord,
              SemanticsAction.setSelection,
              SemanticsAction.paste,
            ],
            value: textInTextField,
            textDirection: TextDirection.ltr,
            textSelection: const TextSelection(
              baseOffset: textInTextField.length,
              extentOffset: textInTextField.length,
            ),
          ),
        ],
      ),
      ignoreRect: true, ignoreTransform: true,
    ));

    semantics.dispose();
  });

  testWidgets('TextField throws when not descended from a Material widget', (WidgetTester tester) async {
    const Widget textField = TextField();
    await tester.pumpWidget(textField);
    final dynamic exception = tester.takeException();
    expect(exception, isFlutterError);
    expect(exception.toString(), startsWith('No Material widget found.'));
    expect(exception.toString(), endsWith(':\n  $textField\nThe ancestors of this widget were:\n  [root]'));
  });

  testWidgets('TextField loses focus when disabled', (WidgetTester tester) async {
    final FocusNode focusNode = FocusNode();

    await tester.pumpWidget(
      boilerplate(
        child: TextField(
          focusNode: focusNode,
          autofocus: true,
          enabled: true,
        ),
      ),
    );
    expect(focusNode.hasFocus, isTrue);

    await tester.pumpWidget(
      boilerplate(
        child: TextField(
          focusNode: focusNode,
          autofocus: true,
          enabled: false,
        ),
      ),
    );
    expect(focusNode.hasFocus, isFalse);
  });

  testWidgets('TextField displays text with text direction', (WidgetTester tester) async {
    await tester.pumpWidget(
      const MaterialApp(
        home: Material(
          child: TextField(
            textDirection: TextDirection.rtl,
          ),
        ),
      ),
    );

    RenderEditable editable = findRenderEditable(tester);

    await tester.enterText(find.byType(TextField), '0123456789101112');
    await tester.pumpAndSettle();
    Offset topLeft = editable.localToGlobal(
      editable.getLocalRectForCaret(const TextPosition(offset: 10)).topLeft,
    );

    expect(topLeft.dx, equals(701.0));

    await tester.pumpWidget(
      const MaterialApp(
        home: Material(
          child: TextField(
            textDirection: TextDirection.ltr,
          ),
        ),
      ),
    );

    editable = findRenderEditable(tester);

    await tester.enterText(find.byType(TextField), '0123456789101112');
    await tester.pumpAndSettle();
    topLeft = editable.localToGlobal(
      editable.getLocalRectForCaret(const TextPosition(offset: 10)).topLeft,
    );

    expect(topLeft.dx, equals(160.0));
  });

  testWidgets('TextField semantics', (WidgetTester tester) async {
    final SemanticsTester semantics = SemanticsTester(tester);
    final TextEditingController controller = TextEditingController();
    final Key key = UniqueKey();

    await tester.pumpWidget(
      overlay(
        child: TextField(
          key: key,
          controller: controller,
          maxLength: 10,
          decoration: const InputDecoration(
            labelText: 'label',
            hintText: 'hint',
            helperText: 'helper',
          ),
        ),
      ),
    );

    expect(semantics, hasSemantics(TestSemantics.root(
      children: <TestSemantics>[
        TestSemantics.rootChild(
          label: 'label',
          id: 1,
          textDirection: TextDirection.ltr,
          actions: <SemanticsAction>[
            SemanticsAction.tap,
          ],
          flags: <SemanticsFlag>[
            SemanticsFlag.isTextField,
          ],
          children: <TestSemantics>[
            TestSemantics(
              id: 2,
              label: 'helper',
              textDirection: TextDirection.ltr,
            ),
            TestSemantics(
              id: 3,
              label: '10 characters remaining',
              textDirection: TextDirection.ltr,
            ),
          ],
        ),
      ],
    ), ignoreTransform: true, ignoreRect: true));

    await tester.tap(find.byType(TextField));
    await tester.pump();

    expect(semantics, hasSemantics(TestSemantics.root(
      children: <TestSemantics>[
        TestSemantics.rootChild(
          label: 'hint',
          id: 1,
          textDirection: TextDirection.ltr,
          textSelection: const TextSelection(baseOffset: 0, extentOffset: 0),
          actions: <SemanticsAction>[
            SemanticsAction.tap,
            SemanticsAction.setSelection,
            SemanticsAction.paste,
          ],
          flags: <SemanticsFlag>[
            SemanticsFlag.isTextField,
            SemanticsFlag.isFocused,
          ],
          children: <TestSemantics>[
            TestSemantics(
              id: 2,
              label: 'helper',
              textDirection: TextDirection.ltr,
            ),
            TestSemantics(
              id: 3,
              label: '10 characters remaining',
              flags: <SemanticsFlag>[
                SemanticsFlag.isLiveRegion,
              ],
              textDirection: TextDirection.ltr,
            ),
          ],
        ),
      ],
    ), ignoreTransform: true, ignoreRect: true));

    controller.text = 'hello';
    await tester.pump();
    semantics.dispose();
  });

  testWidgets('InputDecoration counterText can have a semanticCounterText', (WidgetTester tester) async {
    final SemanticsTester semantics = SemanticsTester(tester);
    final TextEditingController controller = TextEditingController();
    final Key key = UniqueKey();

    await tester.pumpWidget(
      overlay(
        child: TextField(
          key: key,
          controller: controller,
          decoration: const InputDecoration(
            labelText: 'label',
            hintText: 'hint',
            helperText: 'helper',
            counterText: '0/10',
            semanticCounterText: '0 out of 10',
          ),
        ),
      ),
    );

    expect(semantics, hasSemantics(TestSemantics.root(
      children: <TestSemantics>[
        TestSemantics.rootChild(
          label: 'label',
          textDirection: TextDirection.ltr,
          actions: <SemanticsAction>[
            SemanticsAction.tap,
          ],
          flags: <SemanticsFlag>[
            SemanticsFlag.isTextField,
          ],
          children: <TestSemantics>[
            TestSemantics(
              label: 'helper',
              textDirection: TextDirection.ltr,
            ),
            TestSemantics(
              label: '0 out of 10',
              textDirection: TextDirection.ltr,
            ),
          ],
        ),
      ],
    ), ignoreTransform: true, ignoreRect: true, ignoreId: true));

    semantics.dispose();
  });

  testWidgets('InputDecoration errorText semantics', (WidgetTester tester) async {
    final SemanticsTester semantics = SemanticsTester(tester);
    final TextEditingController controller = TextEditingController();
    final Key key = UniqueKey();

    await tester.pumpWidget(
      overlay(
        child: TextField(
          key: key,
          controller: controller,
          decoration: const InputDecoration(
            labelText: 'label',
            hintText: 'hint',
            errorText: 'oh no!',
          ),
        ),
      ),
    );

    expect(semantics, hasSemantics(TestSemantics.root(
      children: <TestSemantics>[
        TestSemantics.rootChild(
          label: 'label',
          textDirection: TextDirection.ltr,
          actions: <SemanticsAction>[
            SemanticsAction.tap,
          ],
          flags: <SemanticsFlag>[
            SemanticsFlag.isTextField,
          ],
          children: <TestSemantics>[
            TestSemantics(
              label: 'oh no!',
              flags: <SemanticsFlag>[
                SemanticsFlag.isLiveRegion,
              ],
              textDirection: TextDirection.ltr,
            ),
          ],
        ),
      ],
    ), ignoreTransform: true, ignoreRect: true, ignoreId: true));

    semantics.dispose();
  });

  testWidgets('floating label does not overlap with value at large textScaleFactors', (WidgetTester tester) async {
    final TextEditingController controller = TextEditingController(text: 'Just some text');
    await tester.pumpWidget(
      MaterialApp(
        home: Scaffold(
          body: MediaQuery(
              data: MediaQueryData.fromWindow(ui.window).copyWith(textScaleFactor: 4.0),
              child: Center(
                child: TextField(
                  decoration: const InputDecoration(labelText: 'Label', border: UnderlineInputBorder()),
                  controller: controller,
                ),
              ),
            ),
          ),
        ),
    );

    await tester.tap(find.byType(TextField));
    final Rect labelRect = tester.getRect(find.text('Label'));
    final Rect fieldRect = tester.getRect(find.text('Just some text'));
    expect(labelRect.bottom, lessThanOrEqualTo(fieldRect.top));
  });

  testWidgets('TextField scrolls into view but does not bounce (SingleChildScrollView)', (WidgetTester tester) async {
    // This is a regression test for https://github.com/flutter/flutter/issues/20485

    final Key textField1 = UniqueKey();
    final Key textField2 = UniqueKey();
    final ScrollController scrollController = ScrollController();

    double minOffset;
    double maxOffset;

    scrollController.addListener(() {
      final double offset = scrollController.offset;
      minOffset = math.min(minOffset ?? offset, offset);
      maxOffset = math.max(maxOffset ?? offset, offset);
    });

    Widget buildFrame(Axis scrollDirection) {
      return MaterialApp(
        home: Scaffold(
          body: SafeArea(
            child: SingleChildScrollView(
              physics: const BouncingScrollPhysics(),
              controller: scrollController,
              child: Column(
                children: <Widget>[
                  SizedBox( // visible when scrollOffset is 0.0
                    height: 100.0,
                    width: 100.0,
                    child: TextField(key: textField1, scrollPadding: const EdgeInsets.all(200.0)),
                  ),
                  const SizedBox(
                    height: 600.0, // Same size as the frame. Initially
                    width: 800.0,  // textField2 is not visible
                  ),
                  SizedBox( // visible when scrollOffset is 200.0
                    height: 100.0,
                    width: 100.0,
                    child: TextField(key: textField2, scrollPadding: const EdgeInsets.all(200.0)),
                  ),
                ],
              ),
            ),
          ),
        ),
      );
    }

    await tester.pumpWidget(buildFrame(Axis.vertical));
    await tester.enterText(find.byKey(textField1), '1');
    await tester.pumpAndSettle();
    await tester.enterText(find.byKey(textField2), '2'); //scroll textField2 into view
    await tester.pumpAndSettle();
    await tester.enterText(find.byKey(textField1), '3'); //scroll textField1 back into view
    await tester.pumpAndSettle();

    expect(minOffset, 0.0);
    expect(maxOffset, 200.0);

    minOffset = null;
    maxOffset = null;

    await tester.pumpWidget(buildFrame(Axis.horizontal));
    await tester.enterText(find.byKey(textField1), '1');
    await tester.pumpAndSettle();
    await tester.enterText(find.byKey(textField2), '2'); //scroll textField2 into view
    await tester.pumpAndSettle();
    await tester.enterText(find.byKey(textField1), '3'); //scroll textField1 back into view
    await tester.pumpAndSettle();

    expect(minOffset, 0.0);
    expect(maxOffset, 200.0);
  });

  testWidgets('TextField scrolls into view but does not bounce (ListView)', (WidgetTester tester) async {
    // This is a regression test for https://github.com/flutter/flutter/issues/20485

    final Key textField1 = UniqueKey();
    final Key textField2 = UniqueKey();
    final ScrollController scrollController = ScrollController();

    double minOffset;
    double maxOffset;

    scrollController.addListener(() {
      final double offset = scrollController.offset;
      minOffset = math.min(minOffset ?? offset, offset);
      maxOffset = math.max(maxOffset ?? offset, offset);
    });

    Widget buildFrame(Axis scrollDirection) {
      return MaterialApp(
        home: Scaffold(
          body: SafeArea(
            child: ListView(
              physics: const BouncingScrollPhysics(),
              controller: scrollController,
              children: <Widget>[
                SizedBox( // visible when scrollOffset is 0.0
                  height: 100.0,
                  width: 100.0,
                  child: TextField(key: textField1, scrollPadding: const EdgeInsets.all(200.0)),
                ),
                const SizedBox(
                  height: 450.0, // 50.0 smaller than the overall frame so that both
                  width: 650.0,  // textfields are always partially visible.
                ),
                SizedBox( // visible when scrollOffset = 50.0
                  height: 100.0,
                  width: 100.0,
                  child: TextField(key: textField2, scrollPadding: const EdgeInsets.all(200.0)),
                ),
              ],
            ),
          ),
        ),
      );
    }

    await tester.pumpWidget(buildFrame(Axis.vertical));
    await tester.enterText(find.byKey(textField1), '1'); // textfield1 is visible
    await tester.pumpAndSettle();
    await tester.enterText(find.byKey(textField2), '2'); //scroll textField2 into view
    await tester.pumpAndSettle();
    await tester.enterText(find.byKey(textField1), '3'); //scroll textField1 back into view
    await tester.pumpAndSettle();

    expect(minOffset, 0.0);
    expect(maxOffset, 50.0);

    minOffset = null;
    maxOffset = null;

    await tester.pumpWidget(buildFrame(Axis.horizontal));
    await tester.enterText(find.byKey(textField1), '1'); // textfield1 is visible
    await tester.pumpAndSettle();
    await tester.enterText(find.byKey(textField2), '2'); //scroll textField2 into view
    await tester.pumpAndSettle();
    await tester.enterText(find.byKey(textField1), '3'); //scroll textField1 back into view
    await tester.pumpAndSettle();

    expect(minOffset, 0.0);
    expect(maxOffset, 50.0);
  });

  testWidgets('onTap is called upon tap', (WidgetTester tester) async {
    int tapCount = 0;
    await tester.pumpWidget(
      overlay(
        child: TextField(
          onTap: () {
            tapCount += 1;
          },
        ),
      ),
    );

    expect(tapCount, 0);
    await tester.tap(find.byType(TextField));
    await tester.tap(find.byType(TextField));
    await tester.tap(find.byType(TextField));
    expect(tapCount, 3);
  });

  testWidgets('onTap is not called, field is disabled', (WidgetTester tester) async {
    int tapCount = 0;
    await tester.pumpWidget(
      overlay(
        child: TextField(
          enabled: false,
          onTap: () {
            tapCount += 1;
          },
        ),
      ),
    );

    expect(tapCount, 0);
    await tester.tap(find.byType(TextField));
    await tester.tap(find.byType(TextField));
    await tester.tap(find.byType(TextField));
    expect(tapCount, 0);
  });

<<<<<<< HEAD
  testWidgets('Includes cursor for TextField', (WidgetTester tester) async {
    // This is a regression test for https://github.com/flutter/flutter/issues/24612

    const double stepWidth = 80.0;

    Widget buildFrame(double cursorWidth) {
      return MaterialApp(
        home: Scaffold(
          body: Center(
            child: Column(
              mainAxisAlignment: MainAxisAlignment.center,
              children: <Widget>[
                IntrinsicWidth(
                  stepWidth: stepWidth,
                  child: TextField(
                    cursorWidth: cursorWidth,
                  ),
                ),
              ],
            ),
          ),
        ),
      );
    }

    // A cursor of default size doesn't cause the TextField to increase its
    // width.
    await tester.pumpWidget(buildFrame(2.0));
    await tester.enterText(find.byType(TextField), '1234');
    await tester.pumpAndSettle();
    expect(tester.getSize(find.byType(TextField)).width, stepWidth);

    // A wide cursor is counted in the width of the text and causes the
    // TextField to increase to twice the stepWidth.
    await tester.pumpWidget(buildFrame(18.0));
    await tester.enterText(find.byType(TextField), '1234');
    await tester.pumpAndSettle();
    expect(tester.getSize(find.byType(TextField)).width, 2 * stepWidth);
=======
  testWidgets('TextField style is merged with theme', (WidgetTester tester) async {
    // Regression test for https://github.com/flutter/flutter/issues/23994

    final ThemeData themeData = ThemeData(
      textTheme: TextTheme(
        subhead: TextStyle(
          color: Colors.blue[500],
        ),
      ),
    );

    Widget buildFrame(TextStyle style) {
      return MaterialApp(
        theme: themeData,
        home: Material(
          child: Center(
            child: TextField(
              style: style,
            ),
          ),
        ),
      );
    }

    // Empty TextStyle is overridden by theme
    await tester.pumpWidget(buildFrame(const TextStyle()));
    EditableText editableText = tester.widget(find.byType(EditableText));
    expect(editableText.style.color, themeData.textTheme.subhead.color);
    expect(editableText.style.background, themeData.textTheme.subhead.background);
    expect(editableText.style.shadows, themeData.textTheme.subhead.shadows);
    expect(editableText.style.decoration, themeData.textTheme.subhead.decoration);
    expect(editableText.style.locale, themeData.textTheme.subhead.locale);
    expect(editableText.style.wordSpacing, themeData.textTheme.subhead.wordSpacing);

    // Properties set on TextStyle override theme
    const Color setColor = Colors.red;
    await tester.pumpWidget(buildFrame(const TextStyle(color: setColor)));
    editableText = tester.widget(find.byType(EditableText));
    expect(editableText.style.color, setColor);

    // inherit: false causes nothing to be merged in from theme
    await tester.pumpWidget(buildFrame(const TextStyle(
      fontSize: 24.0,
      textBaseline: TextBaseline.alphabetic,
      inherit: false,
    )));
    editableText = tester.widget(find.byType(EditableText));
    expect(editableText.style.color, isNull);
  });

  testWidgets('style enforces required fields', (WidgetTester tester) async {
    Widget buildFrame(TextStyle style) {
      return MaterialApp(
        home: Material(
          child: TextField(
            style: style,
          ),
        ),
      );
    }

    await tester.pumpWidget(buildFrame(const TextStyle(
      inherit: false,
      fontSize: 12.0,
      textBaseline: TextBaseline.alphabetic,
    )));
    expect(tester.takeException(), isNull);

    // With inherit not set to false, will pickup required fields from theme
    await tester.pumpWidget(buildFrame(const TextStyle(
      fontSize: 12.0,
    )));
    expect(tester.takeException(), isNull);

    await tester.pumpWidget(buildFrame(const TextStyle(
      inherit: false,
      fontSize: 12.0,
    )));
    expect(tester.takeException(), isNotNull);
>>>>>>> 41fd7a2b
  });
}<|MERGE_RESOLUTION|>--- conflicted
+++ resolved
@@ -3480,7 +3480,6 @@
     expect(tapCount, 0);
   });
 
-<<<<<<< HEAD
   testWidgets('Includes cursor for TextField', (WidgetTester tester) async {
     // This is a regression test for https://github.com/flutter/flutter/issues/24612
 
@@ -3519,7 +3518,8 @@
     await tester.enterText(find.byType(TextField), '1234');
     await tester.pumpAndSettle();
     expect(tester.getSize(find.byType(TextField)).width, 2 * stepWidth);
-=======
+  });
+
   testWidgets('TextField style is merged with theme', (WidgetTester tester) async {
     // Regression test for https://github.com/flutter/flutter/issues/23994
 
@@ -3599,6 +3599,5 @@
       fontSize: 12.0,
     )));
     expect(tester.takeException(), isNotNull);
->>>>>>> 41fd7a2b
   });
 }
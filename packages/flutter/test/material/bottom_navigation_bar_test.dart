// Copyright 2016 The Chromium Authors. All rights reserved.
// Use of this source code is governed by a BSD-style license that can be
// found in the LICENSE file.

import 'dart:ui';

import 'package:flutter/material.dart';
import 'package:flutter_test/flutter_test.dart';

import '../rendering/mock_canvas.dart';
import '../widgets/semantics_tester.dart';

void main() {
  testWidgets('BottomNavigationBar callback test', (WidgetTester tester) async {
    int mutatedIndex;

    await tester.pumpWidget(
      MaterialApp(
        home: Scaffold(
          bottomNavigationBar: BottomNavigationBar(
            items: const <BottomNavigationBarItem>[
              BottomNavigationBarItem(
                icon: Icon(Icons.ac_unit),
                title: Text('AC')
              ),
              BottomNavigationBarItem(
                icon: Icon(Icons.access_alarm),
                title: Text('Alarm')
              )
            ],
            onTap: (int index) {
              mutatedIndex = index;
            }
          )
        )
      )
    );

    await tester.tap(find.text('Alarm'));

    expect(mutatedIndex, 1);
  });

  testWidgets('BottomNavigationBar content test', (WidgetTester tester) async {
    await tester.pumpWidget(
      MaterialApp(
        home: Scaffold(
          bottomNavigationBar: BottomNavigationBar(
            items: const <BottomNavigationBarItem>[
              BottomNavigationBarItem(
                icon: Icon(Icons.ac_unit),
                title: Text('AC')
              ),
              BottomNavigationBarItem(
                icon: Icon(Icons.access_alarm),
                title: Text('Alarm')
              )
            ]
          )
        )
      )
    );

    final RenderBox box = tester.renderObject(find.byType(BottomNavigationBar));
    expect(box.size.height, kBottomNavigationBarHeight);
    expect(find.text('AC'), findsOneWidget);
    expect(find.text('Alarm'), findsOneWidget);
  });

  testWidgets('BottomNavigationBar adds bottom padding to height', (WidgetTester tester) async {
    await tester.pumpWidget(
      MaterialApp(
        home: MediaQuery(
          data: const MediaQueryData(padding: EdgeInsets.only(bottom: 40.0)),
          child: Scaffold(
            bottomNavigationBar: BottomNavigationBar(
              items: const <BottomNavigationBarItem>[
                BottomNavigationBarItem(
                  icon: Icon(Icons.ac_unit),
                  title: Text('AC')
                ),
                BottomNavigationBarItem(
                  icon: Icon(Icons.access_alarm),
                  title: Text('Alarm')
                )
              ]
            )
          )
        )
      )
    );

    const double labelBottomMargin = 8.0; // _kBottomMargin in implementation.
    const double additionalPadding = 40.0 - labelBottomMargin;
    const double expectedHeight = kBottomNavigationBarHeight + additionalPadding;
    expect(tester.getSize(find.byType(BottomNavigationBar)).height, expectedHeight);
  });

  testWidgets('BottomNavigationBar action size test', (WidgetTester tester) async {
    await tester.pumpWidget(
      MaterialApp(
        home: Scaffold(
          bottomNavigationBar: BottomNavigationBar(
            type: BottomNavigationBarType.shifting,
            items: const <BottomNavigationBarItem>[
              BottomNavigationBarItem(
                icon: Icon(Icons.ac_unit),
                title: Text('AC')
              ),
              BottomNavigationBarItem(
                icon: Icon(Icons.access_alarm),
                title: Text('Alarm')
              )
            ]
          )
        )
      )
    );

    Iterable<RenderBox> actions = tester.renderObjectList(find.byType(InkResponse));
    expect(actions.length, 2);
    expect(actions.elementAt(0).size.width, 480.0);
    expect(actions.elementAt(1).size.width, 320.0);

    await tester.pumpWidget(
      MaterialApp(
        home: Scaffold(
          bottomNavigationBar: BottomNavigationBar(
            currentIndex: 1,
            type: BottomNavigationBarType.shifting,
            items: const <BottomNavigationBarItem>[
              BottomNavigationBarItem(
                icon: Icon(Icons.ac_unit),
                title: Text('AC')
              ),
              BottomNavigationBarItem(
                icon: Icon(Icons.access_alarm),
                title: Text('Alarm')
              )
            ]
          )
        )
      )
    );

    await tester.pump(const Duration(milliseconds: 200));

    actions = tester.renderObjectList(find.byType(InkResponse));
    expect(actions.length, 2);
    expect(actions.elementAt(0).size.width, 320.0);
    expect(actions.elementAt(1).size.width, 480.0);
  });

  testWidgets('BottomNavigationBar multiple taps test', (WidgetTester tester) async {
    await tester.pumpWidget(
      MaterialApp(
        home: Scaffold(
          bottomNavigationBar: BottomNavigationBar(
            type: BottomNavigationBarType.shifting,
            items: const <BottomNavigationBarItem>[
              BottomNavigationBarItem(
                icon: Icon(Icons.ac_unit),
                title: Text('AC')
              ),
              BottomNavigationBarItem(
                icon: Icon(Icons.access_alarm),
                title: Text('Alarm')
              ),
              BottomNavigationBarItem(
                icon: Icon(Icons.access_time),
                title: Text('Time')
              ),
              BottomNavigationBarItem(
                icon: Icon(Icons.add),
                title: Text('Add')
              )
            ]
          )
        )
      )
    );

    // We want to make sure that the last label does not get displaced,
    // irrespective of how many taps happen on the first N - 1 labels and how
    // they grow.

    Iterable<RenderBox> actions = tester.renderObjectList(find.byType(InkResponse));
    final Offset originalOrigin = actions.elementAt(3).localToGlobal(Offset.zero);

    await tester.tap(find.text('AC'));
    await tester.pump();
    await tester.pump(const Duration(milliseconds: 100));

    actions = tester.renderObjectList(find.byType(InkResponse));
    expect(actions.elementAt(3).localToGlobal(Offset.zero), equals(originalOrigin));

    await tester.tap(find.text('Alarm'));
    await tester.pump();
    await tester.pump(const Duration(milliseconds: 100));

    actions = tester.renderObjectList(find.byType(InkResponse));
    expect(actions.elementAt(3).localToGlobal(Offset.zero), equals(originalOrigin));

    await tester.tap(find.text('Time'));
    await tester.pump();
    await tester.pump(const Duration(milliseconds: 100));

    actions = tester.renderObjectList(find.byType(InkResponse));
    expect(actions.elementAt(3).localToGlobal(Offset.zero), equals(originalOrigin));
  });

  testWidgets('BottomNavigationBar inherits shadowed app theme for shifting navbar', (WidgetTester tester) async {
    await tester.pumpWidget(
      MaterialApp(
        theme: ThemeData(brightness: Brightness.light),
        home: Theme(
          data: ThemeData(brightness: Brightness.dark),
          child: Scaffold(
            bottomNavigationBar: BottomNavigationBar(
              type: BottomNavigationBarType.shifting,
              items: const <BottomNavigationBarItem>[
                BottomNavigationBarItem(
                  icon: Icon(Icons.ac_unit),
                  title: Text('AC')
                ),
                BottomNavigationBarItem(
                  icon: Icon(Icons.access_alarm),
                  title: Text('Alarm')
                ),
                BottomNavigationBarItem(
                  icon: Icon(Icons.access_time),
                  title: Text('Time')
                ),
                BottomNavigationBarItem(
                  icon: Icon(Icons.add),
                  title: Text('Add')
                )
              ]
            )
          )
        )
      )
    );

    await tester.tap(find.text('Alarm'));
    await tester.pump(const Duration(seconds: 1));
    expect(Theme.of(tester.element(find.text('Alarm'))).brightness, equals(Brightness.dark));
  });

  testWidgets('BottomNavigationBar inherits shadowed app theme for fixed navbar', (WidgetTester tester) async {
    await tester.pumpWidget(
      MaterialApp(
        theme: ThemeData(brightness: Brightness.light),
        home: Theme(
          data: ThemeData(brightness: Brightness.dark),
          child: Scaffold(
            bottomNavigationBar: BottomNavigationBar(
              type: BottomNavigationBarType.fixed,
              items: const <BottomNavigationBarItem>[
                BottomNavigationBarItem(
                  icon: Icon(Icons.ac_unit),
                  title: Text('AC')
                ),
                BottomNavigationBarItem(
                  icon: Icon(Icons.access_alarm),
                  title: Text('Alarm')
                ),
                BottomNavigationBarItem(
                  icon: Icon(Icons.access_time),
                  title: Text('Time')
                ),
                BottomNavigationBarItem(
                  icon: Icon(Icons.add),
                  title: Text('Add')
                )
              ]
            )
          )
        )
      )
    );

    await tester.tap(find.text('Alarm'));
    await tester.pump(const Duration(seconds: 1));
    expect(Theme.of(tester.element(find.text('Alarm'))).brightness, equals(Brightness.dark));
  });

  testWidgets('BottomNavigationBar iconSize test', (WidgetTester tester) async {
    double builderIconSize;
    await tester.pumpWidget(
      MaterialApp(
        home: Scaffold(
          bottomNavigationBar: BottomNavigationBar(
            iconSize: 12.0,
            items: <BottomNavigationBarItem>[
              const BottomNavigationBarItem(
                title: Text('A'),
                icon: Icon(Icons.ac_unit),
              ),
              BottomNavigationBarItem(
                title: const Text('B'),
                icon: Builder(
                  builder: (BuildContext context) {
                    builderIconSize = IconTheme.of(context).size;
                    return SizedBox(
                      width: builderIconSize,
                      height: builderIconSize,
                    );
                  },
                ),
              ),
            ],
          ),
        ),
      ),
    );

    final RenderBox box = tester.renderObject(find.byType(Icon));
    expect(box.size.width, equals(12.0));
    expect(box.size.height, equals(12.0));
    expect(builderIconSize, 12.0);
  });


  testWidgets('BottomNavigationBar responds to textScaleFactor', (WidgetTester tester) async {
    await tester.pumpWidget(
      MaterialApp(
        home: Scaffold(
          bottomNavigationBar: BottomNavigationBar(
            type: BottomNavigationBarType.fixed,
            items: const <BottomNavigationBarItem>[
              BottomNavigationBarItem(
                title: Text('A'),
                icon: Icon(Icons.ac_unit),
              ),
              BottomNavigationBarItem(
                title: Text('B'),
                icon: Icon(Icons.battery_alert),
              ),
            ],
          ),
        ),
      ),
    );

    final RenderBox defaultBox = tester.renderObject(find.byType(BottomNavigationBar));
    expect(defaultBox.size.height, equals(kBottomNavigationBarHeight));

    await tester.pumpWidget(
      MaterialApp(
        home: Scaffold(
          bottomNavigationBar: BottomNavigationBar(
            type: BottomNavigationBarType.shifting,
            items: const <BottomNavigationBarItem>[
              BottomNavigationBarItem(
                title: Text('A'),
                icon: Icon(Icons.ac_unit),
              ),
              BottomNavigationBarItem(
                title: Text('B'),
                icon: Icon(Icons.battery_alert),
              ),
            ],
          ),
        ),
      ),
    );

    final RenderBox shiftingBox = tester.renderObject(find.byType(BottomNavigationBar));
    expect(shiftingBox.size.height, equals(kBottomNavigationBarHeight));

    await tester.pumpWidget(
      MaterialApp(
        home: MediaQuery(
          data: const MediaQueryData(textScaleFactor: 2.0),
          child: Scaffold(
            bottomNavigationBar: BottomNavigationBar(
              items: const <BottomNavigationBarItem>[
                BottomNavigationBarItem(
                  title: Text('A'),
                  icon: Icon(Icons.ac_unit),
                ),
                BottomNavigationBarItem(
                  title: Text('B'),
                  icon: Icon(Icons.battery_alert),
                ),
              ],
            ),
          ),
        ),
      ),
    );

    final RenderBox box = tester.renderObject(find.byType(BottomNavigationBar));
    expect(box.size.height, equals(68.0));
  });

  testWidgets('BottomNavigationBar limits width of tiles with long titles', (WidgetTester tester) async {
    final Text longTextA = Text(''.padLeft(100, 'A'));
    final Text longTextB = Text(''.padLeft(100, 'B'));

    await tester.pumpWidget(
      MaterialApp(
        home: Scaffold(
          bottomNavigationBar: BottomNavigationBar(
            items: <BottomNavigationBarItem>[
              BottomNavigationBarItem(
                title: longTextA,
                icon: const Icon(Icons.ac_unit),
              ),
              BottomNavigationBarItem(
                title: longTextB,
                icon: const Icon(Icons.battery_alert),
              ),
            ],
          ),
        ),
      ),
    );

    final RenderBox box = tester.renderObject(find.byType(BottomNavigationBar));
    expect(box.size.height, equals(kBottomNavigationBarHeight));

    final RenderBox itemBoxA = tester.renderObject(find.text(longTextA.data));
    expect(itemBoxA.size, equals(const Size(400.0, 14.0)));
    final RenderBox itemBoxB = tester.renderObject(find.text(longTextB.data));
    expect(itemBoxB.size, equals(const Size(400.0, 14.0)));
  });

  testWidgets('BottomNavigationBar paints circles', (WidgetTester tester) async {
    await tester.pumpWidget(
      boilerplate(
        textDirection: TextDirection.ltr,
        bottomNavigationBar: BottomNavigationBar(
          items: const <BottomNavigationBarItem>[
            BottomNavigationBarItem(
              title: Text('A'),
              icon: Icon(Icons.ac_unit),
            ),
            BottomNavigationBarItem(
              title: Text('B'),
              icon: Icon(Icons.battery_alert),
            ),
          ],
        ),
      ),
    );

    final RenderBox box = tester.renderObject(find.byType(BottomNavigationBar));
    expect(box, isNot(paints..circle()));

    await tester.tap(find.text('A'));
    await tester.pump();
    await tester.pump(const Duration(milliseconds: 20));
    expect(box, paints..circle(x: 200.0));

    await tester.tap(find.text('B'));
    await tester.pump();
    await tester.pump(const Duration(milliseconds: 20));
    expect(box, paints..circle(x: 200.0)..translate(x: 400.0)..circle(x: 200.0));

    // Now we flip the directionality and verify that the circles switch positions.
    await tester.pumpWidget(
      boilerplate(
        textDirection: TextDirection.rtl,
        bottomNavigationBar: BottomNavigationBar(
          items: const <BottomNavigationBarItem>[
            BottomNavigationBarItem(
              title: Text('A'),
              icon: Icon(Icons.ac_unit),
            ),
            BottomNavigationBarItem(
              title: Text('B'),
              icon: Icon(Icons.battery_alert),
            ),
          ],
        ),
      ),
    );

    expect(box, paints..translate()..save()..translate(x: 400.0)..circle(x: 200.0)..restore()..circle(x: 200.0));

    await tester.tap(find.text('A'));
    await tester.pump();
    await tester.pump(const Duration(milliseconds: 20));
    expect(
        box,
        paints
          ..translate(x: 0.0, y: 0.0)
          ..save()
          ..translate(x: 400.0)
          ..circle(x: 200.0)
          ..restore()
          ..circle(x: 200.0)
          ..translate(x: 400.0)
          ..circle(x: 200.0)
    );
  });

  testWidgets('BottomNavigationBar inactiveIcon shown', (WidgetTester tester) async {
    const Key filled = Key('filled');
    const Key stroked = Key('stroked');
    int selectedItem = 0;

    await tester.pumpWidget(
      boilerplate(
        textDirection: TextDirection.ltr,
        bottomNavigationBar: BottomNavigationBar(
          currentIndex: selectedItem,
          items:  const <BottomNavigationBarItem>[
            BottomNavigationBarItem(
              activeIcon: Icon(Icons.favorite, key: filled),
              icon: Icon(Icons.favorite_border, key: stroked),
              title: Text('Favorite'),
            ),
            BottomNavigationBarItem(
              icon: Icon(Icons.access_alarm),
              title: Text('Alarm'),
            ),
          ],
        ),
      ),
    );

    expect(find.byKey(filled), findsOneWidget);
    expect(find.byKey(stroked), findsNothing);
    selectedItem = 1;

    await tester.pumpWidget(
      boilerplate(
        textDirection: TextDirection.ltr,
        bottomNavigationBar: BottomNavigationBar(
          currentIndex: selectedItem,
          items:  const <BottomNavigationBarItem>[
            BottomNavigationBarItem(
              activeIcon: Icon(Icons.favorite, key: filled),
              icon: Icon(Icons.favorite_border, key: stroked),
              title: Text('Favorite'),
            ),
            BottomNavigationBarItem(
              icon: Icon(Icons.access_alarm),
              title: Text('Alarm'),
            ),
          ],
        ),
      ),
    );

    expect(find.byKey(filled), findsNothing);
    expect(find.byKey(stroked), findsOneWidget);
  });

  testWidgets('BottomNavigationBar.fixed semantics', (WidgetTester tester) async {
    final SemanticsTester semantics = SemanticsTester(tester);

    await tester.pumpWidget(
      boilerplate(
        textDirection: TextDirection.ltr,
        bottomNavigationBar: BottomNavigationBar(
          items: const <BottomNavigationBarItem>[
            BottomNavigationBarItem(
              icon: Icon(Icons.ac_unit),
              title: Text('AC'),
            ),
            BottomNavigationBarItem(
              icon: Icon(Icons.access_alarm),
              title: Text('Alarm'),
            ),
            BottomNavigationBarItem(
              icon: Icon(Icons.hot_tub),
              title: Text('Hot Tub'),
            ),
          ],
        ),
      ),
    );

    final TestSemantics expected = TestSemantics.root(
      children: <TestSemantics>[
        TestSemantics(
          children: <TestSemantics>[
            TestSemantics(
              children: <TestSemantics>[
                TestSemantics(
                  flags: <SemanticsFlag>[
                    SemanticsFlag.isSelected,
                    SemanticsFlag.isHeader,
                  ],
                  actions: <SemanticsAction>[SemanticsAction.tap],
                  label: 'AC\nTab 1 of 3',
                  textDirection: TextDirection.ltr,
                ),
                TestSemantics(
                  flags: <SemanticsFlag>[
                    SemanticsFlag.isHeader,
                  ],
                  actions: <SemanticsAction>[SemanticsAction.tap],
                  label: 'Alarm\nTab 2 of 3',
                  textDirection: TextDirection.ltr,
                ),
                TestSemantics(
                  flags: <SemanticsFlag>[
                    SemanticsFlag.isHeader,
                  ],
                  actions: <SemanticsAction>[SemanticsAction.tap],
                  label: 'Hot Tub\nTab 3 of 3',
                  textDirection: TextDirection.ltr,
                ),
              ],
            ),
          ],
        ),
      ],
    );
    expect(semantics, hasSemantics(expected, ignoreId: true, ignoreTransform: true, ignoreRect: true));

    semantics.dispose();
  });

  testWidgets('BottomNavigationBar.shifting semantics', (WidgetTester tester) async {
    final SemanticsTester semantics = SemanticsTester(tester);

    await tester.pumpWidget(
      boilerplate(
        textDirection: TextDirection.ltr,
        bottomNavigationBar: BottomNavigationBar(
          type: BottomNavigationBarType.shifting,
          items: const <BottomNavigationBarItem>[
            BottomNavigationBarItem(
              icon: Icon(Icons.ac_unit),
              title: Text('AC'),
            ),
            BottomNavigationBarItem(
              icon: Icon(Icons.access_alarm),
              title: Text('Alarm'),
            ),
            BottomNavigationBarItem(
              icon: Icon(Icons.hot_tub),
              title: Text('Hot Tub'),
            ),
          ],
        ),
      ),
    );

    final TestSemantics expected = TestSemantics.root(
      children: <TestSemantics>[
        TestSemantics(
          children: <TestSemantics>[
            TestSemantics(
              children: <TestSemantics>[
                TestSemantics(
                  flags: <SemanticsFlag>[
                    SemanticsFlag.isSelected,
                    SemanticsFlag.isHeader,
                  ],
                  actions: <SemanticsAction>[SemanticsAction.tap],
                  label: 'AC\nTab 1 of 3',
                  textDirection: TextDirection.ltr,
                ),
                TestSemantics(
                  flags: <SemanticsFlag>[
                    SemanticsFlag.isHeader,
                  ],
                  actions: <SemanticsAction>[SemanticsAction.tap],
                  label: 'Alarm\nTab 2 of 3',
                  textDirection: TextDirection.ltr,
                ),
                TestSemantics(
                  flags: <SemanticsFlag>[
                    SemanticsFlag.isHeader,
                  ],
                  actions: <SemanticsAction>[SemanticsAction.tap],
                  label: 'Hot Tub\nTab 3 of 3',
                  textDirection: TextDirection.ltr,
                ),
              ],
            ),
          ],
        ),
      ],
    );
    expect(semantics, hasSemantics(expected, ignoreId: true, ignoreTransform: true, ignoreRect: true));

    semantics.dispose();
  });

  testWidgets('BottomNavigationBar handles items.length changes', (WidgetTester tester) async {
    // Regression test for https://github.com/flutter/flutter/issues/10322

    Widget buildFrame(int itemCount) {
      return MaterialApp(
        home: Scaffold(
          bottomNavigationBar: BottomNavigationBar(
            type: BottomNavigationBarType.fixed,
            currentIndex: 0,
            items: List<BottomNavigationBarItem>.generate(itemCount, (int itemIndex) {
              return BottomNavigationBarItem(
                icon: const Icon(Icons.android),
                title: Text('item $itemIndex'),
              );
            }),
          ),
        ),
      );
    }

    await tester.pumpWidget(buildFrame(3));
    expect(find.text('item 0'), findsOneWidget);
    expect(find.text('item 1'), findsOneWidget);
    expect(find.text('item 2'), findsOneWidget);
    expect(find.text('item 3'), findsNothing);

    await tester.pumpWidget(buildFrame(4));
    expect(find.text('item 0'), findsOneWidget);
    expect(find.text('item 1'), findsOneWidget);
    expect(find.text('item 2'), findsOneWidget);
    expect(find.text('item 3'), findsOneWidget);

    await tester.pumpWidget(buildFrame(2));
    expect(find.text('item 0'), findsOneWidget);
    expect(find.text('item 1'), findsOneWidget);
    expect(find.text('item 2'), findsNothing);
    expect(find.text('item 3'), findsNothing);
  });

  testWidgets('BottomNavigationBar change backgroundColor test', (WidgetTester tester) async {
    // Regression test for: https://github.com/flutter/flutter/issues/19653

    Color _backgroundColor = Colors.red;

    await tester.pumpWidget(
      MaterialApp(
        home: StatefulBuilder(
          builder: (BuildContext context, StateSetter setState) {
            return Scaffold(
              body: Center(
                child: RaisedButton(
                  child: const Text('green'),
                  onPressed: () {
                    setState(() {
                      _backgroundColor = Colors.green;
                    });
                  },
                ),
              ),
              bottomNavigationBar: BottomNavigationBar(
                type: BottomNavigationBarType.shifting,
                items: <BottomNavigationBarItem>[
                  BottomNavigationBarItem(
                    title: const Text('Page 1'),
                    backgroundColor: _backgroundColor,
                    icon: const Icon(Icons.dashboard),
                  ),
                  BottomNavigationBarItem(
                    title: const Text('Page 2'),
                    backgroundColor: _backgroundColor,
                    icon: const Icon(Icons.menu),
                  ),
                ],
              ),
            );
          },
        ),
      ),
    );

    final Finder backgroundMaterial = find.descendant(
      of: find.byType(BottomNavigationBar),
      matching: find.byWidgetPredicate((Widget w) {
        if (w is Material)
          return w.type == MaterialType.canvas;
        return false;
      }),
    );

    expect(_backgroundColor, Colors.red);
    expect(tester.widget<Material>(backgroundMaterial).color, Colors.red);
    await tester.tap(find.text('green'));
    await tester.pumpAndSettle();
    expect(_backgroundColor, Colors.green);
    expect(tester.widget<Material>(backgroundMaterial).color, Colors.green);
  });

<<<<<<< HEAD

  testWidgets('BottomNavigationBar shifting backgroundColor with transition', (WidgetTester tester) async {
    // Regression test for: https://github.com/flutter/flutter/issues/22226

    int _currentIndex = 0;

    await tester.pumpWidget(
      MaterialApp(
        home: StatefulBuilder(
          builder: (BuildContext context, StateSetter setState) {
            return Scaffold(
              bottomNavigationBar: RepaintBoundary(
                child: BottomNavigationBar(
                  type: BottomNavigationBarType.shifting,
                  currentIndex: _currentIndex,
                  onTap: (index) {
                    setState(() {
                      _currentIndex = index;
                    });
                  },
                  items: <BottomNavigationBarItem>[
                    BottomNavigationBarItem(
                      title: Text('Red'),
                      backgroundColor: Colors.red,
                      icon: Icon(Icons.dashboard),
                    ),
                    BottomNavigationBarItem(
                      title: Text('Green'),
                      backgroundColor: Colors.green,
                      icon: Icon(Icons.menu),
                    ),
                  ],
                ),
              ),
            );
          },
        ),
      ),
    );

    await tester.tap(find.text('Green'));
    for (int pump = 0; pump < 8; pump++) {
      await tester.pump(const Duration(milliseconds: 30));
      await expectLater(
        find.byType(BottomNavigationBar),
        matchesGoldenFile('bottom_navigation_bar.shifting_transition.$pump.png'),
      );
    }
=======
  testWidgets('BottomNavigationBar item title should not be nullable',
      (WidgetTester tester) async {
    expect(() {
      MaterialApp(
          home: Scaffold(
              bottomNavigationBar: BottomNavigationBar(
                  type: BottomNavigationBarType.shifting,
                  items: const <BottomNavigationBarItem>[
            BottomNavigationBarItem(
              icon: Icon(Icons.ac_unit),
              title: Text('AC'),
            ),
            BottomNavigationBarItem(
              icon: Icon(Icons.access_alarm),
            )
          ])));
    }, throwsA(isInstanceOf<AssertionError>()));
>>>>>>> 1ab33ec5
  });
}

Widget boilerplate({ Widget bottomNavigationBar, @required TextDirection textDirection }) {
  assert(textDirection != null);
  return Localizations(
    locale: const Locale('en', 'US'),
    delegates: const <LocalizationsDelegate<dynamic>>[
      DefaultMaterialLocalizations.delegate,
      DefaultWidgetsLocalizations.delegate,
    ],
    child: Directionality(
      textDirection: textDirection,
      child: MediaQuery(
        data: const MediaQueryData(),
        child: Material(
          child: Scaffold(
            bottomNavigationBar: bottomNavigationBar,
          ),
        ),
      ),
    ),
  );
}<|MERGE_RESOLUTION|>--- conflicted
+++ resolved
@@ -781,8 +781,6 @@
     expect(_backgroundColor, Colors.green);
     expect(tester.widget<Material>(backgroundMaterial).color, Colors.green);
   });
-
-<<<<<<< HEAD
 
   testWidgets('BottomNavigationBar shifting backgroundColor with transition', (WidgetTester tester) async {
     // Regression test for: https://github.com/flutter/flutter/issues/22226
@@ -828,10 +826,12 @@
       await tester.pump(const Duration(milliseconds: 30));
       await expectLater(
         find.byType(BottomNavigationBar),
-        matchesGoldenFile('bottom_navigation_bar.shifting_transition.$pump.png'),
+        matchesGoldenFile(
+            'bottom_navigation_bar.shifting_transition.$pump.png'),
       );
     }
-=======
+  });
+
   testWidgets('BottomNavigationBar item title should not be nullable',
       (WidgetTester tester) async {
     expect(() {
@@ -849,7 +849,6 @@
             )
           ])));
     }, throwsA(isInstanceOf<AssertionError>()));
->>>>>>> 1ab33ec5
   });
 }
 

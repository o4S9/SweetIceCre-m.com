--- conflicted
+++ resolved
@@ -1434,12 +1434,7 @@
       await tester.pump(const Duration(milliseconds: 30));
       await expectLater(
         find.byType(BottomNavigationBar),
-<<<<<<< HEAD
-        matchesGoldenFile('bottom_navigation_bar.shifting_transition.2.$pump.png'),
-        skip: !Platform.isLinux,
-=======
         matchesGoldenFile('bottom_navigation_bar.shifting_transition.$pump.png'),
->>>>>>> 742426aa
       );
     }
   });

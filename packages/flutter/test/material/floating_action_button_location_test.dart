// Copyright 2018 The Chromium Authors. All rights reserved.
// Use of this source code is governed by a BSD-style license that can be
// found in the LICENSE file.

import 'dart:math';

import 'package:flutter/foundation.dart';
import 'package:flutter/material.dart';
import 'package:flutter_test/flutter_test.dart';

void main() {
  group('Basic floating action button locations', () {
    testWidgets('still animates motion when the floating action button is null', (WidgetTester tester) async {
      await tester.pumpWidget(buildFrame(fab: null, location: null));

      expect(find.byType(FloatingActionButton), findsNothing);
      expect(tester.binding.transientCallbackCount, 0);

      await tester.pumpWidget(buildFrame(fab: null, location: FloatingActionButtonLocation.endFloat));

      expect(find.byType(FloatingActionButton), findsNothing);
      expect(tester.binding.transientCallbackCount, greaterThan(0));

      await tester.pumpWidget(buildFrame(fab: null, location: FloatingActionButtonLocation.centerFloat));

      expect(find.byType(FloatingActionButton), findsNothing);
      expect(tester.binding.transientCallbackCount, greaterThan(0));
    });

    testWidgets('moves fab from center to end and back', (WidgetTester tester) async {
      await tester.pumpWidget(buildFrame(location: FloatingActionButtonLocation.endFloat));

      expect(tester.getCenter(find.byType(FloatingActionButton)), const Offset(756.0, 356.0));
      expect(tester.binding.transientCallbackCount, 0);

      await tester.pumpWidget(buildFrame(location: FloatingActionButtonLocation.centerFloat));

      expect(tester.binding.transientCallbackCount, greaterThan(0));

      await tester.pumpAndSettle();

      expect(tester.getCenter(find.byType(FloatingActionButton)), const Offset(400.0, 356.0));
      expect(tester.binding.transientCallbackCount, 0);

      await tester.pumpWidget(buildFrame(location: FloatingActionButtonLocation.endFloat));

      expect(tester.binding.transientCallbackCount, greaterThan(0));

      await tester.pumpAndSettle();

      expect(tester.getCenter(find.byType(FloatingActionButton)), const Offset(756.0, 356.0));
      expect(tester.binding.transientCallbackCount, 0);
    });

    testWidgets('moves to and from custom-defined positions', (WidgetTester tester) async {
      await tester.pumpWidget(buildFrame(location: const _StartTopFloatingActionButtonLocation()));

      expect(tester.getCenter(find.byType(FloatingActionButton)), const Offset(44.0, 56.0));

      await tester.pumpWidget(buildFrame(location: FloatingActionButtonLocation.centerFloat));
      expect(tester.binding.transientCallbackCount, greaterThan(0));

      await tester.pumpAndSettle();

      expect(tester.getCenter(find.byType(FloatingActionButton)), const Offset(400.0, 356.0));
      expect(tester.binding.transientCallbackCount, 0);

      await tester.pumpWidget(buildFrame(location: const _StartTopFloatingActionButtonLocation()));

      expect(tester.binding.transientCallbackCount, greaterThan(0));

      await tester.pumpAndSettle();

      expect(tester.getCenter(find.byType(FloatingActionButton)), const Offset(44.0, 56.0));
      expect(tester.binding.transientCallbackCount, 0);

    });

<<<<<<< HEAD
    group('interrupts in-progress animations without jumps', () {
      _GeometryListener geometryListener;
=======
    testWidgets('interrupts in-progress animations without jumps', (WidgetTester tester) async {
      final _GeometryListener geometryListener = _GeometryListener();
>>>>>>> 6eadbe24
      ScaffoldGeometry geometry;
      _GeometryListenerState listenerState;
      Size previousRect;
      Iterable<double> previousRotations;

      // The maximum amounts we expect the fab width and height to change
      // during one step of a transition.
      const double maxDeltaWidth = 12.5;
      const double maxDeltaHeight = 12.5;

      // The maximum amounts we expect the fab icon to rotate during one step
      // of a transition.
      const double maxDeltaRotation = 0.09;

      // We'll listen to the Scaffold's geometry for any 'jumps' to detect
      // changes in the size and rotation of the fab.
      void setupListener(WidgetTester tester) {
        // Measure the delta in width and height of the fab, and check that it never grows
        // by more than the expected maximum deltas.
        void check() {
          geometry = listenerState.cache.value;
          final Size currentRect = geometry.floatingActionButtonArea?.size;
          // Measure the delta in width and height of the rect, and check that
          // it never grows by more than a safe amount.
          if (previousRect != null && currentRect != null) {
            final double deltaWidth = currentRect.width - previousRect.width;
            final double deltaHeight = currentRect.height - previousRect.height;
            expect(
              deltaWidth.abs(),
              lessThanOrEqualTo(maxDeltaWidth),
              reason: "The Floating Action Button's width should not change "
                  'faster than $maxDeltaWidth per animation step.\n'
                  'Prevous rect: $previousRect, current rect: $currentRect',
            );
            expect(
              deltaHeight.abs(),
              lessThanOrEqualTo(maxDeltaHeight),
              reason: "The Floating Action Button's width should not change "
                  'faster than $maxDeltaHeight per animation step.\n'
                  'Prevous rect: $previousRect, current rect: $currentRect',
            );
          }
          previousRect = currentRect;

          // Measure the delta in rotation.
          // Check that it never grows by more than a safe amount.
          //
          // Note that there may be multiple transitions all active at
          // the same time. We are concerned only with the closest one.
          final Iterable<RotationTransition> rotationTransitions = tester.widgetList(
            find.byType(RotationTransition),
          );
          final Iterable<double> currentRotations = rotationTransitions.map(
              (RotationTransition t) => t.turns.value);

          if (previousRotations != null && previousRotations.isNotEmpty
              && currentRotations != null && currentRotations.isNotEmpty
              && previousRect != null && currentRect != null) {
            final List<double> deltas = <double>[];
            for (double currentRotation in currentRotations) {
              double minDelta;
              for (double previousRotation in previousRotations) {
                final double delta = (previousRotation - currentRotation).abs();
                minDelta ??= delta;
                minDelta = min(delta, minDelta);
              }
              deltas.add(minDelta);
            }

            if (deltas.where((double delta) => delta < maxDeltaRotation).isEmpty) {
              fail("The Floating Action Button's rotation should not change "
                  'faster than $maxDeltaRotation per animation step.\n'
                  'Detected deltas were: $deltas\n'
                  'Previous values: $previousRotations, current values: $currentRotations\n'
                  'Prevous rect: $previousRect, current rect: $currentRect',);
            }
          }
          previousRotations = currentRotations;
        }

        listenerState = tester.state(find.byType(_GeometryListener));
        listenerState.geometryListenable.addListener(check);
      }

      setUp(() {
        // We create the geometry listener here, but it can only be set up
        // after it is pumped into the widget tree and a tester is
        // available.
        geometryListener = new _GeometryListener();
        geometry = null;
        listenerState = null;
        previousRect = null;
        previousRotations = null;
      });

      testWidgets('moving the fab to centerFloat', (WidgetTester tester) async {
        // Create a scaffold with the fab at endFloat
        await tester.pumpWidget(buildFrame(location: FloatingActionButtonLocation.endFloat, listener: geometryListener));
        setupListener(tester);

        // Move the fab to centerFloat'
        await tester.pumpWidget(buildFrame(location: FloatingActionButtonLocation.centerFloat, listener: geometryListener));
        await tester.pumpAndSettle();
      });

      testWidgets('interrupting motion towards the StartTop location.', (WidgetTester tester) async {
        await tester.pumpWidget(buildFrame(location: FloatingActionButtonLocation.centerFloat, listener: geometryListener));
        setupListener(tester);

        // Move the fab to the top start after creating the fab.
        await tester.pumpWidget(buildFrame(location: const _StartTopFloatingActionButtonLocation(), listener: geometryListener));
        await tester.pump(kFloatingActionButtonSegue ~/ 2);

        // Interrupt motion to move to the end float
        await tester.pumpWidget(buildFrame(location: FloatingActionButtonLocation.endFloat, listener: geometryListener));
        await tester.pumpAndSettle();
      });

      testWidgets('interrupting entrance to remove the fab.', (WidgetTester tester) async {
        await tester.pumpWidget(buildFrame(fab: null, location: FloatingActionButtonLocation.centerFloat, listener: geometryListener));
        setupListener(tester);

        // Animate the fab in.
        await tester.pumpWidget(buildFrame(location: FloatingActionButtonLocation.endFloat, listener: geometryListener));
        await tester.pump(kFloatingActionButtonSegue ~/ 2);

        // Remove the fab.
        await tester.pumpWidget(
          buildFrame(
            fab: null,
            location: FloatingActionButtonLocation.endFloat,
            listener: geometryListener,
          ),
        );
        await tester.pumpAndSettle();
      });

      testWidgets('interrupting entrance of a new fab.', (WidgetTester tester) async {
        await tester.pumpWidget(
          buildFrame(
            fab: null,
            location: FloatingActionButtonLocation.endFloat,
            listener: geometryListener,
          ),
        );
        setupListener(tester);

        // Bring in a new fab.
        await tester.pumpWidget(buildFrame(location: FloatingActionButtonLocation.centerFloat, listener: geometryListener));
        await tester.pump(kFloatingActionButtonSegue ~/ 2);

        // Interrupt motion to move the fab.
        await tester.pumpWidget(
          buildFrame(
            location: FloatingActionButtonLocation.endFloat,
            listener: geometryListener,
          ),
        );
        await tester.pumpAndSettle();
      });
    });
  });

  testWidgets('Docked floating action button locations', (WidgetTester tester) async {
    await tester.pumpWidget(
      buildFrame(
        location: FloatingActionButtonLocation.endDocked,
        bab: const SizedBox(height: 100.0),
        viewInsets: EdgeInsets.zero,
      ),
    );

    // Scaffold 800x600, FAB is 56x56, BAB is 800x100, FAB's center is
    // at the top of the BAB.
    expect(tester.getCenter(find.byType(FloatingActionButton)), const Offset(756.0, 500.0));

    await tester.pumpWidget(
      buildFrame(
        location: FloatingActionButtonLocation.centerDocked,
        bab: const SizedBox(height: 100.0),
        viewInsets: EdgeInsets.zero,
      ),
    );
    await tester.pumpAndSettle();
    expect(tester.getCenter(find.byType(FloatingActionButton)), const Offset(400.0, 500.0));


    await tester.pumpWidget(
      buildFrame(
        location: FloatingActionButtonLocation.endDocked,
        bab: const SizedBox(height: 100.0),
        viewInsets: EdgeInsets.zero,
      ),
    );
    await tester.pumpAndSettle();
    expect(tester.getCenter(find.byType(FloatingActionButton)), const Offset(756.0, 500.0));
  });

  testWidgets('Docked floating action button locations: no BAB, small BAB', (WidgetTester tester) async {
    await tester.pumpWidget(
      buildFrame(
        location: FloatingActionButtonLocation.endDocked,
        viewInsets: EdgeInsets.zero,
      ),
    );
    expect(tester.getCenter(find.byType(FloatingActionButton)), const Offset(756.0, 572.0));

    await tester.pumpWidget(
      buildFrame(
        location: FloatingActionButtonLocation.endDocked,
        bab: const SizedBox(height: 16.0),
        viewInsets: EdgeInsets.zero,
      ),
    );
    expect(tester.getCenter(find.byType(FloatingActionButton)), const Offset(756.0, 572.0));
  });
}


class _GeometryListener extends StatefulWidget {
  @override
  State createState() => _GeometryListenerState();
}

class _GeometryListenerState extends State<_GeometryListener> {
  @override
  Widget build(BuildContext context) {
    return CustomPaint(
      painter: cache
    );
  }

  int numNotifications = 0;
  ValueListenable<ScaffoldGeometry> geometryListenable;
  _GeometryCachePainter cache;

  @override
  void didChangeDependencies() {
    super.didChangeDependencies();
    final ValueListenable<ScaffoldGeometry> newListenable = Scaffold.geometryOf(context);
    if (geometryListenable == newListenable)
      return;

    if (geometryListenable != null)
      geometryListenable.removeListener(onGeometryChanged);

    geometryListenable = newListenable;
    geometryListenable.addListener(onGeometryChanged);
    cache = _GeometryCachePainter(geometryListenable);
  }

  void onGeometryChanged() {
    numNotifications += 1;
  }
}


// The Scaffold.geometryOf() value is only available at paint time.
// To fetch it for the tests we implement this CustomPainter that just
// caches the ScaffoldGeometry value in its paint method.
class _GeometryCachePainter extends CustomPainter {
  _GeometryCachePainter(this.geometryListenable) : super(repaint: geometryListenable);

  final ValueListenable<ScaffoldGeometry> geometryListenable;

  ScaffoldGeometry value;
  @override
  void paint(Canvas canvas, Size size) {
    value = geometryListenable.value;
  }

  @override
  bool shouldRepaint(_GeometryCachePainter oldDelegate) {
    return true;
  }
}

Widget buildFrame({
  FloatingActionButton fab = const FloatingActionButton(
    onPressed: null,
    child: Text('1'),
  ),
  FloatingActionButtonLocation location,
  _GeometryListener listener,
  TextDirection textDirection = TextDirection.ltr,
  EdgeInsets viewInsets = const EdgeInsets.only(bottom: 200.0),
  Widget bab,
}) {
  return Localizations(
    locale: const Locale('en', 'us'),
    delegates: const <LocalizationsDelegate<dynamic>>[
      DefaultWidgetsLocalizations.delegate,
      DefaultMaterialLocalizations.delegate,
    ],
    child: Directionality(
    textDirection: textDirection,
    child: MediaQuery(
      data: MediaQueryData(viewInsets: viewInsets),
      child: Scaffold(
        appBar: AppBar(title: const Text('FabLocation Test')),
        floatingActionButtonLocation: location,
        floatingActionButton: fab,
        bottomNavigationBar: bab,
        body: listener,
      ),
    ),
  ));
}

class _StartTopFloatingActionButtonLocation extends FloatingActionButtonLocation {
  const _StartTopFloatingActionButtonLocation();

  @override
  Offset getOffset(ScaffoldPrelayoutGeometry scaffoldGeometry) {
    double fabX;
    assert(scaffoldGeometry.textDirection != null);
    switch (scaffoldGeometry.textDirection) {
      case TextDirection.rtl:
        final double startPadding = kFloatingActionButtonMargin + scaffoldGeometry.minInsets.right;
        fabX = scaffoldGeometry.scaffoldSize.width - scaffoldGeometry.floatingActionButtonSize.width - startPadding;
        break;
      case TextDirection.ltr:
        final double startPadding = kFloatingActionButtonMargin + scaffoldGeometry.minInsets.left;
        fabX = startPadding;
        break;
    }
    final double fabY = scaffoldGeometry.contentTop - (scaffoldGeometry.floatingActionButtonSize.height / 2.0);
    return Offset(fabX, fabY);
  }
}<|MERGE_RESOLUTION|>--- conflicted
+++ resolved
@@ -76,13 +76,8 @@
 
     });
 
-<<<<<<< HEAD
     group('interrupts in-progress animations without jumps', () {
-      _GeometryListener geometryListener;
-=======
-    testWidgets('interrupts in-progress animations without jumps', (WidgetTester tester) async {
-      final _GeometryListener geometryListener = _GeometryListener();
->>>>>>> 6eadbe24
+       _GeometryListener geometryListener;
       ScaffoldGeometry geometry;
       _GeometryListenerState listenerState;
       Size previousRect;
@@ -171,7 +166,7 @@
         // We create the geometry listener here, but it can only be set up
         // after it is pumped into the widget tree and a tester is
         // available.
-        geometryListener = new _GeometryListener();
+        geometryListener = _GeometryListener();
         geometry = null;
         listenerState = null;
         previousRect = null;

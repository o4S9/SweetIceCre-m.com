--- conflicted
+++ resolved
@@ -1691,7 +1691,28 @@
     expect(coloredBox.color, selectedTileColor);
   });
 
-<<<<<<< HEAD
+  testWidgets('ListTile layout at zero size', (WidgetTester tester) async {
+    // Regression test for https://github.com/flutter/flutter/issues/66636
+    const Key key = Key('key');
+
+    await tester.pumpWidget(const MaterialApp(
+      home: Scaffold(
+        body: SizedBox(
+          width: 0.0,
+          height: 0.0,
+          child: ListTile(
+            key: key,
+            tileColor: Colors.green,
+          ),
+        ),
+      ),
+    ));
+
+    final RenderBox renderBox = tester.renderObject(find.byKey(key));
+    expect(renderBox.size.width, equals(0.0));
+    expect(renderBox.size.height, equals(0.0));
+  });
+
   testWidgets('ListTile horizontalTitleGap = 0.0', (WidgetTester tester) async {
     Widget buildFrame(TextDirection textDirection) {
       return MediaQuery(
@@ -1847,27 +1868,5 @@
     // minLeadingWidth: 60.0
     // 708.0 = 800.0 - (16.0(Default contentPadding) + 16.0(Default horizontalTitleGap) + 60.0)
     expect(right('title'), 708.0);
-=======
-  testWidgets('ListTile layout at zero size', (WidgetTester tester) async {
-    // Regression test for https://github.com/flutter/flutter/issues/66636
-    const Key key = Key('key');
-
-    await tester.pumpWidget(const MaterialApp(
-      home: Scaffold(
-        body: SizedBox(
-          width: 0.0,
-          height: 0.0,
-          child: ListTile(
-            key: key,
-            tileColor: Colors.green,
-          ),
-        ),
-      ),
-    ));
-
-    final RenderBox renderBox = tester.renderObject(find.byKey(key));
-    expect(renderBox.size.width, equals(0.0));
-    expect(renderBox.size.height, equals(0.0));
->>>>>>> 5555a17c
   });
 }
--- conflicted
+++ resolved
@@ -444,7 +444,6 @@
     final TextField widget = tester.widget(find.byType(TextField));
     expect(widget.autofillHints, equals(const <String>[AutofillHints.countryName]));
   });
-<<<<<<< HEAD
 
   testWidgets('autoValidateMode is passed to super', (WidgetTester tester) async {
     int _validateCalled = 0;
@@ -470,6 +469,4 @@
     await tester.pump();
     expect(_validateCalled, 1);
   });
-=======
->>>>>>> 76e9699d
 }
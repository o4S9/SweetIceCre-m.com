// Copyright 2014 The Flutter Authors. All rights reserved.
// Use of this source code is governed by a BSD-style license that can be
// found in the LICENSE file.

// This file is run as part of a reduced test set in CI on Mac and Windows
// machines.
@Tags(<String>['reduced-test-set'])
library;

import 'package:flutter/foundation.dart';
import 'package:flutter/gestures.dart';
import 'package:flutter/material.dart';
import 'package:flutter/rendering.dart';
import 'package:flutter/scheduler.dart';
import 'package:flutter_test/flutter_test.dart';
import '../widgets/semantics_tester.dart';
import 'feedback_tester.dart';

Finder findRenderChipElement() {
  return find.byElementPredicate((Element e) => '${e.renderObject.runtimeType}' == '_RenderChip');
}

RenderBox getMaterialBox(WidgetTester tester) {
  return tester.firstRenderObject<RenderBox>(
    find.descendant(
      of: find.byType(RawChip),
      matching: find.byType(CustomPaint),
    ),
  );
}

Material getMaterial(WidgetTester tester) {
  return tester.widget<Material>(
    find.descendant(
      of: find.byType(RawChip),
      matching: find.byType(Material),
    ),
  );
}

IconThemeData getIconData(WidgetTester tester) {
  final IconTheme iconTheme = tester.firstWidget(
    find.descendant(
      of: find.byType(RawChip),
      matching: find.byType(IconTheme),
    ),
  );
  return iconTheme.data;
}

DefaultTextStyle getLabelStyle(WidgetTester tester, String labelText) {
  return tester.widget(
    find.ancestor(
      of: find.text(labelText),
      matching: find.byType(DefaultTextStyle),
    ).first,
  );
}

TextStyle? getIconStyle(WidgetTester tester, IconData icon) {
  final RichText iconRichText = tester.widget<RichText>(
    find.descendant(of: find.byIcon(icon).first, matching: find.byType(RichText)),
  );
  return iconRichText.text.style;
}

dynamic getRenderChip(WidgetTester tester) {
  if (!tester.any(findRenderChipElement())) {
    return null;
  }
  final Element element = tester.element(findRenderChipElement().first);
  return element.renderObject;
}

// ignore: avoid_dynamic_calls
double getSelectProgress(WidgetTester tester) => getRenderChip(tester)?.checkmarkAnimation?.value as double;
// ignore: avoid_dynamic_calls
double getAvatarDrawerProgress(WidgetTester tester) => getRenderChip(tester)?.avatarDrawerAnimation?.value as double;
// ignore: avoid_dynamic_calls
double getDeleteDrawerProgress(WidgetTester tester) => getRenderChip(tester)?.deleteDrawerAnimation?.value as double;

/// Adds the basic requirements for a Chip.
Widget wrapForChip({
  required Widget child,
  TextDirection textDirection = TextDirection.ltr,
  TextScaler textScaler = TextScaler.noScaling,
  ThemeData? theme,
}) {
  return MaterialApp(
    theme: theme,
    home: Directionality(
      textDirection: textDirection,
      child: MediaQuery(
        data: MediaQueryData(textScaler: textScaler),
        child: Material(child: child),
      ),
    ),
  );
}

/// Tests that a [Chip] that has its size constrained by its parent is
/// further constraining the size of its child, the label widget.
/// Optionally, adding an avatar or delete icon to the chip should not
/// cause the chip or label to exceed its constrained height.
Future<void> testConstrainedLabel(
  WidgetTester tester, {
  CircleAvatar? avatar,
  VoidCallback? onDeleted,
}) async {
  const double labelWidth = 100.0;
  const double labelHeight = 50.0;
  const double chipParentWidth = 75.0;
  const double chipParentHeight = 25.0;
  final Key labelKey = UniqueKey();

  await tester.pumpWidget(
    wrapForChip(
      child: Center(
        child: SizedBox(
          width: chipParentWidth,
          height: chipParentHeight,
          child: Chip(
            avatar: avatar,
            label: SizedBox(
              key: labelKey,
              width: labelWidth,
              height: labelHeight,
            ),
            onDeleted: onDeleted,
          ),
        ),
      ),
    ),
  );

  final Size labelSize = tester.getSize(find.byKey(labelKey));
  expect(labelSize.width, lessThan(chipParentWidth));
  expect(labelSize.height, lessThanOrEqualTo(chipParentHeight));

  final Size chipSize = tester.getSize(find.byType(Chip));
  expect(chipSize.width, chipParentWidth);
  expect(chipSize.height, chipParentHeight);
}

void doNothing() {}

Widget chipWithOptionalDeleteButton({
  Key? deleteButtonKey,
  Key? labelKey,
  required bool deletable,
  TextDirection textDirection = TextDirection.ltr,
  String? chipTooltip,
  String? deleteButtonTooltipMessage,
  double? size,
  VoidCallback? onPressed = doNothing,
  ThemeData? themeData,
}) {
  return wrapForChip(
    textDirection: textDirection,
    theme: themeData,
    child: Wrap(
      children: <Widget>[
        RawChip(
          tooltip: chipTooltip,
          onPressed: onPressed,
          onDeleted: deletable ? doNothing : null,
          deleteIcon: Icon(
            key: deleteButtonKey,
            size: size,
            Icons.close,
          ),
          deleteButtonTooltipMessage: deleteButtonTooltipMessage,
          label: Text(
            deletable
              ? 'Chip with Delete Button'
              : 'Chip without Delete Button',
            key: labelKey,
          ),
        ),
      ],
    ),
  );
}

bool offsetsAreClose(Offset a, Offset b) => (a - b).distance < 1.0;
bool radiiAreClose(double a, double b) => (a - b).abs() < 1.0;

// Ripple pattern matches if there exists at least one ripple
// with the [expectedCenter] and [expectedRadius].
// This ensures the existence of a ripple.
PaintPattern ripplePattern(Offset expectedCenter, double expectedRadius) {
  return paints
    ..something((Symbol method, List<dynamic> arguments) {
        if (method != #drawCircle) {
          return false;
        }
        final Offset center = arguments[0] as Offset;
        final double radius = arguments[1] as double;
        return offsetsAreClose(center, expectedCenter) && radiiAreClose(radius, expectedRadius);
      }
    );
}

// Unique ripple pattern matches if there does not exist ripples
// other than ones with the [expectedCenter] and [expectedRadius].
// This ensures the nonexistence of two different ripples.
PaintPattern uniqueRipplePattern(Offset expectedCenter, double expectedRadius) {
  return paints
    ..everything((Symbol method, List<dynamic> arguments) {
        if (method != #drawCircle) {
          return true;
        }
        final Offset center = arguments[0] as Offset;
        final double radius = arguments[1] as double;
        if (offsetsAreClose(center, expectedCenter) && radiiAreClose(radius, expectedRadius)) {
          return true;
        }
        throw '''
              Expected: center == $expectedCenter, radius == $expectedRadius
              Found: center == $center radius == $radius''';
      }
    );
}

// Finds any container of a tooltip.
Finder findTooltipContainer(String tooltipText) {
  return find.ancestor(
    of: find.text(tooltipText),
    matching: find.byType(Container),
  );
}

void main() {
  testWidgets('M2 Chip defaults', (WidgetTester tester) async {
    late TextTheme textTheme;

    Widget buildFrame(Brightness brightness) {
      return MaterialApp(
        theme: ThemeData(brightness: brightness, useMaterial3: false),
        home: Scaffold(
          body: Center(
            child: Builder(
              builder: (BuildContext context) {
                textTheme = Theme.of(context).textTheme;
                return Chip(
                  avatar: const CircleAvatar(child: Text('A')),
                  label: const Text('Chip A'),
                  onDeleted: () { },
                );
              },
            ),
          ),
        ),
      );
    }

    await tester.pumpWidget(buildFrame(Brightness.light));
    expect(getMaterialBox(tester), paints..rrect()..circle(color: const Color(0xff1976d2)));
    expect(tester.getSize(find.byType(Chip)), const Size(156.0, 48.0));
    expect(getMaterial(tester).color, null);
    expect(getMaterial(tester).elevation, 0);
    expect(getMaterial(tester).shape, const StadiumBorder());
    expect(getIconData(tester).color?.value, 0xffffffff);
    expect(getIconData(tester).opacity, null);
    expect(getIconData(tester).size, null);

    TextStyle labelStyle = getLabelStyle(tester, 'Chip A').style;
    expect(labelStyle.color?.value, 0xde000000);
    expect(labelStyle.fontFamily, textTheme.bodyLarge?.fontFamily);
    expect(labelStyle.fontFamilyFallback, textTheme.bodyLarge?.fontFamilyFallback);
    expect(labelStyle.fontFeatures, textTheme.bodyLarge?.fontFeatures);
    expect(labelStyle.fontSize, textTheme.bodyLarge?.fontSize);
    expect(labelStyle.fontStyle, textTheme.bodyLarge?.fontStyle);
    expect(labelStyle.fontWeight, textTheme.bodyLarge?.fontWeight);
    expect(labelStyle.height, textTheme.bodyLarge?.height);
    expect(labelStyle.inherit, textTheme.bodyLarge?.inherit);
    expect(labelStyle.leadingDistribution, textTheme.bodyLarge?.leadingDistribution);
    expect(labelStyle.letterSpacing, textTheme.bodyLarge?.letterSpacing);
    expect(labelStyle.overflow, textTheme.bodyLarge?.overflow);
    expect(labelStyle.textBaseline, textTheme.bodyLarge?.textBaseline);
    expect(labelStyle.wordSpacing, textTheme.bodyLarge?.wordSpacing);

    await tester.pumpWidget(buildFrame(Brightness.dark));
    await tester.pumpAndSettle(); // Theme transition animation
    expect(getMaterialBox(tester), paints..rrect(color: const Color(0x1fffffff)));
    expect(tester.getSize(find.byType(Chip)), const Size(156.0, 48.0));
    expect(getMaterial(tester).color, null);
    expect(getMaterial(tester).elevation, 0);
    expect(getMaterial(tester).shape, const StadiumBorder());
    expect(getIconData(tester).color?.value, 0xffffffff);
    expect(getIconData(tester).opacity, null);
    expect(getIconData(tester).size, null);

    labelStyle = getLabelStyle(tester, 'Chip A').style;
    expect(labelStyle.color?.value, 0xdeffffff);
    expect(labelStyle.fontFamily, textTheme.bodyLarge?.fontFamily);
    expect(labelStyle.fontFamilyFallback, textTheme.bodyLarge?.fontFamilyFallback);
    expect(labelStyle.fontFeatures, textTheme.bodyLarge?.fontFeatures);
    expect(labelStyle.fontSize, textTheme.bodyLarge?.fontSize);
    expect(labelStyle.fontStyle, textTheme.bodyLarge?.fontStyle);
    expect(labelStyle.fontWeight, textTheme.bodyLarge?.fontWeight);
    expect(labelStyle.height, textTheme.bodyLarge?.height);
    expect(labelStyle.inherit, textTheme.bodyLarge?.inherit);
    expect(labelStyle.leadingDistribution, textTheme.bodyLarge?.leadingDistribution);
    expect(labelStyle.letterSpacing, textTheme.bodyLarge?.letterSpacing);
    expect(labelStyle.overflow, textTheme.bodyLarge?.overflow);
    expect(labelStyle.textBaseline, textTheme.bodyLarge?.textBaseline);
    expect(labelStyle.wordSpacing, textTheme.bodyLarge?.wordSpacing);
  });

  testWidgets('M3 Chip defaults', (WidgetTester tester) async {
    late TextTheme textTheme;
    final ThemeData lightTheme = ThemeData.light();
    final ThemeData darkTheme = ThemeData.dark();

    Widget buildFrame(ThemeData theme) {
      return MaterialApp(
        theme: theme,
        home: Scaffold(
          body: Center(
            child: Builder(
              builder: (BuildContext context) {
                textTheme = Theme.of(context).textTheme;
                return Chip(
                  avatar: const CircleAvatar(child: Text('A')),
                  label: const Text('Chip A'),
                  onDeleted: () { },
                );
              },
            ),
          ),
        ),
      );
    }

    await tester.pumpWidget(buildFrame(lightTheme));
    expect(getMaterial(tester).color, null);
    expect(getMaterial(tester).elevation, 0);
    expect(getMaterial(tester).shape, RoundedRectangleBorder(
      side: BorderSide(color: lightTheme.colorScheme.outline),
      borderRadius: BorderRadius.circular(8.0),
    ));
    expect(getIconData(tester).color, lightTheme.colorScheme.primary);
    expect(getIconData(tester).opacity, null);
    expect(getIconData(tester).size, 18);

    TextStyle labelStyle = getLabelStyle(tester, 'Chip A').style;
    expect(labelStyle.color, lightTheme.colorScheme.onSurfaceVariant);
    expect(labelStyle.fontFamily, textTheme.labelLarge?.fontFamily);
    expect(labelStyle.fontFamilyFallback, textTheme.labelLarge?.fontFamilyFallback);
    expect(labelStyle.fontFeatures, textTheme.labelLarge?.fontFeatures);
    expect(labelStyle.fontSize, textTheme.labelLarge?.fontSize);
    expect(labelStyle.fontStyle, textTheme.labelLarge?.fontStyle);
    expect(labelStyle.fontWeight, textTheme.labelLarge?.fontWeight);
    expect(labelStyle.height, textTheme.labelLarge?.height);
    expect(labelStyle.inherit, textTheme.labelLarge?.inherit);
    expect(labelStyle.leadingDistribution, textTheme.labelLarge?.leadingDistribution);
    expect(labelStyle.letterSpacing, textTheme.labelLarge?.letterSpacing);
    expect(labelStyle.overflow, textTheme.labelLarge?.overflow);
    expect(labelStyle.textBaseline, textTheme.labelLarge?.textBaseline);
    expect(labelStyle.wordSpacing, textTheme.labelLarge?.wordSpacing);

    await tester.pumpWidget(buildFrame(darkTheme));
    await tester.pumpAndSettle(); // Theme transition animation
    expect(getMaterial(tester).color, null);
    expect(getMaterial(tester).elevation, 0);
    expect(getMaterial(tester).shape, RoundedRectangleBorder(
      side: BorderSide(color: darkTheme.colorScheme.outline),
      borderRadius: BorderRadius.circular(8.0),
    ));
    expect(getIconData(tester).color, darkTheme.colorScheme.primary);
    expect(getIconData(tester).opacity, null);
    expect(getIconData(tester).size, 18);

    labelStyle = getLabelStyle(tester, 'Chip A').style;
    expect(labelStyle.color, darkTheme.colorScheme.onSurfaceVariant);
    expect(labelStyle.fontFamily, textTheme.labelLarge?.fontFamily);
    expect(labelStyle.fontFamilyFallback, textTheme.labelLarge?.fontFamilyFallback);
    expect(labelStyle.fontFeatures, textTheme.labelLarge?.fontFeatures);
    expect(labelStyle.fontSize, textTheme.labelLarge?.fontSize);
    expect(labelStyle.fontStyle, textTheme.labelLarge?.fontStyle);
    expect(labelStyle.fontWeight, textTheme.labelLarge?.fontWeight);
    expect(labelStyle.height, textTheme.labelLarge?.height);
    expect(labelStyle.inherit, textTheme.labelLarge?.inherit);
    expect(labelStyle.leadingDistribution, textTheme.labelLarge?.leadingDistribution);
    expect(labelStyle.letterSpacing, textTheme.labelLarge?.letterSpacing);
    expect(labelStyle.overflow, textTheme.labelLarge?.overflow);
    expect(labelStyle.textBaseline, textTheme.labelLarge?.textBaseline);
    expect(labelStyle.wordSpacing, textTheme.labelLarge?.wordSpacing);
  });

  testWidgets('Chip control test', (WidgetTester tester) async {
    final FeedbackTester feedback = FeedbackTester();
    final List<String> deletedChipLabels = <String>[];
    await tester.pumpWidget(
      wrapForChip(
        child: Column(
          children: <Widget>[
            Chip(
              avatar: const CircleAvatar(child: Text('A')),
              label: const Text('Chip A'),
              onDeleted: () {
                deletedChipLabels.add('A');
              },
              deleteButtonTooltipMessage: 'Delete chip A',
            ),
            Chip(
              avatar: const CircleAvatar(child: Text('B')),
              label: const Text('Chip B'),
              onDeleted: () {
                deletedChipLabels.add('B');
              },
              deleteButtonTooltipMessage: 'Delete chip B',
            ),
          ],
        ),
      ),
    );

    expect(tester.widget(find.byTooltip('Delete chip A')), isNotNull);
    expect(tester.widget(find.byTooltip('Delete chip B')), isNotNull);

    expect(feedback.clickSoundCount, 0);

    expect(deletedChipLabels, isEmpty);
    await tester.tap(find.byTooltip('Delete chip A'));
    expect(deletedChipLabels, equals(<String>['A']));

    await tester.pumpAndSettle(const Duration(seconds: 1));
    expect(feedback.clickSoundCount, 1);

    await tester.tap(find.byTooltip('Delete chip B'));
    expect(deletedChipLabels, equals(<String>['A', 'B']));

    await tester.pumpAndSettle(const Duration(seconds: 1));
    expect(feedback.clickSoundCount, 2);

    feedback.dispose();
  });

  testWidgets(
    'Chip does not constrain size of label widget if it does not exceed '
    'the available space',
    (WidgetTester tester) async {
      const double labelWidth = 50.0;
      const double labelHeight = 30.0;
      final Key labelKey = UniqueKey();

      await tester.pumpWidget(
        wrapForChip(
          child: Center(
            child: SizedBox(
              width: 500.0,
              height: 500.0,
              child: Column(
                children: <Widget>[
                  Chip(
                    label: SizedBox(
                      key: labelKey,
                      width: labelWidth,
                      height: labelHeight,
                    ),
                  ),
                ],
              ),
            ),
          ),
        ),
      );

      final Size labelSize = tester.getSize(find.byKey(labelKey));
      expect(labelSize.width, labelWidth);
      expect(labelSize.height, labelHeight);
    },
  );

  testWidgets(
    'Chip constrains the size of the label widget when it exceeds the '
    'available space',
    (WidgetTester tester) async {
      await testConstrainedLabel(tester);
    },
  );

  testWidgets(
    'Chip constrains the size of the label widget when it exceeds the '
    'available space and the avatar is present',
    (WidgetTester tester) async {
      await testConstrainedLabel(
        tester,
        avatar: const CircleAvatar(child: Text('A')),
      );
    },
  );

  testWidgets(
    'Chip constrains the size of the label widget when it exceeds the '
    'available space and the delete icon is present',
    (WidgetTester tester) async {
      await testConstrainedLabel(
        tester,
        onDeleted: () { },
      );
    },
  );

  testWidgets(
    'Chip constrains the size of the label widget when it exceeds the '
    'available space and both avatar and delete icons are present',
    (WidgetTester tester) async {
      await testConstrainedLabel(
        tester,
        avatar: const CircleAvatar(child: Text('A')),
        onDeleted: () { },
      );
    },
  );

  testWidgets(
    'Chip constrains the avatar, label, and delete icons to the bounds of '
    'the chip when it exceeds the available space',
    (WidgetTester tester) async {
      // Regression test for https://github.com/flutter/flutter/issues/11523
      Widget chipBuilder (String text, {Widget? avatar, VoidCallback? onDeleted}) {
        return MaterialApp(
          home: Scaffold(
            body: SizedBox(
              width: 150,
              child: Column(
                children: <Widget>[
                  Chip(
                    avatar: avatar,
                    label: Text(text),
                    onDeleted: onDeleted,
                  ),
                ],
              ),
            ),
          ),
        );
      }

      void chipRectContains(Rect chipRect, Rect rect) {
        expect(chipRect.contains(rect.topLeft), true);
        expect(chipRect.contains(rect.topRight), true);
        expect(chipRect.contains(rect.bottomLeft), true);
        expect(chipRect.contains(rect.bottomRight), true);
      }

      Rect chipRect;
      Rect avatarRect;
      Rect labelRect;
      Rect deleteIconRect;
      const String text = 'Very long text that will be clipped';

      await tester.pumpWidget(chipBuilder(text));

      chipRect = tester.getRect(find.byType(Chip));
      labelRect = tester.getRect(find.text(text));
      chipRectContains(chipRect, labelRect);

      await tester.pumpWidget(chipBuilder(
        text,
        avatar: const CircleAvatar(child: Text('A')),
      ));
      await tester.pumpAndSettle();

      chipRect = tester.getRect(find.byType(Chip));
      avatarRect = tester.getRect(find.byType(CircleAvatar));
      chipRectContains(chipRect, avatarRect);

      labelRect = tester.getRect(find.text(text));
      chipRectContains(chipRect, labelRect);

      await tester.pumpWidget(chipBuilder(
        text,
        avatar: const CircleAvatar(child: Text('A')),
        onDeleted: () {},
      ));
      await tester.pumpAndSettle();

      chipRect = tester.getRect(find.byType(Chip));
      avatarRect = tester.getRect(find.byType(CircleAvatar));
      chipRectContains(chipRect, avatarRect);

      labelRect = tester.getRect(find.text(text));
      chipRectContains(chipRect, labelRect);

      deleteIconRect = tester.getRect(find.byIcon(Icons.cancel));
      chipRectContains(chipRect, deleteIconRect);
    },
  );

  testWidgets('Material2 - Chip in row works ok', (WidgetTester tester) async {
    const TextStyle style = TextStyle(fontSize: 10.0);
    await tester.pumpWidget(
      wrapForChip(
        theme: ThemeData(useMaterial3: false),
        child: const Row(
          children: <Widget>[
            Chip(label: Text('Test'), labelStyle: style),
          ],
        ),
      ),
    );
    expect(tester.getSize(find.byType(Text)), const Size(40.0, 10.0));
    expect(tester.getSize(find.byType(Chip)), const Size(64.0, 48.0));
    await tester.pumpWidget(
      wrapForChip(
        child: const Row(
          children: <Widget>[
            Flexible(child: Chip(label: Text('Test'), labelStyle: style)),
          ],
        ),
      ),
    );
    expect(tester.getSize(find.byType(Text)), const Size(40.0, 10.0));
    expect(tester.getSize(find.byType(Chip)), const Size(64.0, 48.0));
    await tester.pumpWidget(
      wrapForChip(
        child: const Row(
          children: <Widget>[
            Expanded(child: Chip(label: Text('Test'), labelStyle: style)),
          ],
        ),
      ),
    );
    expect(tester.getSize(find.byType(Text)), const Size(40.0, 10.0));
    expect(tester.getSize(find.byType(Chip)), const Size(800.0, 48.0));
  });

  testWidgets('Material3 - Chip in row works ok', (WidgetTester tester) async {
    const TextStyle style = TextStyle(fontSize: 10.0);
    await tester.pumpWidget(
      wrapForChip(
        child: const Row(
          children: <Widget>[
            Chip(label: Text('Test'), labelStyle: style),
          ],
        ),
      ),
    );
    expect(tester.getSize(find.byType(Text)).width, closeTo(40.4, 0.01));
    expect(tester.getSize(find.byType(Text)).height, equals(14.0));
    expect(tester.getSize(find.byType(Chip)).width, closeTo(74.4, 0.01));
    expect(tester.getSize(find.byType(Chip)).height, equals(48.0));
    await tester.pumpWidget(
      wrapForChip(
        child: const Row(
          children: <Widget>[
            Flexible(child: Chip(label: Text('Test'), labelStyle: style)),
          ],
        ),
      ),
    );
    expect(tester.getSize(find.byType(Text)).width, closeTo(40.4, 0.01));
    expect(tester.getSize(find.byType(Text)).height, equals(14.0));
    expect(tester.getSize(find.byType(Chip)).width, closeTo(74.4, 0.01));
    expect(tester.getSize(find.byType(Chip)).height, equals(48.0));
    await tester.pumpWidget(
      wrapForChip(
        child: const Row(
          children: <Widget>[
            Expanded(child: Chip(label: Text('Test'), labelStyle: style)),
          ],
        ),
      ),
    );
    expect(tester.getSize(find.byType(Text)).width, closeTo(40.4, 0.01));
    expect(tester.getSize(find.byType(Text)).height, equals(14.0));
    expect(tester.getSize(find.byType(Chip)), const Size(800.0, 48.0));
  }, skip: kIsWeb && !isSkiaWeb); // https://github.com/flutter/flutter/issues/99933

  testWidgets('Material2 - Chip responds to materialTapTargetSize', (WidgetTester tester) async {
    await tester.pumpWidget(
      wrapForChip(
        theme: ThemeData(useMaterial3: false),
        child: const Column(
          children: <Widget>[
            Chip(
              label: Text('X'),
              materialTapTargetSize: MaterialTapTargetSize.padded,
            ),
            Chip(
              label: Text('X'),
              materialTapTargetSize: MaterialTapTargetSize.shrinkWrap,
            ),
          ],
        ),
      ),
    );
    expect(tester.getSize(find.byType(Chip).first), const Size(48.0, 48.0));
    expect(tester.getSize(find.byType(Chip).last), const Size(38.0, 32.0));
  });

  testWidgets('Material3 - Chip responds to materialTapTargetSize', (WidgetTester tester) async {
    await tester.pumpWidget(
      wrapForChip(
        child: const Column(
          children: <Widget>[
            Chip(
              label: Text('X'),
              materialTapTargetSize: MaterialTapTargetSize.padded,
            ),
            Chip(
              label: Text('X'),
              materialTapTargetSize: MaterialTapTargetSize.shrinkWrap,
            ),
          ],
        ),
      ),
    );

    expect(tester.getSize(find.byType(Chip).first).width, closeTo(48.1, 0.01));
    expect(tester.getSize(find.byType(Chip).first).height, equals(48.0));
    expect(tester.getSize(find.byType(Chip).last).width, closeTo(48.1, 0.01));
    expect(tester.getSize(find.byType(Chip).last).height, equals(38.0));
  }, skip: kIsWeb && !isSkiaWeb); // https://github.com/flutter/flutter/issues/99933

  testWidgets('Delete button tap target is the right proportion of the chip', (WidgetTester tester) async {
    final UniqueKey deleteKey = UniqueKey();
    bool calledDelete = false;
    await tester.pumpWidget(
      wrapForChip(
        child: Column(
          children: <Widget>[
            Chip(
              label: const Text('Really Long Label'),
              deleteIcon: Icon(Icons.delete, key: deleteKey),
              onDeleted: () {
                calledDelete = true;
              },
            ),
          ],
        ),
      ),
    );

    // Test correct tap target size.
    await tester.tapAt(tester.getCenter(find.byKey(deleteKey)) - const Offset(18.0, 0.0)); // Half the width of the delete button + right label padding.
    await tester.pump();
    expect(calledDelete, isTrue);
    calledDelete = false;

    // Test incorrect tap target size.
    await tester.tapAt(tester.getCenter(find.byKey(deleteKey)) - const Offset(19.0, 0.0));
    await tester.pump();
    expect(calledDelete, isFalse);
    calledDelete = false;

    await tester.pumpWidget(
      wrapForChip(
        child: Column(
          children: <Widget>[
            Chip(
              label: const SizedBox(), // Short label
              deleteIcon: Icon(Icons.cancel, key: deleteKey),
              onDeleted: () {
                calledDelete = true;
              },
            ),
          ],
        ),
      ),
    );

    // Chip width is 48 with padding, 40 without padding, so halfway is at 20. Cancel
    // icon is 24x24, so since 24 > 20 the split location should be halfway across the
    // chip, which is at 12 + 8 = 20 from the right side. Since the split is just
    // slightly less than 50%, 8 from the center of the delete button should hit the
    // chip, not the delete button.
    await tester.tapAt(tester.getCenter(find.byKey(deleteKey)) - const Offset(7.0, 0.0));
    await tester.pump();
    expect(calledDelete, isTrue);
    calledDelete = false;

    await tester.tapAt(tester.getCenter(find.byKey(deleteKey)) - const Offset(8.0, 0.0));
    await tester.pump();
    expect(calledDelete, isFalse);
  });

  testWidgets('Chip elements are ordered horizontally for locale', (WidgetTester tester) async {
    final UniqueKey iconKey = UniqueKey();
    late final OverlayEntry entry;
    addTearDown(() => entry..remove()..dispose());
    final Widget test = Overlay(
      initialEntries: <OverlayEntry>[
        entry = OverlayEntry(
          builder: (BuildContext context) {
            return Material(
              child: Chip(
                deleteIcon: Icon(Icons.delete, key: iconKey),
                onDeleted: () { },
                label: const Text('ABC'),
              ),
            );
          },
        ),
      ],
    );

    await tester.pumpWidget(
      wrapForChip(
        child: test,
        textDirection: TextDirection.rtl,
      ),
    );
    await tester.pumpAndSettle(const Duration(milliseconds: 500));
    expect(tester.getCenter(find.text('ABC')).dx, greaterThan(tester.getCenter(find.byKey(iconKey)).dx));
    await tester.pumpWidget(
      wrapForChip(
        child: test,
      ),
    );
    await tester.pumpAndSettle(const Duration(milliseconds: 500));
    expect(tester.getCenter(find.text('ABC')).dx, lessThan(tester.getCenter(find.byKey(iconKey)).dx));
  });

  testWidgets('Material2 - Chip responds to textScaleFactor', (WidgetTester tester) async {
    await tester.pumpWidget(
      wrapForChip(
        theme: ThemeData(useMaterial3: false),
        child: const Column(
          children: <Widget>[
            Chip(
              avatar: CircleAvatar(child: Text('A')),
              label: Text('Chip A'),
            ),
            Chip(
              avatar: CircleAvatar(child: Text('B')),
              label: Text('Chip B'),
            ),
          ],
        ),
      ),
    );

    expect(
      tester.getSize(find.text('Chip A')),
      const Size(84.0, 14.0),
    );
    expect(
      tester.getSize(find.text('Chip B')),
      const Size(84.0, 14.0),
    );
    expect(tester.getSize(find.byType(Chip).first), const Size(132.0, 48.0));
    expect(tester.getSize(find.byType(Chip).last), const Size(132.0, 48.0));

    await tester.pumpWidget(
      wrapForChip(
        textScaler: const TextScaler.linear(3.0),
        child: const Column(
          children: <Widget>[
            Chip(
              avatar: CircleAvatar(child: Text('A')),
              label: Text('Chip A'),
            ),
            Chip(
              avatar: CircleAvatar(child: Text('B')),
              label: Text('Chip B'),
            ),
          ],
        ),
      ),
    );

    expect(tester.getSize(find.text('Chip A')), const Size(252.0, 42.0));
    expect(tester.getSize(find.text('Chip B')), const Size(252.0, 42.0));
    expect(tester.getSize(find.byType(Chip).first), const Size(310.0, 50.0));
    expect(tester.getSize(find.byType(Chip).last), const Size(310.0, 50.0));

    // Check that individual text scales are taken into account.
    await tester.pumpWidget(
      wrapForChip(
        child: const Column(
          children: <Widget>[
            Chip(
              avatar: CircleAvatar(child: Text('A')),
              label: Text('Chip A', textScaleFactor: 3.0),
            ),
            Chip(
              avatar: CircleAvatar(child: Text('B')),
              label: Text('Chip B'),
            ),
          ],
        ),
      ),
    );

    expect(tester.getSize(find.text('Chip A')), const Size(252.0, 42.0));
    expect(tester.getSize(find.text('Chip B')), const Size(84.0, 14.0));
    expect(tester.getSize(find.byType(Chip).first), const Size(318.0, 50.0));
    expect(tester.getSize(find.byType(Chip).last), const Size(132.0, 48.0));
  });

  testWidgets('Material3 - Chip responds to textScaleFactor', (WidgetTester tester) async {
    await tester.pumpWidget(
      wrapForChip(
        child: const Column(
          children: <Widget>[
            Chip(
              avatar: CircleAvatar(child: Text('A')),
              label: Text('Chip A'),
            ),
            Chip(
              avatar: CircleAvatar(child: Text('B')),
              label: Text('Chip B'),
            ),
          ],
        ),
      ),
    );

    expect(tester.getSize(find.text('Chip A')).width, closeTo(84.5, 0.1));
    expect(tester.getSize(find.text('Chip A')).height, equals(20.0));
    expect(tester.getSize(find.text('Chip B')).width, closeTo(84.5, 0.1));
    expect(tester.getSize(find.text('Chip B')).height, equals(20.0));

    await tester.pumpWidget(
      wrapForChip(
        textScaler: const TextScaler.linear(3.0),
        child: const Column(
          children: <Widget>[
            Chip(
              avatar: CircleAvatar(child: Text('A')),
              label: Text('Chip A'),
            ),
            Chip(
              avatar: CircleAvatar(child: Text('B')),
              label: Text('Chip B'),
            ),
          ],
        ),
      ),
    );

    expect(tester.getSize(find.text('Chip A')).width, closeTo(252.6, 0.1));
    expect(tester.getSize(find.text('Chip A')).height, equals(60.0));
    expect(tester.getSize(find.text('Chip B')).width, closeTo(252.6, 0.1));
    expect(tester.getSize(find.text('Chip B')).height, equals(60.0));
    expect(tester.getSize(find.byType(Chip).first).width, closeTo(338.6, 0.1));
    expect(tester.getSize(find.byType(Chip).first).height, equals(78.0));
    expect(tester.getSize(find.byType(Chip).last).width, closeTo(338.6, 0.1));
    expect(tester.getSize(find.byType(Chip).last).height, equals(78.0));

    // Check that individual text scales are taken into account.
    await tester.pumpWidget(
      wrapForChip(
        child: const Column(
          children: <Widget>[
            Chip(
              avatar: CircleAvatar(child: Text('A')),
              label: Text('Chip A', textScaleFactor: 3.0),
            ),
            Chip(
              avatar: CircleAvatar(child: Text('B')),
              label: Text('Chip B'),
            ),
          ],
        ),
      ),
    );

    expect(tester.getSize(find.text('Chip A')).width, closeTo(252.6, 0.01));
    expect(tester.getSize(find.text('Chip A')).height, equals(60.0));
    expect(tester.getSize(find.text('Chip B')).width, closeTo(84.59, 0.01));
    expect(tester.getSize(find.text('Chip B')).height, equals(20.0));
    expect(tester.getSize(find.byType(Chip).first).width, closeTo(346.6, 0.01));
    expect(tester.getSize(find.byType(Chip).first).height, equals(78.0));
    expect(tester.getSize(find.byType(Chip).last).width, closeTo(138.59, 0.01));
    expect(tester.getSize(find.byType(Chip).last).height, equals(48.0));
  }, skip: kIsWeb && !isSkiaWeb); // https://github.com/flutter/flutter/issues/99933

  testWidgets('Material2 - Labels can be non-text widgets', (WidgetTester tester) async {
    final Key keyA = GlobalKey();
    final Key keyB = GlobalKey();
    await tester.pumpWidget(
      wrapForChip(
        theme: ThemeData(useMaterial3: false),
        child: Column(
          children: <Widget>[
            Chip(
              avatar: const CircleAvatar(child: Text('A')),
              label: Text('Chip A', key: keyA),
            ),
            Chip(
              avatar: const CircleAvatar(child: Text('B')),
              label: SizedBox(key: keyB, width: 10.0, height: 10.0),
            ),
          ],
        ),
      ),
    );

    expect(tester.getSize(find.byKey(keyA)), const Size(84.0, 14.0));
    expect(tester.getSize(find.byKey(keyB)), const Size(10.0, 10.0));
    expect(tester.getSize(find.byType(Chip).first), const Size(132.0, 48.0));
    expect(tester.getSize(find.byType(Chip).last), const Size(58.0, 48.0));
  });

  testWidgets('Material3 - Labels can be non-text widgets', (WidgetTester tester) async {
    final Key keyA = GlobalKey();
    final Key keyB = GlobalKey();
    await tester.pumpWidget(
      wrapForChip(
        child: Column(
          children: <Widget>[
            Chip(
              avatar: const CircleAvatar(child: Text('A')),
              label: Text('Chip A', key: keyA),
            ),
            Chip(
              avatar: const CircleAvatar(child: Text('B')),
              label: SizedBox(key: keyB, width: 10.0, height: 10.0),
            ),
          ],
        ),
      ),
    );

    expect(tester.getSize(find.byKey(keyA)).width, moreOrLessEquals(84.5, epsilon: 0.1));
    expect(tester.getSize(find.byKey(keyA)).height, equals(20.0));
    expect(tester.getSize(find.byKey(keyB)), const Size(10.0, 10.0));
    expect(tester.getSize(find.byType(Chip).first).width, moreOrLessEquals(138.5, epsilon: 0.1));
    expect(tester.getSize(find.byType(Chip).first).height, equals(48.0));
    expect(tester.getSize(find.byType(Chip).last), const Size(60.0, 48.0));
  }, skip: kIsWeb && !isSkiaWeb); // https://github.com/flutter/flutter/issues/99933

  testWidgets('Avatars can be non-circle avatar widgets', (WidgetTester tester) async {
    final Key keyA = GlobalKey();
    await tester.pumpWidget(
      wrapForChip(
        child: Column(
          children: <Widget>[
            Chip(
              avatar: SizedBox(key: keyA, width: 20.0, height: 20.0),
              label: const Text('Chip A'),
            ),
          ],
        ),
      ),
    );

    expect(tester.getSize(find.byKey(keyA)), equals(const Size(20.0, 20.0)));
  });

  testWidgets('Delete icons can be non-icon widgets', (WidgetTester tester) async {
    final Key keyA = GlobalKey();
    await tester.pumpWidget(
      wrapForChip(
        child: Column(
          children: <Widget>[
            Chip(
              deleteIcon: SizedBox(key: keyA, width: 20.0, height: 20.0),
              label: const Text('Chip A'),
              onDeleted: () { },
            ),
          ],
        ),
      ),
    );

    expect(tester.getSize(find.byKey(keyA)), equals(const Size(20.0, 20.0)));
  });

  testWidgets('Chip padding - LTR', (WidgetTester tester) async {
    final GlobalKey keyA = GlobalKey();
    final GlobalKey keyB = GlobalKey();

    late final OverlayEntry entry;
    addTearDown(() => entry..remove()..dispose());
    await tester.pumpWidget(
      wrapForChip(
        child: Overlay(
          initialEntries: <OverlayEntry>[
            entry = OverlayEntry(
              builder: (BuildContext context) {
                return Material(
                  child: Center(
                    child: Chip(
                      avatar: Placeholder(key: keyA),
                      label: SizedBox(
                        key: keyB,
                        width: 40.0,
                        height: 40.0,
                      ),
                      onDeleted: () { },
                    ),
                  ),
                );
              },
            ),
          ],
        ),
      ),
    );
    expect(tester.getTopLeft(find.byKey(keyA)), const Offset(332.0, 280.0));
    expect(tester.getBottomRight(find.byKey(keyA)), const Offset(372.0, 320.0));
    expect(tester.getTopLeft(find.byKey(keyB)), const Offset(380.0, 280.0));
    expect(tester.getBottomRight(find.byKey(keyB)), const Offset(420.0, 320.0));
    expect(tester.getTopLeft(find.byType(Icon)), const Offset(439.0, 291.0));
    expect(tester.getBottomRight(find.byType(Icon)), const Offset(457.0, 309.0));
  });

  testWidgets('Chip padding - RTL', (WidgetTester tester) async {
    final GlobalKey keyA = GlobalKey();
    final GlobalKey keyB = GlobalKey();

    late final OverlayEntry entry;
    addTearDown(() => entry..remove()..dispose());

    await tester.pumpWidget(
      wrapForChip(
        textDirection: TextDirection.rtl,
        child: Overlay(
          initialEntries: <OverlayEntry>[
            entry = OverlayEntry(
              builder: (BuildContext context) {
                return Material(
                  child: Center(
                    child: Chip(
                      avatar: Placeholder(key: keyA),
                      label: SizedBox(
                        key: keyB,
                        width: 40.0,
                        height: 40.0,
                      ),
                      onDeleted: () { },
                    ),
                  ),
                );
              },
            ),
          ],
        ),
      ),
    );

    expect(tester.getTopLeft(find.byKey(keyA)), const Offset(428.0, 280.0));
    expect(tester.getBottomRight(find.byKey(keyA)), const Offset(468.0, 320.0));
    expect(tester.getTopLeft(find.byKey(keyB)), const Offset(380.0, 280.0));
    expect(tester.getBottomRight(find.byKey(keyB)), const Offset(420.0, 320.0));
    expect(tester.getTopLeft(find.byType(Icon)), const Offset(343.0, 291.0));
    expect(tester.getBottomRight(find.byType(Icon)), const Offset(361.0, 309.0));
  });

  testWidgets('Material2 - Avatar drawer works as expected on RawChip', (WidgetTester tester) async {
    final GlobalKey labelKey = GlobalKey();
    Future<void> pushChip({ Widget? avatar }) async {
      return tester.pumpWidget(
        wrapForChip(
          theme: ThemeData(useMaterial3: false),
          child: Wrap(
            children: <Widget>[
              RawChip(
                avatar: avatar,
                label: Text('Chip', key: labelKey),
                shape: const StadiumBorder(),
              ),
            ],
          ),
        ),
      );
    }

    // No avatar
    await pushChip();
    expect(tester.getSize(find.byType(RawChip)), equals(const Size(80.0, 48.0)));
    final GlobalKey avatarKey = GlobalKey();

    // Add an avatar
    await pushChip(
      avatar: Container(
        key: avatarKey,
        color: const Color(0xff000000),
        width: 40.0,
        height: 40.0,
      ),
    );
    // Avatar drawer should start out closed.
    expect(tester.getSize(find.byType(RawChip)), equals(const Size(80.0, 48.0)));
    expect(tester.getSize(find.byKey(avatarKey)), equals(const Size(24.0, 24.0)));
    expect(tester.getTopLeft(find.byKey(avatarKey)), equals(const Offset(-20.0, 12.0)));
    expect(tester.getTopLeft(find.byKey(labelKey)), equals(const Offset(12.0, 17.0)));

    await tester.pump(const Duration(milliseconds: 20));
    // Avatar drawer should start expanding.
    expect(tester.getSize(find.byType(RawChip)).width, moreOrLessEquals(81.2, epsilon: 0.1));
    expect(tester.getSize(find.byType(RawChip)).height, equals(48.0));
    expect(tester.getSize(find.byKey(avatarKey)), equals(const Size(24.0, 24.0)));
    expect(tester.getTopLeft(find.byKey(avatarKey)).dx, moreOrLessEquals(-18.8, epsilon: 0.1));
    expect(tester.getTopLeft(find.byKey(labelKey)).dx, moreOrLessEquals(13.2, epsilon: 0.1));

    await tester.pump(const Duration(milliseconds: 20));
    expect(tester.getSize(find.byType(RawChip)).width, moreOrLessEquals(86.7, epsilon: 0.1));
    expect(tester.getSize(find.byType(RawChip)).height, equals(48.0));
    expect(tester.getSize(find.byKey(avatarKey)), equals(const Size(24.0, 24.0)));
    expect(tester.getTopLeft(find.byKey(avatarKey)).dx, moreOrLessEquals(-13.3, epsilon: 0.1));
    expect(tester.getTopLeft(find.byKey(labelKey)).dx, moreOrLessEquals(18.6, epsilon: 0.1));

    await tester.pump(const Duration(milliseconds: 20));
    expect(tester.getSize(find.byType(RawChip)).width, moreOrLessEquals(94.7, epsilon: 0.1));
    expect(tester.getSize(find.byType(RawChip)).height, equals(48.0));
    expect(tester.getSize(find.byKey(avatarKey)), equals(const Size(24.0, 24.0)));
    expect(tester.getTopLeft(find.byKey(avatarKey)).dx, moreOrLessEquals(-5.3, epsilon: 0.1));
    expect(tester.getTopLeft(find.byKey(labelKey)).dx, moreOrLessEquals(26.7, epsilon: 0.1));

    await tester.pump(const Duration(milliseconds: 20));
    expect(tester.getSize(find.byType(RawChip)).width, moreOrLessEquals(99.5, epsilon: 0.1));
    expect(tester.getSize(find.byType(RawChip)).height, equals(48.0));
    expect(tester.getSize(find.byKey(avatarKey)), equals(const Size(24.0, 24.0)));
    expect(tester.getTopLeft(find.byKey(avatarKey)).dx, moreOrLessEquals(-0.5, epsilon: 0.1));
    expect(tester.getTopLeft(find.byKey(labelKey)).dx, moreOrLessEquals(31.5, epsilon: 0.1));

    // Wait for being done with animation, and make sure it didn't change
    // height.
    await tester.pumpAndSettle(const Duration(milliseconds: 200));
    expect(tester.getSize(find.byType(RawChip)), equals(const Size(104.0, 48.0)));
    expect(tester.getSize(find.byType(RawChip)).height, equals(48.0));
    expect(tester.getSize(find.byKey(avatarKey)), equals(const Size(24.0, 24.0)));
    expect(tester.getTopLeft(find.byKey(avatarKey)), equals(const Offset(4.0, 12.0)));
    expect(tester.getTopLeft(find.byKey(labelKey)), equals(const Offset(36.0, 17.0)));

    // Remove the avatar again
    await pushChip();
    // Avatar drawer should start out open.
    expect(tester.getSize(find.byType(RawChip)), equals(const Size(104.0, 48.0)));
    expect(tester.getSize(find.byKey(avatarKey)), equals(const Size(24.0, 24.0)));
    expect(tester.getTopLeft(find.byKey(avatarKey)), equals(const Offset(4.0, 12.0)));
    expect(tester.getTopLeft(find.byKey(labelKey)), equals(const Offset(36.0, 17.0)));

    await tester.pump(const Duration(milliseconds: 20));
    // Avatar drawer should start contracting.
    expect(tester.getSize(find.byType(RawChip)).width, moreOrLessEquals(102.9, epsilon: 0.1));
    expect(tester.getSize(find.byType(RawChip)).height, equals(48.0));
    expect(tester.getSize(find.byKey(avatarKey)), equals(const Size(24.0, 24.0)));
    expect(tester.getTopLeft(find.byKey(avatarKey)).dx, moreOrLessEquals(2.9, epsilon: 0.1));
    expect(tester.getTopLeft(find.byKey(labelKey)).dx, moreOrLessEquals(34.9, epsilon: 0.1));

    await tester.pump(const Duration(milliseconds: 20));
    expect(tester.getSize(find.byType(RawChip)).width, moreOrLessEquals(98.0, epsilon: 0.1));
    expect(tester.getSize(find.byType(RawChip)).height, equals(48.0));
    expect(tester.getSize(find.byKey(avatarKey)), equals(const Size(24.0, 24.0)));
    expect(tester.getTopLeft(find.byKey(avatarKey)).dx, moreOrLessEquals(-2.0, epsilon: 0.1));
    expect(tester.getTopLeft(find.byKey(labelKey)).dx, moreOrLessEquals(30.0, epsilon: 0.1));

    await tester.pump(const Duration(milliseconds: 20));
    expect(tester.getSize(find.byType(RawChip)).width, moreOrLessEquals(84.1, epsilon: 0.1));
    expect(tester.getSize(find.byType(RawChip)).height, equals(48.0));
    expect(tester.getSize(find.byKey(avatarKey)), equals(const Size(24.0, 24.0)));
    expect(tester.getTopLeft(find.byKey(avatarKey)).dx, moreOrLessEquals(-15.9, epsilon: 0.1));
    expect(tester.getTopLeft(find.byKey(labelKey)).dx, moreOrLessEquals(16.1, epsilon: 0.1));

    await tester.pump(const Duration(milliseconds: 20));
    expect(tester.getSize(find.byType(RawChip)).width, moreOrLessEquals(80.0, epsilon: 0.1));
    expect(tester.getSize(find.byType(RawChip)).height, equals(48.0));
    expect(tester.getSize(find.byKey(avatarKey)), equals(const Size(24.0, 24.0)));
    expect(tester.getTopLeft(find.byKey(avatarKey)).dx, moreOrLessEquals(-20.0, epsilon: 0.1));
    expect(tester.getTopLeft(find.byKey(labelKey)).dx, moreOrLessEquals(12.0, epsilon: 0.1));

    // Wait for being done with animation, make sure it didn't change
    // height, and make sure that the avatar is no longer drawn.
    await tester.pumpAndSettle(const Duration(milliseconds: 200));
    expect(tester.getSize(find.byType(RawChip)), equals(const Size(80.0, 48.0)));
    expect(tester.getTopLeft(find.byKey(labelKey)), equals(const Offset(12.0, 17.0)));
    expect(find.byKey(avatarKey), findsNothing);
  });

  testWidgets('Material3 - Avatar drawer works as expected on RawChip', (WidgetTester tester) async {
    final GlobalKey labelKey = GlobalKey();
    Future<void> pushChip({ Widget? avatar }) async {
      return tester.pumpWidget(
        wrapForChip(
          child: Wrap(
            children: <Widget>[
              RawChip(
                avatar: avatar,
                label: Text('Chip', key: labelKey),
                shape: const StadiumBorder(),
              ),
            ],
          ),
        ),
      );
    }

    // No avatar
    await pushChip();
    expect(tester.getSize(find.byType(RawChip)).width, moreOrLessEquals(90.4, epsilon: 0.1));
    final GlobalKey avatarKey = GlobalKey();

    // Add an avatar
    await pushChip(
      avatar: Container(
        key: avatarKey,
        color: const Color(0xff000000),
        width: 40.0,
        height: 40.0,
      ),
    );
    // Avatar drawer should start out closed.
    expect(tester.getSize(find.byType(RawChip)).width, moreOrLessEquals(90.4, epsilon: 0.1));
    expect(tester.getSize(find.byType(RawChip)).height, equals(48.0));
    expect(tester.getSize(find.byKey(avatarKey)), equals(const Size(20.0, 20.0)));
    expect(tester.getTopLeft(find.byKey(avatarKey)), equals(const Offset(-11.0, 14.0)));
    expect(tester.getTopLeft(find.byKey(labelKey)), equals(const Offset(17.0, 14.0)));

    await tester.pump(const Duration(milliseconds: 20));
    // Avatar drawer should start expanding.
    expect(tester.getSize(find.byType(RawChip)).width, moreOrLessEquals(91.3, epsilon: 0.1));
    expect(tester.getSize(find.byType(RawChip)).height, equals(48.0));
    expect(tester.getSize(find.byKey(avatarKey)), equals(const Size(20.0, 20.0)));
    expect(tester.getTopLeft(find.byKey(avatarKey)).dx, moreOrLessEquals(-10, epsilon: 0.1));
    expect(tester.getTopLeft(find.byKey(labelKey)).dx, moreOrLessEquals(17.9, epsilon: 0.1));

    await tester.pump(const Duration(milliseconds: 20));
    expect(tester.getSize(find.byType(RawChip)).width, moreOrLessEquals(95.9, epsilon: 0.1));
    expect(tester.getSize(find.byType(RawChip)).height, equals(48.0));
    expect(tester.getSize(find.byKey(avatarKey)), equals(const Size(20.0, 20.0)));
    expect(tester.getTopLeft(find.byKey(avatarKey)).dx, moreOrLessEquals(-5.4, epsilon: 0.1));
    expect(tester.getTopLeft(find.byKey(labelKey)).dx, moreOrLessEquals(22.5, epsilon: 0.1));

    await tester.pump(const Duration(milliseconds: 20));
    expect(tester.getSize(find.byType(RawChip)).width, moreOrLessEquals(102.6, epsilon: 0.1));
    expect(tester.getSize(find.byType(RawChip)).height, equals(48.0));
    expect(tester.getSize(find.byKey(avatarKey)), equals(const Size(20.0, 20.0)));
    expect(tester.getTopLeft(find.byKey(avatarKey)).dx, moreOrLessEquals(1.2, epsilon: 0.1));
    expect(tester.getTopLeft(find.byKey(labelKey)).dx, moreOrLessEquals(29.2, epsilon: 0.1));

    await tester.pump(const Duration(milliseconds: 20));
    expect(tester.getSize(find.byType(RawChip)).width, moreOrLessEquals(106.6, epsilon: 0.1));
    expect(tester.getSize(find.byType(RawChip)).height, equals(48.0));
    expect(tester.getSize(find.byKey(avatarKey)), equals(const Size(20.0, 20.0)));
    expect(tester.getTopLeft(find.byKey(avatarKey)).dx, moreOrLessEquals(5.2, epsilon: 0.1));
    expect(tester.getTopLeft(find.byKey(labelKey)).dx, moreOrLessEquals(33.2, epsilon: 0.1));

    // Wait for being done with animation, and make sure it didn't change
    // height.
    await tester.pumpAndSettle(const Duration(milliseconds: 200));
    expect(tester.getSize(find.byType(RawChip)).width, moreOrLessEquals(110.4, epsilon: 0.1));
    expect(tester.getSize(find.byType(RawChip)).height, equals(48.0));
    expect(tester.getSize(find.byKey(avatarKey)), equals(const Size(20.0, 20.0)));
    expect(tester.getTopLeft(find.byKey(avatarKey)), equals(const Offset(9.0, 14.0)));
    expect(tester.getTopLeft(find.byKey(labelKey)), equals(const Offset(37.0, 14.0)));

    // Remove the avatar again
    await pushChip();
    // Avatar drawer should start out open.
    expect(tester.getSize(find.byType(RawChip)).width, moreOrLessEquals(110.4, epsilon: 0.1));
    expect(tester.getSize(find.byType(RawChip)).height, equals(48.0));
    expect(tester.getSize(find.byKey(avatarKey)), equals(const Size(20.0, 20.0)));
    expect(tester.getTopLeft(find.byKey(avatarKey)), equals(const Offset(9.0, 14.0)));
    expect(tester.getTopLeft(find.byKey(labelKey)), equals(const Offset(37.0, 14.0)));

    await tester.pump(const Duration(milliseconds: 20));
    // Avatar drawer should start contracting.
    expect(tester.getSize(find.byType(RawChip)).width, moreOrLessEquals(109.5, epsilon: 0.1));
    expect(tester.getSize(find.byType(RawChip)).height, equals(48.0));
    expect(tester.getSize(find.byKey(avatarKey)), equals(const Size(20.0, 20.0)));
    expect(tester.getTopLeft(find.byKey(avatarKey)).dx, moreOrLessEquals(8.1, epsilon: 0.1));
    expect(tester.getTopLeft(find.byKey(labelKey)).dx, moreOrLessEquals(36.1, epsilon: 0.1));

    await tester.pump(const Duration(milliseconds: 20));
    expect(tester.getSize(find.byType(RawChip)).width, moreOrLessEquals(105.4, epsilon: 0.1));
    expect(tester.getSize(find.byType(RawChip)).height, equals(48.0));
    expect(tester.getSize(find.byKey(avatarKey)), equals(const Size(20.0, 20.0)));
    expect(tester.getTopLeft(find.byKey(avatarKey)).dx, moreOrLessEquals(4.0, epsilon: 0.1));
    expect(tester.getTopLeft(find.byKey(labelKey)).dx, moreOrLessEquals(32.0, epsilon: 0.1));

    await tester.pump(const Duration(milliseconds: 20));
    expect(tester.getSize(find.byType(RawChip)).width, moreOrLessEquals(93.7, epsilon: 0.1));
    expect(tester.getSize(find.byType(RawChip)).height, equals(48.0));
    expect(tester.getSize(find.byKey(avatarKey)), equals(const Size(20.0, 20.0)));
    expect(tester.getTopLeft(find.byKey(avatarKey)).dx, moreOrLessEquals(-7.6, epsilon: 0.1));
    expect(tester.getTopLeft(find.byKey(labelKey)).dx, moreOrLessEquals(20.3, epsilon: 0.1));

    await tester.pump(const Duration(milliseconds: 20));
    expect(tester.getSize(find.byType(RawChip)).width, moreOrLessEquals(90.4, epsilon: 0.1));
    expect(tester.getSize(find.byType(RawChip)).height, equals(48.0));
    expect(tester.getSize(find.byKey(avatarKey)), equals(const Size(20.0, 20.0)));
    expect(tester.getTopLeft(find.byKey(avatarKey)).dx, moreOrLessEquals(-11.0, epsilon: 0.1));
    expect(tester.getTopLeft(find.byKey(labelKey)).dx, moreOrLessEquals(17.0, epsilon: 0.1));

    // Wait for being done with animation, make sure it didn't change
    // height, and make sure that the avatar is no longer drawn.
    await tester.pumpAndSettle(const Duration(milliseconds: 200));
    expect(tester.getSize(find.byType(RawChip)).width, moreOrLessEquals(90.4, epsilon: 0.1));
    expect(tester.getSize(find.byType(RawChip)).height, equals(48.0));
    expect(tester.getTopLeft(find.byKey(labelKey)), equals(const Offset(17.0, 14.0)));
    expect(find.byKey(avatarKey), findsNothing);
  }, skip: kIsWeb && !isSkiaWeb); // https://github.com/flutter/flutter/issues/99933

  testWidgets('Material2 - Delete button drawer works as expected on RawChip', (WidgetTester tester) async {
    const Key labelKey = Key('label');
    const Key deleteButtonKey = Key('delete');
    bool wasDeleted = false;
    Future<void> pushChip({ bool deletable = false }) async {
      return tester.pumpWidget(
        wrapForChip(
          theme: ThemeData(useMaterial3: false),
          child: Wrap(
            children: <Widget>[
              StatefulBuilder(builder: (BuildContext context, StateSetter setState) {
                return RawChip(
                  onDeleted: deletable
                    ? () {
                        setState(() {
                          wasDeleted = true;
                        });
                      }
                    : null,
                  deleteIcon: Container(width: 40.0, height: 40.0, color: Colors.blue, key: deleteButtonKey),
                  label: const Text('Chip', key: labelKey),
                  shape: const StadiumBorder(),
                );
              }),
            ],
          ),
        ),
      );
    }

    // No delete button
    await pushChip();
    expect(tester.getSize(find.byType(RawChip)), equals(const Size(80.0, 48.0)));

    // Add a delete button
    await pushChip(deletable: true);
    // Delete button drawer should start out closed.
    expect(tester.getSize(find.byType(RawChip)), equals(const Size(80.0, 48.0)));
    expect(tester.getSize(find.byKey(deleteButtonKey)), equals(const Size(24.0, 24.0)));
    expect(tester.getTopLeft(find.byKey(deleteButtonKey)), equals(const Offset(52.0, 12.0)));
    expect(tester.getTopLeft(find.byKey(labelKey)), equals(const Offset(12.0, 17.0)));

    await tester.pump(const Duration(milliseconds: 20));
    // Delete button drawer should start expanding.
    expect(tester.getSize(find.byType(RawChip)).width, moreOrLessEquals(81.2, epsilon: 0.1));
    expect(tester.getSize(find.byKey(deleteButtonKey)), equals(const Size(24.0, 24.0)));
    expect(tester.getTopLeft(find.byKey(deleteButtonKey)).dx, moreOrLessEquals(53.2, epsilon: 0.1));
    expect(tester.getTopLeft(find.byKey(labelKey)), equals(const Offset(12.0, 17.0)));

    await tester.pump(const Duration(milliseconds: 20));
    expect(tester.getSize(find.byType(RawChip)).width, moreOrLessEquals(86.7, epsilon: 0.1));
    expect(tester.getSize(find.byKey(deleteButtonKey)), equals(const Size(24.0, 24.0)));
    expect(tester.getTopLeft(find.byKey(deleteButtonKey)).dx, moreOrLessEquals(58.7, epsilon: 0.1));

    await tester.pump(const Duration(milliseconds: 20));
    expect(tester.getSize(find.byType(RawChip)).width, moreOrLessEquals(94.7, epsilon: 0.1));
    expect(tester.getSize(find.byKey(deleteButtonKey)), equals(const Size(24.0, 24.0)));
    expect(tester.getTopLeft(find.byKey(deleteButtonKey)).dx, moreOrLessEquals(66.7, epsilon: 0.1));

    await tester.pump(const Duration(milliseconds: 20));
    expect(tester.getSize(find.byType(RawChip)).width, moreOrLessEquals(99.5, epsilon: 0.1));
    expect(tester.getSize(find.byKey(deleteButtonKey)), equals(const Size(24.0, 24.0)));
    expect(tester.getTopLeft(find.byKey(deleteButtonKey)).dx, moreOrLessEquals(71.5, epsilon: 0.1));

    // Wait for being done with animation, and make sure it didn't change
    // height.
    await tester.pumpAndSettle(const Duration(milliseconds: 200));
    expect(tester.getSize(find.byType(RawChip)), equals(const Size(104.0, 48.0)));
    expect(tester.getSize(find.byKey(deleteButtonKey)), equals(const Size(24.0, 24.0)));
    expect(tester.getTopLeft(find.byKey(deleteButtonKey)), equals(const Offset(76.0, 12.0)));
    expect(tester.getTopLeft(find.byKey(labelKey)), equals(const Offset(12.0, 17.0)));

    // Test the tap work for the delete button, but not the rest of the chip.
    expect(wasDeleted, isFalse);
    await tester.tap(find.byKey(labelKey));
    expect(wasDeleted, isFalse);
    await tester.tap(find.byKey(deleteButtonKey));
    expect(wasDeleted, isTrue);

    // Remove the delete button again
    await pushChip();
    // Delete button drawer should start out open.
    expect(tester.getSize(find.byType(RawChip)), equals(const Size(104.0, 48.0)));
    expect(tester.getSize(find.byKey(deleteButtonKey)), equals(const Size(24.0, 24.0)));
    expect(tester.getTopLeft(find.byKey(deleteButtonKey)), equals(const Offset(76.0, 12.0)));
    expect(tester.getTopLeft(find.byKey(labelKey)), equals(const Offset(12.0, 17.0)));

    await tester.pump(const Duration(milliseconds: 20));
    // Delete button drawer should start contracting.
    expect(tester.getSize(find.byType(RawChip)).width, moreOrLessEquals(103.8, epsilon: 0.1));
    expect(tester.getSize(find.byKey(deleteButtonKey)), equals(const Size(24.0, 24.0)));
    expect(tester.getTopLeft(find.byKey(deleteButtonKey)).dx, moreOrLessEquals(75.8, epsilon: 0.1));
    expect(tester.getTopLeft(find.byKey(labelKey)), equals(const Offset(12.0, 17.0)));

    await tester.pump(const Duration(milliseconds: 20));
    expect(tester.getSize(find.byType(RawChip)).width, moreOrLessEquals(102.9, epsilon: 0.1));
    expect(tester.getSize(find.byKey(deleteButtonKey)), equals(const Size(24.0, 24.0)));
    expect(tester.getTopLeft(find.byKey(deleteButtonKey)).dx, moreOrLessEquals(74.9, epsilon: 0.1));

    await tester.pump(const Duration(milliseconds: 20));
    expect(tester.getSize(find.byType(RawChip)).width, moreOrLessEquals(101.0, epsilon: 0.1));
    expect(tester.getSize(find.byKey(deleteButtonKey)), equals(const Size(24.0, 24.0)));
    expect(tester.getTopLeft(find.byKey(deleteButtonKey)).dx, moreOrLessEquals(73.0, epsilon: 0.1));

    await tester.pump(const Duration(milliseconds: 20));
    expect(tester.getSize(find.byType(RawChip)).width, moreOrLessEquals(97.5, epsilon: 0.1));
    expect(tester.getSize(find.byKey(deleteButtonKey)), equals(const Size(24.0, 24.0)));
    expect(tester.getTopLeft(find.byKey(deleteButtonKey)).dx, moreOrLessEquals(69.5, epsilon: 0.1));

    // Wait for being done with animation, make sure it didn't change
    // height, and make sure that the delete button is no longer drawn.
    await tester.pumpAndSettle(const Duration(milliseconds: 200));
    expect(tester.getSize(find.byType(RawChip)), equals(const Size(80.0, 48.0)));
    expect(tester.getTopLeft(find.byKey(labelKey)), equals(const Offset(12.0, 17.0)));
    expect(find.byKey(deleteButtonKey), findsNothing);
  });

  testWidgets('Material3 - Delete button drawer works as expected on RawChip', (WidgetTester tester) async {
    const Key labelKey = Key('label');
    const Key deleteButtonKey = Key('delete');
    bool wasDeleted = false;
    Future<void> pushChip({ bool deletable = false }) async {
      return tester.pumpWidget(
        wrapForChip(
          child: Wrap(
            children: <Widget>[
              StatefulBuilder(builder: (BuildContext context, StateSetter setState) {
                return RawChip(
                  onDeleted: deletable
                    ? () {
                        setState(() {
                          wasDeleted = true;
                        });
                      }
                    : null,
                  deleteIcon: Container(width: 40.0, height: 40.0, color: Colors.blue, key: deleteButtonKey),
                  label: const Text('Chip', key: labelKey),
                  shape: const StadiumBorder(),
                );
              }),
            ],
          ),
        ),
      );
    }

    // No delete button
    await pushChip();
    expect(tester.getSize(find.byType(RawChip)).width, moreOrLessEquals(90.4, epsilon: 0.01));
    expect(tester.getSize(find.byType(RawChip)).height, equals(48.0));

    // Add a delete button
    await pushChip(deletable: true);
    // Delete button drawer should start out closed.
    expect(tester.getSize(find.byType(RawChip)).width, moreOrLessEquals(90.4, epsilon: 0.01));
    expect(tester.getSize(find.byType(RawChip)).height, equals(48.0));
    expect(tester.getSize(find.byKey(deleteButtonKey)), equals(const Size(20.0, 20.0)));
    expect(tester.getTopLeft(
      find.byKey(deleteButtonKey)),
      offsetMoreOrLessEquals(const Offset(61.4, 14.0), epsilon: 0.01),
    );
    expect(tester.getTopLeft(find.byKey(labelKey)), equals(const Offset(17.0, 14.0)));

    await tester.pump(const Duration(milliseconds: 20));
    // Delete button drawer should start expanding.
    expect(tester.getSize(find.byType(RawChip)).width, moreOrLessEquals(91.3, epsilon: 0.1));
    expect(tester.getSize(find.byKey(deleteButtonKey)), equals(const Size(20.0, 20.0)));
    expect(tester.getTopLeft(find.byKey(deleteButtonKey)).dx, moreOrLessEquals(62.3, epsilon: 0.1));
    expect(tester.getTopLeft(find.byKey(labelKey)), equals(const Offset(17.0, 14.0)));

    await tester.pump(const Duration(milliseconds: 20));
    expect(tester.getSize(find.byType(RawChip)).width, moreOrLessEquals(95.9, epsilon: 0.1));
    expect(tester.getSize(find.byKey(deleteButtonKey)), equals(const Size(20.0, 20.0)));
    expect(tester.getTopLeft(find.byKey(deleteButtonKey)).dx, moreOrLessEquals(66.9, epsilon: 0.1));

    await tester.pump(const Duration(milliseconds: 20));
    expect(tester.getSize(find.byType(RawChip)).width, moreOrLessEquals(102.6, epsilon: 0.1));
    expect(tester.getSize(find.byKey(deleteButtonKey)), equals(const Size(20.0, 20.0)));
    expect(tester.getTopLeft(find.byKey(deleteButtonKey)).dx, moreOrLessEquals(73.6, epsilon: 0.1));

    await tester.pump(const Duration(milliseconds: 20));
    expect(tester.getSize(find.byType(RawChip)).width, moreOrLessEquals(106.6, epsilon: 0.1));
    expect(tester.getSize(find.byKey(deleteButtonKey)), equals(const Size(20.0, 20.0)));
    expect(tester.getTopLeft(find.byKey(deleteButtonKey)).dx, moreOrLessEquals(77.6, epsilon: 0.1));

    // Wait for being done with animation, and make sure it didn't change
    // height.
    await tester.pumpAndSettle(const Duration(milliseconds: 200));
    expect(tester.getSize(find.byType(RawChip)).width, moreOrLessEquals(110.4, epsilon: 0.1));
    expect(tester.getSize(find.byType(RawChip)).height, equals(48.0));
    expect(tester.getSize(find.byKey(deleteButtonKey)), equals(const Size(20.0, 20.0)));
    expect(
      tester.getTopLeft(find.byKey(deleteButtonKey)),
      offsetMoreOrLessEquals(const Offset(81.4, 14.0), epsilon: 0.01),
    );
    expect(tester.getTopLeft(find.byKey(labelKey)), equals(const Offset(17.0, 14.0)));

    // Test the tap work for the delete button, but not the rest of the chip.
    expect(wasDeleted, isFalse);
    await tester.tap(find.byKey(labelKey));
    expect(wasDeleted, isFalse);
    await tester.tap(find.byKey(deleteButtonKey));
    expect(wasDeleted, isTrue);

    // Remove the delete button again
    await pushChip();
    // Delete button drawer should start out open.
    expect(tester.getSize(find.byType(RawChip)).width, moreOrLessEquals(110.4, epsilon: 0.1));
    expect(tester.getSize(find.byType(RawChip)).height, equals(48.0));
    expect(tester.getSize(find.byKey(deleteButtonKey)), equals(const Size(20.0, 20.0)));
    expect(
      tester.getTopLeft(find.byKey(deleteButtonKey)),
      offsetMoreOrLessEquals(const Offset(81.4, 14.0), epsilon: 0.01),
    );
    expect(tester.getTopLeft(find.byKey(labelKey)), equals(const Offset(17.0, 14.0)));

    await tester.pump(const Duration(milliseconds: 20));
    // Delete button drawer should start contracting.
    expect(tester.getSize(find.byType(RawChip)).width, moreOrLessEquals(110.1, epsilon: 0.1));
    expect(tester.getSize(find.byKey(deleteButtonKey)), equals(const Size(20.0, 20.0)));
    expect(tester.getTopLeft(find.byKey(deleteButtonKey)).dx, moreOrLessEquals(81.1, epsilon: 0.1));
    expect(tester.getTopLeft(find.byKey(labelKey)), equals(const Offset(17.0, 14.0)));

    await tester.pump(const Duration(milliseconds: 20));
    expect(tester.getSize(find.byType(RawChip)).width, moreOrLessEquals(109.4, epsilon: 0.1));
    expect(tester.getSize(find.byKey(deleteButtonKey)), equals(const Size(20.0, 20.0)));
    expect(tester.getTopLeft(find.byKey(deleteButtonKey)).dx, moreOrLessEquals(80.4, epsilon: 0.1));

    await tester.pump(const Duration(milliseconds: 20));
    expect(tester.getSize(find.byType(RawChip)).width, moreOrLessEquals(107.9, epsilon: 0.1));
    expect(tester.getSize(find.byKey(deleteButtonKey)), equals(const Size(20.0, 20.0)));
    expect(tester.getTopLeft(find.byKey(deleteButtonKey)).dx, moreOrLessEquals(78.9, epsilon: 0.1));

    await tester.pump(const Duration(milliseconds: 20));
    expect(tester.getSize(find.byType(RawChip)).width, moreOrLessEquals(104.9, epsilon: 0.1));
    expect(tester.getSize(find.byKey(deleteButtonKey)), equals(const Size(20.0, 20.0)));
    expect(tester.getTopLeft(find.byKey(deleteButtonKey)).dx, moreOrLessEquals(75.9, epsilon: 0.1));

    // Wait for being done with animation, make sure it didn't change
    // height, and make sure that the delete button is no longer drawn.
    await tester.pumpAndSettle(const Duration(milliseconds: 200));
    expect(tester.getSize(find.byType(RawChip)).width, moreOrLessEquals(90.4, epsilon: 0.1));
    expect(tester.getSize(find.byType(RawChip)).height, equals(48.0));
    expect(tester.getTopLeft(find.byKey(labelKey)), equals(const Offset(17.0, 14.0)));
    expect(find.byKey(deleteButtonKey), findsNothing);
  }, skip: kIsWeb && !isSkiaWeb); // https://github.com/flutter/flutter/issues/99933

  testWidgets('Delete button takes up at most half of the chip', (WidgetTester tester) async {
    final UniqueKey chipKey = UniqueKey();
    bool chipPressed = false;
    bool deletePressed = false;

    await tester.pumpWidget(
      wrapForChip(
        child: Wrap(
          children: <Widget>[
            RawChip(
              key: chipKey,
              onPressed: () {
                chipPressed = true;
              },
              onDeleted: () {
                deletePressed = true;
              },
              label: const Text(''),
            ),
          ],
        ),
      ),
    );

    await tester.tapAt(tester.getCenter(find.byKey(chipKey)));
    await tester.pump();
    expect(chipPressed, isTrue);
    expect(deletePressed, isFalse);
    chipPressed = false;

    await tester.tapAt(tester.getCenter(find.byKey(chipKey)) + const Offset(1.0, 0.0));
    await tester.pump();
    expect(chipPressed, isFalse);
    expect(deletePressed, isTrue);
  });

  testWidgets('Material2 - Chip creates centered, unique ripple when label is tapped', (WidgetTester tester) async {
    final UniqueKey labelKey = UniqueKey();
    final UniqueKey deleteButtonKey = UniqueKey();

    await tester.pumpWidget(
      chipWithOptionalDeleteButton(
        themeData: ThemeData(useMaterial3: false),
        labelKey: labelKey,
        deleteButtonKey: deleteButtonKey,
        deletable: true,
      ),
    );

    final RenderBox box = getMaterialBox(tester);

    // Taps at a location close to the center of the label.
    final Offset centerOfLabel = tester.getCenter(find.byKey(labelKey));
    final Offset tapLocationOfLabel = centerOfLabel + const Offset(-10, -10);
    final TestGesture gesture = await tester.startGesture(tapLocationOfLabel);
    await tester.pump();

    // Waits for 100 ms.
    await tester.pump(const Duration(milliseconds: 100));

    // There should be one unique, centered ink ripple.
    expect(box, ripplePattern(const Offset(163.0, 6.0), 20.9));
    expect(box, uniqueRipplePattern(const Offset(163.0, 6.0), 20.9));

    // There should be no tooltip.
    expect(findTooltipContainer('Delete'), findsNothing);

    // Waits for 100 ms again.
    await tester.pump(const Duration(milliseconds: 100));

    // The ripple should grow, with the same center.
    expect(box, ripplePattern(const Offset(163.0, 6.0), 41.8));
    expect(box, uniqueRipplePattern(const Offset(163.0, 6.0), 41.8));

    // There should be no tooltip.
    expect(findTooltipContainer('Delete'), findsNothing);

    // Waits for a very long time.
    await tester.pumpAndSettle();

    // There should still be no tooltip.
    expect(findTooltipContainer('Delete'), findsNothing);

    await gesture.up();
  });

  testWidgets('Material3 - Chip creates centered, unique sparkle when label is tapped', (WidgetTester tester) async {
    final UniqueKey labelKey = UniqueKey();
    final UniqueKey deleteButtonKey = UniqueKey();

    await tester.pumpWidget(
      chipWithOptionalDeleteButton(
        labelKey: labelKey,
        deleteButtonKey: deleteButtonKey,
        deletable: true,
      ),
    );

    // Taps at a location close to the center of the label.
    final Offset centerOfLabel = tester.getCenter(find.byKey(labelKey));
    final Offset tapLocationOfLabel = centerOfLabel + const Offset(-10, -10);
    final TestGesture gesture = await tester.startGesture(tapLocationOfLabel);
    await tester.pump();

    // Waits for 100 ms.
    await tester.pump(const Duration(milliseconds: 100));

    // There should be one unique, centered ink sparkle.
    await expectLater(find.byType(RawChip), matchesGoldenFile('chip.label_tapped.ink_sparkle.0.png'));

    // There should be no tooltip.
    expect(findTooltipContainer('Delete'), findsNothing);

    // Waits for 100 ms again.
    await tester.pump(const Duration(milliseconds: 100));

    // The sparkle should grow, with the same center.
    await expectLater(find.byType(RawChip), matchesGoldenFile('chip.label_tapped.ink_sparkle.1.png'));

    // There should be no tooltip.
    expect(findTooltipContainer('Delete'), findsNothing);

    // Waits for a very long time.
    await tester.pumpAndSettle();

    // There should still be no tooltip.
    expect(findTooltipContainer('Delete'), findsNothing);

    await gesture.up();
  });

  testWidgets('Delete button is focusable', (WidgetTester tester) async {
    final GlobalKey labelKey = GlobalKey();
    final GlobalKey deleteButtonKey = GlobalKey();

    await tester.pumpWidget(
      chipWithOptionalDeleteButton(
        labelKey: labelKey,
        deleteButtonKey: deleteButtonKey,
        deletable: true,
      ),
    );

    Focus.of(deleteButtonKey.currentContext!).requestFocus();
    await tester.pump();

    // They shouldn't have the same focus node.
    expect(Focus.of(deleteButtonKey.currentContext!), isNot(equals(Focus.of(labelKey.currentContext!))));
    expect(Focus.of(deleteButtonKey.currentContext!).hasFocus, isTrue);
    expect(Focus.of(deleteButtonKey.currentContext!).hasPrimaryFocus, isTrue);
    // Delete button is a child widget of the Chip, so the Chip should have focus if
    // the delete button does.
    expect(Focus.of(labelKey.currentContext!).hasFocus, isTrue);
    expect(Focus.of(labelKey.currentContext!).hasPrimaryFocus, isFalse);

    Focus.of(labelKey.currentContext!).requestFocus();
    await tester.pump();

    expect(Focus.of(deleteButtonKey.currentContext!).hasFocus, isFalse);
    expect(Focus.of(deleteButtonKey.currentContext!).hasPrimaryFocus, isFalse);
    expect(Focus.of(labelKey.currentContext!).hasFocus, isTrue);
    expect(Focus.of(labelKey.currentContext!).hasPrimaryFocus, isTrue);
  });

  testWidgets('Material2 - Delete button creates centered, unique ripple when tapped', (WidgetTester tester) async {
    final UniqueKey labelKey = UniqueKey();
    final UniqueKey deleteButtonKey = UniqueKey();

    await tester.pumpWidget(
      chipWithOptionalDeleteButton(
        themeData: ThemeData(useMaterial3: false),
        labelKey: labelKey,
        deleteButtonKey: deleteButtonKey,
        deletable: true,
      ),
    );

    final RenderBox box = getMaterialBox(tester);

    // Taps at a location close to the center of the delete icon.
    final Offset centerOfDeleteButton = tester.getCenter(find.byKey(deleteButtonKey));
    final Offset tapLocationOfDeleteButton = centerOfDeleteButton + const Offset(-10, -10);
    final TestGesture gesture = await tester.startGesture(tapLocationOfDeleteButton);
    await tester.pump();

    // Waits for 200 ms.
    await tester.pump(const Duration(milliseconds: 100));
    await tester.pump(const Duration(milliseconds: 100));

    // There should be one unique ink ripple.
    expect(box, ripplePattern(Offset.zero, 1.44));
    expect(box, uniqueRipplePattern(Offset.zero, 1.44));

    // There should be no tooltip.
    expect(findTooltipContainer('Delete'), findsNothing);

    // Waits for 200 ms again.
    await tester.pump(const Duration(milliseconds: 100));
    await tester.pump(const Duration(milliseconds: 100));

    // The ripple should grow, but the center should move,
    // Towards the center of the delete icon.
    expect(box, ripplePattern(const Offset(2.0, 2.0), 4.32));
    expect(box, uniqueRipplePattern(const Offset(2.0, 2.0), 4.32));

    // There should be no tooltip.
    expect(findTooltipContainer('Delete'), findsNothing);

    // Waits for a very long time.
    // This is pressing and holding the delete button.
    await tester.pumpAndSettle();

    // There should be a tooltip.
    expect(findTooltipContainer('Delete'), findsOneWidget);

    await gesture.up();
  });

  testWidgets('Material3 - Delete button creates non-centered, unique sparkle when tapped', (WidgetTester tester) async {
    final UniqueKey labelKey = UniqueKey();
    final UniqueKey deleteButtonKey = UniqueKey();

    await tester.pumpWidget(
      chipWithOptionalDeleteButton(
        labelKey: labelKey,
        deleteButtonKey: deleteButtonKey,
        deletable: true,
        size: 18.0,
      ),
    );

    // Taps at a location close to the center of the delete icon.
    final Offset centerOfDeleteButton = tester.getCenter(find.byKey(deleteButtonKey));
    final Offset tapLocationOfDeleteButton = centerOfDeleteButton + const Offset(-10, -10);
    final TestGesture gesture = await tester.startGesture(tapLocationOfDeleteButton);
    await tester.pump();

    // Waits for 200 ms.
    await tester.pump(const Duration(milliseconds: 100));
    await tester.pump(const Duration(milliseconds: 100));

    // There should be one unique ink sparkle.
    await expectLater(find.byType(RawChip), matchesGoldenFile('chip.delete_button_tapped.ink_sparkle.0.png'));

    // There should be no tooltip.
    expect(findTooltipContainer('Delete'), findsNothing);

    // Waits for 200 ms again.
    await tester.pump(const Duration(milliseconds: 100));
    await tester.pump(const Duration(milliseconds: 100));

    // The sparkle should grow, but the center should move,
    // towards the center of the delete icon.
    await expectLater(find.byType(RawChip), matchesGoldenFile('chip.delete_button_tapped.ink_sparkle.1.png'));

    // There should be no tooltip.
    expect(findTooltipContainer('Delete'), findsNothing);

    // Waits for a very long time.
    // This is pressing and holding the delete button.
    await tester.pumpAndSettle();

    // There should be a tooltip.
    expect(findTooltipContainer('Delete'), findsOneWidget);

    await gesture.up();
  });

  testWidgets('Material2 - Delete button in a chip with null onPressed creates ripple when tapped', (WidgetTester tester) async {
    final UniqueKey labelKey = UniqueKey();
    final UniqueKey deleteButtonKey = UniqueKey();

    await tester.pumpWidget(
      chipWithOptionalDeleteButton(
        themeData: ThemeData(useMaterial3: false),
        labelKey: labelKey,
        onPressed: null,
        deleteButtonKey: deleteButtonKey,
        deletable: true,
      ),
    );

    final RenderBox box = getMaterialBox(tester);

    // Taps at a location close to the center of the delete icon.
    final Offset centerOfDeleteButton = tester.getCenter(find.byKey(deleteButtonKey));
    final Offset tapLocationOfDeleteButton = centerOfDeleteButton + const Offset(-10, -10);
    final TestGesture gesture = await tester.startGesture(tapLocationOfDeleteButton);
    await tester.pump();

    // Waits for 200 ms.
    await tester.pump(const Duration(milliseconds: 100));
    await tester.pump(const Duration(milliseconds: 100));

    // There should be one unique ink ripple.
    expect(box, ripplePattern(Offset.zero, 1.44));
    expect(box, uniqueRipplePattern(Offset.zero, 1.44));

    // There should be no tooltip.
    expect(findTooltipContainer('Delete'), findsNothing);

    // Waits for 200 ms again.
    await tester.pump(const Duration(milliseconds: 100));
    await tester.pump(const Duration(milliseconds: 100));

    // The ripple should grow, but the center should move,
    // Towards the center of the delete icon.
    expect(box, ripplePattern(const Offset(2.0, 2.0), 4.32));
    expect(box, uniqueRipplePattern(const Offset(2.0, 2.0), 4.32));

    // There should be no tooltip.
    expect(findTooltipContainer('Delete'), findsNothing);

    // Waits for a very long time.
    // This is pressing and holding the delete button.
    await tester.pumpAndSettle();

    // There should be a tooltip.
    expect(findTooltipContainer('Delete'), findsOneWidget);

    await gesture.up();
  });

  testWidgets('Material3 - Delete button in a chip with null onPressed creates sparkle when tapped', (WidgetTester tester) async {
    final UniqueKey labelKey = UniqueKey();
    final UniqueKey deleteButtonKey = UniqueKey();

    await tester.pumpWidget(
      chipWithOptionalDeleteButton(
        labelKey: labelKey,
        onPressed: null,
        deleteButtonKey: deleteButtonKey,
        deletable: true,
        size: 18.0,
      ),
    );

    // Taps at a location close to the center of the delete icon.
    final Offset centerOfDeleteButton = tester.getCenter(find.byKey(deleteButtonKey));
    final Offset tapLocationOfDeleteButton = centerOfDeleteButton + const Offset(-10, -10);
    final TestGesture gesture = await tester.startGesture(tapLocationOfDeleteButton);
    await tester.pump();

    // Waits for 200 ms.
    await tester.pump(const Duration(milliseconds: 100));
    await tester.pump(const Duration(milliseconds: 100));

    // There should be one unique ink sparkle.
    await expectLater(
      find.byType(RawChip),
      matchesGoldenFile('chip.delete_button_tapped.disabled.ink_sparkle.0.png'),
    );

    // There should be no tooltip.
    expect(findTooltipContainer('Delete'), findsNothing);

    // Waits for 200 ms again.
    await tester.pump(const Duration(milliseconds: 100));
    await tester.pump(const Duration(milliseconds: 100));

    // The sparkle should grow, but the center should move,
    // towards the center of the delete icon.
    await expectLater(
      find.byType(RawChip),
      matchesGoldenFile('chip.delete_button_tapped.disabled.ink_sparkle.1.png'),
    );

    // There should be no tooltip.
    expect(findTooltipContainer('Delete'), findsNothing);

    // Waits for a very long time.
    // This is pressing and holding the delete button.
    await tester.pumpAndSettle();

    // There should be a tooltip.
    expect(findTooltipContainer('Delete'), findsOneWidget);

    await gesture.up();
  });

  testWidgets('RTL delete button responds to tap on the left of the chip', (WidgetTester tester) async {
    // Creates an RTL chip with a delete button.
    final UniqueKey labelKey = UniqueKey();
    final UniqueKey deleteButtonKey = UniqueKey();

    await tester.pumpWidget(
      chipWithOptionalDeleteButton(
        labelKey: labelKey,
        deleteButtonKey: deleteButtonKey,
        deletable: true,
        textDirection: TextDirection.rtl,
      ),
    );

    // Taps at a location close to the center of the delete icon,
    // Which is on the left side of the chip.
    final Offset topLeftOfInkWell = tester.getTopLeft(find.byType(InkWell).first);
    final Offset tapLocation = topLeftOfInkWell + const Offset(8, 8);
    final TestGesture gesture = await tester.startGesture(tapLocation);
    await tester.pump();

    await tester.pumpAndSettle();

    // The existence of a 'Delete' tooltip indicates the delete icon is tapped,
    // Instead of the label.
    expect(findTooltipContainer('Delete'), findsOneWidget);

    await gesture.up();
  });

  testWidgets('Material2 - Chip without delete button creates correct ripple', (WidgetTester tester) async {
    // Creates a chip with a delete button.
    final UniqueKey labelKey = UniqueKey();

    await tester.pumpWidget(
      chipWithOptionalDeleteButton(
        themeData: ThemeData(useMaterial3: false),
        labelKey: labelKey,
        deletable: false,
      ),
    );

    final RenderBox box = getMaterialBox(tester);

    // Taps at a location close to the bottom-right corner of the chip.
    final Offset bottomRightOfInkWell = tester.getBottomRight(find.byType(InkWell));
    final Offset tapLocation = bottomRightOfInkWell + const Offset(-10, -10);
    final TestGesture gesture = await tester.startGesture(tapLocation);
    await tester.pump();

    // Waits for 100 ms.
    await tester.pump(const Duration(milliseconds: 100));

    // There should be exactly one ink-creating widget.
    expect(find.byType(InkWell), findsOneWidget);
    expect(find.byType(InkResponse), findsNothing);

    // There should be one unique, centered ink ripple.
    expect(box, ripplePattern(const Offset(378.0, 22.0), 37.9));
    expect(box, uniqueRipplePattern(const Offset(378.0, 22.0), 37.9));

    // There should be no tooltip.
    expect(findTooltipContainer('Delete'), findsNothing);

    // Waits for 100 ms again.
    await tester.pump(const Duration(milliseconds: 100));

    // The ripple should grow, with the same center.
    // This indicates that the tap is not on a delete icon.
    expect(box, ripplePattern(const Offset(378.0, 22.0), 75.8));
    expect(box, uniqueRipplePattern(const Offset(378.0, 22.0), 75.8));

    // There should be no tooltip.
    expect(findTooltipContainer('Delete'), findsNothing);

    // Waits for a very long time.
    await tester.pumpAndSettle();

    // There should still be no tooltip.
    // This indicates that the tap is not on a delete icon.
    expect(findTooltipContainer('Delete'), findsNothing);

    await gesture.up();
  });

  testWidgets('Material3 - Chip without delete button creates correct sparkle', (WidgetTester tester) async {
    // Creates a chip with a delete button.
    final UniqueKey labelKey = UniqueKey();

    await tester.pumpWidget(
      chipWithOptionalDeleteButton(
        labelKey: labelKey,
        deletable: false,
      ),
    );

    // Taps at a location close to the bottom-right corner of the chip.
    final Offset bottomRightOfInkWell = tester.getBottomRight(find.byType(InkWell));
    final Offset tapLocation = bottomRightOfInkWell + const Offset(-10, -10);
    final TestGesture gesture = await tester.startGesture(tapLocation);
    await tester.pump();

    // Waits for 100 ms.
    await tester.pump(const Duration(milliseconds: 100));

    // There should be exactly one ink-creating widget.
    expect(find.byType(InkWell), findsOneWidget);
    expect(find.byType(InkResponse), findsNothing);

    // There should be one unique, centered ink sparkle.
    await expectLater(
      find.byType(RawChip),
      matchesGoldenFile('chip.without_delete_button.ink_sparkle.0.png'),
    );

    // There should be no tooltip.
    expect(findTooltipContainer('Delete'), findsNothing);

    // Waits for 100 ms again.
    await tester.pump(const Duration(milliseconds: 100));

    // The sparkle should grow, with the same center.
    // This indicates that the tap is not on a delete icon.
    await expectLater(
      find.byType(RawChip),
      matchesGoldenFile('chip.without_delete_button.ink_sparkle.1.png'),
    );

    // There should be no tooltip.
    expect(findTooltipContainer('Delete'), findsNothing);

    // Waits for a very long time.
    await tester.pumpAndSettle();

    // There should still be no tooltip.
    // This indicates that the tap is not on a delete icon.
    expect(findTooltipContainer('Delete'), findsNothing);

    await gesture.up();
  });

  testWidgets('Material2 - Selection with avatar works as expected on RawChip', (WidgetTester tester) async {
    bool selected = false;
    final UniqueKey labelKey = UniqueKey();
    Future<void> pushChip({ Widget? avatar, bool selectable = false }) async {
      return tester.pumpWidget(
        wrapForChip(
          theme: ThemeData(useMaterial3: false),
          child: Wrap(
            children: <Widget>[
              StatefulBuilder(builder: (BuildContext context, StateSetter setState) {
                return RawChip(
                  avatar: avatar,
                  onSelected: selectable
                    ? (bool value) {
                        setState(() {
                          selected = value;
                        });
                      }
                    : null,
                  selected: selected,
                  label: Text('Long Chip Label', key: labelKey),
                  shape: const StadiumBorder(),
                );
              }),
            ],
          ),
        ),
      );
    }

    // With avatar, but not selectable.
    final UniqueKey avatarKey = UniqueKey();
    await pushChip(
      avatar: SizedBox(width: 40.0, height: 40.0, key: avatarKey),
    );
    expect(tester.getSize(find.byType(RawChip)), equals(const Size(258.0, 48.0)));

    // Turn on selection.
    await pushChip(
      avatar: SizedBox(width: 40.0, height: 40.0, key: avatarKey),
      selectable: true,
    );
    await tester.pumpAndSettle();

    expect(SchedulerBinding.instance.transientCallbackCount, equals(0));

    // Simulate a tap on the label to select the chip.
    await tester.tap(find.byKey(labelKey));
    expect(selected, equals(true));
    expect(SchedulerBinding.instance.transientCallbackCount, equals(2));
    await tester.pump();
    await tester.pump(const Duration(milliseconds: 50));
    expect(getSelectProgress(tester), moreOrLessEquals(0.002, epsilon: 0.01));
    expect(getAvatarDrawerProgress(tester), equals(1.0));
    expect(getDeleteDrawerProgress(tester), equals(0.0));
    await tester.pump(const Duration(milliseconds: 50));
    expect(getSelectProgress(tester), moreOrLessEquals(0.54, epsilon: 0.01));
    expect(getAvatarDrawerProgress(tester), equals(1.0));
    expect(getDeleteDrawerProgress(tester), equals(0.0));
    await tester.pump(const Duration(milliseconds: 100));
    expect(getSelectProgress(tester), equals(1.0));
    expect(getAvatarDrawerProgress(tester), equals(1.0));
    expect(getDeleteDrawerProgress(tester), equals(0.0));
    await tester.pumpAndSettle();

    // Simulate another tap on the label to deselect the chip.
    await tester.tap(find.byKey(labelKey));
    expect(selected, equals(false));
    expect(SchedulerBinding.instance.transientCallbackCount, equals(2));
    await tester.pump();
    await tester.pump(const Duration(milliseconds: 20));
    expect(getSelectProgress(tester), moreOrLessEquals(0.875, epsilon: 0.01));
    expect(getAvatarDrawerProgress(tester), equals(1.0));
    expect(getDeleteDrawerProgress(tester), equals(0.0));
    await tester.pump(const Duration(milliseconds: 20));
    expect(getSelectProgress(tester), moreOrLessEquals(0.13, epsilon: 0.01));
    expect(getAvatarDrawerProgress(tester), equals(1.0));
    expect(getDeleteDrawerProgress(tester), equals(0.0));
    await tester.pump(const Duration(milliseconds: 100));
    expect(getSelectProgress(tester), equals(0.0));
    expect(getAvatarDrawerProgress(tester), equals(1.0));
    expect(getDeleteDrawerProgress(tester), equals(0.0));
  });

  testWidgets('Material3 - Selection with avatar works as expected on RawChip', (WidgetTester tester) async {
    bool selected = false;
    final UniqueKey labelKey = UniqueKey();
    Future<void> pushChip({ Widget? avatar, bool selectable = false }) async {
      return tester.pumpWidget(
        wrapForChip(
          child: Wrap(
            children: <Widget>[
              StatefulBuilder(builder: (BuildContext context, StateSetter setState) {
                return RawChip(
                  avatar: avatar,
                  onSelected: selectable
                    ? (bool value) {
                        setState(() {
                          selected = value;
                        });
                      }
                    : null,
                  selected: selected,
                  label: Text('Long Chip Label', key: labelKey),
                  shape: const StadiumBorder(),
                );
              }),
            ],
          ),
        ),
      );
    }

    // With avatar, but not selectable.
    final UniqueKey avatarKey = UniqueKey();
    await pushChip(
      avatar: SizedBox(width: 40.0, height: 40.0, key: avatarKey),
    );
    expect(tester.getSize(find.byType(RawChip)), equals(const Size(265.5, 48.0)));

    // Turn on selection.
    await pushChip(
      avatar: SizedBox(width: 40.0, height: 40.0, key: avatarKey),
      selectable: true,
    );
    await tester.pumpAndSettle();

    expect(SchedulerBinding.instance.transientCallbackCount, equals(0));

    // Simulate a tap on the label to select the chip.
    await tester.tap(find.byKey(labelKey));
    expect(selected, equals(true));
    expect(SchedulerBinding.instance.transientCallbackCount, equals(kIsWeb && isSkiaWeb ? 3 : 1));
    await tester.pump();
    await tester.pump(const Duration(milliseconds: 50));
    expect(getSelectProgress(tester), moreOrLessEquals(0.002, epsilon: 0.01));
    expect(getAvatarDrawerProgress(tester), equals(1.0));
    expect(getDeleteDrawerProgress(tester), equals(0.0));
    await tester.pump(const Duration(milliseconds: 50));
    expect(getSelectProgress(tester), moreOrLessEquals(0.54, epsilon: 0.01));
    expect(getAvatarDrawerProgress(tester), equals(1.0));
    expect(getDeleteDrawerProgress(tester), equals(0.0));
    await tester.pump(const Duration(milliseconds: 100));
    expect(getSelectProgress(tester), equals(1.0));
    expect(getAvatarDrawerProgress(tester), equals(1.0));
    expect(getDeleteDrawerProgress(tester), equals(0.0));
    await tester.pumpAndSettle();

    // Simulate another tap on the label to deselect the chip.
    await tester.tap(find.byKey(labelKey));
    expect(selected, equals(false));
    expect(SchedulerBinding.instance.transientCallbackCount, equals(kIsWeb && isSkiaWeb ? 3 : 1));
    await tester.pump();
    await tester.pump(const Duration(milliseconds: 20));
    expect(getSelectProgress(tester), moreOrLessEquals(0.875, epsilon: 0.01));
    expect(getAvatarDrawerProgress(tester), equals(1.0));
    expect(getDeleteDrawerProgress(tester), equals(0.0));
    await tester.pump(const Duration(milliseconds: 20));
    expect(getSelectProgress(tester), moreOrLessEquals(0.13, epsilon: 0.01));
    expect(getAvatarDrawerProgress(tester), equals(1.0));
    expect(getDeleteDrawerProgress(tester), equals(0.0));
    await tester.pump(const Duration(milliseconds: 100));
    expect(getSelectProgress(tester), equals(0.0));
    expect(getAvatarDrawerProgress(tester), equals(1.0));
    expect(getDeleteDrawerProgress(tester), equals(0.0));
  }, skip: kIsWeb && !isSkiaWeb); // https://github.com/flutter/flutter/issues/99933

  testWidgets('Material2 - Selection without avatar works as expected on RawChip', (WidgetTester tester) async {
    bool selected = false;
    final UniqueKey labelKey = UniqueKey();
    Future<void> pushChip({ bool selectable = false }) async {
      return tester.pumpWidget(
        wrapForChip(
          theme: ThemeData(useMaterial3: false),
          child: Wrap(
            children: <Widget>[
              StatefulBuilder(builder: (BuildContext context, StateSetter setState) {
                return RawChip(
                  onSelected: selectable
                    ? (bool value) {
                        setState(() {
                          selected = value;
                        });
                      }
                    : null,
                  selected: selected,
                  label: Text('Long Chip Label', key: labelKey),
                  shape: const StadiumBorder(),
                );
              }),
            ],
          ),
        ),
      );
    }

    // Without avatar, but not selectable.
    await pushChip();
    expect(tester.getSize(find.byType(RawChip)), equals(const Size(234.0, 48.0)));

    // Turn on selection.
    await pushChip(selectable: true);
    await tester.pumpAndSettle();

    // Simulate a tap on the label to select the chip.
    await tester.tap(find.byKey(labelKey));
    expect(selected, equals(true));
    expect(SchedulerBinding.instance.transientCallbackCount, equals(2));
    await tester.pump();
    await tester.pump(const Duration(milliseconds: 50));
    expect(getSelectProgress(tester), moreOrLessEquals(0.002, epsilon: 0.01));
    expect(getAvatarDrawerProgress(tester), moreOrLessEquals(0.459, epsilon: 0.01));
    expect(getDeleteDrawerProgress(tester), equals(0.0));
    await tester.pump(const Duration(milliseconds: 50));
    expect(getSelectProgress(tester), moreOrLessEquals(0.54, epsilon: 0.01));
    expect(getAvatarDrawerProgress(tester), moreOrLessEquals(0.92, epsilon: 0.01));
    expect(getDeleteDrawerProgress(tester), equals(0.0));
    await tester.pump(const Duration(milliseconds: 100));
    expect(getSelectProgress(tester), equals(1.0));
    expect(getAvatarDrawerProgress(tester), equals(1.0));
    expect(getDeleteDrawerProgress(tester), equals(0.0));

    await tester.pumpAndSettle();

    // Simulate another tap on the label to deselect the chip.
    await tester.tap(find.byKey(labelKey));
    expect(selected, equals(false));
    expect(SchedulerBinding.instance.transientCallbackCount, equals(2));
    await tester.pump();
    await tester.pump(const Duration(milliseconds: 20));
    expect(getSelectProgress(tester), moreOrLessEquals(0.875, epsilon: 0.01));
    expect(getAvatarDrawerProgress(tester), moreOrLessEquals(0.96, epsilon: 0.01));
    expect(getDeleteDrawerProgress(tester), equals(0.0));
    await tester.pump(const Duration(milliseconds: 20));
    expect(getSelectProgress(tester), moreOrLessEquals(0.13, epsilon: 0.01));
    expect(getAvatarDrawerProgress(tester), moreOrLessEquals(0.75, epsilon: 0.01));
    expect(getDeleteDrawerProgress(tester), equals(0.0));
    await tester.pump(const Duration(milliseconds: 100));
    expect(getSelectProgress(tester), equals(0.0));
    expect(getAvatarDrawerProgress(tester), equals(0.0));
    expect(getDeleteDrawerProgress(tester), equals(0.0));
  });

  testWidgets('Material3 - Selection without avatar works as expected on RawChip', (WidgetTester tester) async {
    bool selected = false;
    final UniqueKey labelKey = UniqueKey();
    Future<void> pushChip({ bool selectable = false }) async {
      return tester.pumpWidget(
        wrapForChip(
          child: Wrap(
            children: <Widget>[
              StatefulBuilder(builder: (BuildContext context, StateSetter setState) {
                return RawChip(
                  onSelected: selectable
                    ? (bool value) {
                        setState(() {
                          selected = value;
                        });
                      }
                    : null,
                  selected: selected,
                  label: Text('Long Chip Label', key: labelKey),
                  shape: const StadiumBorder(),
                );
              }),
            ],
          ),
        ),
      );
    }

    // Without avatar, but not selectable.
    await pushChip();
    expect(tester.getSize(find.byType(RawChip)), equals(const Size(245.5, 48.0)));

    // Turn on selection.
    await pushChip(selectable: true);
    await tester.pumpAndSettle();

    expect(SchedulerBinding.instance.transientCallbackCount, equals(0));

    // Simulate a tap on the label to select the chip.
    await tester.tap(find.byKey(labelKey));
    expect(selected, equals(true));
    expect(SchedulerBinding.instance.transientCallbackCount, equals(kIsWeb && isSkiaWeb ? 3 : 1));
    await tester.pump();
    await tester.pump(const Duration(milliseconds: 50));
    expect(getSelectProgress(tester), moreOrLessEquals(0.002, epsilon: 0.01));
    expect(getAvatarDrawerProgress(tester), moreOrLessEquals(0.459, epsilon: 0.01));
    expect(getDeleteDrawerProgress(tester), equals(0.0));
    await tester.pump(const Duration(milliseconds: 50));
    expect(getSelectProgress(tester), moreOrLessEquals(0.54, epsilon: 0.01));
    expect(getAvatarDrawerProgress(tester), moreOrLessEquals(0.92, epsilon: 0.01));
    expect(getDeleteDrawerProgress(tester), equals(0.0));
    await tester.pump(const Duration(milliseconds: 100));
    expect(getSelectProgress(tester), equals(1.0));
    expect(getAvatarDrawerProgress(tester), equals(1.0));
    expect(getDeleteDrawerProgress(tester), equals(0.0));

    await tester.pumpAndSettle();

    // Simulate another tap on the label to deselect the chip.
    await tester.tap(find.byKey(labelKey));
    expect(selected, equals(false));
    expect(SchedulerBinding.instance.transientCallbackCount, equals(kIsWeb && isSkiaWeb ? 3 : 1));
    await tester.pump();
    await tester.pump(const Duration(milliseconds: 20));
    expect(getSelectProgress(tester), moreOrLessEquals(0.875, epsilon: 0.01));
    expect(getAvatarDrawerProgress(tester), moreOrLessEquals(0.96, epsilon: 0.01));
    expect(getDeleteDrawerProgress(tester), equals(0.0));
    await tester.pump(const Duration(milliseconds: 20));
    expect(getSelectProgress(tester), moreOrLessEquals(0.13, epsilon: 0.01));
    expect(getAvatarDrawerProgress(tester), moreOrLessEquals(0.75, epsilon: 0.01));
    expect(getDeleteDrawerProgress(tester), equals(0.0));
    await tester.pump(const Duration(milliseconds: 100));
    expect(getSelectProgress(tester), equals(0.0));
    expect(getAvatarDrawerProgress(tester), equals(0.0));
    expect(getDeleteDrawerProgress(tester), equals(0.0));
  }, skip: kIsWeb && !isSkiaWeb); // https://github.com/flutter/flutter/issues/99933

  testWidgets('Material2 - Activation works as expected on RawChip', (WidgetTester tester) async {
    bool selected = false;
    final UniqueKey labelKey = UniqueKey();
    Future<void> pushChip({ Widget? avatar, bool selectable = false }) async {
      return tester.pumpWidget(
        wrapForChip(
          theme: ThemeData(useMaterial3: false),
          child: Wrap(
            children: <Widget>[
              StatefulBuilder(builder: (BuildContext context, StateSetter setState) {
                return RawChip(
                  avatar: avatar,
                  onSelected: selectable
                    ? (bool value) {
                        setState(() {
                          selected = value;
                        });
                      }
                    : null,
                  selected: selected,
                  label: Text('Long Chip Label', key: labelKey),
                  shape: const StadiumBorder(),
                  showCheckmark: false,
                );
              }),
            ],
          ),
        ),
      );
    }

    final UniqueKey avatarKey = UniqueKey();
    await pushChip(
      avatar: SizedBox(width: 40.0, height: 40.0, key: avatarKey),
      selectable: true,
    );
    await tester.pumpAndSettle();

    await tester.tap(find.byKey(labelKey));
    expect(selected, equals(true));
    expect(SchedulerBinding.instance.transientCallbackCount, equals(2));
    await tester.pump();
    await tester.pump(const Duration(milliseconds: 50));
    expect(getSelectProgress(tester), moreOrLessEquals(0.002, epsilon: 0.01));
    expect(getAvatarDrawerProgress(tester), equals(1.0));
    expect(getDeleteDrawerProgress(tester), equals(0.0));
    await tester.pump(const Duration(milliseconds: 50));
    expect(getSelectProgress(tester), moreOrLessEquals(0.54, epsilon: 0.01));
    expect(getAvatarDrawerProgress(tester), equals(1.0));
    expect(getDeleteDrawerProgress(tester), equals(0.0));
    await tester.pump(const Duration(milliseconds: 100));
    expect(getSelectProgress(tester), equals(1.0));
    expect(getAvatarDrawerProgress(tester), equals(1.0));
    expect(getDeleteDrawerProgress(tester), equals(0.0));
    await tester.pumpAndSettle();
  });

  testWidgets('Material3 - Activation works as expected on RawChip', (WidgetTester tester) async {
    bool selected = false;
    final UniqueKey labelKey = UniqueKey();
    Future<void> pushChip({ Widget? avatar, bool selectable = false }) async {
      return tester.pumpWidget(
        wrapForChip(
          child: Wrap(
            children: <Widget>[
              StatefulBuilder(builder: (BuildContext context, StateSetter setState) {
                return RawChip(
                  avatar: avatar,
                  onSelected: selectable
                    ? (bool value) {
                        setState(() {
                          selected = value;
                        });
                      }
                    : null,
                  selected: selected,
                  label: Text('Long Chip Label', key: labelKey),
                  shape: const StadiumBorder(),
                  showCheckmark: false,
                );
              }),
            ],
          ),
        ),
      );
    }

    final UniqueKey avatarKey = UniqueKey();
    await pushChip(
      avatar: SizedBox(width: 40.0, height: 40.0, key: avatarKey),
      selectable: true,
    );
    await tester.pumpAndSettle();

    expect(SchedulerBinding.instance.transientCallbackCount, equals(0));

    await tester.tap(find.byKey(labelKey));
    expect(selected, equals(true));
    expect(SchedulerBinding.instance.transientCallbackCount, equals(kIsWeb && isSkiaWeb ? 3 : 1));
    await tester.pump();
    await tester.pump(const Duration(milliseconds: 50));
    expect(getSelectProgress(tester), moreOrLessEquals(0.002, epsilon: 0.01));
    expect(getAvatarDrawerProgress(tester), equals(1.0));
    expect(getDeleteDrawerProgress(tester), equals(0.0));
    await tester.pump(const Duration(milliseconds: 50));
    expect(getSelectProgress(tester), moreOrLessEquals(0.54, epsilon: 0.01));
    expect(getAvatarDrawerProgress(tester), equals(1.0));
    expect(getDeleteDrawerProgress(tester), equals(0.0));
    await tester.pump(const Duration(milliseconds: 100));
    expect(getSelectProgress(tester), equals(1.0));
    expect(getAvatarDrawerProgress(tester), equals(1.0));
    expect(getDeleteDrawerProgress(tester), equals(0.0));
    await tester.pumpAndSettle();
  }, skip: kIsWeb && !isSkiaWeb); // https://github.com/flutter/flutter/issues/99933

  testWidgets('Chip uses ThemeData chip theme if present', (WidgetTester tester) async {
    final ThemeData theme = ThemeData(chipTheme: const ChipThemeData(backgroundColor: Color(0xffff0000)));

    Widget buildChip() {
      return wrapForChip(
        child: Theme(
          data: theme,
          child: InputChip(
            label: const Text('Label'),
            onPressed: () {},
          ),
        ),
      );
    }

    await tester.pumpWidget(buildChip());

    final RenderBox materialBox = tester.firstRenderObject<RenderBox>(
      find.descendant(
        of: find.byType(RawChip),
        matching: find.byType(CustomPaint),
      ),
    );

    expect(materialBox, paints..rrect(color: theme.chipTheme.backgroundColor));
  });

  testWidgets('Chip merges ChipThemeData label style with the provided label style', (WidgetTester tester) async {
    // The font family should be preserved even if the chip overrides some label style properties
    final ThemeData theme = ThemeData(
      fontFamily: 'MyFont',
    );

    Widget buildChip() {
      return wrapForChip(
        child: Theme(
          data: theme,
          child: const Chip(
            label: Text('Label'),
            labelStyle: TextStyle(fontWeight: FontWeight.w200),
          ),
        ),
      );
    }

    await tester.pumpWidget(buildChip());

    final TextStyle labelStyle = getLabelStyle(tester, 'Label').style;
    expect(labelStyle.inherit, false);
    expect(labelStyle.fontFamily, 'MyFont');
    expect(labelStyle.fontWeight, FontWeight.w200);
  });

  testWidgets('ChipTheme labelStyle with inherit:true', (WidgetTester tester) async {
    Widget buildChip() {
      return wrapForChip(
        child: Theme(
          data: ThemeData.light().copyWith(
            chipTheme: const ChipThemeData(
              labelStyle: TextStyle(height: 4), // inherit: true
            ),
          ),
          child: const Chip(label: Text('Label')), // labelStyle: null
        ),
      );
    }

    await tester.pumpWidget(buildChip());
    final TextStyle labelStyle = getLabelStyle(tester, 'Label').style;
    expect(labelStyle.inherit, true); // because chipTheme.labelStyle.merge(null)
    expect(labelStyle.height, 4);
  });

  testWidgets('Chip does not merge inherit:false label style with the theme label style', (WidgetTester tester) async {
    Widget buildChip() {
      return wrapForChip(
        child: Theme(
          data: ThemeData(fontFamily: 'MyFont'),
          child: const DefaultTextStyle(
            style: TextStyle(height: 8),
            child: Chip(
              label: Text('Label'),
              labelStyle: TextStyle(fontWeight: FontWeight.w200, inherit: false),
            ),
          ),
        ),
      );
    }

    await tester.pumpWidget(buildChip());
    final TextStyle labelStyle = getLabelStyle(tester, 'Label').style;
    expect(labelStyle.inherit, false);
    expect(labelStyle.fontFamily, null);
    expect(labelStyle.height, null);
    expect(labelStyle.fontWeight, FontWeight.w200);
  });

  testWidgets('Material2 - Chip size is configurable by ThemeData.materialTapTargetSize', (WidgetTester tester) async {
    final Key key1 = UniqueKey();
    await tester.pumpWidget(
      wrapForChip(
        child: Theme(
          data: ThemeData(useMaterial3: false, materialTapTargetSize: MaterialTapTargetSize.padded),
          child: Center(
            child: RawChip(
              key: key1,
              label: const Text('test'),
            ),
          ),
        ),
      ),
    );

    expect(tester.getSize(find.byKey(key1)), const Size(80.0, 48.0));

    final Key key2 = UniqueKey();
    await tester.pumpWidget(
      wrapForChip(
        child: Theme(
          data: ThemeData(useMaterial3: false, materialTapTargetSize: MaterialTapTargetSize.shrinkWrap),
          child: Center(
            child: RawChip(
              key: key2,
              label: const Text('test'),
            ),
          ),
        ),
      ),
    );

    expect(tester.getSize(find.byKey(key2)), const Size(80.0, 32.0));
  });

  testWidgets('Material3 - Chip size is configurable by ThemeData.materialTapTargetSize', (WidgetTester tester) async {
    final Key key1 = UniqueKey();
    await tester.pumpWidget(
      wrapForChip(
        child: Theme(
          data: ThemeData(materialTapTargetSize: MaterialTapTargetSize.padded),
          child: Center(
            child: RawChip(
              key: key1,
              label: const Text('test'),
            ),
          ),
        ),
      ),
    );

    expect(tester.getSize(find.byKey(key1)).width, moreOrLessEquals(90.4, epsilon: 0.1));
    expect(tester.getSize(find.byKey(key1)).height, equals(48.0));

    final Key key2 = UniqueKey();
    await tester.pumpWidget(
      wrapForChip(
        child: Theme(
          data: ThemeData(materialTapTargetSize: MaterialTapTargetSize.shrinkWrap),
          child: Center(
            child: RawChip(
              key: key2,
              label: const Text('test'),
            ),
          ),
        ),
      ),
    );

    expect(tester.getSize(find.byKey(key2)).width, moreOrLessEquals(90.4, epsilon: 0.1));
    expect(tester.getSize(find.byKey(key2)).height, equals(38.0));
  }, skip: kIsWeb && !isSkiaWeb); // https://github.com/flutter/flutter/issues/99933

  testWidgets('Chip uses the right theme colors for the right components', (WidgetTester tester) async {
    final ThemeData themeData = ThemeData(
      platform: TargetPlatform.android,
      primarySwatch: Colors.blue,
    );
    final ChipThemeData defaultChipTheme = ChipThemeData.fromDefaults(
      brightness: themeData.brightness,
      secondaryColor: Colors.blue,
      labelStyle: themeData.textTheme.bodyLarge!,
    );
    bool value = false;
    Widget buildApp({
      ChipThemeData? chipTheme,
      Widget? avatar,
      Widget? deleteIcon,
      bool isSelectable = true,
      bool isPressable = false,
      bool isDeletable = true,
      bool showCheckmark = true,
    }) {
      chipTheme ??= defaultChipTheme;
      return wrapForChip(
        child: Theme(
          data: themeData,
          child: ChipTheme(
            data: chipTheme,
            child: StatefulBuilder(builder: (BuildContext context, StateSetter setState) {
              return RawChip(
                showCheckmark: showCheckmark,
                onDeleted: isDeletable ? () { } : null,
                avatar: avatar,
                deleteIcon: deleteIcon,
                isEnabled: isSelectable || isPressable,
                shape: chipTheme?.shape,
                selected: isSelectable && value,
                label: Text('$value'),
                onSelected: isSelectable
                  ? (bool newValue) {
                      setState(() {
                        value = newValue;
                      });
                    }
                  : null,
                onPressed: isPressable
                  ? () {
                      setState(() {
                        value = true;
                      });
                    }
                  : null,
              );
            }),
          ),
        ),
      );
    }

    await tester.pumpWidget(buildApp());

    RenderBox materialBox = getMaterialBox(tester);
    IconThemeData iconData = getIconData(tester);
    DefaultTextStyle labelStyle = getLabelStyle(tester, 'false');

    // Check default theme for enabled widget.
    expect(materialBox, paints..rrect(color: defaultChipTheme.backgroundColor));
    expect(iconData.color, equals(const Color(0xde000000)));
    expect(labelStyle.style.color, equals(Colors.black.withAlpha(0xde)));
    await tester.tap(find.byType(RawChip));
    await tester.pumpAndSettle();
    materialBox = getMaterialBox(tester);
    expect(materialBox, paints..rrect(color: defaultChipTheme.selectedColor));
    await tester.tap(find.byType(RawChip));
    await tester.pumpAndSettle();

    // Check default theme with disabled widget.
    await tester.pumpWidget(buildApp(isSelectable: false));
    await tester.pumpAndSettle();
    materialBox = getMaterialBox(tester);
    labelStyle = getLabelStyle(tester, 'false');
    expect(materialBox, paints..rrect(color: defaultChipTheme.disabledColor));
    expect(labelStyle.style.color, equals(Colors.black.withAlpha(0xde)));

    // Apply a custom theme.
    const Color customColor1 = Color(0xcafefeed);
    const Color customColor2 = Color(0xdeadbeef);
    const Color customColor3 = Color(0xbeefcafe);
    const Color customColor4 = Color(0xaddedabe);
    final ChipThemeData customTheme = defaultChipTheme.copyWith(
      brightness: Brightness.dark,
      backgroundColor: customColor1,
      disabledColor: customColor2,
      selectedColor: customColor3,
      deleteIconColor: customColor4,
    );
    await tester.pumpWidget(buildApp(chipTheme: customTheme));
    await tester.pumpAndSettle();
    materialBox = getMaterialBox(tester);
    iconData = getIconData(tester);
    labelStyle = getLabelStyle(tester, 'false');

    // Check custom theme for enabled widget.
    expect(materialBox, paints..rrect(color: customTheme.backgroundColor));
    expect(iconData.color, equals(customTheme.deleteIconColor));
    expect(labelStyle.style.color, equals(Colors.black.withAlpha(0xde)));
    await tester.tap(find.byType(RawChip));
    await tester.pumpAndSettle();
    materialBox = getMaterialBox(tester);
    expect(materialBox, paints..rrect(color: customTheme.selectedColor));
    await tester.tap(find.byType(RawChip));
    await tester.pumpAndSettle();

    // Check custom theme with disabled widget.
    await tester.pumpWidget(buildApp(
      chipTheme: customTheme,
      isSelectable: false,
    ));
    await tester.pumpAndSettle();
    materialBox = getMaterialBox(tester);
    labelStyle = getLabelStyle(tester, 'false');
    expect(materialBox, paints..rrect(color: customTheme.disabledColor));
    expect(labelStyle.style.color, equals(Colors.black.withAlpha(0xde)));
  });

  group('Chip semantics', () {
    testWidgets('label only', (WidgetTester tester) async {
      final SemanticsTester semanticsTester = SemanticsTester(tester);

      await tester.pumpWidget(const MaterialApp(
        home: Material(
          child: RawChip(
            label: Text('test'),
          ),
        ),
      ));

      expect(
        semanticsTester,
        hasSemantics(
          TestSemantics.root(
            children: <TestSemantics>[
              TestSemantics(
                textDirection: TextDirection.ltr,
                children: <TestSemantics>[
                  TestSemantics(
                    children: <TestSemantics>[
                      TestSemantics(
                        flags: <SemanticsFlag>[SemanticsFlag.scopesRoute],
                        children: <TestSemantics>[
                          TestSemantics(
                            label: 'test',
                            textDirection: TextDirection.ltr,
                            flags: <SemanticsFlag>[
                              SemanticsFlag.hasEnabledState,
                              SemanticsFlag.isButton,
                            ],
                          ),
                        ],
                      ),
                    ],
                  ),
                ],
              ),
            ],
          ),
          ignoreTransform: true,
          ignoreId: true,
          ignoreRect: true,
        ),
      );
      semanticsTester.dispose();
    });

    testWidgets('delete', (WidgetTester tester) async {
      final SemanticsTester semanticsTester = SemanticsTester(tester);

      await tester.pumpWidget(MaterialApp(
        home: Material(
          child: RawChip(
            label: const Text('test'),
            onDeleted: () { },
          ),
        ),
      ));

      expect(
        semanticsTester,
        hasSemantics(
          TestSemantics.root(
            children: <TestSemantics>[
              TestSemantics(
                textDirection: TextDirection.ltr,
                children: <TestSemantics>[
                  TestSemantics(
                    children: <TestSemantics>[
                      TestSemantics(
                        flags: <SemanticsFlag>[SemanticsFlag.scopesRoute],
                        children: <TestSemantics>[
                          TestSemantics(
                            label: 'test',
                            textDirection: TextDirection.ltr,
                            flags: <SemanticsFlag>[
                              SemanticsFlag.hasEnabledState,
                              SemanticsFlag.isButton,
                            ],
                            children: <TestSemantics>[
                              TestSemantics(
                                tooltip: 'Delete',
                                actions: <SemanticsAction>[SemanticsAction.tap],
                                textDirection: TextDirection.ltr,
                                flags: <SemanticsFlag>[
                                  SemanticsFlag.isButton,
                                  SemanticsFlag.isFocusable,
                                ],
                              ),
                            ],
                          ),
                        ],
                      ),
                    ],
                  ),
                ],
              ),
            ],
          ),
          ignoreTransform: true,
          ignoreId: true,
          ignoreRect: true,
        ),
      );
      semanticsTester.dispose();
    });

    testWidgets('with onPressed', (WidgetTester tester) async {
      final SemanticsTester semanticsTester = SemanticsTester(tester);

      await tester.pumpWidget(MaterialApp(
        home: Material(
          child: RawChip(
            label: const Text('test'),
            onPressed: () { },
          ),
        ),
      ));

      expect(
        semanticsTester,
        hasSemantics(
          TestSemantics.root(
            children: <TestSemantics>[
              TestSemantics(
                textDirection: TextDirection.ltr,
                children: <TestSemantics>[
                  TestSemantics(
                    children: <TestSemantics> [
                      TestSemantics(
                        flags: <SemanticsFlag>[SemanticsFlag.scopesRoute],
                        children: <TestSemantics>[
                          TestSemantics(
                            label: 'test',
                            textDirection: TextDirection.ltr,
                            flags: <SemanticsFlag>[
                              SemanticsFlag.hasEnabledState,
                              SemanticsFlag.isButton,
                              SemanticsFlag.isEnabled,
                              SemanticsFlag.isFocusable,
                            ],
                            actions: <SemanticsAction>[SemanticsAction.tap],
                          ),
                        ],
                      ),
                    ],
                  ),
                ],
              ),
            ],
          ),
          ignoreTransform: true,
          ignoreId: true,
          ignoreRect: true,
        ),
      );

      semanticsTester.dispose();
    });


    testWidgets('with onSelected', (WidgetTester tester) async {
      final SemanticsTester semanticsTester = SemanticsTester(tester);
      bool selected = false;

      await tester.pumpWidget(MaterialApp(
        home: Material(
          child: RawChip(
            label: const Text('test'),
            selected: selected,
            onSelected: (bool value) {
              selected = value;
            },
          ),
        ),
      ));

      expect(
        semanticsTester,
        hasSemantics(
          TestSemantics.root(
            children: <TestSemantics>[
              TestSemantics(
                textDirection: TextDirection.ltr,
                children: <TestSemantics>[
                  TestSemantics(
                    children: <TestSemantics>[
                      TestSemantics(
                        flags: <SemanticsFlag>[SemanticsFlag.scopesRoute],
                        children: <TestSemantics>[
                          TestSemantics(
                            label: 'test',
                            textDirection: TextDirection.ltr,
                            flags: <SemanticsFlag>[
                              SemanticsFlag.hasEnabledState,
                              SemanticsFlag.isButton,
                              SemanticsFlag.isEnabled,
                              SemanticsFlag.isFocusable,
                            ],
                            actions: <SemanticsAction>[SemanticsAction.tap],
                          ),
                        ],
                      ),
                    ],
                  ),
                ],
              ),
            ],
          ),
          ignoreTransform: true,
          ignoreId: true,
          ignoreRect: true,
        ),
      );

      await tester.tap(find.byType(RawChip));
      await tester.pumpWidget(MaterialApp(
        home: Material(
          child: RawChip(
            label: const Text('test'),
            selected: selected,
            onSelected: (bool value) {
              selected = value;
            },
          ),
        ),
      ));

      expect(selected, true);
      expect(
        semanticsTester,
        hasSemantics(
          TestSemantics.root(
            children: <TestSemantics>[
              TestSemantics(
                textDirection: TextDirection.ltr,
                children: <TestSemantics>[
                  TestSemantics(
                    children: <TestSemantics>[
                      TestSemantics(
                        flags: <SemanticsFlag>[SemanticsFlag.scopesRoute],
                        children: <TestSemantics>[
                          TestSemantics(
                            label: 'test',
                            textDirection: TextDirection.ltr,
                            flags: <SemanticsFlag>[
                              SemanticsFlag.hasEnabledState,
                              SemanticsFlag.isButton,
                              SemanticsFlag.isEnabled,
                              SemanticsFlag.isFocusable,
                              SemanticsFlag.isSelected,
                            ],
                            actions: <SemanticsAction>[SemanticsAction.tap],
                          ),
                        ],
                      ),
                    ],
                  ),
                ],
              ),
            ],
          ),
          ignoreTransform: true,
          ignoreId: true,
          ignoreRect: true,
        ),
      );

      semanticsTester.dispose();
    });

    testWidgets('disabled', (WidgetTester tester) async {
      final SemanticsTester semanticsTester = SemanticsTester(tester);

      await tester.pumpWidget(MaterialApp(
        home: Material(
          child: RawChip(
            isEnabled: false,
            onPressed: () { },
            label: const Text('test'),
          ),
        ),
      ));

      expect(
        semanticsTester,
        hasSemantics(
          TestSemantics.root(
            children: <TestSemantics>[
              TestSemantics(
                textDirection: TextDirection.ltr,
                children: <TestSemantics>[
                  TestSemantics(
                    children: <TestSemantics>[
                      TestSemantics(
                        flags: <SemanticsFlag>[SemanticsFlag.scopesRoute],
                        children: <TestSemantics>[
                          TestSemantics(
                            label: 'test',
                            textDirection: TextDirection.ltr,
                            flags: <SemanticsFlag>[
                              SemanticsFlag.hasEnabledState,
                              SemanticsFlag.isButton,
                            ],
                            actions: <SemanticsAction>[],
                          ),
                        ],
                      ),
                    ],
                  ),
                ],
              ),
            ],
          ),
          ignoreTransform: true,
          ignoreId: true,
          ignoreRect: true,
        ),
      );

      semanticsTester.dispose();
    });

    testWidgets('tapEnabled explicitly false', (WidgetTester tester) async {
      final SemanticsTester semanticsTester = SemanticsTester(tester);

      await tester.pumpWidget(const MaterialApp(
        home: Material(
          child: RawChip(
            tapEnabled: false,
            label: Text('test'),
          ),
        ),
      ));

      expect(
        semanticsTester,
        hasSemantics(
          TestSemantics.root(
            children: <TestSemantics>[
              TestSemantics(
                textDirection: TextDirection.ltr,
                children: <TestSemantics>[
                  TestSemantics(
                    children: <TestSemantics>[
                      TestSemantics(
                        flags: <SemanticsFlag>[SemanticsFlag.scopesRoute],
                        children: <TestSemantics>[
                          TestSemantics(
                            label: 'test',
                            textDirection: TextDirection.ltr,
                            flags: <SemanticsFlag>[], // Must not be a button when tapping is disabled.
                            actions: <SemanticsAction>[],
                          ),
                        ],
                      ),
                    ],
                  ),
                ],
              ),
            ],
          ),
          ignoreTransform: true,
          ignoreId: true,
          ignoreRect: true,
        ),
      );

      semanticsTester.dispose();
    });

    testWidgets('enabled when tapEnabled and canTap', (WidgetTester tester) async {
      final SemanticsTester semanticsTester = SemanticsTester(tester);

      // These settings make a Chip which can be tapped, both in general and at this moment.
      await tester.pumpWidget(MaterialApp(
        home: Material(
          child: RawChip(
            onPressed: () {},
            label: const Text('test'),
          ),
        ),
      ));

      expect(
        semanticsTester,
        hasSemantics(
          TestSemantics.root(
            children: <TestSemantics>[
              TestSemantics(
                textDirection: TextDirection.ltr,
                children: <TestSemantics>[
                  TestSemantics(
                    children: <TestSemantics>[
                      TestSemantics(
                        flags: <SemanticsFlag>[SemanticsFlag.scopesRoute],
                        children: <TestSemantics>[
                          TestSemantics(
                            label: 'test',
                            textDirection: TextDirection.ltr,
                            flags: <SemanticsFlag>[
                              SemanticsFlag.hasEnabledState,
                              SemanticsFlag.isButton,
                              SemanticsFlag.isEnabled,
                              SemanticsFlag.isFocusable,
                            ],
                            actions: <SemanticsAction>[SemanticsAction.tap],
                          ),
                        ],
                      ),
                    ],
                  ),
                ],
              ),
            ],
          ),
          ignoreTransform: true,
          ignoreId: true,
          ignoreRect: true,
        ),
      );

      semanticsTester.dispose();
    });

    testWidgets('disabled when tapEnabled but not canTap', (WidgetTester tester) async {
      final SemanticsTester semanticsTester = SemanticsTester(tester);
        // These settings make a Chip which _could_ be tapped, but not currently (ensures `canTap == false`).
        await tester.pumpWidget(const MaterialApp(
        home: Material(
          child: RawChip(
            label: Text('test'),
          ),
        ),
      ));

      expect(
        semanticsTester,
        hasSemantics(
          TestSemantics.root(
            children: <TestSemantics>[
              TestSemantics(
                textDirection: TextDirection.ltr,
                children: <TestSemantics>[
                  TestSemantics(
                    children: <TestSemantics>[
                      TestSemantics(
                        flags: <SemanticsFlag>[SemanticsFlag.scopesRoute],
                        children: <TestSemantics>[
                          TestSemantics(
                            label: 'test',
                            textDirection: TextDirection.ltr,
                            flags: <SemanticsFlag>[
                              SemanticsFlag.hasEnabledState,
                              SemanticsFlag.isButton,
                            ],
                          ),
                        ],
                      ),
                    ],
                  ),
                ],
              ),
            ],
          ),
          ignoreTransform: true,
          ignoreId: true,
          ignoreRect: true,
        ),
      );

      semanticsTester.dispose();
    });
  });

  testWidgets('can be tapped outside of chip delete icon', (WidgetTester tester) async {
    bool deleted = false;
    await tester.pumpWidget(
      wrapForChip(
        child: Row(
          children: <Widget>[
            Chip(
              materialTapTargetSize: MaterialTapTargetSize.padded,
              shape: const RoundedRectangleBorder(),
              avatar: const CircleAvatar(child: Text('A')),
              label: const Text('Chip A'),
              onDeleted: () {
                deleted = true;
              },
              deleteIcon: const Icon(Icons.delete),
            ),
          ],
        ),
      ),
    );

    await tester.tapAt(tester.getTopRight(find.byType(Chip)) - const Offset(2.0, -2.0));
    await tester.pumpAndSettle();
    expect(deleted, true);
  });

  testWidgets('Chips can be tapped', (WidgetTester tester) async {
    await tester.pumpWidget(
      const MaterialApp(
        home: Material(
          child: RawChip(
            label: Text('raw chip'),
          ),
        ),
      ),
    );

    await tester.tap(find.byType(RawChip));
    expect(tester.takeException(), null);
  });

  testWidgets('Material2 - Chip elevation and shadow color work correctly', (WidgetTester tester) async {
    final ThemeData theme = ThemeData(
      useMaterial3: false,
      platform: TargetPlatform.android,
      primarySwatch: Colors.red,
    );

    InputChip inputChip = const InputChip(label: Text('Label'));

    Widget buildChip() {
      return wrapForChip(
        child: Theme(
          data: theme,
          child: inputChip,
        ),
      );
    }

    await tester.pumpWidget(buildChip());
    Material material = getMaterial(tester);
    expect(material.elevation, 0.0);
    expect(material.shadowColor, Colors.black);

    inputChip = const InputChip(
      label: Text('Label'),
      elevation: 4.0,
      shadowColor: Colors.green,
      selectedShadowColor: Colors.blue,
    );

    await tester.pumpWidget(buildChip());
    await tester.pumpAndSettle();
    material = getMaterial(tester);
    expect(material.elevation, 4.0);
    expect(material.shadowColor, Colors.green);

    inputChip = const InputChip(
      label: Text('Label'),
      selected: true,
      shadowColor: Colors.green,
      selectedShadowColor: Colors.blue,
    );

    await tester.pumpWidget(buildChip());
    await tester.pumpAndSettle();
    material = getMaterial(tester);
    expect(material.shadowColor, Colors.blue);
  });

  testWidgets('Material3 - Chip elevation and shadow color work correctly', (WidgetTester tester) async {
    final ThemeData theme = ThemeData();

    InputChip inputChip = const InputChip(label: Text('Label'));

    Widget buildChip() {
      return wrapForChip(
        theme: theme,
        child: inputChip,
      );
    }

    await tester.pumpWidget(buildChip());
    Material material = getMaterial(tester);
    expect(material.elevation, 0.0);
    expect(material.shadowColor, Colors.transparent);

    inputChip = const InputChip(
      label: Text('Label'),
      elevation: 4.0,
      shadowColor: Colors.green,
      selectedShadowColor: Colors.blue,
    );

    await tester.pumpWidget(buildChip());
    await tester.pumpAndSettle();
    material = getMaterial(tester);
    expect(material.elevation, 4.0);
    expect(material.shadowColor, Colors.green);

    inputChip = const InputChip(
      label: Text('Label'),
      selected: true,
      shadowColor: Colors.green,
      selectedShadowColor: Colors.blue,
    );

    await tester.pumpWidget(buildChip());
    await tester.pumpAndSettle();
    material = getMaterial(tester);
    expect(material.shadowColor, Colors.blue);
  });

  testWidgets('can be tapped outside of chip body', (WidgetTester tester) async {
    bool pressed = false;
    await tester.pumpWidget(
      wrapForChip(
        child: Row(
          children: <Widget>[
            InputChip(
              materialTapTargetSize: MaterialTapTargetSize.padded,
              shape: const RoundedRectangleBorder(),
              avatar: const CircleAvatar(child: Text('A')),
              label: const Text('Chip A'),
              onPressed: () {
                pressed = true;
              },
            ),
          ],
        ),
      ),
    );

    await tester.tapAt(tester.getRect(find.byType(InputChip)).topCenter);
    await tester.pumpAndSettle();
    expect(pressed, true);
  });

  testWidgets('is hitTestable', (WidgetTester tester) async {
    await tester.pumpWidget(
      wrapForChip(
        child: InputChip(
          shape: const RoundedRectangleBorder(),
          avatar: const CircleAvatar(child: Text('A')),
          label: const Text('Chip A'),
          onPressed: () { },
        ),
      ),
    );

    expect(find.byType(InputChip).hitTestable(), findsOneWidget);
  });

  void checkChipMaterialClipBehavior(WidgetTester tester, Clip clipBehavior) {
    final Iterable<Material> materials = tester.widgetList<Material>(find.byType(Material));
    expect(materials.length, 2);
    expect(materials.last.clipBehavior, clipBehavior);
  }

  testWidgets('Chip clipBehavior properly passes through to the Material', (WidgetTester tester) async {
    const Text label = Text('label');
    await tester.pumpWidget(wrapForChip(child: const Chip(label: label)));
    checkChipMaterialClipBehavior(tester, Clip.none);

    await tester.pumpWidget(wrapForChip(child: const Chip(label: label, clipBehavior: Clip.antiAlias)));
    checkChipMaterialClipBehavior(tester, Clip.antiAlias);
  });

  testWidgets('Material2 - selected chip and avatar draw darkened layer within avatar circle', (WidgetTester tester) async {
    await tester.pumpWidget(
      wrapForChip(
        theme: ThemeData(useMaterial3: false),
        child: const FilterChip(
          avatar: CircleAvatar(child: Text('t')),
          label: Text('test'),
          selected: true,
          onSelected: null,
        ),
      ),
    );
    final RenderBox rawChip = tester.firstRenderObject<RenderBox>(
      find.descendant(
        of: find.byType(RawChip),
        matching: find.byWidgetPredicate((Widget widget) {
          return widget.runtimeType.toString() == '_ChipRenderWidget';
        }),
      ),
    );
    const Color selectScrimColor = Color(0x60191919);
    expect(rawChip, paints..path(color: selectScrimColor, includes: <Offset>[
      const Offset(10, 10),
    ], excludes: <Offset>[
      const Offset(4, 4),
    ]));
  });

  testWidgets('Material3 - selected chip and avatar draw darkened layer within avatar circle', (WidgetTester tester) async {
    await tester.pumpWidget(
      wrapForChip(
        child: const FilterChip(
          avatar: CircleAvatar(child: Text('t')),
          label: Text('test'),
          selected: true,
          onSelected: null,
        ),
      ),
    );
    final RenderBox rawChip = tester.firstRenderObject<RenderBox>(
      find.descendant(
        of: find.byType(RawChip),
        matching: find.byWidgetPredicate((Widget widget) {
          return widget.runtimeType.toString() == '_ChipRenderWidget';
        }),
      ),
    );
    const Color selectScrimColor = Color(0x60191919);
    expect(rawChip, paints..path(color: selectScrimColor, includes: <Offset>[
      const Offset(11, 11),
    ], excludes: <Offset>[
      const Offset(4, 4),
    ]));
  });

  testWidgets('Chips should use InkWell instead of InkResponse.', (WidgetTester tester) async {
    // Regression test for https://github.com/flutter/flutter/issues/28646
    await tester.pumpWidget(
      MaterialApp(
        home: Material(
          child: ActionChip(
            onPressed: () { },
            label: const Text('action chip'),
          ),
        ),
      ),
    );
    expect(find.byType(InkWell), findsOneWidget);
  });

  testWidgets('Chip uses stateful color for text color in different states', (WidgetTester tester) async {
    final FocusNode focusNode = FocusNode();
    addTearDown(focusNode.dispose);

    const Color pressedColor = Color(0x00000001);
    const Color hoverColor = Color(0x00000002);
    const Color focusedColor = Color(0x00000003);
    const Color defaultColor = Color(0x00000004);
    const Color selectedColor = Color(0x00000005);
    const Color disabledColor = Color(0x00000006);

    Color getTextColor(Set<MaterialState> states) {
      if (states.contains(MaterialState.disabled)) {
        return disabledColor;
      }

      if (states.contains(MaterialState.pressed)) {
        return pressedColor;
      }

      if (states.contains(MaterialState.hovered)) {
        return hoverColor;
      }

      if (states.contains(MaterialState.focused)) {
        return focusedColor;
      }

      if (states.contains(MaterialState.selected)) {
        return selectedColor;
      }

      return defaultColor;
    }

    Widget chipWidget({ bool enabled = true, bool selected = false }) {
      return MaterialApp(
        home: Scaffold(
          body: Focus(
            focusNode: focusNode,
            child: ChoiceChip(
              label: const Text('Chip'),
              selected: selected,
              onSelected: enabled ? (_) {} : null,
              labelStyle: TextStyle(color: MaterialStateColor.resolveWith(getTextColor)),
            ),
          ),
        ),
      );
    }
    Color textColor() {
      return tester.renderObject<RenderParagraph>(find.text('Chip')).text.style!.color!;
    }

    // Default, not disabled.
    await tester.pumpWidget(chipWidget());
    expect(textColor(), equals(defaultColor));

    // Selected.
    await tester.pumpWidget(chipWidget(selected: true));
    expect(textColor(), selectedColor);

    // Focused.
    final FocusNode chipFocusNode = focusNode.children.first;
    chipFocusNode.requestFocus();
    await tester.pumpAndSettle();
    expect(textColor(), focusedColor);

    // Hovered.
    final Offset center = tester.getCenter(find.byType(ChoiceChip));
    final TestGesture gesture = await tester.createGesture(
      kind: PointerDeviceKind.mouse,
    );
    await gesture.addPointer();
    await gesture.moveTo(center);
    await tester.pumpAndSettle();
    expect(textColor(), hoverColor);

    // Pressed.
    await gesture.down(center);
    await tester.pumpAndSettle();
    expect(textColor(), pressedColor);

    // Disabled.
    await tester.pumpWidget(chipWidget(enabled: false));
    await tester.pumpAndSettle();
    expect(textColor(), disabledColor);
  });

  testWidgets('Material2 - Chip uses stateful border side color in different states', (WidgetTester tester) async {
    final FocusNode focusNode = FocusNode();
    addTearDown(focusNode.dispose);

    const Color pressedColor = Color(0x00000001);
    const Color hoverColor = Color(0x00000002);
    const Color focusedColor = Color(0x00000003);
    const Color defaultColor = Color(0x00000004);
    const Color selectedColor = Color(0x00000005);
    const Color disabledColor = Color(0x00000006);

    BorderSide getBorderSide(Set<MaterialState> states) {
      Color sideColor = defaultColor;
      if (states.contains(MaterialState.disabled)) {
        sideColor = disabledColor;
      } else if (states.contains(MaterialState.pressed)) {
        sideColor = pressedColor;
      } else if (states.contains(MaterialState.hovered)) {
        sideColor = hoverColor;
      } else if (states.contains(MaterialState.focused)) {
        sideColor = focusedColor;
      } else if (states.contains(MaterialState.selected)) {
        sideColor = selectedColor;
      }
      return BorderSide(color: sideColor);
    }

    Widget chipWidget({ bool enabled = true, bool selected = false }) {
      return MaterialApp(
        theme: ThemeData(useMaterial3: false),
        home: Scaffold(
          body: Focus(
            focusNode: focusNode,
            child: ChoiceChip(
              label: const Text('Chip'),
              selected: selected,
              onSelected: enabled ? (_) {} : null,
              side: MaterialStateBorderSide.resolveWith(getBorderSide),
            ),
          ),
        ),
      );
    }

    // Default, not disabled.
    await tester.pumpWidget(chipWidget());
    expect(find.byType(RawChip), paints..rrect()..rrect(color: defaultColor));

    // Selected.
    await tester.pumpWidget(chipWidget(selected: true));
    expect(find.byType(RawChip), paints..rrect()..rrect(color: selectedColor));

    // Focused.
    final FocusNode chipFocusNode = focusNode.children.first;
    chipFocusNode.requestFocus();
    await tester.pumpAndSettle();
    expect(find.byType(RawChip), paints..rrect()..rrect(color: focusedColor));

    // Hovered.
    final Offset center = tester.getCenter(find.byType(ChoiceChip));
    final TestGesture gesture = await tester.createGesture(
      kind: PointerDeviceKind.mouse,
    );
    await gesture.addPointer();
    await gesture.moveTo(center);
    await tester.pumpAndSettle();
    expect(find.byType(RawChip), paints..rrect()..rrect(color: hoverColor));

    // Pressed.
    await gesture.down(center);
    await tester.pumpAndSettle();
    expect(find.byType(RawChip), paints..rrect()..rrect(color: pressedColor));

    // Disabled.
    await tester.pumpWidget(chipWidget(enabled: false));
    await tester.pumpAndSettle();
    expect(find.byType(RawChip), paints..rrect()..rrect(color: disabledColor));
  });

  testWidgets('Material3 - Chip uses stateful border side color in different states', (WidgetTester tester) async {
    final FocusNode focusNode = FocusNode();
    addTearDown(focusNode.dispose);

    const Color pressedColor = Color(0x00000001);
    const Color hoverColor = Color(0x00000002);
    const Color focusedColor = Color(0x00000003);
    const Color defaultColor = Color(0x00000004);
    const Color selectedColor = Color(0x00000005);
    const Color disabledColor = Color(0x00000006);

    BorderSide getBorderSide(Set<MaterialState> states) {
      Color sideColor = defaultColor;
      if (states.contains(MaterialState.disabled)) {
        sideColor = disabledColor;
      } else if (states.contains(MaterialState.pressed)) {
        sideColor = pressedColor;
      } else if (states.contains(MaterialState.hovered)) {
        sideColor = hoverColor;
      } else if (states.contains(MaterialState.focused)) {
        sideColor = focusedColor;
      } else if (states.contains(MaterialState.selected)) {
        sideColor = selectedColor;
      }
      return BorderSide(color: sideColor);
    }

    Widget chipWidget({ bool enabled = true, bool selected = false }) {
      return MaterialApp(
        home: Scaffold(
          body: Focus(
            focusNode: focusNode,
            child: ChoiceChip(
              label: const Text('Chip'),
              selected: selected,
              onSelected: enabled ? (_) {} : null,
              side: MaterialStateBorderSide.resolveWith(getBorderSide),
            ),
          ),
        ),
      );
    }

    // Default, not disabled.
    await tester.pumpWidget(chipWidget());
    expect(find.byType(RawChip), paints..drrect(color: defaultColor));

    // Selected.
    await tester.pumpWidget(chipWidget(selected: true));
    expect(find.byType(RawChip), paints..drrect(color: selectedColor));

    // Focused.
    final FocusNode chipFocusNode = focusNode.children.first;
    chipFocusNode.requestFocus();
    await tester.pumpAndSettle();
    expect(find.byType(RawChip), paints..drrect(color: focusedColor));

    // Hovered.
    final Offset center = tester.getCenter(find.byType(ChoiceChip));
    final TestGesture gesture = await tester.createGesture(
      kind: PointerDeviceKind.mouse,
    );
    await gesture.addPointer();
    await gesture.moveTo(center);
    await tester.pumpAndSettle();
    expect(find.byType(RawChip), paints..drrect(color: hoverColor));

    // Pressed.
    await gesture.down(center);
    await tester.pumpAndSettle();
    expect(find.byType(RawChip), paints..drrect(color: pressedColor));

    // Disabled.
    await tester.pumpWidget(chipWidget(enabled: false));
    await tester.pumpAndSettle();
    expect(find.byType(RawChip), paints..drrect(color: disabledColor));
  });

  testWidgets('Material2 - Chip uses stateful border side color from resolveWith', (WidgetTester tester) async {
    final FocusNode focusNode = FocusNode();
    addTearDown(focusNode.dispose);

    const Color pressedColor = Color(0x00000001);
    const Color hoverColor = Color(0x00000002);
    const Color focusedColor = Color(0x00000003);
    const Color defaultColor = Color(0x00000004);
    const Color selectedColor = Color(0x00000005);
    const Color disabledColor = Color(0x00000006);

    BorderSide getBorderSide(Set<MaterialState> states) {
      Color sideColor = defaultColor;
      if (states.contains(MaterialState.disabled)) {
        sideColor = disabledColor;
      } else if (states.contains(MaterialState.pressed)) {
        sideColor = pressedColor;
      } else if (states.contains(MaterialState.hovered)) {
        sideColor = hoverColor;
      } else if (states.contains(MaterialState.focused)) {
        sideColor = focusedColor;
      } else if (states.contains(MaterialState.selected)) {
        sideColor = selectedColor;
      }
      return BorderSide(color: sideColor);
    }

    Widget chipWidget({ bool enabled = true, bool selected = false }) {
      return MaterialApp(
        theme: ThemeData(useMaterial3: false),
        home: Scaffold(
          body: Focus(
            focusNode: focusNode,
            child: ChoiceChip(
              label: const Text('Chip'),
              selected: selected,
              onSelected: enabled ? (_) {} : null,
              side: MaterialStateBorderSide.resolveWith(getBorderSide),
            ),
          ),
        ),
      );
    }

    // Default, not disabled.
    await tester.pumpWidget(chipWidget());
    expect(find.byType(RawChip), paints..rrect()..rrect(color: defaultColor));

    // Selected.
    await tester.pumpWidget(chipWidget(selected: true));
    expect(find.byType(RawChip), paints..rrect()..rrect(color: selectedColor));

    // Focused.
    final FocusNode chipFocusNode = focusNode.children.first;
    chipFocusNode.requestFocus();
    await tester.pumpAndSettle();
    expect(find.byType(RawChip), paints..rrect()..rrect(color: focusedColor));

    // Hovered.
    final Offset center = tester.getCenter(find.byType(ChoiceChip));
    final TestGesture gesture = await tester.createGesture(
      kind: PointerDeviceKind.mouse,
    );
    await gesture.addPointer();
    await gesture.moveTo(center);
    await tester.pumpAndSettle();
    expect(find.byType(RawChip), paints..rrect()..rrect(color: hoverColor));

    // Pressed.
    await gesture.down(center);
    await tester.pumpAndSettle();
    expect(find.byType(RawChip), paints..rrect()..rrect(color: pressedColor));

    // Disabled.
    await tester.pumpWidget(chipWidget(enabled: false));
    await tester.pumpAndSettle();
    expect(find.byType(RawChip), paints..rrect()..rrect(color: disabledColor));
  });

  testWidgets('Material3 - Chip uses stateful border side color from resolveWith', (WidgetTester tester) async {
    final FocusNode focusNode = FocusNode();
    addTearDown(focusNode.dispose);

    const Color pressedColor = Color(0x00000001);
    const Color hoverColor = Color(0x00000002);
    const Color focusedColor = Color(0x00000003);
    const Color defaultColor = Color(0x00000004);
    const Color selectedColor = Color(0x00000005);
    const Color disabledColor = Color(0x00000006);

    BorderSide getBorderSide(Set<MaterialState> states) {
      Color sideColor = defaultColor;
      if (states.contains(MaterialState.disabled)) {
        sideColor = disabledColor;
      } else if (states.contains(MaterialState.pressed)) {
        sideColor = pressedColor;
      } else if (states.contains(MaterialState.hovered)) {
        sideColor = hoverColor;
      } else if (states.contains(MaterialState.focused)) {
        sideColor = focusedColor;
      } else if (states.contains(MaterialState.selected)) {
        sideColor = selectedColor;
      }
      return BorderSide(color: sideColor);
    }

    Widget chipWidget({ bool enabled = true, bool selected = false }) {
      return MaterialApp(
        home: Scaffold(
          body: Focus(
            focusNode: focusNode,
            child: ChoiceChip(
              label: const Text('Chip'),
              selected: selected,
              onSelected: enabled ? (_) {} : null,
              side: MaterialStateBorderSide.resolveWith(getBorderSide),
            ),
          ),
        ),
      );
    }

    // Default, not disabled.
    await tester.pumpWidget(chipWidget());
    expect(find.byType(RawChip), paints..drrect(color: defaultColor));

    // Selected.
    await tester.pumpWidget(chipWidget(selected: true));
    expect(find.byType(RawChip), paints..drrect(color: selectedColor));

    // Focused.
    final FocusNode chipFocusNode = focusNode.children.first;
    chipFocusNode.requestFocus();
    await tester.pumpAndSettle();
    expect(find.byType(RawChip), paints..drrect(color: focusedColor));

    // Hovered.
    final Offset center = tester.getCenter(find.byType(ChoiceChip));
    final TestGesture gesture = await tester.createGesture(
      kind: PointerDeviceKind.mouse,
    );
    await gesture.addPointer();
    await gesture.moveTo(center);
    await tester.pumpAndSettle();
    expect(find.byType(RawChip), paints..drrect(color: hoverColor));

    // Pressed.
    await gesture.down(center);
    await tester.pumpAndSettle();
    expect(find.byType(RawChip), paints..drrect(color: pressedColor));

    // Disabled.
    await tester.pumpWidget(chipWidget(enabled: false));
    await tester.pumpAndSettle();
    expect(find.byType(RawChip), paints..drrect(color: disabledColor));
  });

  testWidgets('Material2 - Chip uses stateful nullable border side color from resolveWith', (WidgetTester tester) async {
    final FocusNode focusNode = FocusNode();
    addTearDown(focusNode.dispose);

    const Color pressedColor = Color(0x00000001);
    const Color hoverColor = Color(0x00000002);
    const Color focusedColor = Color(0x00000003);
    const Color defaultColor = Color(0x00000004);
    const Color disabledColor = Color(0x00000006);

    const Color fallbackThemeColor = Color(0x00000007);
    const BorderSide defaultBorderSide = BorderSide(color: fallbackThemeColor, width: 10.0);

    BorderSide? getBorderSide(Set<MaterialState> states) {
      Color sideColor = defaultColor;
      if (states.contains(MaterialState.disabled)) {
        sideColor = disabledColor;
      } else if (states.contains(MaterialState.pressed)) {
        sideColor = pressedColor;
      } else if (states.contains(MaterialState.hovered)) {
        sideColor = hoverColor;
      } else if (states.contains(MaterialState.focused)) {
        sideColor = focusedColor;
      } else if (states.contains(MaterialState.selected)) {
        return null;
      }
      return BorderSide(color: sideColor);
    }

    Widget chipWidget({ bool enabled = true, bool selected = false }) {
      return MaterialApp(
        theme: ThemeData(useMaterial3: false),
        home: Scaffold(
          body: Focus(
            focusNode: focusNode,
            child: ChipTheme(
              data: ThemeData.light().chipTheme.copyWith(
                side: defaultBorderSide,
              ),
              child: ChoiceChip(
                label: const Text('Chip'),
                selected: selected,
                onSelected: enabled ? (_) {} : null,
                side: MaterialStateBorderSide.resolveWith(getBorderSide),
              ),
            ),
          ),
        ),
      );
    }

    // Default, not disabled.
    await tester.pumpWidget(chipWidget());
    expect(find.byType(RawChip), paints..rrect()..rrect(color: defaultColor));

    // Selected.
    await tester.pumpWidget(chipWidget(selected: true));
    // Because the resolver returns `null` for this value, we should fall back
    // to the theme.
    expect(find.byType(RawChip), paints..rrect()..rrect(color: fallbackThemeColor));

    // Focused.
    final FocusNode chipFocusNode = focusNode.children.first;
    chipFocusNode.requestFocus();
    await tester.pumpAndSettle();
    expect(find.byType(RawChip), paints..rrect()..rrect(color: focusedColor));

    // Hovered.
    final Offset center = tester.getCenter(find.byType(ChoiceChip));
    final TestGesture gesture = await tester.createGesture(
      kind: PointerDeviceKind.mouse,
    );
    await gesture.addPointer();
    await gesture.moveTo(center);
    await tester.pumpAndSettle();
    expect(find.byType(RawChip), paints..rrect()..rrect(color: hoverColor));

    // Pressed.
    await gesture.down(center);
    await tester.pumpAndSettle();
    expect(find.byType(RawChip), paints..rrect()..rrect(color: pressedColor));

    // Disabled.
    await tester.pumpWidget(chipWidget(enabled: false));
    await tester.pumpAndSettle();
    expect(find.byType(RawChip), paints..rrect()..rrect(color: disabledColor));
  });

  testWidgets('Material3 - Chip uses stateful nullable border side color from resolveWith', (WidgetTester tester) async {
    final FocusNode focusNode = FocusNode();
    addTearDown(focusNode.dispose);

    const Color pressedColor = Color(0x00000001);
    const Color hoverColor = Color(0x00000002);
    const Color focusedColor = Color(0x00000003);
    const Color defaultColor = Color(0x00000004);
    const Color disabledColor = Color(0x00000006);

    const Color fallbackThemeColor = Color(0x00000007);
    const BorderSide defaultBorderSide = BorderSide(color: fallbackThemeColor, width: 10.0);

    BorderSide? getBorderSide(Set<MaterialState> states) {
      Color sideColor = defaultColor;
      if (states.contains(MaterialState.disabled)) {
        sideColor = disabledColor;
      } else if (states.contains(MaterialState.pressed)) {
        sideColor = pressedColor;
      } else if (states.contains(MaterialState.hovered)) {
        sideColor = hoverColor;
      } else if (states.contains(MaterialState.focused)) {
        sideColor = focusedColor;
      } else if (states.contains(MaterialState.selected)) {
        return null;
      }
      return BorderSide(color: sideColor);
    }

    Widget chipWidget({ bool enabled = true, bool selected = false }) {
      return MaterialApp(
        home: Scaffold(
          body: Focus(
            focusNode: focusNode,
            child: ChipTheme(
              data: ThemeData.light().chipTheme.copyWith(
                side: defaultBorderSide,
              ),
              child: ChoiceChip(
                label: const Text('Chip'),
                selected: selected,
                onSelected: enabled ? (_) {} : null,
                side: MaterialStateBorderSide.resolveWith(getBorderSide),
              ),
            ),
          ),
        ),
      );
    }

    // Default, not disabled.
    await tester.pumpWidget(chipWidget());
    expect(find.byType(RawChip), paints..drrect(color: defaultColor));

    // Selected.
    await tester.pumpWidget(chipWidget(selected: true));
    // Because the resolver returns `null` for this value, we should fall back
    // to the theme
    expect(find.byType(RawChip), paints..drrect(color: fallbackThemeColor));

    // Focused.
    final FocusNode chipFocusNode = focusNode.children.first;
    chipFocusNode.requestFocus();
    await tester.pumpAndSettle();
    expect(find.byType(RawChip), paints..drrect(color: focusedColor));

    // Hovered.
    final Offset center = tester.getCenter(find.byType(ChoiceChip));
    final TestGesture gesture = await tester.createGesture(
      kind: PointerDeviceKind.mouse,
    );
    await gesture.addPointer();
    await gesture.moveTo(center);
    await tester.pumpAndSettle();
    expect(find.byType(RawChip), paints..drrect(color: hoverColor));

    // Pressed.
    await gesture.down(center);
    await tester.pumpAndSettle();
    expect(find.byType(RawChip), paints..drrect(color: pressedColor));

    // Disabled.
    await tester.pumpWidget(chipWidget(enabled: false));
    await tester.pumpAndSettle();
    expect(find.byType(RawChip), paints..drrect(color: disabledColor));
  });

  testWidgets('Material2 - Chip uses stateful shape in different states', (WidgetTester tester) async {
    final FocusNode focusNode = FocusNode();
    addTearDown(focusNode.dispose);

    OutlinedBorder? getShape(Set<MaterialState> states) {
      if (states.contains(MaterialState.disabled)) {
        return const BeveledRectangleBorder();
      } else if (states.contains(MaterialState.pressed)) {
        return const CircleBorder();
      } else if (states.contains(MaterialState.hovered)) {
        return const ContinuousRectangleBorder();
      } else if (states.contains(MaterialState.focused)) {
        return const RoundedRectangleBorder();
      } else if (states.contains(MaterialState.selected)) {
        return const BeveledRectangleBorder();
      }
      return null;
    }

    Widget chipWidget({ bool enabled = true, bool selected = false }) {
      return MaterialApp(
        theme: ThemeData(useMaterial3: false),
        home: Scaffold(
          body: Focus(
            focusNode: focusNode,
            child: ChoiceChip(
              selected: selected,
              label: const Text('Chip'),
              shape: MaterialStateOutlinedBorder.resolveWith(getShape),
              onSelected: enabled ? (_) {} : null,
            ),
          ),
        ),
      );
    }

    // Default, not disabled. Defers to default shape.
    await tester.pumpWidget(chipWidget());
    expect(getMaterial(tester).shape, isA<StadiumBorder>());

    // Selected.
    await tester.pumpWidget(chipWidget(selected: true));
    expect(getMaterial(tester).shape, isA<BeveledRectangleBorder>());

    // Focused.
    final FocusNode chipFocusNode = focusNode.children.first;
    chipFocusNode.requestFocus();
    await tester.pumpAndSettle();
    expect(getMaterial(tester).shape, isA<RoundedRectangleBorder>());

    // Hovered.
    final Offset center = tester.getCenter(find.byType(ChoiceChip));
    final TestGesture gesture = await tester.createGesture(
      kind: PointerDeviceKind.mouse,
    );
    await gesture.addPointer();
    await gesture.moveTo(center);
    await tester.pumpAndSettle();
    expect(getMaterial(tester).shape, isA<ContinuousRectangleBorder>());

    // Pressed.
    await gesture.down(center);
    await tester.pumpAndSettle();
    expect(getMaterial(tester).shape, isA<CircleBorder>());

    // Disabled.
    await tester.pumpWidget(chipWidget(enabled: false));
    await tester.pumpAndSettle();
    expect(getMaterial(tester).shape, isA<BeveledRectangleBorder>());
  });

  testWidgets('Material3 - Chip uses stateful shape in different states', (WidgetTester tester) async {
    final FocusNode focusNode = FocusNode();
    addTearDown(focusNode.dispose);

    OutlinedBorder? getShape(Set<MaterialState> states) {
      if (states.contains(MaterialState.disabled)) {
        return const BeveledRectangleBorder();
      } else if (states.contains(MaterialState.pressed)) {
        return const CircleBorder();
      } else if (states.contains(MaterialState.hovered)) {
        return const ContinuousRectangleBorder();
      } else if (states.contains(MaterialState.focused)) {
        return const RoundedRectangleBorder();
      } else if (states.contains(MaterialState.selected)) {
        return const BeveledRectangleBorder();
      }
      return null;
    }

    Widget chipWidget({ bool enabled = true, bool selected = false }) {
      return MaterialApp(
        home: Scaffold(
          body: Focus(
            focusNode: focusNode,
            child: ChoiceChip(
              selected: selected,
              label: const Text('Chip'),
              shape: WidgetStateOutlinedBorder.resolveWith(getShape),
              onSelected: enabled ? (_) {} : null,
            ),
          ),
        ),
      );
    }

    // Default, not disabled. Defers to default shape.
    await tester.pumpWidget(chipWidget());
    expect(getMaterial(tester).shape, isA<RoundedRectangleBorder>());

    // Selected.
    await tester.pumpWidget(chipWidget(selected: true));
    expect(getMaterial(tester).shape, isA<BeveledRectangleBorder>());

    // Focused.
    final FocusNode chipFocusNode = focusNode.children.first;
    chipFocusNode.requestFocus();
    await tester.pumpAndSettle();
    expect(getMaterial(tester).shape, isA<RoundedRectangleBorder>());

    // Hovered.
    final Offset center = tester.getCenter(find.byType(ChoiceChip));
    final TestGesture gesture = await tester.createGesture(
      kind: PointerDeviceKind.mouse,
    );
    await gesture.addPointer();
    await gesture.moveTo(center);
    await tester.pumpAndSettle();
    expect(getMaterial(tester).shape, isA<ContinuousRectangleBorder>());

    // Pressed.
    await gesture.down(center);
    await tester.pumpAndSettle();
    expect(getMaterial(tester).shape, isA<CircleBorder>());

    // Disabled.
    await tester.pumpWidget(chipWidget(enabled: false));
    await tester.pumpAndSettle();
    expect(getMaterial(tester).shape, isA<BeveledRectangleBorder>());
  });

  testWidgets('Material2 - Chip defers to theme, if shape and side resolves to null', (WidgetTester tester) async {
    const OutlinedBorder themeShape = StadiumBorder();
    const OutlinedBorder selectedShape = RoundedRectangleBorder();
    const BorderSide themeBorderSide = BorderSide(color: Color(0x00000001));
    const BorderSide selectedBorderSide = BorderSide(color: Color(0x00000002));

    OutlinedBorder? getShape(Set<MaterialState> states) {
      if (states.contains(MaterialState.selected)) {
        return selectedShape;
      }
      return null;
    }

    BorderSide? getBorderSide(Set<MaterialState> states) {
      if (states.contains(MaterialState.selected)) {
        return selectedBorderSide;
      }
      return null;
    }

    Widget chipWidget({ bool enabled = true, bool selected = false }) {
      return MaterialApp(
        theme: ThemeData(
          useMaterial3: false,
          chipTheme: ThemeData.light().chipTheme.copyWith(
            shape: themeShape,
            side: themeBorderSide,
          ),
        ),
        home: Scaffold(
          body: ChoiceChip(
            selected: selected,
            label: const Text('Chip'),
            shape: WidgetStateOutlinedBorder.resolveWith(getShape),
            side: MaterialStateBorderSide.resolveWith(getBorderSide),
            onSelected: enabled ? (_) {} : null,
          ),
        ),
      );
    }

    // Default, not disabled. Defer to theme.
    await tester.pumpWidget(chipWidget());
    expect(getMaterial(tester).shape, isA<StadiumBorder>());
    expect(find.byType(RawChip), paints..rrect()..rrect(color: themeBorderSide.color));

    // Selected.
    await tester.pumpWidget(chipWidget(selected: true));
    expect(getMaterial(tester).shape, isA<RoundedRectangleBorder>());
    expect(find.byType(RawChip), paints..rect()..drrect(color: selectedBorderSide.color));
  });

  testWidgets('Chip defers to theme, if shape and side resolves to null', (WidgetTester tester) async {
    const OutlinedBorder themeShape = StadiumBorder();
    const OutlinedBorder selectedShape = RoundedRectangleBorder();
    const BorderSide themeBorderSide = BorderSide(color: Color(0x00000001));
    const BorderSide selectedBorderSide = BorderSide(color: Color(0x00000002));

    OutlinedBorder? getShape(Set<MaterialState> states) {
      if (states.contains(MaterialState.selected)) {
        return selectedShape;
      }
      return null;
    }

    BorderSide? getBorderSide(Set<MaterialState> states) {
      if (states.contains(MaterialState.selected)) {
        return selectedBorderSide;
      }
      return null;
    }

    Widget chipWidget({ bool enabled = true, bool selected = false }) {
      return MaterialApp(
        theme: ThemeData(
          chipTheme: ThemeData.light().chipTheme.copyWith(
            shape: themeShape,
            side: themeBorderSide,
          ),
        ),
        home: Scaffold(
          body: ChoiceChip(
            selected: selected,
            label: const Text('Chip'),
            shape: WidgetStateOutlinedBorder.resolveWith(getShape),
            side: MaterialStateBorderSide.resolveWith(getBorderSide),
            onSelected: enabled ? (_) {} : null,
          ),
        ),
      );
    }

    // Default, not disabled. Defer to theme.
    await tester.pumpWidget(chipWidget());
    expect(getMaterial(tester).shape, isA<StadiumBorder>());
    expect(find.byType(RawChip), paints..rrect()..rrect(color: themeBorderSide.color));

    // Selected.
    await tester.pumpWidget(chipWidget(selected: true));
    expect(getMaterial(tester).shape, isA<RoundedRectangleBorder>());
    expect(find.byType(RawChip), paints..rect()..drrect(color: selectedBorderSide.color));
  });

  testWidgets('Material2 - Chip responds to density changes', (WidgetTester tester) async {
    const Key key = Key('test');
    const Key textKey = Key('test text');
    const Key iconKey = Key('test icon');
    const Key avatarKey = Key('test avatar');
    Future<void> buildTest(VisualDensity visualDensity) async {
      return tester.pumpWidget(
        MaterialApp(
          theme: ThemeData(useMaterial3: false),
          home: Material(
            child: Center(
              child: Column(
                children: <Widget>[
                  InputChip(
                    visualDensity: visualDensity,
                    key: key,
                    onPressed: () {},
                    onDeleted: () {},
                    label: const Text('Test', key: textKey),
                    deleteIcon: const Icon(Icons.delete, key: iconKey),
                    avatar: const Icon(Icons.play_arrow, key: avatarKey),
                  ),
                ],
              ),
            ),
          ),
        ),
      );
    }

    // The Chips only change in size vertically in response to density, so
    // horizontal changes aren't expected.
    await buildTest(VisualDensity.standard);
    Rect box = tester.getRect(find.byKey(key));
    Rect textBox = tester.getRect(find.byKey(textKey));
    Rect iconBox = tester.getRect(find.byKey(iconKey));
    Rect avatarBox = tester.getRect(find.byKey(avatarKey));
    expect(box.size, equals(const Size(128, 32.0 + 16.0)));
    expect(textBox.size, equals(const Size(56, 14)));
    expect(iconBox.size, equals(const Size(18, 18)));
    expect(avatarBox.size, equals(const Size(24, 24)));
    expect(textBox.top, equals(17));
    expect(box.bottom - textBox.bottom, equals(17));
    expect(textBox.left, equals(372));
    expect(box.right - textBox.right, equals(36));

    // Try decreasing density (with higher density numbers).
    await buildTest(const VisualDensity(horizontal: 3.0, vertical: 3.0));
    box = tester.getRect(find.byKey(key));
    textBox = tester.getRect(find.byKey(textKey));
    iconBox = tester.getRect(find.byKey(iconKey));
    avatarBox = tester.getRect(find.byKey(avatarKey));
    expect(box.size, equals(const Size(128, 60)));
    expect(textBox.size, equals(const Size(56, 14)));
    expect(iconBox.size, equals(const Size(18, 18)));
    expect(avatarBox.size, equals(const Size(24, 24)));
    expect(textBox.top, equals(23));
    expect(box.bottom - textBox.bottom, equals(23));
    expect(textBox.left, equals(372));
    expect(box.right - textBox.right, equals(36));

    // Try increasing density (with lower density numbers).
    await buildTest(const VisualDensity(horizontal: -3.0, vertical: -3.0));
    box = tester.getRect(find.byKey(key));
    textBox = tester.getRect(find.byKey(textKey));
    iconBox = tester.getRect(find.byKey(iconKey));
    avatarBox = tester.getRect(find.byKey(avatarKey));
    expect(box.size, equals(const Size(128, 36)));
    expect(textBox.size, equals(const Size(56, 14)));
    expect(iconBox.size, equals(const Size(18, 18)));
    expect(avatarBox.size, equals(const Size(24, 24)));
    expect(textBox.top, equals(11));
    expect(box.bottom - textBox.bottom, equals(11));
    expect(textBox.left, equals(372));
    expect(box.right - textBox.right, equals(36));

    // Now test that horizontal and vertical are wired correctly. Negating the
    // horizontal should have no change over what's above.
    await buildTest(const VisualDensity(horizontal: 3.0, vertical: -3.0));
    await tester.pumpAndSettle();
    box = tester.getRect(find.byKey(key));
    textBox = tester.getRect(find.byKey(textKey));
    iconBox = tester.getRect(find.byKey(iconKey));
    avatarBox = tester.getRect(find.byKey(avatarKey));
    expect(box.size, equals(const Size(128, 36)));
    expect(textBox.size, equals(const Size(56, 14)));
    expect(iconBox.size, equals(const Size(18, 18)));
    expect(avatarBox.size, equals(const Size(24, 24)));
    expect(textBox.top, equals(11));
    expect(box.bottom - textBox.bottom, equals(11));
    expect(textBox.left, equals(372));
    expect(box.right - textBox.right, equals(36));

    // Make sure the "Comfortable" setting is the spec'd size
    await buildTest(VisualDensity.comfortable);
    await tester.pumpAndSettle();
    box = tester.getRect(find.byKey(key));
    expect(box.size, equals(const Size(128, 28.0 + 16.0)));

    // Make sure the "Compact" setting is the spec'd size
    await buildTest(VisualDensity.compact);
    await tester.pumpAndSettle();
    box = tester.getRect(find.byKey(key));
    expect(box.size, equals(const Size(128, 24.0 + 16.0)));
  });

  testWidgets('Material3 - Chip responds to density changes', (WidgetTester tester) async {
    const Key key = Key('test');
    const Key textKey = Key('test text');
    const Key iconKey = Key('test icon');
    const Key avatarKey = Key('test avatar');
    Future<void> buildTest(VisualDensity visualDensity) async {
      return tester.pumpWidget(
        MaterialApp(
          home: Material(
            child: Center(
              child: Column(
                children: <Widget>[
                  InputChip(
                    visualDensity: visualDensity,
                    key: key,
                    onPressed: () {},
                    onDeleted: () {},
                    label: const Text('Test', key: textKey),
                    deleteIcon: const Icon(Icons.delete, key: iconKey),
                    avatar: const Icon(Icons.play_arrow, key: avatarKey),
                  ),
                ],
              ),
            ),
          ),
        ),
      );
    }

    // The Chips only change in size vertically in response to density, so
    // horizontal changes aren't expected.
    await buildTest(VisualDensity.standard);
    Rect box = tester.getRect(find.byKey(key));
    Rect textBox = tester.getRect(find.byKey(textKey));
    Rect iconBox = tester.getRect(find.byKey(iconKey));
    Rect avatarBox = tester.getRect(find.byKey(avatarKey));
    expect(box.size.width, moreOrLessEquals(130.4, epsilon: 0.1));
    expect(box.size.height, equals(32.0 + 16.0));
    expect(textBox.size.width, moreOrLessEquals(56.4, epsilon: 0.1));
    expect(textBox.size.height, equals(20.0));
    expect(iconBox.size, equals(const Size(18, 18)));
    expect(avatarBox.size, equals(const Size(18, 18)));
    expect(textBox.top, equals(14));
    expect(box.bottom - textBox.bottom, equals(14));
    expect(textBox.left, moreOrLessEquals(371.79, epsilon: 0.1));
    expect(box.right - textBox.right, equals(37));

    // Try decreasing density (with higher density numbers).
    await buildTest(const VisualDensity(horizontal: 3.0, vertical: 3.0));
    box = tester.getRect(find.byKey(key));
    textBox = tester.getRect(find.byKey(textKey));
    iconBox = tester.getRect(find.byKey(iconKey));
    avatarBox = tester.getRect(find.byKey(avatarKey));
    expect(box.size.width, moreOrLessEquals(130.4, epsilon: 0.1));
    expect(box.size.height, equals(60));
    expect(textBox.size.width, moreOrLessEquals(56.4, epsilon: 0.1));
    expect(textBox.size.height, equals(20.0));
    expect(iconBox.size, equals(const Size(18, 18)));
    expect(avatarBox.size, equals(const Size(18, 18)));
    expect(textBox.top, equals(20));
    expect(box.bottom - textBox.bottom, equals(20));
    expect(textBox.left, moreOrLessEquals(371.79, epsilon: 0.1));
    expect(box.right - textBox.right, equals(37));

    // Try increasing density (with lower density numbers).
    await buildTest(const VisualDensity(horizontal: -3.0, vertical: -3.0));
    box = tester.getRect(find.byKey(key));
    textBox = tester.getRect(find.byKey(textKey));
    iconBox = tester.getRect(find.byKey(iconKey));
    avatarBox = tester.getRect(find.byKey(avatarKey));
    expect(box.size.width, moreOrLessEquals(130.4, epsilon: 0.1));
    expect(box.size.height, equals(36));
    expect(textBox.size.width, moreOrLessEquals(56.4, epsilon: 0.1));
    expect(textBox.size.height, equals(20.0));
    expect(iconBox.size, equals(const Size(18, 18)));
    expect(avatarBox.size, equals(const Size(18, 18)));
    expect(textBox.top, equals(8));
    expect(box.bottom - textBox.bottom, equals(8));
    expect(textBox.left, moreOrLessEquals(371.79, epsilon: 0.1));
    expect(box.right - textBox.right, equals(37));

    // Now test that horizontal and vertical are wired correctly. Negating the
    // horizontal should have no change over what's above.
    await buildTest(const VisualDensity(horizontal: 3.0, vertical: -3.0));
    await tester.pumpAndSettle();
    box = tester.getRect(find.byKey(key));
    textBox = tester.getRect(find.byKey(textKey));
    iconBox = tester.getRect(find.byKey(iconKey));
    avatarBox = tester.getRect(find.byKey(avatarKey));
    expect(box.size.width, moreOrLessEquals(130.4, epsilon: 0.1));
    expect(box.size.height, equals(36));
    expect(textBox.size.width, moreOrLessEquals(56.4, epsilon: 0.1));
    expect(textBox.size.height, equals(20.0));
    expect(iconBox.size, equals(const Size(18, 18)));
    expect(avatarBox.size, equals(const Size(18, 18)));
    expect(textBox.top, equals(8));
    expect(box.bottom - textBox.bottom, equals(8));
    expect(textBox.left, moreOrLessEquals(371.79, epsilon: 0.1));
    expect(box.right - textBox.right, equals(37));

    // Make sure the "Comfortable" setting is the spec'd size
    await buildTest(VisualDensity.comfortable);
    await tester.pumpAndSettle();
    box = tester.getRect(find.byKey(key));
    expect(box.size.width, moreOrLessEquals(130.4, epsilon: 0.1));
    expect(box.size.height, equals(28.0 + 16.0));

    // Make sure the "Compact" setting is the spec'd size
    await buildTest(VisualDensity.compact);
    await tester.pumpAndSettle();
    box = tester.getRect(find.byKey(key));
    expect(box.size.width, moreOrLessEquals(130.4, epsilon: 0.1));
    expect(box.size.height, equals(24.0 + 16.0));
  }, skip: kIsWeb && !isSkiaWeb); // https://github.com/flutter/flutter/issues/99933

  testWidgets('Chip delete button tooltip is disabled if deleteButtonTooltipMessage is empty', (WidgetTester tester) async {
    final UniqueKey deleteButtonKey = UniqueKey();
    await tester.pumpWidget(
      chipWithOptionalDeleteButton(
        deleteButtonKey: deleteButtonKey,
        deletable: true,
        deleteButtonTooltipMessage: '',
      ),
    );

    // Hover over the delete icon of the chip
    final Offset centerOfDeleteButton = tester.getCenter(find.byKey(deleteButtonKey));
    final TestGesture hoverGesture = await tester.createGesture(kind: PointerDeviceKind.mouse);
    await hoverGesture.moveTo(centerOfDeleteButton);
    addTearDown(hoverGesture.removePointer);

    await tester.pump();

    // Wait for some more time while hovering over the delete button
    await tester.pumpAndSettle();

    // There should be no delete button tooltip
    expect(findTooltipContainer(''), findsNothing);
  });

  testWidgets('Disabling delete button tooltip does not disable chip tooltip', (WidgetTester tester) async {
    final UniqueKey deleteButtonKey = UniqueKey();
    await tester.pumpWidget(
      chipWithOptionalDeleteButton(
        deleteButtonKey: deleteButtonKey,
        deletable: true,
        deleteButtonTooltipMessage: '',
        chipTooltip: 'Chip Tooltip',
      ),
    );

    // Hover over the delete icon of the chip
    final Offset centerOfDeleteButton = tester.getCenter(find.byKey(deleteButtonKey));
    final TestGesture hoverGesture = await tester.createGesture(kind: PointerDeviceKind.mouse);
    await hoverGesture.moveTo(centerOfDeleteButton);
    addTearDown(hoverGesture.removePointer);

    await tester.pump();

    // Wait for some more time while hovering over the delete button
    await tester.pumpAndSettle();

    // There should be no delete button tooltip
    expect(findTooltipContainer(''), findsNothing);
    // There should be a chip tooltip, however.
    expect(findTooltipContainer('Chip Tooltip'), findsOneWidget);
  });

  testWidgets('Triggering delete button tooltip does not trigger Chip tooltip', (WidgetTester tester) async {
    final UniqueKey deleteButtonKey = UniqueKey();
    await tester.pumpWidget(
      chipWithOptionalDeleteButton(
        deleteButtonKey: deleteButtonKey,
        deletable: true,
        chipTooltip: 'Chip Tooltip',
      ),
    );

    // Hover over the delete icon of the chip
    final Offset centerOfDeleteButton = tester.getCenter(find.byKey(deleteButtonKey));
    final TestGesture hoverGesture = await tester.createGesture(kind: PointerDeviceKind.mouse);
    await hoverGesture.moveTo(centerOfDeleteButton);
    addTearDown(hoverGesture.removePointer);

    await tester.pump();

    // Wait for some more time while hovering over the delete button
    await tester.pumpAndSettle();

    // There should not be a chip tooltip
    expect(findTooltipContainer('Chip Tooltip'), findsNothing);
    // There should be a delete button tooltip
    expect(findTooltipContainer('Delete'), findsOneWidget);
  });

  testWidgets('intrinsicHeight implementation meets constraints', (WidgetTester tester) async {
    // Regression test for https://github.com/flutter/flutter/issues/49478.
    await tester.pumpWidget(wrapForChip(
      child: const Chip(
        label: Text('text'),
        padding: EdgeInsets.symmetric(horizontal: 20),
      ),
    ));

    expect(tester.takeException(), isNull);
  });

  testWidgets('Material2 - Chip background color and shape are drawn on Ink', (WidgetTester tester) async {
    const Color backgroundColor = Color(0xff00ff00);
    const OutlinedBorder shape = ContinuousRectangleBorder();

    await tester.pumpWidget(wrapForChip(
      theme: ThemeData(useMaterial3: false),
      child: const RawChip(
        label: Text('text'),
        backgroundColor: backgroundColor,
        shape: shape,
      ),
    ));

    final Ink ink = tester.widget(find.descendant(
      of: find.byType(RawChip),
      matching: find.byType(Ink),
    ));
    final ShapeDecoration decoration = ink.decoration! as ShapeDecoration;
    expect(decoration.color, backgroundColor);
    expect(decoration.shape, shape);
  });

  testWidgets('Material3 - Chip background color and shape are drawn on Ink', (WidgetTester tester) async {
    const Color backgroundColor = Color(0xff00ff00);
    const OutlinedBorder shape = ContinuousRectangleBorder();
    final ThemeData theme = ThemeData();

    await tester.pumpWidget(wrapForChip(
      theme: theme,
      child: const RawChip(
        label: Text('text'),
        backgroundColor: backgroundColor,
        shape: shape,
      ),
    ));

    final Ink ink = tester.widget(find.descendant(
      of: find.byType(RawChip),
      matching: find.byType(Ink),
    ));
    final ShapeDecoration decoration = ink.decoration! as ShapeDecoration;
    expect(decoration.color, backgroundColor);
    expect(decoration.shape, shape.copyWith(side: BorderSide(color: theme.colorScheme.outline)));
  });

  testWidgets('Chip highlight color is drawn on top of the backgroundColor', (WidgetTester tester) async {
    final FocusNode focusNode = FocusNode(debugLabel: 'RawChip');
    addTearDown(focusNode.dispose);
    tester.binding.focusManager.highlightStrategy = FocusHighlightStrategy.alwaysTraditional;
    const Color backgroundColor = Color(0xff00ff00);

    await tester.pumpWidget(wrapForChip(
      child: RawChip(
        label: const Text('text'),
        backgroundColor: backgroundColor,
        autofocus: true,
        focusNode: focusNode,
        onPressed: () {},
      ),
    ));

    await tester.pumpAndSettle();

    expect(focusNode.hasPrimaryFocus, isTrue);
    expect(
      find.byType(Material).last,
      paints
        // Background color is drawn first.
        ..rrect(color: backgroundColor)
        // Highlight color is drawn on top of the background color.
        ..rect(color: const Color(0x1f000000)),
    );
  });

  testWidgets('RawChip.color resolves material states', (WidgetTester tester) async {
    const Color disabledSelectedColor = Color(0xffffff00);
    const Color disabledColor = Color(0xff00ff00);
    const Color backgroundColor = Color(0xff0000ff);
    const Color selectedColor = Color(0xffff0000);
    Widget buildApp({ required bool enabled, required bool selected }) {
      return wrapForChip(
        child: RawChip(
          isEnabled: enabled,
          selected: selected,
          color: MaterialStateProperty.resolveWith((Set<MaterialState> states) {
            if (states.contains(MaterialState.disabled) && states.contains(MaterialState.selected)) {
              return disabledSelectedColor;
            }
            if (states.contains(MaterialState.disabled)) {
              return disabledColor;
            }
            if (states.contains(MaterialState.selected)) {
              return selectedColor;
            }
            return backgroundColor;
          }),
          label: const Text('RawChip'),
        ),
      );
    }

    // Test enabled chip.
    await tester.pumpWidget(buildApp(enabled: true, selected: false));

    // Enabled chip should have the provided backgroundColor.
    expect(getMaterialBox(tester), paints..rrect(color: backgroundColor));

    // Test disabled chip.
    await tester.pumpWidget(buildApp(enabled: false, selected: false));
    await tester.pumpAndSettle();

    // Disabled chip should have the provided disabledColor.
    expect(getMaterialBox(tester), paints..rrect(color: disabledColor));

    // Test enabled & selected chip.
    await tester.pumpWidget(buildApp(enabled: true, selected: true));
    await tester.pumpAndSettle();

    // Enabled & selected chip should have the provided selectedColor.
    expect(getMaterialBox(tester), paints..rrect(color: selectedColor));

    // Test disabled & selected chip.
    await tester.pumpWidget(buildApp(enabled: false, selected: true));
    await tester.pumpAndSettle();

    // Disabled & selected chip should have the provided disabledSelectedColor.
    expect(getMaterialBox(tester), paints..rrect(color: disabledSelectedColor));
  });

  testWidgets('RawChip uses provided state color properties', (WidgetTester tester) async {
    const Color disabledColor = Color(0xff00ff00);
    const Color backgroundColor = Color(0xff0000ff);
    const Color selectedColor = Color(0xffff0000);
    Widget buildApp({ required bool enabled, required bool selected }) {
      return wrapForChip(
        child: RawChip(
          isEnabled: enabled,
          selected: selected,
          disabledColor: disabledColor,
          backgroundColor: backgroundColor,
          selectedColor: selectedColor,
          label: const Text('RawChip'),
        ),
      );
    }

    // Test enabled chip.
    await tester.pumpWidget(buildApp(enabled: true, selected: false));

    // Enabled chip should have the provided backgroundColor.
    expect(getMaterialBox(tester), paints..rrect(color: backgroundColor));

    // Test disabled chip.
    await tester.pumpWidget(buildApp(enabled: false, selected: false));
    await tester.pumpAndSettle();

    // Disabled chip should have the provided disabledColor.
    expect(getMaterialBox(tester), paints..rrect(color: disabledColor));

    // Test enabled & selected chip.
    await tester.pumpWidget(buildApp(enabled: true, selected: true));
    await tester.pumpAndSettle();

    // Enabled & selected chip should have the provided selectedColor.
    expect(getMaterialBox(tester), paints..rrect(color: selectedColor));
  });

  testWidgets('Delete button tap target area does not include label', (WidgetTester tester) async {
    bool calledDelete = false;
    await tester.pumpWidget(
      wrapForChip(
        child: Column(
          children: <Widget>[
            Chip(
              label: const Text('Chip'),
              onDeleted: () {
                calledDelete = true;
              },
            ),
          ],
        ),
      ),
    );

    // Tap on the delete button.
    await tester.tapAt(tester.getCenter(find.byType(Icon)));
    await tester.pump();
    expect(calledDelete, isTrue);
    calledDelete = false;

    final Offset labelCenter = tester.getCenter(find.text('Chip'));

    // Tap on the label.
    await tester.tapAt(labelCenter);
    await tester.pump();
    expect(calledDelete, isFalse);

    // Tap before end of the label.
    final Size labelSize = tester.getSize(find.text('Chip'));
    await tester.tapAt(Offset(labelCenter.dx + (labelSize.width / 2) - 1, labelCenter.dy));
    await tester.pump();
    expect(calledDelete, isFalse);

    // Tap after end of the label.
    await tester.tapAt(Offset(labelCenter.dx + (labelSize.width / 2) + 0.01, labelCenter.dy));
    await tester.pump();
    expect(calledDelete, isTrue);
  });

  // This is a regression test for https://github.com/flutter/flutter/pull/133615.
  testWidgets('Material3 - Custom shape without provided side uses default side', (WidgetTester tester) async {
    final ThemeData theme = ThemeData();
    await tester.pumpWidget(
      MaterialApp(
        theme: theme,
        home: const Material(
          child: Center(
            child: RawChip(
              // No side provided.
              shape: StadiumBorder(),
              label: Text('RawChip'),
            ),
          ),
        ),
      ),
    );

    // Chip should have the default side.
    expect(
      getMaterial(tester).shape,
      StadiumBorder(side: BorderSide(color: theme.colorScheme.outline)),
    );
  });

  testWidgets("Material3 - RawChip.shape's side is used when provided", (WidgetTester tester) async {
    Widget buildChip({ OutlinedBorder? shape, BorderSide? side }) {
      return MaterialApp(
        home: Material(
          child: Center(
            child: RawChip(
              shape: shape,
              side: side,
              label: const Text('RawChip'),
            ),
          ),
        ),
      );
    }

    // Test [RawChip.shape] with a side.
    await tester.pumpWidget(buildChip(
      shape: const RoundedRectangleBorder(
        side: BorderSide(color: Color(0xffff00ff)),
        borderRadius: BorderRadius.all(Radius.circular(7.0)),
      )),
    );

    // Chip should have the provided shape and the side from [RawChip.shape].
    expect(
      getMaterial(tester).shape,
      const RoundedRectangleBorder(
        side: BorderSide(color: Color(0xffff00ff)),
        borderRadius: BorderRadius.all(Radius.circular(7.0)),
      ),
    );

    // Test [RawChip.shape] with a side and [RawChip.side].
    await tester.pumpWidget(buildChip(
      shape: const RoundedRectangleBorder(
        side: BorderSide(color: Color(0xffff00ff)),
        borderRadius: BorderRadius.all(Radius.circular(7.0)),
      ),
      side: const BorderSide(color: Color(0xfffff000))),
    );
    await tester.pumpAndSettle();

    // Chip use shape from [RawChip.shape] and the side from [RawChip.side].
    // [RawChip.shape]'s side should be ignored.
    expect(
      getMaterial(tester).shape,
      const RoundedRectangleBorder(
        side: BorderSide(color: Color(0xfffff000)),
        borderRadius: BorderRadius.all(Radius.circular(7.0)),
      ),
    );
  });

  testWidgets('Material3 - Chip.iconTheme respects default iconTheme.size', (WidgetTester tester) async {
    Widget buildChip({ IconThemeData? iconTheme }) {
      return MaterialApp(
        home: Directionality(
          textDirection: TextDirection.ltr,
          child: Material(
            child: Center(
              child: RawChip(
                iconTheme: iconTheme,
                avatar: const Icon(Icons.add),
                label: const SizedBox(width: 100, height: 100),
                onSelected: (bool newValue) { },
              ),
            ),
          ),
        ),
      );
    }

    await tester.pumpWidget(buildChip(iconTheme: const IconThemeData(color: Color(0xff332211))));

    // Icon should have the default chip iconSize.
    expect(getIconData(tester).size, 18.0);
    expect(getIconData(tester).color, const Color(0xff332211));

    // Icon should have the provided iconSize.
    await tester.pumpWidget(buildChip(iconTheme: const IconThemeData(color: Color(0xff112233), size: 23.0)));
    await tester.pumpAndSettle();

    expect(getIconData(tester).size, 23.0);
    expect(getIconData(tester).color, const Color(0xff112233));
  });

  // This is a regression test for https://github.com/flutter/flutter/issues/138287.
  testWidgets("Enabling and disabling Chip with Tooltip doesn't throw an exception", (WidgetTester tester) async {
    bool isEnabled = true;

    await tester.pumpWidget(MaterialApp(
      home: Material(
        child: Center(
          child: StatefulBuilder(
            builder: (BuildContext context, StateSetter setState) {
              return Column(
                mainAxisSize: MainAxisSize.min,
                children: <Widget>[
                  RawChip(
                    tooltip: 'tooltip',
                    isEnabled: isEnabled,
                    onPressed: isEnabled ? () {} : null,
                    label: const Text('RawChip'),
                  ),
                  ElevatedButton(
                    onPressed: () {
                      setState(() {
                        isEnabled = !isEnabled;
                      });
                    },
                    child: Text('${isEnabled ? 'Disable' : 'Enable'} Chip'),
                  ),
                ],
              );
            },
          ),
        ),
      ),
    ));

    // Tap the elevated button to disable the chip with a tooltip.
    await tester.tap(find.widgetWithText(ElevatedButton, 'Disable Chip'));
    await tester.pumpAndSettle();

    // No exception should be thrown.
    expect(tester.takeException(), isNull);

    // Tap the elevated button to enable the chip with a tooltip.
    await tester.tap(find.widgetWithText(ElevatedButton, 'Enable Chip'));
    await tester.pumpAndSettle();

    // No exception should be thrown.
    expect(tester.takeException(), isNull);
  });

  testWidgets('Delete button is visible on disabled RawChip', (WidgetTester tester) async {
    await tester.pumpWidget(
      wrapForChip(
        child: RawChip(
          isEnabled: false,
          label: const Text('Label'),
          onDeleted: () { },
        ),
      ),
    );

    // Delete button should be visible.
    await expectLater(find.byType(RawChip), matchesGoldenFile('raw_chip.disabled.delete_button.png'));
  });

  testWidgets('Delete button tooltip is not shown on disabled RawChip', (WidgetTester tester) async {
    Widget buildChip({ bool enabled = true }) {
      return wrapForChip(
        child: RawChip(
          isEnabled: enabled,
          label: const Text('Label'),
          onDeleted: () { },
        ),
      );
    }

    // Test enabled chip.
    await tester.pumpWidget(buildChip());

    final Offset deleteButtonLocation = tester.getCenter(find.byType(Icon));
    final TestGesture gesture = await tester.createGesture(kind: PointerDeviceKind.mouse);
    await gesture.moveTo(deleteButtonLocation);
    await tester.pump();

    // Delete button tooltip should be visible.
    expect(findTooltipContainer('Delete'), findsOneWidget);

    // Test disabled chip.
    await tester.pumpWidget(buildChip(enabled: false));
    await tester.pump();

    // Delete button tooltip should not be visible.
    expect(findTooltipContainer('Delete'), findsNothing);
  });

  testWidgets('Chip avatar layout constraints can be customized', (WidgetTester tester) async {
    const double border = 1.0;
    const double iconSize = 18.0;
    const double labelPadding = 8.0;
    const double padding = 8.0;
    const Size labelSize = Size(100, 100);

    Widget buildChip({BoxConstraints? avatarBoxConstraints}) {
      return wrapForChip(
        child: Center(
          child: Chip(
            avatarBoxConstraints: avatarBoxConstraints,
            avatar: const Icon(Icons.favorite),
            label: Container(
              width: labelSize.width,
              height: labelSize.width,
              color: const Color(0xFFFF0000),
            ),
          ),
        ),
      );
    }

    // Test default avatar layout constraints.
    await tester.pumpWidget(buildChip());

    expect(tester.getSize(find.byType(Chip)).width, equals(234.0));
    expect(tester.getSize(find.byType(Chip)).height, equals(118.0));

    // Calculate the distance between avatar and chip edges.
    Offset chipTopLeft = tester.getTopLeft(find.byWidget(getMaterial(tester)));
    final Offset avatarCenter = tester.getCenter(find.byIcon(Icons.favorite));
    expect(chipTopLeft.dx, avatarCenter.dx - (labelSize.width / 2) - padding - border);
    expect(chipTopLeft.dy, avatarCenter.dy - (labelSize.width / 2) - padding - border);

    // Calculate the distance between avatar and label.
    Offset labelTopLeft = tester.getTopLeft(find.byType(Container));
    expect(labelTopLeft.dx, avatarCenter.dx + (labelSize.width / 2) + labelPadding);

    // Test custom avatar layout constraints.
    await tester.pumpWidget(buildChip(avatarBoxConstraints: const BoxConstraints.tightForFinite()));
    await tester.pump();

    expect(tester.getSize(find.byType(Chip)).width, equals(152.0));
    expect(tester.getSize(find.byType(Chip)).height, equals(118.0));

    // Calculate the distance between avatar and chip edges.
    chipTopLeft = tester.getTopLeft(find.byWidget(getMaterial(tester)));
    expect(chipTopLeft.dx, avatarCenter.dx - (iconSize / 2) - padding - border);
    expect(chipTopLeft.dy, avatarCenter.dy - (labelSize.width / 2) - padding - border);

    // Calculate the distance between avatar and label.
    labelTopLeft = tester.getTopLeft(find.byType(Container));
    expect(labelTopLeft.dx, avatarCenter.dx + (iconSize / 2) + labelPadding);
  });

  testWidgets('RawChip avatar layout constraints can be customized', (WidgetTester tester) async {
    const double border = 1.0;
    const double iconSize = 18.0;
    const double labelPadding = 8.0;
    const double padding = 8.0;
    const Size labelSize = Size(100, 100);

    Widget buildChip({BoxConstraints? avatarBoxConstraints}) {
      return wrapForChip(
        child: Center(
          child: RawChip(
            avatarBoxConstraints: avatarBoxConstraints,
            avatar: const Icon(Icons.favorite),
            label: Container(
              width: labelSize.width,
              height: labelSize.width,
              color: const Color(0xFFFF0000),
            ),
          ),
        ),
      );
    }

    // Test default avatar layout constraints.
    await tester.pumpWidget(buildChip());

    expect(tester.getSize(find.byType(RawChip)).width, equals(234.0));
    expect(tester.getSize(find.byType(RawChip)).height, equals(118.0));

    // Calculate the distance between avatar and chip edges.
    Offset chipTopLeft = tester.getTopLeft(find.byWidget(getMaterial(tester)));
    final Offset avatarCenter = tester.getCenter(find.byIcon(Icons.favorite));
    expect(chipTopLeft.dx, avatarCenter.dx - (labelSize.width / 2) - padding - border);
    expect(chipTopLeft.dy, avatarCenter.dy - (labelSize.width / 2) - padding - border);

    // Calculate the distance between avatar and label.
    Offset labelTopLeft = tester.getTopLeft(find.byType(Container));
    expect(labelTopLeft.dx, avatarCenter.dx + (labelSize.width / 2) + labelPadding);

    // Test custom avatar layout constraints.
    await tester.pumpWidget(buildChip(avatarBoxConstraints: const BoxConstraints.tightForFinite()));
    await tester.pump();

    expect(tester.getSize(find.byType(RawChip)).width, equals(152.0));
    expect(tester.getSize(find.byType(RawChip)).height, equals(118.0));

    // Calculate the distance between avatar and chip edges.
    chipTopLeft = tester.getTopLeft(find.byWidget(getMaterial(tester)));
    expect(chipTopLeft.dx, avatarCenter.dx - (iconSize / 2) - padding - border);
    expect(chipTopLeft.dy, avatarCenter.dy - (labelSize.width / 2) - padding - border);

    // Calculate the distance between avatar and label.
    labelTopLeft = tester.getTopLeft(find.byType(Container));
    expect(labelTopLeft.dx, avatarCenter.dx + (iconSize / 2) + labelPadding);
  });

  testWidgets('Chip delete icon layout constraints can be customized', (WidgetTester tester) async {
    const double border = 1.0;
    const double iconSize = 18.0;
    const double labelPadding = 8.0;
    const double padding = 8.0;
    const Size labelSize = Size(100, 100);

    Widget buildChip({BoxConstraints? deleteIconBoxConstraints}) {
      return wrapForChip(
        child: Center(
          child: Chip(
            deleteIconBoxConstraints: deleteIconBoxConstraints,
            onDeleted: () { },
            label: Container(
              width: labelSize.width,
              height: labelSize.width,
              color: const Color(0xFFFF0000),
            ),
          ),
        ),
      );
    }

    // Test default delete icon layout constraints.
    await tester.pumpWidget(buildChip());

    expect(tester.getSize(find.byType(Chip)).width, equals(234.0));
    expect(tester.getSize(find.byType(Chip)).height, equals(118.0));

    // Calculate the distance between delete icon and chip edges.
    Offset chipTopRight = tester.getTopRight(find.byWidget(getMaterial(tester)));
    final Offset deleteIconCenter = tester.getCenter(find.byIcon(Icons.cancel));
    expect(chipTopRight.dx, deleteIconCenter.dx + (labelSize.width / 2) + padding + border);
    expect(chipTopRight.dy, deleteIconCenter.dy - (labelSize.width / 2) - padding - border);

    // Calculate the distance between delete icon and label.
    Offset labelTopRight = tester.getTopRight(find.byType(Container));
    expect(labelTopRight.dx, deleteIconCenter.dx - (labelSize.width / 2) - labelPadding);

    // Test custom avatar layout constraints.
    await tester.pumpWidget(buildChip(
      deleteIconBoxConstraints: const BoxConstraints.tightForFinite(),
    ));
    await tester.pump();

    expect(tester.getSize(find.byType(Chip)).width, equals(152.0));
    expect(tester.getSize(find.byType(Chip)).height, equals(118.0));

    // Calculate the distance between delete icon and chip edges.
    chipTopRight = tester.getTopRight(find.byWidget(getMaterial(tester)));
    expect(chipTopRight.dx, deleteIconCenter.dx + (iconSize / 2) + padding + border);
    expect(chipTopRight.dy, deleteIconCenter.dy - (labelSize.width / 2) - padding - border);

    // Calculate the distance between delete icon and label.
    labelTopRight = tester.getTopRight(find.byType(Container));
    expect(labelTopRight.dx, deleteIconCenter.dx - (iconSize / 2) - labelPadding);
  });

  testWidgets('RawChip delete icon layout constraints can be customized', (WidgetTester tester) async {
    const double border = 1.0;
    const double iconSize = 18.0;
    const double labelPadding = 8.0;
    const double padding = 8.0;
    const Size labelSize = Size(100, 100);

    Widget buildChip({BoxConstraints? deleteIconBoxConstraints}) {
      return wrapForChip(
        child: Center(
          child: RawChip(
            deleteIconBoxConstraints: deleteIconBoxConstraints,
            onDeleted: () { },
            label: Container(
              width: labelSize.width,
              height: labelSize.width,
              color: const Color(0xFFFF0000),
            ),
          ),
        ),
      );
    }

    // Test default delete icon layout constraints.
    await tester.pumpWidget(buildChip());

    expect(tester.getSize(find.byType(RawChip)).width, equals(234.0));
    expect(tester.getSize(find.byType(RawChip)).height, equals(118.0));

    // Calculate the distance between delete icon and chip edges.
    Offset chipTopRight = tester.getTopRight(find.byWidget(getMaterial(tester)));
    final Offset deleteIconCenter = tester.getCenter(find.byIcon(Icons.cancel));
    expect(chipTopRight.dx, deleteIconCenter.dx + (labelSize.width / 2) + padding + border);
    expect(chipTopRight.dy, deleteIconCenter.dy - (labelSize.width / 2) - padding - border);

    // Calculate the distance between delete icon and label.
    Offset labelTopRight = tester.getTopRight(find.byType(Container));
    expect(labelTopRight.dx, deleteIconCenter.dx - (labelSize.width / 2) - labelPadding);

    // Test custom avatar layout constraints.
    await tester.pumpWidget(buildChip(
      deleteIconBoxConstraints: const BoxConstraints.tightForFinite(),
    ));
    await tester.pump();

    expect(tester.getSize(find.byType(RawChip)).width, equals(152.0));
    expect(tester.getSize(find.byType(RawChip )).height, equals(118.0));

    // Calculate the distance between delete icon and chip edges.
    chipTopRight = tester.getTopRight(find.byWidget(getMaterial(tester)));
    expect(chipTopRight.dx, deleteIconCenter.dx + (iconSize / 2) + padding + border);
    expect(chipTopRight.dy, deleteIconCenter.dy - (labelSize.width / 2) - padding - border);

    // Calculate the distance between delete icon and label.
    labelTopRight = tester.getTopRight(find.byType(Container));
    expect(labelTopRight.dx, deleteIconCenter.dx - (iconSize / 2) - labelPadding);
  });

  testWidgets('Default delete button InkWell shape', (WidgetTester tester) async {
    await tester.pumpWidget(wrapForChip(
      child: Center(
        child: RawChip(
          onDeleted: () { },
          label: const Text('RawChip'),
        ),
      ),
    ));

    final InkWell deleteButtonInkWell = tester.widget<InkWell>(find.ancestor(
      of: find.byIcon(Icons.cancel),
      matching: find.byType(InkWell).last,
    ));
    expect(deleteButtonInkWell.customBorder, const CircleBorder());
  });

  testWidgets('Default delete button overlay', (WidgetTester tester) async {
    final ThemeData theme = ThemeData();
    await tester.pumpWidget(wrapForChip(
      child: Center(
        child: RawChip(
          onDeleted: () { },
          label: const Text('RawChip'),
        ),
      ),
      theme: theme,
    ));

    RenderObject inkFeatures = tester.allRenderObjects.firstWhere((RenderObject object) => object.runtimeType.toString() == '_RenderInkFeatures');
    expect(inkFeatures, isNot(paints..rect(color: theme.hoverColor)));
    expect(inkFeatures, paintsExactlyCountTimes(#clipPath, 0));

    // Hover over the delete icon.
    final Offset centerOfDeleteButton = tester.getCenter(find.byType(Icon));
    final TestGesture hoverGesture = await tester.createGesture(kind: PointerDeviceKind.mouse);
    await hoverGesture.moveTo(centerOfDeleteButton);
    addTearDown(hoverGesture.removePointer);
    await tester.pumpAndSettle();

    inkFeatures = tester.allRenderObjects.firstWhere((RenderObject object) => object.runtimeType.toString() == '_RenderInkFeatures');
    expect(inkFeatures, paints..rect(color: theme.hoverColor));
    expect(inkFeatures, paintsExactlyCountTimes(#clipPath, 1));

    const Rect expectedClipRect = Rect.fromLTRB(124.7, 10.0, 142.7, 28.0);
    final Path expectedClipPath = Path()..addRect(expectedClipRect);
    expect(
      inkFeatures,
      paints..clipPath(pathMatcher: coversSameAreaAs(
        expectedClipPath,
        areaToCompare: expectedClipRect.inflate(48.0),
        sampleSize: 100,
      )),
    );
  });

  group('Material 2', () {
    // These tests are only relevant for Material 2. Once Material 2
    // support is deprecated and the APIs are removed, these tests
    // can be deleted.

    testWidgets('M2 Chip defaults', (WidgetTester tester) async {
      late TextTheme textTheme;

      Widget buildFrame(Brightness brightness) {
        return MaterialApp(
          theme: ThemeData(brightness: brightness, useMaterial3: false),
          home: Scaffold(
            body: Center(
              child: Builder(
                builder: (BuildContext context) {
                  textTheme = Theme.of(context).textTheme;
                  return Chip(
                    avatar: const CircleAvatar(child: Text('A')),
                    label: const Text('Chip A'),
                    onDeleted: () { },
                  );
                },
              ),
            ),
          ),
        );
      }

      await tester.pumpWidget(buildFrame(Brightness.light));
      expect(getMaterialBox(tester), paints..rrect()..circle(color: const Color(0xff1976d2)));
      expect(tester.getSize(find.byType(Chip)), const Size(156.0, 48.0));
      expect(getMaterial(tester).color, null);
      expect(getMaterial(tester).elevation, 0);
      expect(getMaterial(tester).shape, const StadiumBorder());
      expect(getIconData(tester).color?.value, 0xffffffff);
      expect(getIconData(tester).opacity, null);
      expect(getIconData(tester).size, null);

      TextStyle labelStyle = getLabelStyle(tester, 'Chip A').style;
      expect(labelStyle.color?.value, 0xde000000);
      expect(labelStyle.fontFamily, textTheme.bodyLarge?.fontFamily);
      expect(labelStyle.fontFamilyFallback, textTheme.bodyLarge?.fontFamilyFallback);
      expect(labelStyle.fontFeatures, textTheme.bodyLarge?.fontFeatures);
      expect(labelStyle.fontSize, textTheme.bodyLarge?.fontSize);
      expect(labelStyle.fontStyle, textTheme.bodyLarge?.fontStyle);
      expect(labelStyle.fontWeight, textTheme.bodyLarge?.fontWeight);
      expect(labelStyle.height, textTheme.bodyLarge?.height);
      expect(labelStyle.inherit, textTheme.bodyLarge?.inherit);
      expect(labelStyle.leadingDistribution, textTheme.bodyLarge?.leadingDistribution);
      expect(labelStyle.letterSpacing, textTheme.bodyLarge?.letterSpacing);
      expect(labelStyle.overflow, textTheme.bodyLarge?.overflow);
      expect(labelStyle.textBaseline, textTheme.bodyLarge?.textBaseline);
      expect(labelStyle.wordSpacing, textTheme.bodyLarge?.wordSpacing);

      await tester.pumpWidget(buildFrame(Brightness.dark));
      await tester.pumpAndSettle(); // Theme transition animation
      expect(getMaterialBox(tester), paints..rrect(color: const Color(0x1fffffff)));
      expect(tester.getSize(find.byType(Chip)), const Size(156.0, 48.0));
      expect(getMaterial(tester).color, null);
      expect(getMaterial(tester).elevation, 0);
      expect(getMaterial(tester).shape, const StadiumBorder());
      expect(getIconData(tester).color?.value, 0xffffffff);
      expect(getIconData(tester).opacity, null);
      expect(getIconData(tester).size, null);

      labelStyle = getLabelStyle(tester, 'Chip A').style;
      expect(labelStyle.color?.value, 0xdeffffff);
      expect(labelStyle.fontFamily, textTheme.bodyLarge?.fontFamily);
      expect(labelStyle.fontFamilyFallback, textTheme.bodyLarge?.fontFamilyFallback);
      expect(labelStyle.fontFeatures, textTheme.bodyLarge?.fontFeatures);
      expect(labelStyle.fontSize, textTheme.bodyLarge?.fontSize);
      expect(labelStyle.fontStyle, textTheme.bodyLarge?.fontStyle);
      expect(labelStyle.fontWeight, textTheme.bodyLarge?.fontWeight);
      expect(labelStyle.height, textTheme.bodyLarge?.height);
      expect(labelStyle.inherit, textTheme.bodyLarge?.inherit);
      expect(labelStyle.leadingDistribution, textTheme.bodyLarge?.leadingDistribution);
      expect(labelStyle.letterSpacing, textTheme.bodyLarge?.letterSpacing);
      expect(labelStyle.overflow, textTheme.bodyLarge?.overflow);
      expect(labelStyle.textBaseline, textTheme.bodyLarge?.textBaseline);
      expect(labelStyle.wordSpacing, textTheme.bodyLarge?.wordSpacing);
    });

    testWidgets('Chip uses the right theme colors for the right components', (WidgetTester tester) async {
      final ThemeData themeData = ThemeData(
        platform: TargetPlatform.android,
        primarySwatch: Colors.blue,
        useMaterial3: false,
      );
      final ChipThemeData defaultChipTheme = ChipThemeData.fromDefaults(
        brightness: themeData.brightness,
        secondaryColor: Colors.blue,
        labelStyle: themeData.textTheme.bodyLarge!,
      );
      bool value = false;
      Widget buildApp({
        ChipThemeData? chipTheme,
        Widget? avatar,
        Widget? deleteIcon,
        bool isSelectable = true,
        bool isPressable = false,
        bool isDeletable = true,
        bool showCheckmark = true,
      }) {
        chipTheme ??= defaultChipTheme;
        return wrapForChip(
          child: Theme(
            data: themeData,
            child: ChipTheme(
              data: chipTheme,
              child: StatefulBuilder(builder: (BuildContext context, StateSetter setState) {
                return RawChip(
                  showCheckmark: showCheckmark,
                  onDeleted: isDeletable ? () { } : null,
                  avatar: avatar,
                  deleteIcon: deleteIcon,
                  isEnabled: isSelectable || isPressable,
                  shape: chipTheme?.shape,
                  selected: isSelectable && value,
                  label: Text('$value'),
                  onSelected: isSelectable
                    ? (bool newValue) {
                        setState(() {
                          value = newValue;
                        });
                      }
                    : null,
                  onPressed: isPressable
                    ? () {
                        setState(() {
                          value = true;
                        });
                      }
                    : null,
                );
              }),
            ),
          ),
        );
      }

      await tester.pumpWidget(buildApp());

      RenderBox materialBox = getMaterialBox(tester);
      IconThemeData iconData = getIconData(tester);
      DefaultTextStyle labelStyle = getLabelStyle(tester, 'false');

      // Check default theme for enabled chip.
      expect(materialBox, paints..rrect(color: defaultChipTheme.backgroundColor));
      expect(iconData.color, equals(const Color(0xde000000)));
      expect(labelStyle.style.color, equals(Colors.black.withAlpha(0xde)));

      // Check default theme for disabled chip.
      await tester.pumpWidget(buildApp(isSelectable: false));
      await tester.pumpAndSettle();
      materialBox = getMaterialBox(tester);
      labelStyle = getLabelStyle(tester, 'false');
      expect(materialBox, paints..rrect(color: defaultChipTheme.disabledColor));
      expect(labelStyle.style.color, equals(Colors.black.withAlpha(0xde)));

      // Check default theme for enabled and selected chip.
      await tester.pumpWidget(buildApp());
      await tester.pumpAndSettle();
      await tester.tap(find.byType(RawChip));
      await tester.pumpAndSettle();
      materialBox = getMaterialBox(tester);
      expect(materialBox, paints..rrect(color: defaultChipTheme.selectedColor));

      // Check default theme for disabled and selected chip.
      await tester.pumpWidget(buildApp(isSelectable: false));
      await tester.pumpAndSettle();
      materialBox = getMaterialBox(tester);
      labelStyle = getLabelStyle(tester, 'true');
      expect(materialBox, paints..rrect(color: defaultChipTheme.disabledColor));
      expect(labelStyle.style.color, equals(Colors.black.withAlpha(0xde)));

      // Enable the chip again.
      await tester.pumpWidget(buildApp());
      await tester.pumpAndSettle();
      // Tap to unselect the chip.
      await tester.tap(find.byType(RawChip));
      await tester.pumpAndSettle();

      // Apply a custom theme.
      const Color customColor1 = Color(0xcafefeed);
      const Color customColor2 = Color(0xdeadbeef);
      const Color customColor3 = Color(0xbeefcafe);
      const Color customColor4 = Color(0xaddedabe);
      final ChipThemeData customTheme = defaultChipTheme.copyWith(
        brightness: Brightness.dark,
        backgroundColor: customColor1,
        disabledColor: customColor2,
        selectedColor: customColor3,
        deleteIconColor: customColor4,
      );
      await tester.pumpWidget(buildApp(chipTheme: customTheme));
      await tester.pumpAndSettle();
      materialBox = getMaterialBox(tester);
      iconData = getIconData(tester);
      labelStyle = getLabelStyle(tester, 'false');

      // Check custom theme for enabled chip.
      expect(materialBox, paints..rrect(color: customTheme.backgroundColor));
      expect(iconData.color, equals(customTheme.deleteIconColor));
      expect(labelStyle.style.color, equals(Colors.black.withAlpha(0xde)));

      // Check custom theme with disabled widget.
      await tester.pumpWidget(buildApp(
        chipTheme: customTheme,
        isSelectable: false,
      ));
      await tester.pumpAndSettle();
      materialBox = getMaterialBox(tester);
      labelStyle = getLabelStyle(tester, 'false');
      expect(materialBox, paints..rrect(color: customTheme.disabledColor));
      expect(labelStyle.style.color, equals(Colors.black.withAlpha(0xde)));

      // Check custom theme for enabled and selected chip.
      await tester.pumpWidget(buildApp(chipTheme: customTheme));
      await tester.pumpAndSettle();
      await tester.tap(find.byType(RawChip));
      await tester.pumpAndSettle();
      materialBox = getMaterialBox(tester);
      expect(materialBox, paints..rrect(color: customTheme.selectedColor));

      // Check custom theme for disabled and selected chip.
      await tester.pumpWidget(buildApp(
        chipTheme: customTheme,
        isSelectable: false,
      ));
      await tester.pumpAndSettle();
      materialBox = getMaterialBox(tester);
      labelStyle = getLabelStyle(tester, 'true');
      expect(materialBox, paints..rrect(color: customTheme.disabledColor));
      expect(labelStyle.style.color, equals(Colors.black.withAlpha(0xde)));
    });
  });

  testWidgets('Chip Baseline location', (WidgetTester tester) async {
    const Text text = Text('A', style: TextStyle(fontSize: 10.0, height: 1.0));
    await tester.pumpWidget(wrapForChip(child: const Align(
      child: Row(
        crossAxisAlignment: CrossAxisAlignment.baseline,
        textBaseline: TextBaseline.alphabetic,
        children: <Widget>[
          text,
          RawChip(label: text)
        ],
      ),
    )));

    expect(find.text('A'), findsNWidgets(2));
    // Baseline aligning text.
    expect(
      tester.getTopLeft(find.text('A').first).dy,
      tester.getTopLeft(find.text('A').last).dy,
    );
  });
<<<<<<< HEAD

  testWidgets('ChipThemeData.iconTheme updates avatar and delete icons', (WidgetTester tester) async {
    const Color iconColor = Color(0xffff00ff);
    const double iconSize = 28.0;
    const IconData avatarIcon = Icons.favorite;
    const IconData deleteIcon = Icons.delete;

    await tester.pumpWidget(MaterialApp(
      home: Material(
        child: Center(
          child: RawChip(
            iconTheme: const IconThemeData(
              color: iconColor,
              size: iconSize,
            ),
            avatar: const Icon(Icons.favorite),
            deleteIcon: const Icon(Icons.delete),
            onDeleted: () { },
            label: const SizedBox(height: 100),
          ),
        ),
      ),
    ));

    // Test rendered icon size.
    final RenderBox avatarIconBox = tester.renderObject(find.byIcon(avatarIcon));
    final RenderBox deleteIconBox = tester.renderObject(find.byIcon(deleteIcon));
    expect(avatarIconBox.size.width, equals(iconSize));
    expect(deleteIconBox.size.width, equals(iconSize));

    // Test rendered icon color.
    expect(getIconStyle(tester, avatarIcon)?.color, iconColor);
    expect(getIconStyle(tester, deleteIcon)?.color, iconColor);
  });

  testWidgets('RawChip.deleteIconColor overrides iconTheme color', (WidgetTester tester) async {
    const Color iconColor = Color(0xffff00ff);
    const Color deleteIconColor = Color(0xffff00ff);
    const IconData deleteIcon = Icons.delete;

    Widget buildChip({ Color? deleteIconColor, Color? iconColor }) {
      return MaterialApp(
        home: Material(
          child: Center(
            child: RawChip(
              deleteIconColor: deleteIconColor,
              iconTheme: IconThemeData(color: iconColor),
              deleteIcon: const Icon(Icons.delete),
              onDeleted: () { },
              label: const SizedBox(height: 100),
            ),
          ),
        ),
      );
    }

    await tester.pumpWidget(buildChip(iconColor: iconColor));

    // Test rendered icon color.
    expect(getIconStyle(tester, deleteIcon)?.color, iconColor);

    await tester.pumpWidget(buildChip(
      deleteIconColor: deleteIconColor,
      iconColor: iconColor,
    ));

    // Test rendered icon color.
    expect(getIconStyle(tester, deleteIcon)?.color, deleteIconColor);
  });
}

class _MaterialStateOutlinedBorder extends StadiumBorder implements MaterialStateOutlinedBorder {
  const _MaterialStateOutlinedBorder(this.resolver);

  final MaterialPropertyResolver<OutlinedBorder?> resolver;

  @override
  OutlinedBorder? resolve(Set<MaterialState> states) => resolver(states);
}

class _MaterialStateBorderSide extends MaterialStateBorderSide {
  const _MaterialStateBorderSide(this.resolver);

  final MaterialPropertyResolver<BorderSide?> resolver;

  @override
  BorderSide? resolve(Set<MaterialState> states) => resolver(states);
=======
>>>>>>> b508fe3e
}<|MERGE_RESOLUTION|>--- conflicted
+++ resolved
@@ -5712,7 +5712,6 @@
       tester.getTopLeft(find.text('A').last).dy,
     );
   });
-<<<<<<< HEAD
 
   testWidgets('ChipThemeData.iconTheme updates avatar and delete icons', (WidgetTester tester) async {
     const Color iconColor = Color(0xffff00ff);
@@ -5782,24 +5781,4 @@
     // Test rendered icon color.
     expect(getIconStyle(tester, deleteIcon)?.color, deleteIconColor);
   });
-}
-
-class _MaterialStateOutlinedBorder extends StadiumBorder implements MaterialStateOutlinedBorder {
-  const _MaterialStateOutlinedBorder(this.resolver);
-
-  final MaterialPropertyResolver<OutlinedBorder?> resolver;
-
-  @override
-  OutlinedBorder? resolve(Set<MaterialState> states) => resolver(states);
-}
-
-class _MaterialStateBorderSide extends MaterialStateBorderSide {
-  const _MaterialStateBorderSide(this.resolver);
-
-  final MaterialPropertyResolver<BorderSide?> resolver;
-
-  @override
-  BorderSide? resolve(Set<MaterialState> states) => resolver(states);
-=======
->>>>>>> b508fe3e
 }
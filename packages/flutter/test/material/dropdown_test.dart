// Copyright 2015 The Chromium Authors. All rights reserved.
// Use of this source code is governed by a BSD-style license that can be
// found in the LICENSE file.

import 'dart:math' as math;
import 'dart:ui' show window;

import 'package:flutter_test/flutter_test.dart';
import 'package:flutter/material.dart';
import 'package:flutter/rendering.dart';

import '../widgets/semantics_tester.dart';

const List<String> menuItems = <String>['one', 'two', 'three', 'four'];
final ValueChanged<String> onChanged = (_) { };

final Type dropdownButtonType = DropdownButton<String>(
  onChanged: (_) { },
  items: const <DropdownMenuItem<String>>[],
).runtimeType;

Finder _iconRichText(Key iconKey) {
  return find.descendant(
    of: find.byKey(iconKey),
    matching: find.byType(RichText),
  );
}

Widget buildFrame({
  Key buttonKey,
  String value = 'two',
  ValueChanged<String> onChanged,
  Widget icon,
  Color iconDisabledColor,
  Color iconEnabledColor,
  double iconSize = 24.0,
  bool isDense = false,
  bool isExpanded = false,
  Widget hint,
  Widget disabledHint,
  Widget underline,
  List<String> items = menuItems,
  Alignment alignment = Alignment.center,
  TextDirection textDirection = TextDirection.ltr,
}) {
  return TestApp(
    textDirection: textDirection,
    child: Material(
      child: Align(
        alignment: alignment,
        child: RepaintBoundary(
          child: DropdownButton<String>(
            key: buttonKey,
            value: value,
            hint: hint,
            disabledHint: disabledHint,
            onChanged: onChanged,
            icon: icon,
            iconSize: iconSize,
            iconDisabledColor: iconDisabledColor,
            iconEnabledColor: iconEnabledColor,
            isDense: isDense,
            isExpanded: isExpanded,
            underline: underline,
            items: items == null ? null : items.map<DropdownMenuItem<String>>((String item) {
              return DropdownMenuItem<String>(
                key: ValueKey<String>(item),
                value: item,
                child: Text(item, key: ValueKey<String>(item + 'Text')),
              );
            }).toList(),
          ),
        ),
      ),
    ),
  );
}

class TestApp extends StatefulWidget {
  const TestApp({ this.textDirection, this.child });
  final TextDirection textDirection;
  final Widget child;
  @override
  _TestAppState createState() => _TestAppState();
}

class _TestAppState extends State<TestApp> {
  @override
  Widget build(BuildContext context) {
    return Localizations(
      locale: const Locale('en', 'US'),
      delegates: const <LocalizationsDelegate<dynamic>>[
        DefaultWidgetsLocalizations.delegate,
        DefaultMaterialLocalizations.delegate,
      ],
      child: MediaQuery(
        data: MediaQueryData.fromWindow(window),
        child: Directionality(
          textDirection: widget.textDirection,
          child: Navigator(
            onGenerateRoute: (RouteSettings settings) {
              assert(settings.name == '/');
              return MaterialPageRoute<void>(
                settings: settings,
                builder: (BuildContext context) => widget.child,
              );
            },
          ),
        ),
      ),
    );
  }
}

// When the dropdown's menu is popped up, a RenderParagraph for the selected
// menu's text item will appear both in the dropdown button and in the menu.
// The RenderParagraphs should be aligned, i.e. they should have the same
// size and location.
void checkSelectedItemTextGeometry(WidgetTester tester, String value) {
  final List<RenderBox> boxes = tester.renderObjectList<RenderBox>(find.byKey(ValueKey<String>(value + 'Text'))).toList();
  expect(boxes.length, equals(2));
  final RenderBox box0 = boxes[0];
  final RenderBox box1 = boxes[1];
  expect(box0.localToGlobal(Offset.zero), equals(box1.localToGlobal(Offset.zero)));
  expect(box0.size, equals(box1.size));
}

bool sameGeometry(RenderBox box1, RenderBox box2) {
  expect(box1.localToGlobal(Offset.zero), equals(box2.localToGlobal(Offset.zero)));
  expect(box1.size.height, equals(box2.size.height));
  return true;
}

void main() {
  testWidgets('Default dropdown golden', (WidgetTester tester) async {
    final Key buttonKey = UniqueKey();
    Widget build() => buildFrame(buttonKey: buttonKey, value: 'two', onChanged: onChanged);
    await tester.pumpWidget(build());
    final Finder buttonFinder = find.byKey(buttonKey);
    assert(tester.renderObject(buttonFinder).attached);
    await expectLater(
      find.ancestor(of: buttonFinder, matching: find.byType(RepaintBoundary)).first,
      matchesGoldenFile('dropdown_test.default.0.png'),
<<<<<<< HEAD
=======
      skip: !isLinux,
>>>>>>> 8f75d537
    );
  }, skip: isBrowser);

  testWidgets('Expanded dropdown golden', (WidgetTester tester) async {
    final Key buttonKey = UniqueKey();
    Widget build() => buildFrame(buttonKey: buttonKey, value: 'two', isExpanded: true, onChanged: onChanged);
    await tester.pumpWidget(build());
    final Finder buttonFinder = find.byKey(buttonKey);
    assert(tester.renderObject(buttonFinder).attached);
    await expectLater(
      find.ancestor(of: buttonFinder, matching: find.byType(RepaintBoundary)).first,
      matchesGoldenFile('dropdown_test.expanded.0.png'),
<<<<<<< HEAD
=======
      skip: !isLinux,
>>>>>>> 8f75d537
    );
  }, skip: isBrowser);

  testWidgets('Dropdown button control test', (WidgetTester tester) async {
    String value = 'one';
    void didChangeValue(String newValue) {
      value = newValue;
    }

    Widget build() => buildFrame(value: value, onChanged: didChangeValue);

    await tester.pumpWidget(build());

    await tester.tap(find.text('one'));
    await tester.pump();
    await tester.pump(const Duration(seconds: 1)); // finish the menu animation

    expect(value, equals('one'));

    await tester.tap(find.text('three').last);

    await tester.pump();
    await tester.pump(const Duration(seconds: 1)); // finish the menu animation

    expect(value, equals('three'));

    await tester.tap(find.text('three'));
    await tester.pump();
    await tester.pump(const Duration(seconds: 1)); // finish the menu animation

    expect(value, equals('three'));

    await tester.pumpWidget(build());

    await tester.tap(find.text('two').last);

    await tester.pump();
    await tester.pump(const Duration(seconds: 1)); // finish the menu animation

    expect(value, equals('two'));
  });

  testWidgets('Dropdown button with no app', (WidgetTester tester) async {
    String value = 'one';
    void didChangeValue(String newValue) {
      value = newValue;
    }

    Widget build() {
      return Directionality(
        textDirection: TextDirection.ltr,
        child: Navigator(
          initialRoute: '/',
          onGenerateRoute: (RouteSettings settings) {
            return MaterialPageRoute<void>(
              settings: settings,
              builder: (BuildContext context) {
                return Material(
                  child: buildFrame(value: 'one', onChanged: didChangeValue),
                );
              },
            );
          },
        ),
      );
    }

    await tester.pumpWidget(build());

    await tester.tap(find.text('one'));
    await tester.pump();
    await tester.pump(const Duration(seconds: 1)); // finish the menu animation

    expect(value, equals('one'));

    await tester.tap(find.text('three').last);

    await tester.pump();
    await tester.pump(const Duration(seconds: 1)); // finish the menu animation

    expect(value, equals('three'));

    await tester.tap(find.text('three'));
    await tester.pump();
    await tester.pump(const Duration(seconds: 1)); // finish the menu animation

    expect(value, equals('three'));

    await tester.pumpWidget(build());

    await tester.tap(find.text('two').last);

    await tester.pump();
    await tester.pump(const Duration(seconds: 1)); // finish the menu animation

    expect(value, equals('two'));
  });

  testWidgets('Dropdown form field', (WidgetTester tester) async {
    String value = 'one';

    await tester.pumpWidget(
      StatefulBuilder(
        builder: (BuildContext context, StateSetter setState) {
          return MaterialApp(
            home: Material(
              child: DropdownButtonFormField<String>(
                value: value,
                hint: const Text('Select Value'),
                decoration: const InputDecoration(
                  prefixIcon: Icon(Icons.fastfood)
                ),
                items: menuItems.map((String val) {
                  return DropdownMenuItem<String>(
                    value: val,
                    child: Text(val),
                  );
                }).toList(),
                onChanged: (String v) {
                  setState(() {
                    value = v;
                  });
                },
                validator: (String v) => v == null ? 'Must select value' : null,
              ),
            ),
          );
        }
      )
    );

    expect(value, equals('one'));
    await tester.tap(find.text('one'));
    await tester.pumpAndSettle();
    await tester.tap(find.text('three').last);
    await tester.pump();
    await tester.pumpAndSettle();
    expect(value, equals('three'));
  });

  testWidgets('Dropdown in ListView', (WidgetTester tester) async {
    // Regression test for https://github.com/flutter/flutter/issues/12053
    // Positions a DropdownButton at the left and right edges of the screen,
    // forcing it to be sized down to the viewport width
    const String value = 'foo';
    final UniqueKey itemKey = UniqueKey();
    await tester.pumpWidget(
      MaterialApp(
        home: Material(
          child: ListView(
            children: <Widget>[
              DropdownButton<String>(
                value: value,
                items: <DropdownMenuItem<String>>[
                  DropdownMenuItem<String>(
                    key: itemKey,
                    value: value,
                    child: const Text(value),
                  ),
                ],
                onChanged: (_) { },
              ),
            ],
          ),
        ),
      ),
    );
    await tester.tap(find.text(value));
    await tester.pump();
    final List<RenderBox> itemBoxes = tester.renderObjectList<RenderBox>(find.byKey(itemKey)).toList();
    expect(itemBoxes[0].localToGlobal(Offset.zero).dx, equals(0.0));
    expect(itemBoxes[1].localToGlobal(Offset.zero).dx, equals(16.0));
    expect(itemBoxes[1].size.width, equals(800.0 - 16.0 * 2));
  });

  testWidgets('Dropdown screen edges', (WidgetTester tester) async {
    int value = 4;
    final List<DropdownMenuItem<int>> items = <DropdownMenuItem<int>>[];
    for (int i = 0; i < 20; ++i)
      items.add(DropdownMenuItem<int>(value: i, child: Text('$i')));

    void handleChanged(int newValue) {
      value = newValue;
    }

    final DropdownButton<int> button = DropdownButton<int>(
      value: value,
      onChanged: handleChanged,
      items: items,
    );

    await tester.pumpWidget(
      MaterialApp(
        home: Material(
          child: Align(
            alignment: Alignment.topCenter,
            child: button,
          ),
        ),
      ),
    );

    await tester.tap(find.text('4'));
    await tester.pump();
    await tester.pump(const Duration(seconds: 1)); // finish the menu animation

    // We should have two copies of item 5, one in the menu and one in the
    // button itself.
    expect(tester.elementList(find.text('5')), hasLength(2));

    // We should only have one copy of item 19, which is in the button itself.
    // The copy in the menu shouldn't be in the tree because it's off-screen.
    expect(tester.elementList(find.text('19')), hasLength(1));

    expect(value, 4);
    await tester.tap(find.byWidget(button));
    expect(value, 4);
    // this waits for the route's completer to complete, which calls handleChanged
    await tester.idle();
    expect(value, 4);

    // TODO(abarth): Remove these calls to pump once navigator cleans up its
    // pop transitions.
    await tester.pump();
    await tester.pump(const Duration(seconds: 1)); // finish the menu animation
  });

  for (TextDirection textDirection in TextDirection.values) {
    testWidgets('Dropdown button aligns selected menu item ($textDirection)', (WidgetTester tester) async {
      final Key buttonKey = UniqueKey();
      const String value = 'two';

      Widget build() => buildFrame(buttonKey: buttonKey, value: value, textDirection: textDirection, onChanged: onChanged);

      await tester.pumpWidget(build());
      final RenderBox buttonBox = tester.renderObject<RenderBox>(find.byKey(buttonKey));
      assert(buttonBox.attached);
      final Offset buttonOriginBeforeTap = buttonBox.localToGlobal(Offset.zero);

      await tester.tap(find.text('two'));
      await tester.pump();
      await tester.pump(const Duration(seconds: 1)); // finish the menu animation

      // Tapping the dropdown button should not cause it to move.
      expect(buttonBox.localToGlobal(Offset.zero), equals(buttonOriginBeforeTap));

      // The selected dropdown item is both in menu we just popped up, and in
      // the IndexedStack contained by the dropdown button. Both of them should
      // have the same origin and height as the dropdown button.
      final List<RenderObject> itemBoxes = tester.renderObjectList<RenderBox>(find.byKey(const ValueKey<String>('two'))).toList();
      expect(itemBoxes.length, equals(2));
      for (RenderBox itemBox in itemBoxes) {
        assert(itemBox.attached);
        assert(textDirection != null);
        switch (textDirection) {
          case TextDirection.rtl:
            expect(buttonBox.localToGlobal(buttonBox.size.bottomRight(Offset.zero)),
                   equals(itemBox.localToGlobal(itemBox.size.bottomRight(Offset.zero))));
            break;
          case TextDirection.ltr:
            expect(buttonBox.localToGlobal(Offset.zero), equals(itemBox.localToGlobal(Offset.zero)));
            break;
        }
        expect(buttonBox.size.height, equals(itemBox.size.height));
      }

      // The two RenderParagraph objects, for the 'two' items' Text children,
      // should have the same size and location.
      checkSelectedItemTextGeometry(tester, 'two');

      await tester.pumpWidget(Container()); // reset test
    });
  }

  testWidgets('Arrow icon aligns with the edge of button when expanded', (WidgetTester tester) async {
    final Key buttonKey = UniqueKey();

    Widget build() => buildFrame(buttonKey: buttonKey, value: 'two', isExpanded: true, onChanged: onChanged);

    await tester.pumpWidget(build());
    final RenderBox buttonBox = tester.renderObject<RenderBox>(find.byKey(buttonKey));
    assert(buttonBox.attached);

    final RenderBox arrowIcon = tester.renderObject<RenderBox>(find.byIcon(Icons.arrow_drop_down));
    assert(arrowIcon.attached);

    // Arrow icon should be aligned with far right of button when expanded
    expect(arrowIcon.localToGlobal(Offset.zero).dx,
        buttonBox.size.centerRight(Offset(-arrowIcon.size.width, 0.0)).dx);
  });

  testWidgets('Dropdown button icon will accept widgets as icons', (WidgetTester tester) async {
    final Widget customWidget = Container(
      decoration: ShapeDecoration(
        shape: CircleBorder(
          side: BorderSide(
            width: 5.0,
            color: Colors.grey.shade700,
          ),
        ),
      ),
    );

    await tester.pumpWidget(buildFrame(
      icon: customWidget,
      onChanged: onChanged,
    ));

    expect(find.byWidget(customWidget), findsOneWidget);
    expect(find.byIcon(Icons.arrow_drop_down), findsNothing);

    await tester.pumpWidget(buildFrame(
      icon: const Icon(Icons.assessment),
      onChanged: onChanged,
    ));

    expect(find.byIcon(Icons.assessment), findsOneWidget);
    expect(find.byIcon(Icons.arrow_drop_down), findsNothing);
  });

  testWidgets('Dropdown button icon should have default size and colors when not defined', (WidgetTester tester) async {
    final Key iconKey = UniqueKey();
    final Icon customIcon = Icon(Icons.assessment, key: iconKey);

    await tester.pumpWidget(buildFrame(
      icon: customIcon,
      onChanged: onChanged,
    ));

    // test for size
    final RenderBox icon = tester.renderObject(find.byKey(iconKey));
    expect(icon.size, const Size(24.0, 24.0));

    // test for enabled color
    final RichText enabledRichText = tester.widget<RichText>(_iconRichText(iconKey));
    expect(enabledRichText.text.style.color, Colors.grey.shade700);

    // test for disabled color
    await tester.pumpWidget(buildFrame(
      icon: customIcon,
      onChanged: null,
    ));

    final RichText disabledRichText = tester.widget<RichText>(_iconRichText(iconKey));
    expect(disabledRichText.text.style.color, Colors.grey.shade400);
  });

  testWidgets('Dropdown button icon should have the passed in size and color instead of defaults', (WidgetTester tester) async {
    final Key iconKey = UniqueKey();
    final Icon customIcon = Icon(Icons.assessment, key: iconKey);

    await tester.pumpWidget(buildFrame(
      icon: customIcon,
      iconSize: 30.0,
      iconEnabledColor: Colors.pink,
      iconDisabledColor: Colors.orange,
      onChanged: onChanged,
    ));

    // test for size
    final RenderBox icon = tester.renderObject(find.byKey(iconKey));
    expect(icon.size, const Size(30.0, 30.0));

    // test for enabled color
    final RichText enabledRichText = tester.widget<RichText>(_iconRichText(iconKey));
    expect(enabledRichText.text.style.color, Colors.pink);

    // test for disabled color
    await tester.pumpWidget(buildFrame(
      icon: customIcon,
      iconSize: 30.0,
      iconEnabledColor: Colors.pink,
      iconDisabledColor: Colors.orange,
      onChanged: null,
    ));

    final RichText disabledRichText = tester.widget<RichText>(_iconRichText(iconKey));
    expect(disabledRichText.text.style.color, Colors.orange);
  });

  testWidgets('Dropdown button should use its own size and color properties over those defined by the theme', (WidgetTester tester) async {
    final Key iconKey = UniqueKey();

    final Icon customIcon = Icon(
      Icons.assessment,
      key: iconKey,
      size: 40.0,
      color: Colors.yellow,
    );

    await tester.pumpWidget(buildFrame(
      icon: customIcon,
      iconSize: 30.0,
      iconEnabledColor: Colors.pink,
      iconDisabledColor: Colors.orange,
      onChanged: onChanged,
    ));

    // test for size
    final RenderBox icon = tester.renderObject(find.byKey(iconKey));
    expect(icon.size, const Size(40.0, 40.0));

    // test for enabled color
    final RichText enabledRichText = tester.widget<RichText>(_iconRichText(iconKey));
    expect(enabledRichText.text.style.color, Colors.yellow);

    // test for disabled color
    await tester.pumpWidget(buildFrame(
      icon: customIcon,
      iconSize: 30.0,
      iconEnabledColor: Colors.pink,
      iconDisabledColor: Colors.orange,
      onChanged: null,
    ));

    final RichText disabledRichText = tester.widget<RichText>(_iconRichText(iconKey));
    expect(disabledRichText.text.style.color, Colors.yellow);
  });

  testWidgets('Dropdown button with isDense:true aligns selected menu item', (WidgetTester tester) async {
    final Key buttonKey = UniqueKey();
    const String value = 'two';

    Widget build() => buildFrame(buttonKey: buttonKey, value: value, isDense: true, onChanged: onChanged);

    await tester.pumpWidget(build());
    final RenderBox buttonBox = tester.renderObject<RenderBox>(find.byKey(buttonKey));
    assert(buttonBox.attached);

    await tester.tap(find.text('two'));
    await tester.pump();
    await tester.pump(const Duration(seconds: 1)); // finish the menu animation

    // The selected dropdown item is both in menu we just popped up, and in
    // the IndexedStack contained by the dropdown button. Both of them should
    // have the same vertical center as the button.
    final List<RenderBox> itemBoxes = tester.renderObjectList<RenderBox>(find.byKey(const ValueKey<String>('two'))).toList();
    expect(itemBoxes.length, equals(2));

    // When isDense is true, the button's height is reduced. The menu items'
    // heights are not.
    final double menuItemHeight = itemBoxes.map<double>((RenderBox box) => box.size.height).reduce(math.max);
    expect(menuItemHeight, greaterThan(buttonBox.size.height));

    for (RenderBox itemBox in itemBoxes) {
      assert(itemBox.attached);
      final Offset buttonBoxCenter = buttonBox.size.center(buttonBox.localToGlobal(Offset.zero));
      final Offset itemBoxCenter = itemBox.size.center(itemBox.localToGlobal(Offset.zero));
      expect(buttonBoxCenter.dy, equals(itemBoxCenter.dy));
    }

    // The two RenderParagraph objects, for the 'two' items' Text children,
    // should have the same size and location.
    checkSelectedItemTextGeometry(tester, 'two');
  });

  testWidgets('Dropdown button can have a text style with no fontSize specified', (WidgetTester tester) async {
    // Regression test for https://github.com/flutter/flutter/issues/33425
    const String value = 'foo';
    final UniqueKey itemKey = UniqueKey();

    await tester.pumpWidget(TestApp(
      textDirection: TextDirection.ltr,
      child: Material(
        child: DropdownButton<String>(
          value: value,
          items: <DropdownMenuItem<String>>[
            DropdownMenuItem<String>(
              key: itemKey,
              value: 'foo',
              child: const Text(value),
            ),
          ],
          isDense: true,
          onChanged: (_) { },
          style: const TextStyle(color: Colors.blue),
        ),
      ),
    ));

    expect(tester.takeException(), isNull);
  });

  testWidgets('Dropdown menu scrolls to first item in long lists', (WidgetTester tester) async {
    // Open the dropdown menu
    final Key buttonKey = UniqueKey();
    await tester.pumpWidget(buildFrame(
      buttonKey: buttonKey,
      value: null, // nothing selected
      items: List<String>.generate(/*length=*/ 100, (int index) => index.toString()),
      onChanged: onChanged,
    ));
    await tester.tap(find.byKey(buttonKey));
    await tester.pump();
    await tester.pumpAndSettle(); // finish the menu animation

    // Find the first item in the scrollable dropdown list
    final Finder menuItemFinder = find.byType(Scrollable);
    final RenderBox menuItemContainer = tester.renderObject<RenderBox>(menuItemFinder);
    final RenderBox firstItem = tester.renderObject<RenderBox>(
      find.descendant(of: menuItemFinder, matching: find.byKey(const ValueKey<String>('0'))));

    // List should be scrolled so that the first item is at the top. Menu items
    // are offset 8.0 from the top edge of the scrollable menu.
    const Offset selectedItemOffset = Offset(0.0, -8.0);
    expect(
      firstItem.size.topCenter(firstItem.localToGlobal(selectedItemOffset)).dy,
      equals(menuItemContainer.size.topCenter(menuItemContainer.localToGlobal(Offset.zero)).dy),
    );
  });

  testWidgets('Dropdown menu aligns selected item with button in long lists', (WidgetTester tester) async {
    // Open the dropdown menu
    final Key buttonKey = UniqueKey();
    await tester.pumpWidget(buildFrame(
      buttonKey: buttonKey,
      value: '50',
      items: List<String>.generate(/*length=*/ 100, (int index) => index.toString()),
      onChanged: onChanged,
    ));
    final RenderBox buttonBox = tester.renderObject<RenderBox>(find.byKey(buttonKey));
    await tester.tap(find.byKey(buttonKey));
    await tester.pumpAndSettle(); // finish the menu animation

    // Find the selected item in the scrollable dropdown list
    final RenderBox selectedItem = tester.renderObject<RenderBox>(
      find.descendant(of: find.byType(Scrollable), matching: find.byKey(const ValueKey<String>('50'))));

    // List should be scrolled so that the selected item is in line with the button
    expect(
      selectedItem.size.center(selectedItem.localToGlobal(Offset.zero)).dy,
      equals(buttonBox.size.center(buttonBox.localToGlobal(Offset.zero)).dy),
    );
  });

  testWidgets('Size of DropdownButton with null value', (WidgetTester tester) async {
    final Key buttonKey = UniqueKey();
    String value;

    Widget build() => buildFrame(buttonKey: buttonKey, value: value, onChanged: onChanged);

    await tester.pumpWidget(build());
    final RenderBox buttonBoxNullValue = tester.renderObject<RenderBox>(find.byKey(buttonKey));
    assert(buttonBoxNullValue.attached);

    value = 'three';
    await tester.pumpWidget(build());
    final RenderBox buttonBox = tester.renderObject<RenderBox>(find.byKey(buttonKey));
    assert(buttonBox.attached);

    // A Dropdown button with a null value should be the same size as a
    // one with a non-null value.
    expect(buttonBox.localToGlobal(Offset.zero), equals(buttonBoxNullValue.localToGlobal(Offset.zero)));
    expect(buttonBox.size, equals(buttonBoxNullValue.size));
  });

  testWidgets('Size of DropdownButton with no items', (WidgetTester tester) async {
    // Regression test for https://github.com/flutter/flutter/issues/26419
    final Key buttonKey = UniqueKey();
    List<String> items;

    Widget build() => buildFrame(buttonKey: buttonKey, items: items, onChanged: onChanged);

    await tester.pumpWidget(build());
    final RenderBox buttonBoxNullItems = tester.renderObject<RenderBox>(find.byKey(buttonKey));
    assert(buttonBoxNullItems.attached);

    items = <String>[];
    await tester.pumpWidget(build());
    final RenderBox buttonBoxEmptyItems = tester.renderObject<RenderBox>(find.byKey(buttonKey));
    assert(buttonBoxEmptyItems.attached);

    items = <String>['one', 'two', 'three', 'four'];
    await tester.pumpWidget(build());
    final RenderBox buttonBox = tester.renderObject<RenderBox>(find.byKey(buttonKey));
    assert(buttonBox.attached);

    // A Dropdown button with a null value should be the same size as a
    // one with a non-null value.
    expect(buttonBox.localToGlobal(Offset.zero), equals(buttonBoxNullItems.localToGlobal(Offset.zero)));
    expect(buttonBox.size, equals(buttonBoxNullItems.size));
  });

  testWidgets('Layout of a DropdownButton with null value', (WidgetTester tester) async {
    final Key buttonKey = UniqueKey();
    String value;

    void onChanged(String newValue) {
      value = newValue;
    }

    Widget build() => buildFrame(buttonKey: buttonKey, value: value, onChanged: onChanged);

    await tester.pumpWidget(build());
    final RenderBox buttonBox = tester.renderObject<RenderBox>(find.byKey(buttonKey));
    assert(buttonBox.attached);

    // Show the menu.
    await tester.tap(find.byKey(buttonKey));
    await tester.pump();
    await tester.pump(const Duration(seconds: 1)); // finish the menu animation

    // Tap on item 'one', which must appear over the button.
    await tester.tap(find.byKey(buttonKey));
    await tester.pump();
    await tester.pump(const Duration(seconds: 1)); // finish the menu animation

    await tester.pumpWidget(build());
    expect(value, equals('one'));
  });

  testWidgets('Size of DropdownButton with null value and a hint', (WidgetTester tester) async {
    final Key buttonKey = UniqueKey();
    String value;

    // The hint will define the dropdown's width
    Widget build() => buildFrame(buttonKey: buttonKey, value: value, hint: const Text('onetwothree'));

    await tester.pumpWidget(build());
    expect(find.text('onetwothree'), findsOneWidget);
    final RenderBox buttonBoxHintValue = tester.renderObject<RenderBox>(find.byKey(buttonKey));
    assert(buttonBoxHintValue.attached);

    value = 'three';
    await tester.pumpWidget(build());
    final RenderBox buttonBox = tester.renderObject<RenderBox>(find.byKey(buttonKey));
    assert(buttonBox.attached);

    // A Dropdown button with a null value and a hint should be the same size as a
    // one with a non-null value.
    expect(buttonBox.localToGlobal(Offset.zero), equals(buttonBoxHintValue.localToGlobal(Offset.zero)));
    expect(buttonBox.size, equals(buttonBoxHintValue.size));
  });

  testWidgets('Dropdown menus must fit within the screen', (WidgetTester tester) async {

    // The dropdown menu isn't readily accessible. To find it we're assuming that it
    // contains a ListView and that it's an instance of _DropdownMenu.
    Rect getMenuRect() {
      Rect menuRect;
      tester.element(find.byType(ListView)).visitAncestorElements((Element element) {
        if (element.toString().startsWith('_DropdownMenu')) {
          final RenderBox box = element.findRenderObject();
          assert(box != null);
          menuRect = box.localToGlobal(Offset.zero) & box.size;
          return false;
        }
        return true;
      });
      assert(menuRect != null);
      return menuRect;
    }

    // In all of the tests that follow we're assuming that the dropdown menu
    // is horizontally aligned with the center of the dropdown button and padded
    // on the top, left, and right.
    const EdgeInsets buttonPadding = EdgeInsets.only(top: 8.0, left: 16.0, right: 24.0);

    Rect getExpandedButtonRect() {
      final RenderBox box = tester.renderObject<RenderBox>(find.byType(dropdownButtonType));
      final Rect buttonRect = box.localToGlobal(Offset.zero) & box.size;
      return buttonPadding.inflateRect(buttonRect);
    }

    Rect buttonRect;
    Rect menuRect;

    Future<void> popUpAndDown(Widget frame) async {
      await tester.pumpWidget(frame);
      await tester.tap(find.byType(dropdownButtonType));
      await tester.pumpAndSettle();
      menuRect = getMenuRect();
      buttonRect = getExpandedButtonRect();
      await tester.tap(find.byType(dropdownButtonType));
    }

    // Dropdown button is along the top of the app. The top of the menu is
    // aligned with the top of the expanded button and shifted horizontally
    // so that it fits within the frame.

    await popUpAndDown(
      buildFrame(alignment: Alignment.topLeft, value: menuItems.last, onChanged: onChanged)
    );
    expect(menuRect.topLeft, Offset.zero);
    expect(menuRect.topRight, Offset(menuRect.width, 0.0));

    await popUpAndDown(
      buildFrame(alignment: Alignment.topCenter, value: menuItems.last, onChanged: onChanged)
    );
    expect(menuRect.topLeft, Offset(buttonRect.left, 0.0));
    expect(menuRect.topRight, Offset(buttonRect.right, 0.0));

    await popUpAndDown(
      buildFrame(alignment: Alignment.topRight, value: menuItems.last, onChanged: onChanged)
    );
    expect(menuRect.topLeft, Offset(800.0 - menuRect.width, 0.0));
    expect(menuRect.topRight, const Offset(800.0, 0.0));

    // Dropdown button is along the middle of the app. The top of the menu is
    // aligned with the top of the expanded button (because the 1st item
    // is selected) and shifted horizontally so that it fits within the frame.

    await popUpAndDown(
      buildFrame(alignment: Alignment.centerLeft, value: menuItems.first, onChanged: onChanged)
    );
    expect(menuRect.topLeft, Offset(0.0, buttonRect.top));
    expect(menuRect.topRight, Offset(menuRect.width, buttonRect.top));

    await popUpAndDown(
      buildFrame(alignment: Alignment.center, value: menuItems.first, onChanged: onChanged)
    );
    expect(menuRect.topLeft, buttonRect.topLeft);
    expect(menuRect.topRight, buttonRect.topRight);

    await popUpAndDown(
      buildFrame(alignment: Alignment.centerRight, value: menuItems.first, onChanged: onChanged)
    );
    expect(menuRect.topLeft, Offset(800.0 - menuRect.width, buttonRect.top));
    expect(menuRect.topRight, Offset(800.0, buttonRect.top));

    // Dropdown button is along the bottom of the app. The bottom of the menu is
    // aligned with the bottom of the expanded button and shifted horizontally
    // so that it fits within the frame.

    await popUpAndDown(
      buildFrame(alignment: Alignment.bottomLeft, value: menuItems.first, onChanged: onChanged)
    );
    expect(menuRect.bottomLeft, const Offset(0.0, 600.0));
    expect(menuRect.bottomRight, Offset(menuRect.width, 600.0));

    await popUpAndDown(
      buildFrame(alignment: Alignment.bottomCenter, value: menuItems.first, onChanged: onChanged)
    );
    expect(menuRect.bottomLeft, Offset(buttonRect.left, 600.0));
    expect(menuRect.bottomRight, Offset(buttonRect.right, 600.0));

    await popUpAndDown(
      buildFrame(alignment: Alignment.bottomRight, value: menuItems.first, onChanged: onChanged)
    );
    expect(menuRect.bottomLeft, Offset(800.0 - menuRect.width, 600.0));
    expect(menuRect.bottomRight, const Offset(800.0, 600.0));
  });

  testWidgets('Dropdown menus are dismissed on screen orientation changes', (WidgetTester tester) async {
    await tester.pumpWidget(buildFrame(onChanged: onChanged));
    await tester.tap(find.byType(dropdownButtonType));
    await tester.pumpAndSettle();
    expect(find.byType(ListView), findsOneWidget);

    window.onMetricsChanged();
    await tester.pump();
    expect(find.byType(ListView, skipOffstage: false), findsNothing);
  });

  testWidgets('Semantics Tree contains only selected element', (WidgetTester tester) async {
    final SemanticsTester semantics = SemanticsTester(tester);
    await tester.pumpWidget(buildFrame(items: menuItems, onChanged: onChanged));

    expect(semantics, isNot(includesNodeWith(label: menuItems[0])));
    expect(semantics, includesNodeWith(label: menuItems[1]));
    expect(semantics, isNot(includesNodeWith(label: menuItems[2])));
    expect(semantics, isNot(includesNodeWith(label: menuItems[3])));

    semantics.dispose();
  });

  testWidgets('Dropdown button includes semantics', (WidgetTester tester) async {
    final SemanticsHandle handle = tester.ensureSemantics();
    const Key key = Key('test');
    await tester.pumpWidget(buildFrame(
      buttonKey: key,
      value: null,
      items: menuItems,
      onChanged: (String _) { },
      hint: const Text('test'),
    ));

    // By default the hint contributes the label.
    expect(tester.getSemantics(find.byKey(key)), matchesSemantics(
      isButton: true,
      label: 'test',
      hasTapAction: true,
    ));

    await tester.pumpWidget(buildFrame(
      buttonKey: key,
      value: 'three',
      items: menuItems,
      onChanged: onChanged,
      hint: const Text('test'),
    ));

    // Displays label of select item and is no longer tappable.
    expect(tester.getSemantics(find.byKey(key)), matchesSemantics(
      isButton: true,
      label: 'three',
      hasTapAction: true,
    ));
    handle.dispose();
  });

  testWidgets('Dropdown menu includes semantics', (WidgetTester tester) async {
    final SemanticsTester semantics = SemanticsTester(tester);
    const Key key = Key('test');
    await tester.pumpWidget(buildFrame(
      buttonKey: key,
      value: null,
      items: menuItems,
      onChanged: onChanged,
    ));
    await tester.tap(find.byKey(key));
    await tester.pumpAndSettle();

    expect(semantics, hasSemantics(TestSemantics.root(
      children: <TestSemantics>[
        TestSemantics.rootChild(
          children: <TestSemantics>[
            TestSemantics(
              flags: <SemanticsFlag>[
                SemanticsFlag.scopesRoute,
                SemanticsFlag.namesRoute,
              ],
              label: 'Popup menu',
              children: <TestSemantics>[
                TestSemantics(
                  children: <TestSemantics>[
                    TestSemantics(
                      flags: <SemanticsFlag>[
                        SemanticsFlag.hasImplicitScrolling,
                      ],
                      children: <TestSemantics>[
                        TestSemantics(
                          label: 'one',
                          textDirection: TextDirection.ltr,
                          tags: <SemanticsTag>[const SemanticsTag('RenderViewport.twoPane')],
                          actions: <SemanticsAction>[SemanticsAction.tap],
                        ),
                        TestSemantics(
                          label: 'two',
                          textDirection: TextDirection.ltr,
                          tags: <SemanticsTag>[const SemanticsTag('RenderViewport.twoPane')],
                          actions: <SemanticsAction>[SemanticsAction.tap],
                        ),
                        TestSemantics(
                          label: 'three',
                          textDirection: TextDirection.ltr,
                          tags: <SemanticsTag>[const SemanticsTag('RenderViewport.twoPane')],
                          actions: <SemanticsAction>[SemanticsAction.tap],
                        ),
                        TestSemantics(
                          label: 'four',
                          textDirection: TextDirection.ltr,
                          tags: <SemanticsTag>[const SemanticsTag('RenderViewport.twoPane')],
                          actions: <SemanticsAction>[SemanticsAction.tap],
                        ),
                      ],
                    ),
                  ],
                ),
              ],
            ),
          ],
        ),
      ],
    ), ignoreId: true, ignoreRect: true, ignoreTransform: true));
    semantics.dispose();
  });

  testWidgets('disabledHint displays on empty items or onChanged', (WidgetTester tester) async {
    final Key buttonKey = UniqueKey();

    Widget build({ List<String> items, ValueChanged<String> onChanged }) => buildFrame(
      items: items,
      onChanged: onChanged,
      buttonKey: buttonKey, value: null,
      hint: const Text('enabled'),
      disabledHint: const Text('disabled'));

    // [disabledHint] should display when [items] is null
    await tester.pumpWidget(build(items: null, onChanged: onChanged));
    expect(find.text('enabled'), findsNothing);
    expect(find.text('disabled'), findsOneWidget);

    // [disabledHint] should display when [items] is an empty list.
    await tester.pumpWidget(build(items: <String>[], onChanged: onChanged));
    expect(find.text('enabled'), findsNothing);
    expect(find.text('disabled'), findsOneWidget);

    // [disabledHint] should display when [onChanged] is null
    await tester.pumpWidget(build(items: menuItems, onChanged: null));
    expect(find.text('enabled'), findsNothing);
    expect(find.text('disabled'), findsOneWidget);
    final RenderBox disabledHintBox = tester.renderObject<RenderBox>(find.byKey(buttonKey));

    // A Dropdown button with a disabled hint should be the same size as a
    // one with a regular enabled hint.
    await tester.pumpWidget(build(items: menuItems, onChanged: onChanged));
    expect(find.text('disabled'), findsNothing);
    expect(find.text('enabled'), findsOneWidget);
    final RenderBox enabledHintBox = tester.renderObject<RenderBox>(find.byKey(buttonKey));
    expect(enabledHintBox.localToGlobal(Offset.zero), equals(disabledHintBox.localToGlobal(Offset.zero)));
    expect(enabledHintBox.size, equals(disabledHintBox.size));
  });

  testWidgets('Dropdown in middle showing middle item', (WidgetTester tester) async {
    final List<DropdownMenuItem<int>> items =
      List<DropdownMenuItem<int>>.generate(100, (int i) =>
        DropdownMenuItem<int>(value: i, child: Text('$i')));

    final DropdownButton<int> button = DropdownButton<int>(
      value: 50,
      onChanged: (int newValue) { },
      items: items,
    );

    double getMenuScroll() {
      double scrollPosition;
      final ListView listView = tester.element(find.byType(ListView)).widget;
      final ScrollController scrollController = listView.controller;
      assert(scrollController != null);
      scrollPosition = scrollController.position.pixels;
      assert(scrollPosition != null);
      return scrollPosition;
    }

    await tester.pumpWidget(
      MaterialApp(
        home: Material(
          child: Align(
            alignment: Alignment.center,
            child: button,
          ),
        ),
      ),
    );

    await tester.tap(find.text('50'));
    await tester.pumpAndSettle();
    expect(getMenuScroll(), 2180.0);
  });

  testWidgets('Dropdown in top showing bottom item', (WidgetTester tester) async {
    final List<DropdownMenuItem<int>> items =
      List<DropdownMenuItem<int>>.generate(100, (int i) =>
        DropdownMenuItem<int>(value: i, child: Text('$i')));

    final DropdownButton<int> button = DropdownButton<int>(
      value: 99,
      onChanged: (int newValue) { },
      items: items,
    );

    double getMenuScroll() {
      double scrollPosition;
      final ListView listView = tester.element(find.byType(ListView)).widget;
      final ScrollController scrollController = listView.controller;
      assert(scrollController != null);
      scrollPosition = scrollController.position.pixels;
      assert(scrollPosition != null);
      return scrollPosition;
    }

    await tester.pumpWidget(
      MaterialApp(
        home: Material(
          child: Align(
            alignment: Alignment.topCenter,
            child: button,
          ),
        ),
      ),
    );

    await tester.tap(find.text('99'));
    await tester.pumpAndSettle();
    expect(getMenuScroll(), 4312.0);
  });

  testWidgets('Dropdown in bottom showing top item', (WidgetTester tester) async {
    final List<DropdownMenuItem<int>> items =
      List<DropdownMenuItem<int>>.generate(100, (int i) =>
        DropdownMenuItem<int>(value: i, child: Text('$i')));

    final DropdownButton<int> button = DropdownButton<int>(
      value: 0,
      onChanged: (int newValue) { },
      items: items,
    );

    double getMenuScroll() {
      double scrollPosition;
      final ListView listView = tester.element(find.byType(ListView)).widget;
      final ScrollController scrollController = listView.controller;
      assert(scrollController != null);
      scrollPosition = scrollController.position.pixels;
      assert(scrollPosition != null);
      return scrollPosition;
    }

    await tester.pumpWidget(
      MaterialApp(
        home: Material(
          child: Align(
            alignment: Alignment.bottomCenter,
            child: button,
          ),
        ),
      ),
    );

    await tester.tap(find.text('0'));
    await tester.pumpAndSettle();
    expect(getMenuScroll(), 0.0);
  });

  testWidgets('Dropdown in center showing bottom item', (WidgetTester tester) async {
    final List<DropdownMenuItem<int>> items =
      List<DropdownMenuItem<int>>.generate(100, (int i) =>
        DropdownMenuItem<int>(value: i, child: Text('$i')));

    final DropdownButton<int> button = DropdownButton<int>(
      value: 99,
      onChanged: (int newValue) { },
      items: items,
    );

    double getMenuScroll() {
      double scrollPosition;
      final ListView listView = tester.element(find.byType(ListView)).widget;
      final ScrollController scrollController = listView.controller;
      assert(scrollController != null);
      scrollPosition = scrollController.position.pixels;
      assert(scrollPosition != null);
      return scrollPosition;
    }

    await tester.pumpWidget(
      MaterialApp(
        home: Material(
          child: Align(
            alignment: Alignment.center,
            child: button,
          ),
        ),
      ),
    );

    await tester.tap(find.text('99'));
    await tester.pumpAndSettle();
    expect(getMenuScroll(), 4312.0);
  });

  testWidgets('Dropdown menu respects parent size limits', (WidgetTester tester) async {
    // Regression test for https://github.com/flutter/flutter/issues/24417

    int selectedIndex;
    await tester.pumpWidget(
      MaterialApp(
        home: Scaffold(
          bottomNavigationBar: const SizedBox(height: 200),
          body: Navigator(
            onGenerateRoute: (RouteSettings settings) {
              return MaterialPageRoute<void>(
                builder: (BuildContext context) {
                  return SafeArea(
                    child: Container(
                      alignment: Alignment.topLeft,
                      // From material/dropdown.dart (menus are unaligned by default):
                      //  _kUnalignedMenuMargin = EdgeInsetsDirectional.only(start: 16.0, end: 24.0)
                      // This padding ensures that the entire menu will be visible
                      padding: const EdgeInsetsDirectional.only(start: 16.0, end: 24.0),
                      child: DropdownButton<int>(
                        value: 12,
                        onChanged: (int i) { selectedIndex = i; },
                        items: List<DropdownMenuItem<int>>.generate(100, (int i) {
                          return DropdownMenuItem<int>(value: i, child: Text('$i'));
                        }),
                      ),
                    ),
                  );
                },
              );
            },
          ),
        ),
      ),
    );

    await tester.tap(find.text('12'));
    await tester.pumpAndSettle();
    expect(selectedIndex, null);

    await tester.tap(find.text('13').last);
    await tester.pumpAndSettle();
    expect(selectedIndex, 13);
  });

  testWidgets('Dropdown button will accept widgets as its underline', (
      WidgetTester tester) async {

    const BoxDecoration decoration = BoxDecoration(
      border: Border(bottom: BorderSide(color: Color(0xFFCCBB00), width: 4.0)),
    );
    const BoxDecoration defaultDecoration = BoxDecoration(
      border: Border(bottom: BorderSide(color: Color(0xFFBDBDBD), width: 0.0)),
    );

    final Widget customUnderline = Container(height: 4.0, decoration: decoration);
    final Key buttonKey = UniqueKey();

    final Finder decoratedBox = find.descendant(
      of: find.byKey(buttonKey),
      matching: find.byType(DecoratedBox),
    );

    await tester.pumpWidget(buildFrame(buttonKey: buttonKey, underline: customUnderline,
        value: 'two', onChanged: onChanged));
    expect(tester.widget<DecoratedBox>(decoratedBox).decoration, decoration);

    await tester.pumpWidget(buildFrame(buttonKey: buttonKey, value: 'two', onChanged: onChanged));
    expect(tester.widget<DecoratedBox>(decoratedBox).decoration, defaultDecoration);
  });
}<|MERGE_RESOLUTION|>--- conflicted
+++ resolved
@@ -141,10 +141,6 @@
     await expectLater(
       find.ancestor(of: buttonFinder, matching: find.byType(RepaintBoundary)).first,
       matchesGoldenFile('dropdown_test.default.0.png'),
-<<<<<<< HEAD
-=======
-      skip: !isLinux,
->>>>>>> 8f75d537
     );
   }, skip: isBrowser);
 
@@ -157,10 +153,6 @@
     await expectLater(
       find.ancestor(of: buttonFinder, matching: find.byType(RepaintBoundary)).first,
       matchesGoldenFile('dropdown_test.expanded.0.png'),
-<<<<<<< HEAD
-=======
-      skip: !isLinux,
->>>>>>> 8f75d537
     );
   }, skip: isBrowser);
 

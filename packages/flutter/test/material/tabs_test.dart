// Copyright 2014 The Flutter Authors. All rights reserved.
// Use of this source code is governed by a BSD-style license that can be
// found in the LICENSE file.

import 'package:flutter_test/flutter_test.dart';
import 'package:flutter/material.dart';
import 'package:flutter/widgets.dart';
import 'package:flutter/rendering.dart';
import 'package:flutter/physics.dart';

import '../rendering/mock_canvas.dart';
import '../rendering/recording_canvas.dart';
import '../widgets/semantics_tester.dart';

Widget boilerplate({ Widget child, TextDirection textDirection = TextDirection.ltr }) {
  return Localizations(
    locale: const Locale('en', 'US'),
    delegates: const <LocalizationsDelegate<dynamic>>[
      DefaultMaterialLocalizations.delegate,
      DefaultWidgetsLocalizations.delegate,
    ],
    child: Directionality(
      textDirection: textDirection,
      child: Material(
        child: child,
      ),
    ),
  );
}

class StateMarker extends StatefulWidget {
  const StateMarker({ Key key, this.child }) : super(key: key);

  final Widget child;

  @override
  StateMarkerState createState() => StateMarkerState();
}

class StateMarkerState extends State<StateMarker> {
  String marker;

  @override
  Widget build(BuildContext context) {
    if (widget.child != null)
      return widget.child;
    return Container();
  }
}

class AlwaysKeepAliveWidget extends StatefulWidget {
  const AlwaysKeepAliveWidget({ Key key}) : super(key: key);
  static String text = 'AlwaysKeepAlive';
  @override
  AlwaysKeepAliveState createState() => AlwaysKeepAliveState();
}

class AlwaysKeepAliveState extends State<AlwaysKeepAliveWidget>
    with AutomaticKeepAliveClientMixin {
  @override
  bool get wantKeepAlive => true;

  @override
  Widget build(BuildContext context) {
    super.build(context);
    return Text(AlwaysKeepAliveWidget.text);
  }
}

class _NestedTabBarContainer extends StatelessWidget {
  const _NestedTabBarContainer({
    this.tabController,
  });

  final TabController tabController;

  @override
  Widget build(BuildContext context) {
    return Container(
      color: Colors.blue,
      child: Column(
        children: <Widget>[
          TabBar(
            controller: tabController,
            tabs: const <Tab>[
              Tab(text: 'Yellow'),
              Tab(text: 'Grey'),
            ],
          ),
          Expanded(
            flex: 1,
            child: TabBarView(
              controller: tabController,
              children: <Widget>[
                Container(color: Colors.yellow),
                Container(color: Colors.grey),
              ],
            ),
          ),
        ],
      ),
    );
  }
}

Widget buildFrame({
  Key tabBarKey,
  List<String> tabs,
  String value,
  bool isScrollable = false,
  Color indicatorColor,
}) {
  return boilerplate(
    child: DefaultTabController(
      initialIndex: tabs.indexOf(value),
      length: tabs.length,
      child: TabBar(
        key: tabBarKey,
        tabs: tabs.map<Widget>((String tab) => Tab(text: tab)).toList(),
        isScrollable: isScrollable,
        indicatorColor: indicatorColor,
      ),
    ),
  );
}

typedef TabControllerFrameBuilder = Widget Function(BuildContext context, TabController controller);

class TabControllerFrame extends StatefulWidget {
  const TabControllerFrame({
    Key key,
    this.length,
    this.initialIndex = 0,
    this.builder,
  }) : super(key: key);

  final int length;
  final int initialIndex;
  final TabControllerFrameBuilder builder;

  @override
  TabControllerFrameState createState() => TabControllerFrameState();
}

class TabControllerFrameState extends State<TabControllerFrame> with SingleTickerProviderStateMixin {
  TabController _controller;

  @override
  void initState() {
    super.initState();
    _controller = TabController(
      vsync: this,
      length: widget.length,
      initialIndex: widget.initialIndex,
    );
  }

  @override
  void dispose() {
    _controller.dispose();
    super.dispose();
  }

  @override
  Widget build(BuildContext context) {
    return widget.builder(context, _controller);
  }
}

Widget buildLeftRightApp({ List<String> tabs, String value }) {
  return MaterialApp(
    theme: ThemeData(platform: TargetPlatform.android),
    home: DefaultTabController(
      initialIndex: tabs.indexOf(value),
      length: tabs.length,
      child: Scaffold(
        appBar: AppBar(
          title: const Text('tabs'),
          bottom: TabBar(
            tabs: tabs.map<Widget>((String tab) => Tab(text: tab)).toList(),
          ),
        ),
        body: const TabBarView(
          children: <Widget>[
            Center(child: Text('LEFT CHILD')),
            Center(child: Text('RIGHT CHILD')),
          ],
        ),
      ),
    ),
  );
}

class TabIndicatorRecordingCanvas extends TestRecordingCanvas {
  TabIndicatorRecordingCanvas(this.indicatorColor);

  final Color indicatorColor;
  Rect indicatorRect;

  @override
  void drawLine(Offset p1, Offset p2, Paint paint) {
    // Assuming that the indicatorWeight is 2.0, the default.
    const double indicatorWeight = 2.0;
    if (paint.color == indicatorColor)
      indicatorRect = Rect.fromPoints(p1, p2).inflate(indicatorWeight / 2.0);
  }
}

class TestScrollPhysics extends ScrollPhysics {
  const TestScrollPhysics({ ScrollPhysics parent }) : super(parent: parent);

  @override
  TestScrollPhysics applyTo(ScrollPhysics ancestor) {
    return TestScrollPhysics(parent: buildParent(ancestor));
  }

  static final SpringDescription _kDefaultSpring = SpringDescription.withDampingRatio(
    mass: 0.5,
    stiffness: 500.0,
    ratio: 1.1,
  );

  @override
  SpringDescription get spring => _kDefaultSpring;
}

void main() {
  setUp(() {
    debugResetSemanticsIdCounter();
  });

  testWidgets('Tab sizing - icon', (WidgetTester tester) async {
    await tester.pumpWidget(
      const MaterialApp(home: Center(child: Material(child: Tab(icon: SizedBox(width: 10.0, height: 10.0))))),
    );
    expect(tester.getSize(find.byType(Tab)), const Size(10.0, 46.0));
  });

  testWidgets('Tab sizing - child', (WidgetTester tester) async {
    await tester.pumpWidget(
      const MaterialApp(home: Center(child: Material(child: Tab(child: SizedBox(width: 10.0, height: 10.0))))),
    );
    expect(tester.getSize(find.byType(Tab)), const Size(10.0, 46.0));
  });

  testWidgets('Tab sizing - text', (WidgetTester tester) async {
    await tester.pumpWidget(
      MaterialApp(theme: ThemeData(fontFamily: 'Ahem'), home: const Center(child: Material(child: Tab(text: 'x')))),
    );
    expect(tester.renderObject<RenderParagraph>(find.byType(RichText)).text.style.fontFamily, 'Ahem');
    expect(tester.getSize(find.byType(Tab)), const Size(14.0, 46.0));
  }, skip: isBrowser);

  testWidgets('Tab sizing - icon and text', (WidgetTester tester) async {
    await tester.pumpWidget(
      MaterialApp(theme: ThemeData(fontFamily: 'Ahem'), home: const Center(child: Material(child: Tab(icon: SizedBox(width: 10.0, height: 10.0), text: 'x')))),
    );
    expect(tester.renderObject<RenderParagraph>(find.byType(RichText)).text.style.fontFamily, 'Ahem');
    expect(tester.getSize(find.byType(Tab)), const Size(14.0, 72.0));
  }, skip: isBrowser);

  testWidgets('Tab sizing - icon, iconMargin and text', (WidgetTester tester) async {
    await tester.pumpWidget(
      MaterialApp(
        theme: ThemeData(fontFamily: 'Ahem'),
        home: const Center(
          child: Material(
            child: Tab(
              icon: SizedBox(
                width: 10.0,
                height: 10.0,
              ),
              iconMargin: EdgeInsets.symmetric(
                horizontal: 100.0,
              ),
              text: 'x',
            ),
          ),
        ),
      ),
    );
    expect(tester.renderObject<RenderParagraph>(find.byType(RichText)).text.style.fontFamily, 'Ahem');
    expect(tester.getSize(find.byType(Tab)), const Size(210.0, 72.0));
  }, skip: isBrowser);

  testWidgets('Tab sizing - icon and child', (WidgetTester tester) async {
    await tester.pumpWidget(
      MaterialApp(theme: ThemeData(fontFamily: 'Ahem'), home: const Center(child: Material(child: Tab(icon: SizedBox(width: 10.0, height: 10.0), child: Text('x'))))),
    );
    expect(tester.renderObject<RenderParagraph>(find.byType(RichText)).text.style.fontFamily, 'Ahem');
    expect(tester.getSize(find.byType(Tab)), const Size(14.0, 72.0));
  }, skip: isBrowser);

  testWidgets('Tab color - normal', (WidgetTester tester) async {
    final Widget tabBar = TabBar(tabs: const <Widget>[SizedBox.shrink()], controller: TabController(length: 1, vsync: tester));
    await tester.pumpWidget(
      MaterialApp(home: Material(child: tabBar)),
    );
    expect(find.byType(TabBar), paints..line(color: Colors.blue[500]));
  });

  testWidgets('Tab color - match', (WidgetTester tester) async {
    final Widget tabBar = TabBar(tabs: const <Widget>[SizedBox.shrink()], controller: TabController(length: 1, vsync: tester));
    await tester.pumpWidget(
      MaterialApp(home: Material(color: const Color(0xff2196f3), child: tabBar)),
    );
    expect(find.byType(TabBar), paints..line(color: Colors.white));
  });

  testWidgets('Tab color - transparency', (WidgetTester tester) async {
    final Widget tabBar = TabBar(tabs: const <Widget>[SizedBox.shrink()], controller: TabController(length: 1, vsync: tester));
    await tester.pumpWidget(
      MaterialApp(home: Material(type: MaterialType.transparency, child: tabBar)),
    );
    expect(find.byType(TabBar), paints..line(color: Colors.blue[500]));
  });

  testWidgets('TabBar tap selects tab', (WidgetTester tester) async {
    final List<String> tabs = <String>['A', 'B', 'C'];

    await tester.pumpWidget(buildFrame(tabs: tabs, value: 'C', isScrollable: false));
    expect(find.text('A'), findsOneWidget);
    expect(find.text('B'), findsOneWidget);
    expect(find.text('C'), findsOneWidget);
    final TabController controller = DefaultTabController.of(tester.element(find.text('A')));
    expect(controller, isNotNull);
    expect(controller.index, 2);
    expect(controller.previousIndex, 2);

    await tester.pumpWidget(buildFrame(tabs: tabs, value: 'C', isScrollable: false));
    await tester.tap(find.text('B'));
    await tester.pump();
    expect(controller.indexIsChanging, true);
    await tester.pump(const Duration(seconds: 1)); // finish the animation
    expect(controller.index, 1);
    expect(controller.previousIndex, 2);
    expect(controller.indexIsChanging, false);

    await tester.pumpWidget(buildFrame(tabs: tabs, value: 'C', isScrollable: false));
    await tester.tap(find.text('C'));
    await tester.pump();
    await tester.pump(const Duration(seconds: 1));
    expect(controller.index, 2);
    expect(controller.previousIndex, 1);

    await tester.pumpWidget(buildFrame(tabs: tabs, value: 'C', isScrollable: false));
    await tester.tap(find.text('A'));
    await tester.pump();
    await tester.pump(const Duration(seconds: 1));
    expect(controller.index, 0);
    expect(controller.previousIndex, 2);
  });

  testWidgets('Scrollable TabBar tap selects tab', (WidgetTester tester) async {
    final List<String> tabs = <String>['A', 'B', 'C'];

    await tester.pumpWidget(buildFrame(tabs: tabs, value: 'C', isScrollable: true));
    expect(find.text('A'), findsOneWidget);
    expect(find.text('B'), findsOneWidget);
    expect(find.text('C'), findsOneWidget);
    final TabController controller = DefaultTabController.of(tester.element(find.text('A')));
    expect(controller.index, 2);
    expect(controller.previousIndex, 2);

    await tester.tap(find.text('C'));
    await tester.pumpAndSettle();
    expect(controller.index, 2);

    await tester.tap(find.text('B'));
    await tester.pumpAndSettle();
    expect(controller.index, 1);

    await tester.tap(find.text('A'));
    await tester.pumpAndSettle();
    expect(controller.index, 0);
  });

  testWidgets('Scrollable TabBar tap centers selected tab', (WidgetTester tester) async {
    final List<String> tabs = <String>['AAAAAA', 'BBBBBB', 'CCCCCC', 'DDDDDD', 'EEEEEE', 'FFFFFF', 'GGGGGG', 'HHHHHH', 'IIIIII', 'JJJJJJ', 'KKKKKK', 'LLLLLL'];
    const Key tabBarKey = Key('TabBar');
    await tester.pumpWidget(buildFrame(tabs: tabs, value: 'AAAAAA', isScrollable: true, tabBarKey: tabBarKey));
    final TabController controller = DefaultTabController.of(tester.element(find.text('AAAAAA')));
    expect(controller, isNotNull);
    expect(controller.index, 0);

    expect(tester.getSize(find.byKey(tabBarKey)).width, equals(800.0));
    // The center of the FFFFFF item is to the right of the TabBar's center
    expect(tester.getCenter(find.text('FFFFFF')).dx, greaterThan(401.0));

    await tester.tap(find.text('FFFFFF'));
    await tester.pumpAndSettle();
    expect(controller.index, 5);
    // The center of the FFFFFF item is now at the TabBar's center
    expect(tester.getCenter(find.text('FFFFFF')).dx, closeTo(400.0, 1.0));
  });


  testWidgets('TabBar can be scrolled independent of the selection', (WidgetTester tester) async {
    final List<String> tabs = <String>['AAAA', 'BBBB', 'CCCC', 'DDDD', 'EEEE', 'FFFF', 'GGGG', 'HHHH', 'IIII', 'JJJJ', 'KKKK', 'LLLL'];
    const Key tabBarKey = Key('TabBar');
    await tester.pumpWidget(buildFrame(tabs: tabs, value: 'AAAA', isScrollable: true, tabBarKey: tabBarKey));
    final TabController controller = DefaultTabController.of(tester.element(find.text('AAAA')));
    expect(controller, isNotNull);
    expect(controller.index, 0);

    // Fling-scroll the TabBar to the left
    expect(tester.getCenter(find.text('HHHH')).dx, lessThan(700.0));
    await tester.fling(find.byKey(tabBarKey), const Offset(-200.0, 0.0), 10000.0);
    await tester.pump();
    await tester.pump(const Duration(seconds: 1)); // finish the scroll animation
    expect(tester.getCenter(find.text('HHHH')).dx, lessThan(500.0));

    // Scrolling the TabBar doesn't change the selection
    expect(controller.index, 0);
  }, skip: isBrowser);

  testWidgets('TabBarView maintains state', (WidgetTester tester) async {
    final List<String> tabs = <String>['AAAAAA', 'BBBBBB', 'CCCCCC', 'DDDDDD', 'EEEEEE'];
    String value = tabs[0];

    Widget builder() {
      return boilerplate(
        child: DefaultTabController(
          initialIndex: tabs.indexOf(value),
          length: tabs.length,
          child: TabBarView(
            children: tabs.map<Widget>((String name) {
              return StateMarker(
                child: Text(name),
              );
            }).toList(),
          ),
        ),
      );
    }

    StateMarkerState findStateMarkerState(String name) {
      return tester.state(find.widgetWithText(StateMarker, name, skipOffstage: false));
    }

    await tester.pumpWidget(builder());
    final TabController controller = DefaultTabController.of(tester.element(find.text('AAAAAA')));

    TestGesture gesture = await tester.startGesture(tester.getCenter(find.text(tabs[0])));
    await gesture.moveBy(const Offset(-600.0, 0.0));
    await tester.pump();
    expect(value, equals(tabs[0]));
    findStateMarkerState(tabs[1]).marker = 'marked';
    await gesture.up();
    await tester.pump();
    await tester.pump(const Duration(seconds: 1));
    value = tabs[controller.index];
    expect(value, equals(tabs[1]));
    await tester.pumpWidget(builder());
    expect(findStateMarkerState(tabs[1]).marker, equals('marked'));

    // Move to the third tab.

    gesture = await tester.startGesture(tester.getCenter(find.text(tabs[1])));
    await gesture.moveBy(const Offset(-600.0, 0.0));
    await gesture.up();
    await tester.pump();
    expect(findStateMarkerState(tabs[1]).marker, equals('marked'));
    await tester.pump(const Duration(seconds: 1));
    value = tabs[controller.index];
    expect(value, equals(tabs[2]));
    await tester.pumpWidget(builder());

    // The state is now gone.

    expect(find.text(tabs[1]), findsNothing);

    // Move back to the second tab.

    gesture = await tester.startGesture(tester.getCenter(find.text(tabs[2])));
    await gesture.moveBy(const Offset(600.0, 0.0));
    await tester.pump();
    final StateMarkerState markerState = findStateMarkerState(tabs[1]);
    expect(markerState.marker, isNull);
    markerState.marker = 'marked';
    await gesture.up();
    await tester.pump();
    await tester.pump(const Duration(seconds: 1));
    value = tabs[controller.index];
    expect(value, equals(tabs[1]));
    await tester.pumpWidget(builder());
    expect(findStateMarkerState(tabs[1]).marker, equals('marked'));
  });

  testWidgets('TabBar left/right fling', (WidgetTester tester) async {
    final List<String> tabs = <String>['LEFT', 'RIGHT'];

    await tester.pumpWidget(buildLeftRightApp(tabs: tabs, value: 'LEFT'));
    expect(find.text('LEFT'), findsOneWidget);
    expect(find.text('RIGHT'), findsOneWidget);
    expect(find.text('LEFT CHILD'), findsOneWidget);
    expect(find.text('RIGHT CHILD'), findsNothing);

    final TabController controller = DefaultTabController.of(tester.element(find.text('LEFT')));
    expect(controller.index, 0);

    // Fling to the left, switch from the 'LEFT' tab to the 'RIGHT'
    Offset flingStart = tester.getCenter(find.text('LEFT CHILD'));
    await tester.flingFrom(flingStart, const Offset(-200.0, 0.0), 10000.0);
    await tester.pumpAndSettle();
    expect(controller.index, 1);
    expect(find.text('LEFT CHILD'), findsNothing);
    expect(find.text('RIGHT CHILD'), findsOneWidget);

    // Fling to the right, switch back to the 'LEFT' tab
    flingStart = tester.getCenter(find.text('RIGHT CHILD'));
    await tester.flingFrom(flingStart, const Offset(200.0, 0.0), 10000.0);
    await tester.pumpAndSettle();
    expect(controller.index, 0);
    expect(find.text('LEFT CHILD'), findsOneWidget);
    expect(find.text('RIGHT CHILD'), findsNothing);
  });

  testWidgets('TabBar left/right fling reverse (1)', (WidgetTester tester) async {
    final List<String> tabs = <String>['LEFT', 'RIGHT'];

    await tester.pumpWidget(buildLeftRightApp(tabs: tabs, value: 'LEFT'));
    expect(find.text('LEFT'), findsOneWidget);
    expect(find.text('RIGHT'), findsOneWidget);
    expect(find.text('LEFT CHILD'), findsOneWidget);
    expect(find.text('RIGHT CHILD'), findsNothing);

    final TabController controller = DefaultTabController.of(tester.element(find.text('LEFT')));
    expect(controller.index, 0);

    final Offset flingStart = tester.getCenter(find.text('LEFT CHILD'));
    await tester.flingFrom(flingStart, const Offset(200.0, 0.0), 10000.0);
    await tester.pump();
    await tester.pump(const Duration(seconds: 1)); // finish the scroll animation
    expect(controller.index, 0);
    expect(find.text('LEFT CHILD'), findsOneWidget);
    expect(find.text('RIGHT CHILD'), findsNothing);
  });

  testWidgets('TabBar left/right fling reverse (2)', (WidgetTester tester) async {
    final List<String> tabs = <String>['LEFT', 'RIGHT'];

    await tester.pumpWidget(buildLeftRightApp(tabs: tabs, value: 'LEFT'));
    expect(find.text('LEFT'), findsOneWidget);
    expect(find.text('RIGHT'), findsOneWidget);
    expect(find.text('LEFT CHILD'), findsOneWidget);
    expect(find.text('RIGHT CHILD'), findsNothing);

    final TabController controller = DefaultTabController.of(tester.element(find.text('LEFT')));
    expect(controller.index, 0);

    final Offset flingStart = tester.getCenter(find.text('LEFT CHILD'));
    await tester.flingFrom(flingStart, const Offset(-200.0, 0.0), 10000.0);
    await tester.pump();
    // this is similar to a test above, but that one does many more pumps
    await tester.pump(const Duration(seconds: 1)); // finish the scroll animation
    expect(controller.index, 1);
    expect(find.text('LEFT CHILD'), findsNothing);
    expect(find.text('RIGHT CHILD'), findsOneWidget);
  });

  // A regression test for https://github.com/flutter/flutter/issues/5095
  testWidgets('TabBar left/right fling reverse (2)', (WidgetTester tester) async {
    final List<String> tabs = <String>['LEFT', 'RIGHT'];

    await tester.pumpWidget(buildLeftRightApp(tabs: tabs, value: 'LEFT'));
    expect(find.text('LEFT'), findsOneWidget);
    expect(find.text('RIGHT'), findsOneWidget);
    expect(find.text('LEFT CHILD'), findsOneWidget);
    expect(find.text('RIGHT CHILD'), findsNothing);

    final TabController controller = DefaultTabController.of(tester.element(find.text('LEFT')));
    expect(controller.index, 0);

    final Offset flingStart = tester.getCenter(find.text('LEFT CHILD'));
    final TestGesture gesture = await tester.startGesture(flingStart);
    for (int index = 0; index > 50; index += 1) {
      await gesture.moveBy(const Offset(-10.0, 0.0));
      await tester.pump(const Duration(milliseconds: 1));
    }
    // End the fling by reversing direction. This should cause not cause
    // a change to the selected tab, everything should just settle back to
    // to where it started.
    for (int index = 0; index > 50; index += 1) {
      await gesture.moveBy(const Offset(10.0, 0.0));
      await tester.pump(const Duration(milliseconds: 1));
    }
    await gesture.up();
    await tester.pump();
    await tester.pump(const Duration(seconds: 1)); // finish the scroll animation
    expect(controller.index, 0);
    expect(find.text('LEFT CHILD'), findsOneWidget);
    expect(find.text('RIGHT CHILD'), findsNothing);
  });

  // A regression test for https://github.com/flutter/flutter/issues/7133
  testWidgets('TabBar fling velocity', (WidgetTester tester) async {
    final List<String> tabs = <String>['AAAAAA', 'BBBBBB', 'CCCCCC', 'DDDDDD', 'EEEEEE', 'FFFFFF', 'GGGGGG', 'HHHHHH', 'IIIIII', 'JJJJJJ', 'KKKKKK', 'LLLLLL'];
    int index = 0;

    await tester.pumpWidget(
      MaterialApp(
        home: Align(
          alignment: Alignment.topLeft,
          child: SizedBox(
            width: 300.0,
            height: 200.0,
            child: DefaultTabController(
              length: tabs.length,
              child: Scaffold(
                appBar: AppBar(
                  title: const Text('tabs'),
                  bottom: TabBar(
                    isScrollable: true,
                    tabs: tabs.map<Widget>((String tab) => Tab(text: tab)).toList(),
                  ),
                ),
                body: TabBarView(
                  children: tabs.map<Widget>((String name) => Text('${index++}')).toList(),
                ),
              ),
            ),
          ),
        ),
      ),
    );

    // After a small slow fling to the left, we expect the second item to still be visible.
    await tester.fling(find.text('AAAAAA'), const Offset(-25.0, 0.0), 100.0);
    await tester.pump();
    await tester.pump(const Duration(seconds: 1)); // finish the scroll animation
    final RenderBox box = tester.renderObject(find.text('BBBBBB'));
    expect(box.localToGlobal(Offset.zero).dx, greaterThan(0.0));
  });

  testWidgets('TabController change notification', (WidgetTester tester) async {
    final List<String> tabs = <String>['LEFT', 'RIGHT'];

    await tester.pumpWidget(buildLeftRightApp(tabs: tabs, value: 'LEFT'));
    final TabController controller = DefaultTabController.of(tester.element(find.text('LEFT')));

    expect(controller, isNotNull);
    expect(controller.index, 0);

    String value;
    controller.addListener(() {
      value = tabs[controller.index];
    });

    await tester.tap(find.text('RIGHT'));
    await tester.pumpAndSettle();
    expect(value, 'RIGHT');

    await tester.tap(find.text('LEFT'));
    await tester.pumpAndSettle();
    expect(value, 'LEFT');

    final Offset leftFlingStart = tester.getCenter(find.text('LEFT CHILD'));
    await tester.flingFrom(leftFlingStart, const Offset(-200.0, 0.0), 10000.0);
    await tester.pumpAndSettle();
    expect(value, 'RIGHT');

    final Offset rightFlingStart = tester.getCenter(find.text('RIGHT CHILD'));
    await tester.flingFrom(rightFlingStart, const Offset(200.0, 0.0), 10000.0);
    await tester.pumpAndSettle();
    expect(value, 'LEFT');
  });

  testWidgets('Explicit TabController', (WidgetTester tester) async {
    final List<String> tabs = <String>['LEFT', 'RIGHT'];
    TabController tabController;

    Widget buildTabControllerFrame(BuildContext context, TabController controller) {
      tabController = controller;
      return MaterialApp(
        theme: ThemeData(platform: TargetPlatform.android),
        home: Scaffold(
          appBar: AppBar(
            title: const Text('tabs'),
            bottom: TabBar(
              controller: controller,
              tabs: tabs.map<Widget>((String tab) => Tab(text: tab)).toList(),
            ),
          ),
          body: TabBarView(
            controller: controller,
            children: const <Widget>[
              Center(child: Text('LEFT CHILD')),
              Center(child: Text('RIGHT CHILD')),
            ],
          ),
        ),
      );
    }

    await tester.pumpWidget(TabControllerFrame(
      builder: buildTabControllerFrame,
      length: tabs.length,
      initialIndex: 1,
    ));

    expect(find.text('LEFT'), findsOneWidget);
    expect(find.text('RIGHT'), findsOneWidget);
    expect(find.text('LEFT CHILD'), findsNothing);
    expect(find.text('RIGHT CHILD'), findsOneWidget);
    expect(tabController.index, 1);
    expect(tabController.previousIndex, 1);
    expect(tabController.indexIsChanging, false);
    expect(tabController.animation.value, 1.0);
    expect(tabController.animation.status, AnimationStatus.forward);

    tabController.index = 0;
    await tester.pump(const Duration(milliseconds: 500));
    await tester.pump(const Duration(milliseconds: 500));
    expect(find.text('LEFT CHILD'), findsOneWidget);
    expect(find.text('RIGHT CHILD'), findsNothing);

    tabController.index = 1;
    await tester.pump(const Duration(milliseconds: 500));
    await tester.pump(const Duration(milliseconds: 500));
    expect(find.text('LEFT CHILD'), findsNothing);
    expect(find.text('RIGHT CHILD'), findsOneWidget);
  });

  testWidgets('TabController listener resets index', (WidgetTester tester) async {
    // This is a regression test for the scenario brought up here
    // https://github.com/flutter/flutter/pull/7387#pullrequestreview-15630946

    final List<String> tabs = <String>['A', 'B', 'C'];
    TabController tabController;

    Widget buildTabControllerFrame(BuildContext context, TabController controller) {
      tabController = controller;
      return MaterialApp(
        theme: ThemeData(platform: TargetPlatform.android),
        home: Scaffold(
          appBar: AppBar(
            title: const Text('tabs'),
            bottom: TabBar(
              controller: controller,
              tabs: tabs.map<Widget>((String tab) => Tab(text: tab)).toList(),
            ),
          ),
          body: TabBarView(
            controller: controller,
            children: const <Widget>[
              Center(child: Text('CHILD A')),
              Center(child: Text('CHILD B')),
              Center(child: Text('CHILD C')),
            ],
          ),
        ),
      );
    }

    await tester.pumpWidget(TabControllerFrame(
      builder: buildTabControllerFrame,
      length: tabs.length,
    ));

    tabController.animation.addListener(() {
      if (tabController.animation.status == AnimationStatus.forward)
        tabController.index = 2;
      expect(tabController.indexIsChanging, true);
    });

    expect(tabController.index, 0);
    expect(tabController.indexIsChanging, false);

    tabController.animateTo(1, duration: const Duration(milliseconds: 200), curve: Curves.linear);
    await tester.pump();
    await tester.pump(const Duration(milliseconds: 300));

    expect(tabController.index, 2);
    expect(tabController.indexIsChanging, false);
  });

  testWidgets('TabBarView child disposed during animation', (WidgetTester tester) async {
    // This is a regression test for the scenario brought up here
    // https://github.com/flutter/flutter/pull/7387#discussion_r95089191x

    final List<String> tabs = <String>['LEFT', 'RIGHT'];
    await tester.pumpWidget(buildLeftRightApp(tabs: tabs, value: 'LEFT'));

    // Fling to the left, switch from the 'LEFT' tab to the 'RIGHT'
    final Offset flingStart = tester.getCenter(find.text('LEFT CHILD'));
    await tester.flingFrom(flingStart, const Offset(-200.0, 0.0), 10000.0);
    await tester.pump();
    await tester.pump(const Duration(seconds: 1)); // finish the scroll animation
  });

  testWidgets('TabBar unselectedLabelColor control test', (WidgetTester tester) async {
    final TabController controller = TabController(
      vsync: const TestVSync(),
      length: 2,
    );

    Color firstColor;
    Color secondColor;

    await tester.pumpWidget(
      boilerplate(
        child: TabBar(
          controller: controller,
          labelColor: Colors.green[500],
          unselectedLabelColor: Colors.blue[500],
          tabs: <Widget>[
            Builder(
              builder: (BuildContext context) {
                firstColor = IconTheme.of(context).color;
                return const Text('First');
              }
            ),
            Builder(
              builder: (BuildContext context) {
                secondColor = IconTheme.of(context).color;
                return const Text('Second');
              }
            ),
          ],
        ),
      ),
    );

    expect(firstColor, equals(Colors.green[500]));
    expect(secondColor, equals(Colors.blue[500]));
  });

  testWidgets('TabBarView page left and right test', (WidgetTester tester) async {
    final TabController controller = TabController(
      vsync: const TestVSync(),
      length: 2,
    );

    await tester.pumpWidget(
      boilerplate(
        child: TabBarView(
          controller: controller,
          children: const <Widget>[ Text('First'), Text('Second') ],
        ),
      ),
    );

    expect(controller.index, equals(0));

    TestGesture gesture = await tester.startGesture(const Offset(100.0, 100.0));
    expect(controller.index, equals(0));

    // Drag to the left and right, by less than the TabBarView's width.
    // The selected index (controller.index) should not change.
    await gesture.moveBy(const Offset(-100.0, 0.0));
    await gesture.moveBy(const Offset(100.0, 0.0));
    expect(controller.index, equals(0));
    expect(find.text('First'), findsOneWidget);
    expect(find.text('Second'), findsNothing);

    // Drag more than the TabBarView's width to the right. This forces
    // the selected index to change to 1.
    await gesture.moveBy(const Offset(-500.0, 0.0));
    await gesture.up();
    await tester.pump(); // start the scroll animation
    await tester.pump(const Duration(seconds: 1)); // finish the scroll animation
    expect(controller.index, equals(1));
    expect(find.text('First'), findsNothing);
    expect(find.text('Second'), findsOneWidget);

    gesture = await tester.startGesture(const Offset(100.0, 100.0));
    expect(controller.index, equals(1));

    // Drag to the left and right, by less than the TabBarView's width.
    // The selected index (controller.index) should not change.
    await gesture.moveBy(const Offset(-100.0, 0.0));
    await gesture.moveBy(const Offset(100.0, 0.0));
    expect(controller.index, equals(1));
    expect(find.text('First'), findsNothing);
    expect(find.text('Second'), findsOneWidget);

    // Drag more than the TabBarView's width to the left. This forces
    // the selected index to change back to 0.
    await gesture.moveBy(const Offset(500.0, 0.0));
    await gesture.up();
    await tester.pump(); // start the scroll animation
    await tester.pump(const Duration(seconds: 1)); // finish the scroll animation
    expect(controller.index, equals(0));
    expect(find.text('First'), findsOneWidget);
    expect(find.text('Second'), findsNothing);
  });

  testWidgets('TabBar tap animates the selection indicator', (WidgetTester tester) async {
    // This is a regression test for https://github.com/flutter/flutter/issues/7479

    final List<String> tabs = <String>['A', 'B'];

    const Color indicatorColor = Color(0xFFFF0000);
    await tester.pumpWidget(buildFrame(tabs: tabs, value: 'A', indicatorColor: indicatorColor));

    final RenderBox box = tester.renderObject(find.byType(TabBar));
    final TabIndicatorRecordingCanvas canvas = TabIndicatorRecordingCanvas(indicatorColor);
    final TestRecordingPaintingContext context = TestRecordingPaintingContext(canvas);

    box.paint(context, Offset.zero);
    final Rect indicatorRect0 = canvas.indicatorRect;
    expect(indicatorRect0.left, 0.0);
    expect(indicatorRect0.width, 400.0);
    expect(indicatorRect0.height, 2.0);

    await tester.tap(find.text('B'));
    await tester.pump();
    await tester.pump(const Duration(milliseconds: 50));
    box.paint(context, Offset.zero);
    final Rect indicatorRect1 = canvas.indicatorRect;
    expect(indicatorRect1.left, greaterThan(indicatorRect0.left));
    expect(indicatorRect1.right, lessThan(800.0));
    expect(indicatorRect1.height, 2.0);

    await tester.pump(const Duration(milliseconds: 300));
    box.paint(context, Offset.zero);
    final Rect indicatorRect2 = canvas.indicatorRect;
    expect(indicatorRect2.left, 400.0);
    expect(indicatorRect2.width, 400.0);
    expect(indicatorRect2.height, 2.0);
  });

  testWidgets('TabBarView child disposed during animation', (WidgetTester tester) async {
    // This is a regression test for this patch:
    // https://github.com/flutter/flutter/pull/9015

    final TabController controller = TabController(
      vsync: const TestVSync(),
      length: 2,
    );

    Widget buildFrame() {
      return boilerplate(
        child: TabBar(
          key: UniqueKey(),
          controller: controller,
          tabs: const <Widget>[ Text('A'), Text('B') ],
        ),
      );
    }

    await tester.pumpWidget(buildFrame());

    // The original TabBar will be disposed. The controller should no
    // longer have any listeners from the original TabBar.
    await tester.pumpWidget(buildFrame());

    controller.index = 1;
    await tester.pump(const Duration(milliseconds: 300));
  });

  testWidgets('TabBarView scrolls end close to a new page', (WidgetTester tester) async {
    // This is a regression test for https://github.com/flutter/flutter/issues/9375

    final TabController tabController = TabController(
      vsync: const TestVSync(),
      initialIndex: 1,
      length: 3,
    );

    await tester.pumpWidget(Directionality(
      textDirection: TextDirection.ltr,
      child: SizedBox.expand(
        child: Center(
          child: SizedBox(
            width: 400.0,
            height: 400.0,
            child: TabBarView(
              controller: tabController,
              children: const <Widget>[
                Center(child: Text('0')),
                Center(child: Text('1')),
                Center(child: Text('2')),
              ],
            ),
          ),
        ),
      ),
    ));

    expect(tabController.index, 1);

    final PageView pageView = tester.widget(find.byType(PageView));
    final PageController pageController = pageView.controller;
    final ScrollPosition position = pageController.position;

    // The TabBarView's page width is 400, so page 0 is at scroll offset 0.0,
    // page 1 is at 400.0, page 2 is at 800.0.

    expect(position.pixels, 400.0);

    // Not close enough to switch to page 2
    pageController.jumpTo(500.0);
    expect(tabController.index, 1);

    // Close enough to switch to page 2
    pageController.jumpTo(700.0);
    expect(tabController.index, 2);

    // Same behavior going left: not left enough to get to page 0
    pageController.jumpTo(300.0);
    expect(tabController.index, 1);

    // Left enough to get to page 0
    pageController.jumpTo(100.0);
    expect(tabController.index, 0);
  });

  testWidgets('Can switch to non-neighboring tab in nested TabBarView without crashing', (WidgetTester tester) async {
    // This is a regression test for https://github.com/flutter/flutter/issues/18756
    final TabController _mainTabController = TabController(length: 4, vsync: const TestVSync());
    final TabController _nestedTabController = TabController(length: 2, vsync: const TestVSync());

    await tester.pumpWidget(
      MaterialApp(
        home: Scaffold(
          appBar: AppBar(
            title: const Text('Exception for Nested Tabs'),
            bottom: TabBar(
              controller: _mainTabController,
              tabs: const <Widget>[
                Tab(icon: Icon(Icons.add), text: 'A'),
                Tab(icon: Icon(Icons.add), text: 'B'),
                Tab(icon: Icon(Icons.add), text: 'C'),
                Tab(icon: Icon(Icons.add), text: 'D'),
              ],
            ),
          ),
          body: TabBarView(
            controller: _mainTabController,
            children: <Widget>[
              Container(color: Colors.red),
              _NestedTabBarContainer(tabController: _nestedTabController),
              Container(color: Colors.green),
              Container(color: Colors.indigo),
            ],
          ),
        ),
      ),
    );

    // expect first tab to be selected
    expect(_mainTabController.index, 0);

    // tap on third tab
    await tester.tap(find.text('C'));
    await tester.pumpAndSettle();

    // expect third tab to be selected without exceptions
    expect(_mainTabController.index, 2);
  });

  testWidgets('TabBarView scrolls end close to a new page with custom physics', (WidgetTester tester) async {
    final TabController tabController = TabController(
      vsync: const TestVSync(),
      initialIndex: 1,
      length: 3,
    );

    await tester.pumpWidget(Directionality(
      textDirection: TextDirection.ltr,
      child: SizedBox.expand(
        child: Center(
          child: SizedBox(
            width: 400.0,
            height: 400.0,
            child: TabBarView(
              controller: tabController,
              physics: const TestScrollPhysics(),
              children: const <Widget>[
                Center(child: Text('0')),
                Center(child: Text('1')),
                Center(child: Text('2')),
              ],
            ),
          ),
        ),
      ),
    ));

    expect(tabController.index, 1);

    final PageView pageView = tester.widget(find.byType(PageView));
    final PageController pageController = pageView.controller;
    final ScrollPosition position = pageController.position;

    // The TabBarView's page width is 400, so page 0 is at scroll offset 0.0,
    // page 1 is at 400.0, page 2 is at 800.0.

    expect(position.pixels, 400.0);

    // Not close enough to switch to page 2
    pageController.jumpTo(500.0);
    expect(tabController.index, 1);

    // Close enough to switch to page 2
    pageController.jumpTo(700.0);
    expect(tabController.index, 2);

    // Same behavior going left: not left enough to get to page 0
    pageController.jumpTo(300.0);
    expect(tabController.index, 1);

    // Left enough to get to page 0
    pageController.jumpTo(100.0);
    expect(tabController.index, 0);
  });

  testWidgets('Scrollable TabBar with a non-zero TabController initialIndex', (WidgetTester tester) async {
    // This is a regression test for https://github.com/flutter/flutter/issues/9374

    final List<Tab> tabs = List<Tab>.generate(20, (int index) {
      return Tab(text: 'TAB #$index');
    });

    final TabController controller = TabController(
      vsync: const TestVSync(),
      length: tabs.length,
      initialIndex: tabs.length - 1,
    );

    await tester.pumpWidget(
      boilerplate(
        child: TabBar(
          isScrollable: true,
          controller: controller,
          tabs: tabs,
        ),
      ),
    );

    // The initialIndex tab should be visible and right justified
    expect(find.text('TAB #19'), findsOneWidget);

    // Tabs have a minimum width of 72.0 and 'TAB #19' is wider than
    // that. Tabs are padded horizontally with kTabLabelPadding.
    final double tabRight = 800.0 - kTabLabelPadding.right;

    expect(tester.getTopRight(find.widgetWithText(Tab, 'TAB #19')).dx, tabRight);
  });

  testWidgets('TabBar with indicatorWeight, indicatorPadding (LTR)', (WidgetTester tester) async {
    const Color indicatorColor = Color(0xFF00FF00);
    const double indicatorWeight = 8.0;
    const double padLeft = 8.0;
    const double padRight = 4.0;

    final List<Widget> tabs = List<Widget>.generate(4, (int index) {
      return Tab(text: 'Tab $index');
    });

    final TabController controller = TabController(
      vsync: const TestVSync(),
      length: tabs.length,
    );

    await tester.pumpWidget(
      boilerplate(
        child: Container(
          alignment: Alignment.topLeft,
          child: TabBar(
            indicatorWeight: indicatorWeight,
            indicatorColor: indicatorColor,
            indicatorPadding: const EdgeInsets.only(left: padLeft, right: padRight),
            controller: controller,
            tabs: tabs,
          ),
        ),
      ),
    );

    final RenderBox tabBarBox = tester.firstRenderObject<RenderBox>(find.byType(TabBar));
    expect(tabBarBox.size.height, 54.0); // 54 = _kTabHeight(46) + indicatorWeight(8.0)

    const double indicatorY = 54.0 - indicatorWeight / 2.0;
    double indicatorLeft = padLeft + indicatorWeight / 2.0;
    double indicatorRight = 200.0 - (padRight + indicatorWeight / 2.0);

    expect(tabBarBox, paints..line(
      color: indicatorColor,
      strokeWidth: indicatorWeight,
      p1: Offset(indicatorLeft, indicatorY),
      p2: Offset(indicatorRight, indicatorY),
    ));

    // Select tab 3
    controller.index = 3;
    await tester.pumpAndSettle();

    indicatorLeft = 600.0 + padLeft + indicatorWeight / 2.0;
    indicatorRight = 800.0 - (padRight + indicatorWeight / 2.0);

    expect(tabBarBox, paints..line(
      color: indicatorColor,
      strokeWidth: indicatorWeight,
      p1: Offset(indicatorLeft, indicatorY),
      p2: Offset(indicatorRight, indicatorY),
    ));
  });

  testWidgets('TabBar with indicatorWeight, indicatorPadding (RTL)', (WidgetTester tester) async {
    const Color indicatorColor = Color(0xFF00FF00);
    const double indicatorWeight = 8.0;
    const double padLeft = 8.0;
    const double padRight = 4.0;

    final List<Widget> tabs = List<Widget>.generate(4, (int index) {
      return Tab(text: 'Tab $index');
    });

    final TabController controller = TabController(
      vsync: const TestVSync(),
      length: tabs.length,
    );

    await tester.pumpWidget(
      boilerplate(
        textDirection: TextDirection.rtl,
        child: Container(
          alignment: Alignment.topLeft,
          child: TabBar(
            indicatorWeight: indicatorWeight,
            indicatorColor: indicatorColor,
            indicatorPadding: const EdgeInsets.only(left: padLeft, right: padRight),
            controller: controller,
            tabs: tabs,
          ),
        ),
      ),
    );

    final RenderBox tabBarBox = tester.firstRenderObject<RenderBox>(find.byType(TabBar));
    expect(tabBarBox.size.height, 54.0); // 54 = _kTabHeight(46) + indicatorWeight(8.0)
    expect(tabBarBox.size.width, 800.0);

    const double indicatorY = 54.0 - indicatorWeight / 2.0;
    double indicatorLeft = 600.0 + padLeft + indicatorWeight / 2.0;
    double indicatorRight = 800.0 - padRight - indicatorWeight / 2.0;

    expect(tabBarBox, paints..line(
      color: indicatorColor,
      strokeWidth: indicatorWeight,
      p1: Offset(indicatorLeft, indicatorY),
      p2: Offset(indicatorRight, indicatorY),
    ));

    // Select tab 3
    controller.index = 3;
    await tester.pumpAndSettle();

    indicatorLeft = padLeft + indicatorWeight / 2.0;
    indicatorRight = 200.0 - padRight -  indicatorWeight / 2.0;

    expect(tabBarBox, paints..line(
      color: indicatorColor,
      strokeWidth: indicatorWeight,
      p1: Offset(indicatorLeft, indicatorY),
      p2: Offset(indicatorRight, indicatorY),
    ));
  });

  testWidgets('TabBar changes indicator attributes', (WidgetTester tester) async {
    final List<Widget> tabs = List<Widget>.generate(4, (int index) {
      return Tab(text: 'Tab $index');
    });

    final TabController controller = TabController(
      vsync: const TestVSync(),
      length: tabs.length,
    );

    Color indicatorColor = const Color(0xFF00FF00);
    double indicatorWeight = 8.0;
    double padLeft = 8.0;
    double padRight = 4.0;

    Widget buildFrame() {
      return boilerplate(
        child: Container(
          alignment: Alignment.topLeft,
          child: TabBar(
            indicatorWeight: indicatorWeight,
            indicatorColor: indicatorColor,
            indicatorPadding: EdgeInsets.only(left: padLeft, right: padRight),
            controller: controller,
            tabs: tabs,
          ),
        ),
      );
    }

    await tester.pumpWidget(buildFrame());

    final RenderBox tabBarBox = tester.firstRenderObject<RenderBox>(find.byType(TabBar));
    expect(tabBarBox.size.height, 54.0); // 54 = _kTabHeight(46) + indicatorWeight(8.0)

    double indicatorY = 54.0 - indicatorWeight / 2.0;
    double indicatorLeft = padLeft + indicatorWeight / 2.0;
    double indicatorRight = 200.0 - (padRight + indicatorWeight / 2.0);

    expect(tabBarBox, paints..line(
      color: indicatorColor,
      strokeWidth: indicatorWeight,
      p1: Offset(indicatorLeft, indicatorY),
      p2: Offset(indicatorRight, indicatorY),
    ));

    indicatorColor = const Color(0xFF0000FF);
    indicatorWeight = 4.0;
    padLeft = 4.0;
    padRight = 8.0;

    await tester.pumpWidget(buildFrame());

    expect(tabBarBox.size.height, 50.0); // 54 = _kTabHeight(46) + indicatorWeight(4.0)

    indicatorY = 50.0 - indicatorWeight / 2.0;
    indicatorLeft = padLeft + indicatorWeight / 2.0;
    indicatorRight = 200.0 - (padRight + indicatorWeight / 2.0);

    expect(tabBarBox, paints..line(
      color: indicatorColor,
      strokeWidth: indicatorWeight,
      p1: Offset(indicatorLeft, indicatorY),
      p2: Offset(indicatorRight, indicatorY),
    ));
  });

  testWidgets('TabBar with directional indicatorPadding (LTR)', (WidgetTester tester) async {
    final List<Widget> tabs = <Widget>[
      SizedBox(key: UniqueKey(), width: 130.0, height: 30.0),
      SizedBox(key: UniqueKey(), width: 140.0, height: 40.0),
      SizedBox(key: UniqueKey(), width: 150.0, height: 50.0),
    ];

    const double indicatorWeight = 2.0; // the default

    final TabController controller = TabController(
      vsync: const TestVSync(),
      length: tabs.length,
    );

    await tester.pumpWidget(
      boilerplate(
        child: Container(
          alignment: Alignment.topLeft,
          child: TabBar(
            indicatorPadding: const EdgeInsetsDirectional.only(start: 100.0),
            isScrollable: true,
            controller: controller,
            tabs: tabs,
          ),
        ),
      ),
    );

    final RenderBox tabBarBox = tester.firstRenderObject<RenderBox>(find.byType(TabBar));
    const double tabBarHeight = 50.0 + indicatorWeight;  // 50 = max tab height
    expect(tabBarBox.size.height, tabBarHeight);

    // Tab0 width = 130, height = 30
    double tabLeft = kTabLabelPadding.left;
    double tabRight = tabLeft + 130.0;
    double tabTop = (tabBarHeight - indicatorWeight - 30.0) / 2.0;
    double tabBottom = tabTop + 30.0;
    Rect tabRect = Rect.fromLTRB(tabLeft, tabTop, tabRight, tabBottom);
    expect(tester.getRect(find.byKey(tabs[0].key)), tabRect);


    // Tab1 width = 140, height = 40
    tabLeft = tabRight + kTabLabelPadding.right + kTabLabelPadding.left;
    tabRight = tabLeft + 140.0;
    tabTop = (tabBarHeight - indicatorWeight - 40.0) / 2.0;
    tabBottom = tabTop + 40.0;
    tabRect = Rect.fromLTRB(tabLeft, tabTop, tabRight, tabBottom);
    expect(tester.getRect(find.byKey(tabs[1].key)), tabRect);


    // Tab2 width = 150, height = 50
    tabLeft = tabRight + kTabLabelPadding.right + kTabLabelPadding.left;
    tabRight = tabLeft + 150.0;
    tabTop = (tabBarHeight - indicatorWeight - 50.0) / 2.0;
    tabBottom = tabTop + 50.0;
    tabRect = Rect.fromLTRB(tabLeft, tabTop, tabRight, tabBottom);
    expect(tester.getRect(find.byKey(tabs[2].key)), tabRect);

    // Tab 0 selected, indicator padding resolves to left: 100.0
    const double indicatorLeft = 100.0 + indicatorWeight / 2.0;
    final double indicatorRight = 130.0 + kTabLabelPadding.horizontal - indicatorWeight / 2.0;
    final double indicatorY = tabBottom + indicatorWeight / 2.0;
    expect(tabBarBox, paints..line(
      strokeWidth: indicatorWeight,
      p1: Offset(indicatorLeft, indicatorY),
      p2: Offset(indicatorRight, indicatorY),
    ));
  });

  testWidgets('TabBar with directional indicatorPadding (RTL)', (WidgetTester tester) async {
    final List<Widget> tabs = <Widget>[
      SizedBox(key: UniqueKey(), width: 130.0, height: 30.0),
      SizedBox(key: UniqueKey(), width: 140.0, height: 40.0),
      SizedBox(key: UniqueKey(), width: 150.0, height: 50.0),
    ];

    const double indicatorWeight = 2.0; // the default

    final TabController controller = TabController(
      vsync: const TestVSync(),
      length: tabs.length,
    );

    await tester.pumpWidget(
      boilerplate(
        textDirection: TextDirection.rtl,
        child: Container(
          alignment: Alignment.topLeft,
          child: TabBar(
            indicatorPadding: const EdgeInsetsDirectional.only(start: 100.0),
            isScrollable: true,
            controller: controller,
            tabs: tabs,
          ),
        ),
      ),
    );

    final RenderBox tabBarBox = tester.firstRenderObject<RenderBox>(find.byType(TabBar));
    const double tabBarHeight = 50.0 + indicatorWeight;  // 50 = max tab height
    expect(tabBarBox.size.height, tabBarHeight);

    // Tab2 width = 150, height = 50
    double tabLeft = kTabLabelPadding.left;
    double tabRight = tabLeft + 150.0;
    double tabTop = (tabBarHeight - indicatorWeight - 50.0) / 2.0;
    double tabBottom = tabTop + 50.0;
    Rect tabRect = Rect.fromLTRB(tabLeft, tabTop, tabRight, tabBottom);
    expect(tester.getRect(find.byKey(tabs[2].key)), tabRect);

    // Tab1 width = 140, height = 40
    tabLeft = tabRight + kTabLabelPadding.right + kTabLabelPadding.left;
    tabRight = tabLeft + 140.0;
    tabTop = (tabBarHeight - indicatorWeight - 40.0) / 2.0;
    tabBottom = tabTop + 40.0;
    tabRect = Rect.fromLTRB(tabLeft, tabTop, tabRight, tabBottom);
    expect(tester.getRect(find.byKey(tabs[1].key)), tabRect);

    // Tab0 width = 130, height = 30
    tabLeft = tabRight + kTabLabelPadding.right + kTabLabelPadding.left;
    tabRight = tabLeft + 130.0;
    tabTop = (tabBarHeight - indicatorWeight - 30.0) / 2.0;
    tabBottom = tabTop + 30.0;
    tabRect = Rect.fromLTRB(tabLeft, tabTop, tabRight, tabBottom);
    expect(tester.getRect(find.byKey(tabs[0].key)), tabRect);

    // Tab 0 selected, indicator padding resolves to right: 100.0
    final double indicatorLeft = tabLeft - kTabLabelPadding.left + indicatorWeight / 2.0;
    final double indicatorRight = tabRight + kTabLabelPadding.left - indicatorWeight / 2.0 - 100.0;
    const double indicatorY = 50.0 + indicatorWeight / 2.0;
    expect(tabBarBox, paints..line(
      strokeWidth: indicatorWeight,
      p1: Offset(indicatorLeft, indicatorY),
      p2: Offset(indicatorRight, indicatorY),
    ));
  });

  testWidgets('TabBar with labelPadding', (WidgetTester tester) async {
    const double indicatorWeight = 2.0; // default indicator weight
    const EdgeInsets labelPadding = EdgeInsets.only(left: 3.0, right: 7.0);
    const EdgeInsets indicatorPadding = labelPadding;

    final List<Widget> tabs = <Widget>[
      SizedBox(key: UniqueKey(), width: 130.0, height: 30.0),
      SizedBox(key: UniqueKey(), width: 140.0, height: 40.0),
      SizedBox(key: UniqueKey(), width: 150.0, height: 50.0),
    ];

    final TabController controller = TabController(
      vsync: const TestVSync(),
      length: tabs.length,
    );

    await tester.pumpWidget(
      boilerplate(
        child: Container(
          alignment: Alignment.topLeft,
          child: TabBar(
            labelPadding: labelPadding,
            indicatorPadding: labelPadding,
            isScrollable: true,
            controller: controller,
            tabs: tabs,
          ),
        ),
      ),
    );

    final RenderBox tabBarBox = tester.firstRenderObject<RenderBox>(find.byType(TabBar));
    const double tabBarHeight = 50.0 + indicatorWeight;  // 50 = max tab height
    expect(tabBarBox.size.height, tabBarHeight);

    // Tab0 width = 130, height = 30
    double tabLeft = labelPadding.left;
    double tabRight = tabLeft + 130.0;
    double tabTop = (tabBarHeight - indicatorWeight - 30.0) / 2.0;
    double tabBottom = tabTop + 30.0;
    Rect tabRect = Rect.fromLTRB(tabLeft, tabTop, tabRight, tabBottom);
    expect(tester.getRect(find.byKey(tabs[0].key)), tabRect);

    // Tab1 width = 140, height = 40
    tabLeft = tabRight + labelPadding.right + labelPadding.left;
    tabRight = tabLeft + 140.0;
    tabTop = (tabBarHeight - indicatorWeight - 40.0) / 2.0;
    tabBottom = tabTop + 40.0;
    tabRect = Rect.fromLTRB(tabLeft, tabTop, tabRight, tabBottom);
    expect(tester.getRect(find.byKey(tabs[1].key)), tabRect);

    // Tab2 width = 150, height = 50
    tabLeft = tabRight + labelPadding.right + labelPadding.left;
    tabRight = tabLeft + 150.0;
    tabTop = (tabBarHeight - indicatorWeight - 50.0) / 2.0;
    tabBottom = tabTop + 50.0;
    tabRect = Rect.fromLTRB(tabLeft, tabTop, tabRight, tabBottom);
    expect(tester.getRect(find.byKey(tabs[2].key)), tabRect);

    // Tab 0 selected, indicatorPadding == labelPadding
    final double indicatorLeft = indicatorPadding.left + indicatorWeight / 2.0;
    final double indicatorRight = 130.0 + labelPadding.horizontal - indicatorPadding.right - indicatorWeight / 2.0;
    final double indicatorY = tabBottom + indicatorWeight / 2.0;
    expect(tabBarBox, paints..line(
      strokeWidth: indicatorWeight,
      p1: Offset(indicatorLeft, indicatorY),
      p2: Offset(indicatorRight, indicatorY),
    ));
  });

  testWidgets('Overflowing RTL tab bar', (WidgetTester tester) async {
    final List<Widget> tabs = List<Widget>.filled(100,
      // For convenience padded width of each tab will equal 100:
      // 68 + kTabLabelPadding.horizontal(32)
      SizedBox(key: UniqueKey(), width: 68.0, height: 40.0),
    );

    final TabController controller = TabController(
      vsync: const TestVSync(),
      length: tabs.length,
    );

    const double indicatorWeight = 2.0; // the default

    await tester.pumpWidget(
      boilerplate(
        textDirection: TextDirection.rtl,
        child: Container(
          alignment: Alignment.topLeft,
          child: TabBar(
            isScrollable: true,
            controller: controller,
            tabs: tabs,
          ),
        ),
      ),
    );

    final RenderBox tabBarBox = tester.firstRenderObject<RenderBox>(find.byType(TabBar));
    const double tabBarHeight = 40.0 + indicatorWeight;  // 40 = tab height
    expect(tabBarBox.size.height, tabBarHeight);

    // Tab 0 out of 100 selected
    double indicatorLeft = 99.0 * 100.0 + indicatorWeight / 2.0;
    double indicatorRight = 100.0 * 100.0 - indicatorWeight / 2.0;
    const double indicatorY = 40.0 + indicatorWeight / 2.0;
    expect(tabBarBox, paints..line(
      strokeWidth: indicatorWeight,
      p1: Offset(indicatorLeft, indicatorY),
      p2: Offset(indicatorRight, indicatorY),
    ));

    controller.animateTo(tabs.length - 1, duration: const Duration(seconds: 1), curve: Curves.linear);
    await tester.pump();
    await tester.pump(const Duration(milliseconds: 500));

    // The x coordinates of p1 and p2 were derived empirically, not analytically.
    expect(tabBarBox, paints..line(
      strokeWidth: indicatorWeight,
      p1: const Offset(2476.0, indicatorY),
      p2: const Offset(2574.0, indicatorY),
    ));

    await tester.pump(const Duration(milliseconds: 501));

    // Tab 99 out of 100 selected, appears on the far left because RTL
    indicatorLeft = indicatorWeight / 2.0;
    indicatorRight = 100.0 - indicatorWeight / 2.0;
    expect(tabBarBox, paints..line(
      strokeWidth: indicatorWeight,
      p1: Offset(indicatorLeft, indicatorY),
      p2: Offset(indicatorRight, indicatorY),
    ));
  });

  testWidgets('correct semantics', (WidgetTester tester) async {
    final SemanticsTester semantics = SemanticsTester(tester);

    final List<Tab> tabs = List<Tab>.generate(2, (int index) {
      return Tab(text: 'TAB #$index');
    });

    final TabController controller = TabController(
      vsync: const TestVSync(),
      length: tabs.length,
      initialIndex: 0,
    );

    await tester.pumpWidget(
      boilerplate(
        child: Semantics(
          container: true,
          child: TabBar(
            isScrollable: true,
            controller: controller,
            tabs: tabs,
          ),
        ),
      ),
    );

    final TestSemantics expectedSemantics = TestSemantics.root(
      children: <TestSemantics>[
        TestSemantics.rootChild(
          id: 1,
          rect: TestSemantics.fullScreen,
          children: <TestSemantics>[
            TestSemantics(
              id: 2,
              rect: TestSemantics.fullScreen,
              children: <TestSemantics>[
                TestSemantics(
                    id: 3,
                    rect: TestSemantics.fullScreen,
                    flags: <SemanticsFlag>[SemanticsFlag.hasImplicitScrolling],
                    children: <TestSemantics>[
                      TestSemantics(
                        id: 4,
                        actions: <SemanticsAction>[SemanticsAction.tap],
                        flags: <SemanticsFlag>[
                          SemanticsFlag.isSelected,
                          SemanticsFlag.isFocusable,
                        ],
                        label: 'TAB #0\nTab 1 of 2',
                        rect: const Rect.fromLTRB(0.0, 0.0, 116.0, kTextTabBarHeight),
                        transform: Matrix4.translationValues(0.0, 276.0, 0.0),
                      ),
                      TestSemantics(
                        id: 5,
                        flags: <SemanticsFlag>[SemanticsFlag.isFocusable],
                        actions: <SemanticsAction>[SemanticsAction.tap],
                        label: 'TAB #1\nTab 2 of 2',
                        rect: const Rect.fromLTRB(0.0, 0.0, 116.0, kTextTabBarHeight),
                        transform: Matrix4.translationValues(116.0, 276.0, 0.0),
                      ),
                    ],
                ),
              ],
            ),
          ],
        ),
      ],
    );

    expect(semantics, hasSemantics(expectedSemantics));

    semantics.dispose();
  }, skip: isBrowser);

  testWidgets('correct scrolling semantics', (WidgetTester tester) async {
    final SemanticsTester semantics = SemanticsTester(tester);

    final List<Tab> tabs = List<Tab>.generate(20, (int index) {
      return Tab(text: 'This is a very wide tab #$index');
    });

    final TabController controller = TabController(
      vsync: const TestVSync(),
      length: tabs.length,
      initialIndex: 0,
    );

    await tester.pumpWidget(
      boilerplate(
        child: Semantics(
          container: true,
          child: TabBar(
            isScrollable: true,
            controller: controller,
            tabs: tabs,
          ),
        ),
      ),
    );

    const String tab0title = 'This is a very wide tab #0\nTab 1 of 20';
    const String tab10title = 'This is a very wide tab #10\nTab 11 of 20';

    expect(semantics, includesNodeWith(actions: <SemanticsAction>[SemanticsAction.scrollLeft]));
    expect(semantics, includesNodeWith(label: tab0title));
    expect(semantics, isNot(includesNodeWith(label: tab10title)));

    controller.index = 10;
    await tester.pumpAndSettle();

    expect(semantics, isNot(includesNodeWith(label: tab0title)));
    expect(semantics, includesNodeWith(actions: <SemanticsAction>[SemanticsAction.scrollLeft, SemanticsAction.scrollRight]));
    expect(semantics, includesNodeWith(label: tab10title));

    controller.index = 19;
    await tester.pumpAndSettle();

    expect(semantics, includesNodeWith(actions: <SemanticsAction>[SemanticsAction.scrollRight]));

    controller.index = 0;
    await tester.pumpAndSettle();

    expect(semantics, includesNodeWith(actions: <SemanticsAction>[SemanticsAction.scrollLeft]));
    expect(semantics, includesNodeWith(label: tab0title));
    expect(semantics, isNot(includesNodeWith(label: tab10title)));

    semantics.dispose();
  });

  testWidgets('TabBar etc with zero tabs', (WidgetTester tester) async {
    final TabController controller = TabController(
      vsync: const TestVSync(),
      length: 0,
    );

    await tester.pumpWidget(
      boilerplate(
        child: Column(
          children: <Widget>[
            TabBar(
              controller: controller,
              tabs: const <Widget>[],
            ),
            Flexible(
              child: TabBarView(
                controller: controller,
                children: const <Widget>[],
              ),
            ),
          ],
        ),
      ),
    );

    expect(controller.index, 0);
    expect(tester.getSize(find.byType(TabBar)), const Size(800.0, 48.0));
    expect(tester.getSize(find.byType(TabBarView)), const Size(800.0, 600.0 - 48.0));

    // A fling in the TabBar or TabBarView, shouldn't do anything.

    await tester.fling(find.byType(TabBar), const Offset(-100.0, 0.0), 5000.0);
    await tester.pumpAndSettle();

    await tester.fling(find.byType(TabBarView), const Offset(100.0, 0.0), 5000.0);
    await tester.pumpAndSettle();

    expect(controller.index, 0);
  });

  testWidgets('TabBar etc with one tab', (WidgetTester tester) async {
    final TabController controller = TabController(
      vsync: const TestVSync(),
      length: 1,
    );

    await tester.pumpWidget(
      boilerplate(
        child: Column(
          children: <Widget>[
            TabBar(
              controller: controller,
              tabs: const <Widget>[Tab(text: 'TAB')],
            ),
            Flexible(
              child: TabBarView(
                controller: controller,
                children: const <Widget>[Text('PAGE')],
              ),
            ),
          ],
        ),
      ),
    );

    expect(controller.index, 0);
    expect(find.text('TAB'), findsOneWidget);
    expect(find.text('PAGE'), findsOneWidget);
    expect(tester.getSize(find.byType(TabBar)), const Size(800.0, 48.0));
    expect(tester.getSize(find.byType(TabBarView)), const Size(800.0, 600.0 - 48.0));

    // The one tab should be center vis the app's width (800).
    final double tabLeft = tester.getTopLeft(find.widgetWithText(Tab, 'TAB')).dx;
    final double tabRight = tester.getTopRight(find.widgetWithText(Tab, 'TAB')).dx;
    expect(tabLeft + (tabRight - tabLeft) / 2.0, 400.0);

    // A fling in the TabBar or TabBarView, shouldn't move the tab.

    await tester.fling(find.byType(TabBar), const Offset(-100.0, 0.0), 5000.0);
    await tester.pump(const Duration(milliseconds: 50));
    expect(tester.getTopLeft(find.widgetWithText(Tab, 'TAB')).dx, tabLeft);
    expect(tester.getTopRight(find.widgetWithText(Tab, 'TAB')).dx, tabRight);
    await tester.pumpAndSettle();

    await tester.fling(find.byType(TabBarView), const Offset(100.0, 0.0), 5000.0);
    await tester.pump(const Duration(milliseconds: 50));
    expect(tester.getTopLeft(find.widgetWithText(Tab, 'TAB')).dx, tabLeft);
    expect(tester.getTopRight(find.widgetWithText(Tab, 'TAB')).dx, tabRight);
    await tester.pumpAndSettle();

    expect(controller.index, 0);
    expect(find.text('TAB'), findsOneWidget);
    expect(find.text('PAGE'), findsOneWidget);
  });

  testWidgets('can tap on indicator at very bottom of TabBar to switch tabs', (WidgetTester tester) async {
    final TabController controller = TabController(
      vsync: const TestVSync(),
      length: 2,
      initialIndex: 0,
    );

    await tester.pumpWidget(
      boilerplate(
        child: Column(
          children: <Widget>[
            TabBar(
              controller: controller,
              indicatorWeight: 30.0,
              tabs: const <Widget>[Tab(text: 'TAB1'), Tab(text: 'TAB2')],
            ),
            Flexible(
              child: TabBarView(
                controller: controller,
                children: const <Widget>[Text('PAGE1'), Text('PAGE2')],
              ),
            ),
          ],
        ),
      ),
    );

    expect(controller.index, 0);

    final Offset bottomRight = tester.getBottomRight(find.byType(TabBar)) - const Offset(1.0, 1.0);
    final TestGesture gesture = await tester.startGesture(bottomRight);
    await gesture.up();
    await tester.pumpAndSettle();

    expect(controller.index, 1);
  });

  testWidgets('can override semantics of tabs', (WidgetTester tester) async {
    final SemanticsTester semantics = SemanticsTester(tester);

    final List<Tab> tabs = List<Tab>.generate(2, (int index) {
      return Tab(
        child: Semantics(
          label: 'Semantics override $index',
          child: ExcludeSemantics(
            child: Text('TAB #$index'),
          ),
        ),
      );
    });

    final TabController controller = TabController(
      vsync: const TestVSync(),
      length: tabs.length,
      initialIndex: 0,
    );

    await tester.pumpWidget(
      boilerplate(
        child: Semantics(
          container: true,
          child: TabBar(
            isScrollable: true,
            controller: controller,
            tabs: tabs,
          ),
        ),
      ),
    );

    final TestSemantics expectedSemantics = TestSemantics.root(
      children: <TestSemantics>[
        TestSemantics.rootChild(
          id: 1,
          rect: TestSemantics.fullScreen,
          children: <TestSemantics>[
            TestSemantics(
              id: 2,
              rect: TestSemantics.fullScreen,
              children: <TestSemantics>[
                TestSemantics(
                    id: 3,
                    rect: TestSemantics.fullScreen,
                    flags: <SemanticsFlag>[SemanticsFlag.hasImplicitScrolling],
                    children: <TestSemantics>[
                      TestSemantics(
                        id: 4,
                        flags: <SemanticsFlag>[
                          SemanticsFlag.isSelected,
                          SemanticsFlag.isFocusable,
                        ],
                        actions: <SemanticsAction>[SemanticsAction.tap],
                        label: 'Semantics override 0\nTab 1 of 2',
                        rect: const Rect.fromLTRB(0.0, 0.0, 116.0, kTextTabBarHeight),
                        transform: Matrix4.translationValues(0.0, 276.0, 0.0),
                      ),
                      TestSemantics(
                        id: 5,
                        flags: <SemanticsFlag>[SemanticsFlag.isFocusable],
                        actions: <SemanticsAction>[SemanticsAction.tap],
                        label: 'Semantics override 1\nTab 2 of 2',
                        rect: const Rect.fromLTRB(0.0, 0.0, 116.0, kTextTabBarHeight),
                        transform: Matrix4.translationValues(116.0, 276.0, 0.0),
                      ),
                    ],
                ),
              ],
            ),
          ],
        ),
      ],
    );

    expect(semantics, hasSemantics(expectedSemantics));

    semantics.dispose();
  }, skip: isBrowser);

  testWidgets('can be notified of TabBar onTap behavior', (WidgetTester tester) async {
    int tabIndex = -1;

    Widget buildFrame({
      TabController controller,
      List<String> tabs,
    }) {
      return boilerplate(
        child: Container(
          child: TabBar(
            controller: controller,
            tabs: tabs.map<Widget>((String tab) => Tab(text: tab)).toList(),
            onTap: (int index) {
              tabIndex = index;
            },
          ),
        ),
      );
    }

    final List<String> tabs = <String>['A', 'B', 'C'];
    final TabController controller = TabController(
      vsync: const TestVSync(),
      length: tabs.length,
      initialIndex: tabs.indexOf('C'),
    );

    await tester.pumpWidget(buildFrame(tabs: tabs, controller: controller));
    expect(find.text('A'), findsOneWidget);
    expect(find.text('B'), findsOneWidget);
    expect(find.text('C'), findsOneWidget);
    expect(controller, isNotNull);
    expect(controller.index, 2);
    expect(tabIndex, -1); // no tap so far so tabIndex should reflect that

    // Verify whether the [onTap] notification works when the [TabBar] animates.

    await tester.pumpWidget(buildFrame(tabs: tabs, controller: controller));
    await tester.tap(find.text('B'));
    await tester.pump();
    expect(controller.indexIsChanging, true);
    await tester.pumpAndSettle();
    expect(controller.index, 1);
    expect(controller.previousIndex, 2);
    expect(controller.indexIsChanging, false);
    expect(tabIndex, controller.index);

    tabIndex = -1;

    await tester.pumpWidget(buildFrame(tabs: tabs, controller: controller));
    await tester.tap(find.text('C'));
    await tester.pump();
    await tester.pumpAndSettle();
    expect(controller.index, 2);
    expect(controller.previousIndex, 1);
    expect(tabIndex, controller.index);

    tabIndex = -1;

    await tester.pumpWidget(buildFrame(tabs: tabs, controller: controller));
    await tester.tap(find.text('A'));
    await tester.pump();
    await tester.pumpAndSettle();
    expect(controller.index, 0);
    expect(controller.previousIndex, 2);
    expect(tabIndex, controller.index);

    tabIndex = -1;

    // Verify whether [onTap] is called even when the [TabController] does
    // not change.

    final int currentControllerIndex = controller.index;
    await tester.pumpWidget(buildFrame(tabs: tabs, controller: controller));
    await tester.tap(find.text('A'));
    await tester.pump();
    await tester.pumpAndSettle();
    expect(controller.index, currentControllerIndex); // controller has not changed
    expect(tabIndex, 0);
  });

  test('illegal constructor combinations', () {
    expect(() => Tab(icon: nonconst(null)), throwsAssertionError);
    expect(() => Tab(icon: Container(), text: 'foo', child: Container()), throwsAssertionError);
    expect(() => Tab(text: 'foo', child: Container()), throwsAssertionError);
  });


  testWidgets('TabController changes', (WidgetTester tester) async {
    // This is a regression test for https://github.com/flutter/flutter/issues/14812

    Widget buildFrame(TabController controller) {
      return boilerplate(
        child: Container(
          alignment: Alignment.topLeft,
          child: TabBar(
            controller: controller,
            tabs: const <Tab>[
              Tab(text: 'LEFT'),
              Tab(text: 'RIGHT'),
            ],
          ),
        ),
      );
    }

    final TabController controller1 = TabController(
      vsync: const TestVSync(),
      length: 2,
      initialIndex: 0,
    );

    final TabController controller2 = TabController(
      vsync: const TestVSync(),
      length: 2,
      initialIndex: 0,
    );

    await tester.pumpWidget(buildFrame(controller1));
    await tester.pumpWidget(buildFrame(controller2));
    expect(controller1.index, 0);
    expect(controller2.index, 0);

    const double indicatorWeight = 2.0;
    final RenderBox tabBarBox = tester.firstRenderObject<RenderBox>(find.byType(TabBar));
    expect(tabBarBox.size.height, 48.0); // 48 = _kTabHeight(46) + indicatorWeight(2.0)

    const double indicatorY = 48.0 - indicatorWeight / 2.0;
    double indicatorLeft = indicatorWeight / 2.0;
    double indicatorRight = 400.0 - indicatorWeight / 2.0; // 400 = screen_width / 2
    expect(tabBarBox, paints..line(
      strokeWidth: indicatorWeight,
      p1: Offset(indicatorLeft, indicatorY),
      p2: Offset(indicatorRight, indicatorY),
    ));

    await tester.tap(find.text('RIGHT'));
    await tester.pumpAndSettle();
    expect(controller1.index, 0);
    expect(controller2.index, 1);

    // Verify that the TabBar's _IndicatorPainter is now listening to
    // tabController2.

    indicatorLeft = 400.0 + indicatorWeight / 2.0;
    indicatorRight = 800.0 - indicatorWeight / 2.0;
    expect(tabBarBox, paints..line(
      strokeWidth: indicatorWeight,
      p1: Offset(indicatorLeft, indicatorY),
      p2: Offset(indicatorRight, indicatorY),
    ));
  });

  testWidgets('Default tab indicator color is white', (WidgetTester tester) async {
    // Regression test for https://github.com/flutter/flutter/issues/15958
    final List<String> tabs = <String>['LEFT', 'RIGHT'];
    await tester.pumpWidget(buildLeftRightApp(tabs: tabs, value: 'LEFT'));
    final RenderBox tabBarBox = tester.firstRenderObject<RenderBox>(find.byType(TabBar));
    expect(tabBarBox, paints..line(
      color: Colors.white,
    ));

  });

  testWidgets('Skipping tabs with global key does not crash', (WidgetTester tester) async {
    // Regression test for https://github.com/flutter/flutter/issues/24660
    final List<String> tabs = <String>[
      'Tab1',
      'Tab2',
      'Tab3',
      'Tab4',
    ];
    final TabController controller = TabController(
      vsync: const TestVSync(),
      length: tabs.length,
    );
    await tester.pumpWidget(
      MaterialApp(
        home: Align(
          alignment: Alignment.topLeft,
          child: SizedBox(
            width: 300.0,
            height: 200.0,
            child: Scaffold(
              appBar: AppBar(
                title: const Text('tabs'),
                bottom: TabBar(
                  controller: controller,
                  tabs: tabs.map<Widget>((String tab) => Tab(text: tab)).toList(),
                ),
              ),
              body: TabBarView(
                controller: controller,
                children: <Widget>[
                  Text('1', key: GlobalKey()),
                  Text('2', key: GlobalKey()),
                  Text('3', key: GlobalKey()),
                  Text('4', key: GlobalKey()),
                ],
              ),
            ),
          ),
        ),
      ),
    );
    expect(find.text('1'), findsOneWidget);
    expect(find.text('4'), findsNothing);
    await tester.tap(find.text('Tab4'));
    await tester.pumpAndSettle();
    expect(controller.index, 3);
    expect(find.text('4'), findsOneWidget);
    expect(find.text('1'), findsNothing);
  });

  testWidgets('Skipping tabs with a KeepAlive child works', (WidgetTester tester) async {
    // Regression test for https://github.com/flutter/flutter/issues/11895
    final List<String> tabs = <String>[
      'Tab1',
      'Tab2',
      'Tab3',
      'Tab4',
      'Tab5',
    ];
    final TabController controller = TabController(
      vsync: const TestVSync(),
      length: tabs.length,
    );
    await tester.pumpWidget(
      MaterialApp(
        home: Align(
          alignment: Alignment.topLeft,
          child: SizedBox(
            width: 300.0,
            height: 200.0,
            child: Scaffold(
              appBar: AppBar(
                title: const Text('tabs'),
                bottom: TabBar(
                  controller: controller,
                  tabs: tabs.map<Widget>((String tab) => Tab(text: tab)).toList(),
                ),
              ),
              body: TabBarView(
                controller: controller,
                children: <Widget>[
                  AlwaysKeepAliveWidget(key: UniqueKey()),
                  const Text('2'),
                  const Text('3'),
                  const Text('4'),
                  const Text('5'),
                ],
              ),
            ),
          ),
        ),
      ),
    );
    expect(find.text(AlwaysKeepAliveWidget.text), findsOneWidget);
    expect(find.text('4'), findsNothing);
    await tester.tap(find.text('Tab4'));
    await tester.pumpAndSettle();
    await tester.pump();
    expect(controller.index, 3);
    expect(find.text(AlwaysKeepAliveWidget.text, skipOffstage: false), findsOneWidget);
    expect(find.text('4'), findsOneWidget);
  });

  testWidgets('tabbar does not scroll when viewport dimensions initially change from zero to non-zero', (WidgetTester tester) async {
    // Regression test for https://github.com/flutter/flutter/issues/10531.

    const List<Widget> tabs = <Widget>[
      Tab(text: 'NEW MEXICO'),
      Tab(text: 'GABBA'),
      Tab(text: 'HEY'),
    ];
    final TabController controller = TabController(vsync: const TestVSync(), length: tabs.length);

    Widget buildTestWidget({double width, double height}) {
      return MaterialApp(
        home: Center(
          child: SizedBox(
            height: height,
            width: width,
            child: Scaffold(
              appBar: AppBar(
                title: const Text('AppBarBug'),
                bottom: PreferredSize(
                  preferredSize: const Size.fromHeight(30.0),
                  child: Padding(
                    padding: const EdgeInsets.symmetric(horizontal: 15.0),
                    child: Align(
                      alignment: FractionalOffset.center,
                      child: TabBar(
                        controller: controller,
                        isScrollable: true,
                        tabs: tabs,
                      ),
                    ),
                  ),
                ),
              ),
              body: const Center(
                child: Text('Hello World'),
              ),
            ),
          ),
        ),
      );
    }

    await tester.pumpWidget(
      buildTestWidget(
        width: 0.0,
        height: 0.0,
      ),
    );

    await tester.pumpWidget(
      buildTestWidget(
        width: 300.0,
        height: 400.0,
      ),
    );

    expect(tester.hasRunningAnimations, isFalse);
    expect(await tester.pumpAndSettle(), 1); // no more frames are scheduled.
  });

  // Regression test for https://github.com/flutter/flutter/issues/20292.
  testWidgets('Number of tabs can be updated dynamically', (WidgetTester tester) async {
    final List<String> threeTabs = <String>['A', 'B', 'C'];
    final List<String> twoTabs = <String>['A', 'B'];
    final List<String> oneTab = <String>['A'];
    final Key key = UniqueKey();
    Widget buildTabs(List<String> tabs) {
      return boilerplate(
        child: DefaultTabController(
          key: key,
          length: tabs.length,
          child: TabBar(
            tabs: tabs.map<Widget>((String tab) => Tab(text: tab)).toList(),
          ),
        ),
      );
    }
    TabController getController() => DefaultTabController.of(tester.element(find.text('A')));

    await tester.pumpWidget(buildTabs(threeTabs));
    await tester.tap(find.text('B'));
    await tester.pump();
    TabController controller = getController();
    expect(controller.previousIndex, 0);
    expect(controller.index, 1);
    expect(controller.length, 3);

    await tester.pumpWidget(buildTabs(twoTabs));
    controller = getController();
    expect(controller.previousIndex, 0);
    expect(controller.index, 1);
    expect(controller.length, 2);

    await tester.pumpWidget(buildTabs(oneTab));
    controller = getController();
    expect(controller.previousIndex, 1);
    expect(controller.index, 0);
    expect(controller.length, 1);

    await tester.pumpWidget(buildTabs(twoTabs));
    controller = getController();
    expect(controller.previousIndex, 1);
    expect(controller.index, 0);
    expect(controller.length, 2);
  });

  // Regression test for https://github.com/flutter/flutter/issues/15008.
  testWidgets('TabBar with one tab has correct color', (WidgetTester tester) async {
    const Tab tab = Tab(text: 'A');
    const Color selectedTabColor = Color(0x00000001);
    const Color unselectedTabColor = Color(0x00000002);

    await tester.pumpWidget(boilerplate(
      child: const DefaultTabController(
        length: 1,
        child: TabBar(
          tabs: <Tab>[tab],
          labelColor: selectedTabColor,
          unselectedLabelColor: unselectedTabColor,
        ),
      ),
    ));

    final IconThemeData iconTheme = IconTheme.of(tester.element(find.text('A')));
    expect(iconTheme.color, equals(selectedTabColor));
  });

  testWidgets('Replacing the tabController after disposing the old one', (WidgetTester tester) async {
    // Regression test for https://github.com/flutter/flutter/issues/32428

    TabController controller = TabController(vsync: const TestVSync(), length: 2);
    await tester.pumpWidget(
      MaterialApp(
        home: StatefulBuilder(
          builder: (BuildContext context, StateSetter setState) {
            return Scaffold(
              appBar: AppBar(
                bottom: TabBar(
                  controller: controller,
                  tabs: List<Widget>.generate(controller.length, (int index) => Tab(text: 'Tab$index')),
                ),
                actions: <Widget>[
                  FlatButton(
                    child: const Text('Change TabController length'),
                    onPressed: () {
                      setState(() {
                        controller.dispose();
                        controller = TabController(vsync: const TestVSync(), length: 3);
                      });
                    },
                  ),
                ],
              ),
              body: TabBarView(
                controller: controller,
                children: List<Widget>.generate(controller.length, (int index) => Center(child: Text('Tab $index'))),
              ),
            );
          },
        ),
      ),
    );

    expect(controller.index, 0);
    expect(controller.length, 2);
    expect(find.text('Tab0'), findsOneWidget);
    expect(find.text('Tab1'), findsOneWidget);
    expect(find.text('Tab2'), findsNothing);

    await tester.tap(find.text('Change TabController length'));
    await tester.pumpAndSettle();
    expect(controller.index, 0);
    expect(controller.length, 3);
    expect(find.text('Tab0'), findsOneWidget);
    expect(find.text('Tab1'), findsOneWidget);
    expect(find.text('Tab2'), findsOneWidget);
  });
<<<<<<< HEAD
  
  testWidgets('TabBar expands vertically to accommodate the Icon and child Text() pair the same amount it would expand for Icon and text pair.', (WidgetTester tester) async {
    const double indicatorWeight = 2.0;

    const List<Widget> tabListWithText = <Widget>[
      Tab(icon: Icon(Icons.notifications), text: 'Test'),
    ];
    const List<Widget> tabListWithTextChild = <Widget>[
      Tab(icon: Icon(Icons.notifications), child: Text('Test')),
    ];

    const TabBar tabBarWithText = TabBar(tabs: tabListWithText, indicatorWeight: indicatorWeight,);
    const TabBar tabBarWithTextChild = TabBar(tabs: tabListWithTextChild, indicatorWeight: indicatorWeight,);

    expect(tabBarWithText.preferredSize, tabBarWithTextChild.preferredSize);
=======

  testWidgets('DefaultTabController should allow for a length of zero', (WidgetTester tester) async {
    // Regression test for https://github.com/flutter/flutter/issues/20292.
    List<String> tabTextContent = <String>[];

    await tester.pumpWidget(
      MaterialApp(
        home: StatefulBuilder(
          builder: (BuildContext context, StateSetter setState) {
            return DefaultTabController(
              length: tabTextContent.length,
              child: Scaffold(
                appBar: AppBar(
                  title: const Text('Default TabBar Preview'),
                  bottom: tabTextContent.isNotEmpty
                    ? TabBar(
                       isScrollable: true,
                       tabs: tabTextContent.map((String textContent) => Tab(text: textContent)).toList(),
                     )
                    : null,
                ),
                body: tabTextContent.isNotEmpty
                  ? TabBarView(
                      children: tabTextContent.map((String textContent) => Tab(text: '$textContent\'s view')).toList()
                    )
                  : const Center(child: Text('No tabs')),
                bottomNavigationBar: BottomAppBar(
                  child: Row(
                    mainAxisSize: MainAxisSize.max,
                    mainAxisAlignment: MainAxisAlignment.spaceBetween,
                    children: <Widget>[
                      IconButton(
                        key: const Key('Add tab'),
                        icon: const Icon(Icons.add),
                        onPressed: () {
                          setState(() {
                            tabTextContent = List<String>.from(tabTextContent)
                              ..add('Tab ${tabTextContent.length + 1}');
                          });
                        },
                      ),
                      IconButton(
                        key: const Key('Delete tab'),
                        icon: const Icon(Icons.delete),
                        onPressed: () {
                          setState(() {
                            tabTextContent = List<String>.from(tabTextContent)
                              ..removeLast();
                          });
                        },
                      ),
                    ],
                  ),
                ),
              ),
            );
          },
        ),
      ),
    );

    // Initializes with zero tabs properly
    expect(find.text('No tabs'), findsOneWidget);
    await tester.tap(find.byKey(const Key('Add tab')));
    await tester.pumpAndSettle();
    expect(find.text('Tab 1'), findsOneWidget);
    expect(find.text('Tab 1\'s view'), findsOneWidget);

    // Dynamically updates to zero tabs properly
    await tester.tap(find.byKey(const Key('Delete tab')));
    await tester.pumpAndSettle();
    expect(find.text('No tabs'), findsOneWidget);
>>>>>>> 134c2ff0
  });
}<|MERGE_RESOLUTION|>--- conflicted
+++ resolved
@@ -2386,23 +2386,6 @@
     expect(find.text('Tab1'), findsOneWidget);
     expect(find.text('Tab2'), findsOneWidget);
   });
-<<<<<<< HEAD
-  
-  testWidgets('TabBar expands vertically to accommodate the Icon and child Text() pair the same amount it would expand for Icon and text pair.', (WidgetTester tester) async {
-    const double indicatorWeight = 2.0;
-
-    const List<Widget> tabListWithText = <Widget>[
-      Tab(icon: Icon(Icons.notifications), text: 'Test'),
-    ];
-    const List<Widget> tabListWithTextChild = <Widget>[
-      Tab(icon: Icon(Icons.notifications), child: Text('Test')),
-    ];
-
-    const TabBar tabBarWithText = TabBar(tabs: tabListWithText, indicatorWeight: indicatorWeight,);
-    const TabBar tabBarWithTextChild = TabBar(tabs: tabListWithTextChild, indicatorWeight: indicatorWeight,);
-
-    expect(tabBarWithText.preferredSize, tabBarWithTextChild.preferredSize);
-=======
 
   testWidgets('DefaultTabController should allow for a length of zero', (WidgetTester tester) async {
     // Regression test for https://github.com/flutter/flutter/issues/20292.
@@ -2475,6 +2458,20 @@
     await tester.tap(find.byKey(const Key('Delete tab')));
     await tester.pumpAndSettle();
     expect(find.text('No tabs'), findsOneWidget);
->>>>>>> 134c2ff0
-  });
+  });
+  
+   testWidgets('TabBar expands vertically to accommodate the Icon and child Text() pair the same amount it would expand for Icon and text pair.', (WidgetTester tester) async {
+    const double indicatorWeight = 2.0;
+
+    const List<Widget> tabListWithText = <Widget>[
+      Tab(icon: Icon(Icons.notifications), text: 'Test'),
+    ];
+    const List<Widget> tabListWithTextChild = <Widget>[
+      Tab(icon: Icon(Icons.notifications), child: Text('Test')),
+    ];
+
+    const TabBar tabBarWithText = TabBar(tabs: tabListWithText, indicatorWeight: indicatorWeight,);
+    const TabBar tabBarWithTextChild = TabBar(tabs: tabListWithTextChild, indicatorWeight: indicatorWeight,);
+
+    expect(tabBarWithText.preferredSize, tabBarWithTextChild.preferredSize);
 }
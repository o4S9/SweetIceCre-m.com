--- conflicted
+++ resolved
@@ -2685,7 +2685,13 @@
     expect(pageView.physics.toString().contains('ClampingScrollPhysics'), isFalse);
   });
 
-<<<<<<< HEAD
+  testWidgets('Crash on dispose', (WidgetTester tester) async {
+    await tester.pumpWidget(Padding(padding: const EdgeInsets.only(right: 200.0), child: TabBarDemo()));
+    await tester.tap(find.byIcon(Icons.directions_bike));
+    // There was a time where this would throw an exception
+    // because we tried to send a notification on dispose.
+  });
+
   testWidgets('TabController animation should not get interrupted when user drags TabBarView', (WidgetTester tester) async {
     const List<Tab> tabs = <Tab>[
       Tab(text: 'A'), Tab(text: 'B'), Tab(text: 'C')
@@ -2820,13 +2826,6 @@
     expect(scrollController.offset, scrollController.position.maxScrollExtent / 2.0);
 
     await tester.pumpAndSettle();
-=======
-  testWidgets('Crash on dispose', (WidgetTester tester) async {
-    await tester.pumpWidget(Padding(padding: const EdgeInsets.only(right: 200.0), child: TabBarDemo()));
-    await tester.tap(find.byIcon(Icons.directions_bike));
-    // There was a time where this would throw an exception
-    // because we tried to send a notification on dispose.
->>>>>>> 77b4505c
   });
 }
 

// Copyright 2014 The Flutter Authors. All rights reserved.
// Use of this source code is governed by a BSD-style license that can be
// found in the LICENSE file.

import 'package:flutter/foundation.dart';
import 'package:flutter/gestures.dart';
import 'package:flutter/material.dart';
import 'package:flutter/rendering.dart';
import 'package:flutter_test/flutter_test.dart';
import '../widgets/semantics_tester.dart';

void main() {
  testWidgets('Custom selected and unselected textStyles are honored', (WidgetTester tester) async {
    const TextStyle selectedTextStyle = TextStyle(fontWeight: FontWeight.w300, fontSize: 17.0);
    const TextStyle unselectedTextStyle = TextStyle(fontWeight: FontWeight.w800, fontSize: 11.0);

    await _pumpNavigationRail(
      tester,
      navigationRail: NavigationRail(
        selectedIndex: 0,
        destinations: _destinations(),
        labelType: NavigationRailLabelType.all,
        selectedLabelTextStyle: selectedTextStyle,
        unselectedLabelTextStyle: unselectedTextStyle,
      ),
    );

    final TextStyle actualSelectedTextStyle = tester.renderObject<RenderParagraph>(find.text('Abc')).text.style!;
    final TextStyle actualUnselectedTextStyle = tester.renderObject<RenderParagraph>(find.text('Def')).text.style!;
    expect(actualSelectedTextStyle.fontSize, equals(selectedTextStyle.fontSize));
    expect(actualSelectedTextStyle.fontWeight, equals(selectedTextStyle.fontWeight));
    expect(actualUnselectedTextStyle.fontSize, equals(actualUnselectedTextStyle.fontSize));
    expect(actualUnselectedTextStyle.fontWeight, equals(actualUnselectedTextStyle.fontWeight));
  });

  testWidgets('Custom selected and unselected iconThemes are honored', (WidgetTester tester) async {
    const IconThemeData selectedIconTheme = IconThemeData(size: 36, color: Color(0x00000001));
    const IconThemeData unselectedIconTheme = IconThemeData(size: 18, color: Color(0x00000002));

    await _pumpNavigationRail(
      tester,
      navigationRail: NavigationRail(
        selectedIndex: 0,
        destinations: _destinations(),
        labelType: NavigationRailLabelType.all,
        selectedIconTheme: selectedIconTheme,
        unselectedIconTheme: unselectedIconTheme,
      ),
    );

    final TextStyle actualSelectedIconTheme = _iconStyle(tester, Icons.favorite);
    final TextStyle actualUnselectedIconTheme = _iconStyle(tester, Icons.bookmark_border);
    expect(actualSelectedIconTheme.color, equals(selectedIconTheme.color));
    expect(actualSelectedIconTheme.fontSize, equals(selectedIconTheme.size));
    expect(actualUnselectedIconTheme.color, equals(unselectedIconTheme.color));
    expect(actualUnselectedIconTheme.fontSize, equals(unselectedIconTheme.size));
  });

  testWidgets('No selected destination when selectedIndex is null', (WidgetTester tester) async {
    await _pumpNavigationRail(
      tester,
      navigationRail: NavigationRail(
        selectedIndex: null,
        destinations: _destinations(),
      ),
    );

    final Iterable<Semantics> semantics = tester.widgetList<Semantics>(find.byType(Semantics));
    expect(semantics.where((Semantics s) => s.properties.selected ?? false), isEmpty);
  });

  testWidgets('backgroundColor can be changed', (WidgetTester tester) async {
    await _pumpNavigationRail(
      tester,
      navigationRail: NavigationRail(
        selectedIndex: 0,
        destinations: _destinations(),
        labelType: NavigationRailLabelType.all,
      ),
    );

    expect(_railMaterial(tester).color, equals(const Color(0xFFFFFBFE))); // default surface color in M3 colorScheme

    await _pumpNavigationRail(
      tester,
      navigationRail: NavigationRail(
        selectedIndex: 0,
        destinations: _destinations(),
        labelType: NavigationRailLabelType.all,
        backgroundColor: Colors.green,
      ),
    );

    expect(_railMaterial(tester).color, equals(Colors.green));
  });

  testWidgets('elevation can be changed', (WidgetTester tester) async {
    await _pumpNavigationRail(
      tester,
      navigationRail: NavigationRail(
        selectedIndex: 0,
        destinations: _destinations(),
        labelType: NavigationRailLabelType.all,
      ),
    );

    expect(_railMaterial(tester).elevation, equals(0));

    await _pumpNavigationRail(
      tester,
      navigationRail: NavigationRail(
        selectedIndex: 0,
        destinations: _destinations(),
        labelType: NavigationRailLabelType.all,
        elevation: 7,
      ),
    );

    expect(_railMaterial(tester).elevation, equals(7));
  });

  testWidgets('Renders at the correct default width - [labelType]=none (default)', (WidgetTester tester) async {
    await _pumpNavigationRail(
      tester,
      navigationRail: NavigationRail(
        selectedIndex: 0,
        destinations: _destinations(),
      ),
    );

    final RenderBox renderBox = tester.renderObject(find.byType(NavigationRail));
    expect(renderBox.size.width, 80.0);
  });

  testWidgets('Renders at the correct default width - [labelType]=selected', (WidgetTester tester) async {
    await _pumpNavigationRail(
      tester,
      navigationRail: NavigationRail(
        selectedIndex: 0,
        labelType: NavigationRailLabelType.selected,
        destinations: _destinations(),
      ),
    );

    final RenderBox renderBox = tester.renderObject(find.byType(NavigationRail));
    expect(renderBox.size.width, 80.0);
  });

  testWidgets('Renders at the correct default width - [labelType]=all', (WidgetTester tester) async {
    await _pumpNavigationRail(
      tester,
      navigationRail: NavigationRail(
        selectedIndex: 0,
        labelType: NavigationRailLabelType.all,
        destinations: _destinations(),
      ),
    );

    final RenderBox renderBox = tester.renderObject(find.byType(NavigationRail));
    expect(renderBox.size.width, 80.0);
  });

  testWidgets('Renders wider for a destination with a long label - [labelType]=all', (WidgetTester tester) async {
    await _pumpNavigationRail(
      tester,
      navigationRail: NavigationRail(
        selectedIndex: 0,
        labelType: NavigationRailLabelType.all,
        destinations: const <NavigationRailDestination>[
          NavigationRailDestination(
            icon: Icon(Icons.favorite_border),
            selectedIcon: Icon(Icons.favorite),
            label: Text('Abc'),
          ),
          NavigationRailDestination(
            icon: Icon(Icons.bookmark_border),
            selectedIcon: Icon(Icons.bookmark),
            label: Text('Longer Label'),
          ),
        ],
      ),
    );

    final RenderBox renderBox = tester.renderObject(find.byType(NavigationRail));
    // Total padding is 16 (8 on each side).
    expect(renderBox.size.width, _labelRenderBox(tester, 'Longer Label').size.width + 16.0);
  });

  testWidgets('Renders only icons - [labelType]=none (default)', (WidgetTester tester) async {
    await _pumpNavigationRail(
      tester,
      navigationRail: NavigationRail(
        selectedIndex: 0,
        destinations: _destinations(),
      ),
    );

    expect(find.byIcon(Icons.favorite), findsOneWidget);
    expect(find.byIcon(Icons.bookmark_border), findsOneWidget);
    expect(find.byIcon(Icons.star_border), findsOneWidget);
    expect(find.byIcon(Icons.hotel), findsOneWidget);

    // When there are no labels, a 0 opacity label is still shown for semantics.
    expect(_labelOpacity(tester, 'Abc'), 0);
    expect(_labelOpacity(tester, 'Def'), 0);
    expect(_labelOpacity(tester, 'Ghi'), 0);
    expect(_labelOpacity(tester, 'Jkl'), 0);
  });

  testWidgets('Renders icons and labels - [labelType]=all', (WidgetTester tester) async {
    await _pumpNavigationRail(
      tester,
      navigationRail: NavigationRail(
        selectedIndex: 0,
        destinations: _destinations(),
        labelType: NavigationRailLabelType.all,
      ),
    );

    expect(find.byIcon(Icons.favorite), findsOneWidget);
    expect(find.byIcon(Icons.bookmark_border), findsOneWidget);
    expect(find.byIcon(Icons.star_border), findsOneWidget);
    expect(find.byIcon(Icons.hotel), findsOneWidget);

    expect(find.text('Abc'), findsOneWidget);
    expect(find.text('Def'), findsOneWidget);
    expect(find.text('Ghi'), findsOneWidget);
    expect(find.text('Jkl'), findsOneWidget);

    // When displaying all labels, there is no opacity.
    expect(_opacityAboveLabel('Abc'), findsNothing);
    expect(_opacityAboveLabel('Def'), findsNothing);
    expect(_opacityAboveLabel('Ghi'), findsNothing);
    expect(_opacityAboveLabel('Jkl'), findsNothing);
  });

  testWidgets('Renders icons and selected label - [labelType]=selected', (WidgetTester tester) async {
    await _pumpNavigationRail(
      tester,
      navigationRail: NavigationRail(
        selectedIndex: 0,
        destinations: _destinations(),
        labelType: NavigationRailLabelType.selected,
      ),
    );

    expect(find.byIcon(Icons.favorite), findsOneWidget);
    expect(find.byIcon(Icons.bookmark_border), findsOneWidget);
    expect(find.byIcon(Icons.star_border), findsOneWidget);
    expect(find.byIcon(Icons.hotel), findsOneWidget);

    // Only the selected label is visible.
    expect(_labelOpacity(tester, 'Abc'), 1);
    expect(_labelOpacity(tester, 'Def'), 0);
    expect(_labelOpacity(tester, 'Ghi'), 0);
    expect(_labelOpacity(tester, 'Jkl'), 0);
  });

  testWidgets('Destination spacing is correct - [labelType]=none (default), [textScaleFactor]=1.0 (default)', (WidgetTester tester) async {
    // Padding at the top of the rail.
    const double topPadding = 8.0;
    // Width of a destination.
    const double destinationWidth = 80.0;
    // Height of a destination indicator with icon.
    const double destinationHeight = 32.0;
    // Space between destinations.
    const double destinationPadding = 12.0;

    await _pumpNavigationRail(
      tester,
      navigationRail: NavigationRail(
        selectedIndex: 0,
        destinations: _destinations(),
      ),
    );

    final RenderBox renderBox = tester.renderObject(find.byType(NavigationRail));
    expect(renderBox.size.width, destinationWidth);

    // The first destination below the rail top by some padding.
    double nextDestinationY = topPadding + destinationPadding / 2;
    final RenderBox firstIconRenderBox = _iconRenderBox(tester, Icons.favorite);
    expect(
      firstIconRenderBox.localToGlobal(Offset.zero),
      equals(
        Offset(
          (destinationWidth - firstIconRenderBox.size.width) / 2.0,
          nextDestinationY + (destinationHeight - firstIconRenderBox.size.height) / 2.0,
        ),
      ),
    );

    // The second destination is one height below the first destination.
    nextDestinationY += destinationHeight + destinationPadding;
    final RenderBox secondIconRenderBox = _iconRenderBox(tester, Icons.bookmark_border);
    expect(
      secondIconRenderBox.localToGlobal(Offset.zero),
      equals(
        Offset(
          (destinationWidth - secondIconRenderBox.size.width) / 2.0,
          nextDestinationY + (destinationHeight - secondIconRenderBox.size.height) / 2.0,
        ),
      ),
    );

    // The third destination is one height below the second destination.
    nextDestinationY += destinationHeight + destinationPadding;
    final RenderBox thirdIconRenderBox = _iconRenderBox(tester, Icons.star_border);
    expect(
      thirdIconRenderBox.localToGlobal(Offset.zero),
      equals(
        Offset(
          (destinationWidth - thirdIconRenderBox.size.width) / 2.0,
          nextDestinationY + (destinationHeight - thirdIconRenderBox.size.height) / 2.0,
        ),
      ),
    );

    // The fourth destination is one height below the third destination.
    nextDestinationY += destinationHeight + destinationPadding;
    final RenderBox fourthIconRenderBox = _iconRenderBox(tester, Icons.hotel);
    expect(
      fourthIconRenderBox.localToGlobal(Offset.zero),
      equals(
        Offset(
          (destinationWidth - fourthIconRenderBox.size.width) / 2.0,
          nextDestinationY + (destinationHeight - fourthIconRenderBox.size.height) / 2.0,
        ),
      ),
    );
  });

  testWidgets('Destination spacing is correct - [labelType]=none (default), [textScaleFactor]=3.0', (WidgetTester tester) async {
    // Since the rail is icon only, its destinations should not be affected by
    // textScaleFactor.

    // Padding at the top of the rail.
    const double topPadding = 8.0;
    // Width of a destination.
    const double destinationWidth = 80.0;
    // Height of a destination indicator with icon.
    const double destinationHeight = 32.0;
    // Space between destinations.
    const double destinationPadding = 12.0;

    await _pumpNavigationRail(
      tester,
      textScaleFactor: 3.0,
      navigationRail: NavigationRail(
        selectedIndex: 0,
        destinations: _destinations(),
      ),
    );

    final RenderBox renderBox = tester.renderObject(find.byType(NavigationRail));
    expect(renderBox.size.width, destinationWidth);

    // The first destination below the rail top by some padding.
    double nextDestinationY = topPadding + destinationPadding / 2;
    final RenderBox firstIconRenderBox = _iconRenderBox(tester, Icons.favorite);
    expect(
      firstIconRenderBox.localToGlobal(Offset.zero),
      equals(
        Offset(
          (destinationWidth - firstIconRenderBox.size.width) / 2.0,
          nextDestinationY + (destinationHeight - firstIconRenderBox.size.height) / 2.0,
        ),
      ),
    );

    // The second destination is one height below the first destination.
    nextDestinationY += destinationHeight + destinationPadding;
    final RenderBox secondIconRenderBox = _iconRenderBox(tester, Icons.bookmark_border);
    expect(
      secondIconRenderBox.localToGlobal(Offset.zero),
      equals(
        Offset(
          (destinationWidth - secondIconRenderBox.size.width) / 2.0,
          nextDestinationY + (destinationHeight - secondIconRenderBox.size.height) / 2.0,
        ),
      ),
    );

    // The third destination is one height below the second destination.
    nextDestinationY += destinationHeight + destinationPadding;
    final RenderBox thirdIconRenderBox = _iconRenderBox(tester, Icons.star_border);
    expect(
      thirdIconRenderBox.localToGlobal(Offset.zero),
      equals(
        Offset(
          (destinationWidth - thirdIconRenderBox.size.width) / 2.0,
          nextDestinationY + (destinationHeight - thirdIconRenderBox.size.height) / 2.0,
        ),
      ),
    );

    // The fourth destination is one height below the third destination.
    nextDestinationY += destinationHeight + destinationPadding;
    final RenderBox fourthIconRenderBox = _iconRenderBox(tester, Icons.hotel);
    expect(
      fourthIconRenderBox.localToGlobal(Offset.zero),
      equals(
        Offset(
          (destinationWidth - fourthIconRenderBox.size.width) / 2.0,
          nextDestinationY + (destinationHeight - fourthIconRenderBox.size.height) / 2.0,
        ),
      ),
    );
  });

  testWidgets('Destination spacing is correct - [labelType]=none (default), [textScaleFactor]=0.75', (WidgetTester tester) async {
    // Since the rail is icon only, its destinations should not be affected by
    // textScaleFactor.

    // Padding at the top of the rail.
    const double topPadding = 8.0;
    // Width of a destination.
    const double destinationWidth = 80.0;
    // Height of a destination indicator with icon.
    const double destinationHeight = 32.0;
    // Space between destinations.
    const double destinationPadding = 12.0;

    await _pumpNavigationRail(
      tester,
      textScaleFactor: 0.75,
      navigationRail: NavigationRail(
        selectedIndex: 0,
        destinations: _destinations(),
      ),
    );

    final RenderBox renderBox = tester.renderObject(find.byType(NavigationRail));
    expect(renderBox.size.width, destinationWidth);

    // The first destination below the rail top by some padding.
    double nextDestinationY = topPadding + destinationPadding / 2;
    final RenderBox firstIconRenderBox = _iconRenderBox(tester, Icons.favorite);
    expect(
      firstIconRenderBox.localToGlobal(Offset.zero),
      equals(
        Offset(
          (destinationWidth - firstIconRenderBox.size.width) / 2.0,
          nextDestinationY + (destinationHeight - firstIconRenderBox.size.height) / 2.0,
        ),
      ),
    );

    // The second destination is one height below the first destination.
    nextDestinationY += destinationHeight + destinationPadding;
    final RenderBox secondIconRenderBox = _iconRenderBox(tester, Icons.bookmark_border);
    expect(
      secondIconRenderBox.localToGlobal(Offset.zero),
      equals(
        Offset(
          (destinationWidth - secondIconRenderBox.size.width) / 2.0,
          nextDestinationY + (destinationHeight - secondIconRenderBox.size.height) / 2.0,
        ),
      ),
    );

    // The third destination is one height below the second destination.
    nextDestinationY += destinationHeight + destinationPadding;
    final RenderBox thirdIconRenderBox = _iconRenderBox(tester, Icons.star_border);
    expect(
      thirdIconRenderBox.localToGlobal(Offset.zero),
      equals(
        Offset(
          (destinationWidth - thirdIconRenderBox.size.width) / 2.0,
          nextDestinationY + (destinationHeight - thirdIconRenderBox.size.height) / 2.0,
        ),
      ),
    );

    // The fourth destination is one height below the third destination.
    nextDestinationY += destinationHeight + destinationPadding;
    final RenderBox fourthIconRenderBox = _iconRenderBox(tester, Icons.hotel);
    expect(
      fourthIconRenderBox.localToGlobal(Offset.zero),
      equals(
        Offset(
          (destinationWidth - fourthIconRenderBox.size.width) / 2.0,
          nextDestinationY + (destinationHeight - fourthIconRenderBox.size.height) / 2.0,
        ),
      ),
    );
  });

  testWidgets('Destination spacing is correct - [labelType]=selected, [textScaleFactor]=1.0 (default)', (WidgetTester tester) async {
    // Padding at the top of the rail.
    const double topPadding = 8.0;
    // Width of a destination.
    const double destinationWidth = 80.0;
    // Height of a destination indicator with icon.
    const double destinationHeight = 32.0;
    // Space between the indicator and label.
    const double destinationLabelSpacing = 4.0;
    // Height of the label.
    const double labelHeight = 16.0;
    // Height of a destination with both icon and label.
    const double destinationHeightWithLabel = destinationHeight + destinationLabelSpacing + labelHeight;
    // Space between destinations.
    const double destinationSpacing = 12.0;

    await _pumpNavigationRail(
      tester,
      navigationRail: NavigationRail(
        selectedIndex: 0,
        destinations: _destinations(),
        labelType: NavigationRailLabelType.selected,
      ),
    );

    final RenderBox renderBox = tester.renderObject(find.byType(NavigationRail));
    expect(renderBox.size.width, destinationWidth);

    // The first destination is topPadding below the rail top.
    double nextDestinationY = topPadding;
    final RenderBox firstIconRenderBox = _iconRenderBox(tester, Icons.favorite);
    final RenderBox firstLabelRenderBox = _labelRenderBox(tester, 'Abc');
    expect(
      firstIconRenderBox.localToGlobal(Offset.zero),
      equals(
        Offset(
          (destinationWidth - firstIconRenderBox.size.width) / 2.0,
          nextDestinationY + (destinationHeight - firstIconRenderBox.size.height) / 2.0,
        ),
      ),
    );
    expect(
      firstLabelRenderBox.localToGlobal(Offset.zero),
      equals(
        Offset(
          (destinationWidth - firstLabelRenderBox.size.width) / 2.0,
          nextDestinationY + destinationHeight + destinationLabelSpacing,
        ),
      ),
    );

    // The second destination is below the first with some spacing.
    nextDestinationY += destinationHeightWithLabel + destinationSpacing;
    final RenderBox secondIconRenderBox = _iconRenderBox(tester, Icons.bookmark_border);
    if (!kIsWeb || isCanvasKit) { // https://github.com/flutter/flutter/issues/99933
      expect(
        secondIconRenderBox.localToGlobal(Offset.zero),
        equals(
          Offset(
            (destinationWidth - secondIconRenderBox.size.width) / 2.0,
            nextDestinationY + (destinationHeight - secondIconRenderBox.size.height) / 2.0,
          ),
        ),
      );
    }

    // The third destination is below the second with some spacing.
    nextDestinationY += destinationHeight + destinationSpacing;
    final RenderBox thirdIconRenderBox = _iconRenderBox(tester, Icons.star_border);
    if (!kIsWeb || isCanvasKit) { // https://github.com/flutter/flutter/issues/99933
      expect(
        thirdIconRenderBox.localToGlobal(Offset.zero),
        equals(
          Offset(
            (destinationWidth - thirdIconRenderBox.size.width) / 2.0,
            nextDestinationY + (destinationHeight - thirdIconRenderBox.size.height) / 2.0,
          ),
        ),
      );
    }

    // The fourth destination is below the third with some spacing.
    nextDestinationY += destinationHeight + destinationSpacing;
    final RenderBox fourthIconRenderBox = _iconRenderBox(tester, Icons.hotel);
    if (!kIsWeb || isCanvasKit) { // https://github.com/flutter/flutter/issues/99933
      expect(
        fourthIconRenderBox.localToGlobal(Offset.zero),
        equals(
          Offset(
            (destinationWidth - fourthIconRenderBox.size.width) / 2.0,
            nextDestinationY + (destinationHeight - fourthIconRenderBox.size.height) / 2.0,
          ),
        ),
      );
    }
  });

  testWidgets('Destination spacing is correct - [labelType]=selected, [textScaleFactor]=3.0', (WidgetTester tester) async {
    // Padding at the top of the rail.
    const double topPadding = 8.0;
    // Width of a destination.
    const double destinationWidth = 125.5;
    // Height of a destination indicator with icon.
    const double destinationHeight = 32.0;
    // Space between the indicator and label.
    const double destinationLabelSpacing = 4.0;
    // Height of the label.
    const double labelHeight = 16.0 * 3.0;
    // Height of a destination with both icon and label.
    const double destinationHeightWithLabel = destinationHeight + destinationLabelSpacing + labelHeight;
    // Space between destinations.
    const double destinationSpacing = 12.0;

    await _pumpNavigationRail(
      tester,
      textScaleFactor: 3.0,
      navigationRail: NavigationRail(
        selectedIndex: 0,
        destinations: _destinations(),
        labelType: NavigationRailLabelType.selected,
      ),
    );

    final RenderBox renderBox = tester.renderObject(find.byType(NavigationRail));
    expect(renderBox.size.width, destinationWidth);

    // The first destination topPadding below the rail top.
    double nextDestinationY = topPadding;
    final RenderBox firstIconRenderBox = _iconRenderBox(tester, Icons.favorite);
    final RenderBox firstLabelRenderBox = _labelRenderBox(tester, 'Abc');
    expect(
      firstIconRenderBox.localToGlobal(Offset.zero),
      equals(
        Offset(
          (destinationWidth - firstIconRenderBox.size.width) / 2.0,
          nextDestinationY + (destinationHeight - firstIconRenderBox.size.height) / 2.0,
        ),
      ),
    );
    expect(
      firstLabelRenderBox.localToGlobal(Offset.zero),
      equals(
        Offset(
          (destinationWidth - firstLabelRenderBox.size.width) / 2.0,
          nextDestinationY + destinationHeight + destinationLabelSpacing,
        ),
      ),
    );

    // The second destination is below the first with some spacing.
    nextDestinationY += destinationHeightWithLabel + destinationSpacing;
    final RenderBox secondIconRenderBox = _iconRenderBox(tester, Icons.bookmark_border);
    if (!kIsWeb || isCanvasKit) { // https://github.com/flutter/flutter/issues/99933
      expect(
        secondIconRenderBox.localToGlobal(Offset.zero),
        equals(
          Offset(
            (destinationWidth - secondIconRenderBox.size.width) / 2.0,
            nextDestinationY + (destinationHeight - secondIconRenderBox.size.height) / 2.0,
          ),
        ),
      );
    }

    // The third destination is below the second with some spacing.
    nextDestinationY += destinationHeight + destinationSpacing;
    final RenderBox thirdIconRenderBox = _iconRenderBox(tester, Icons.star_border);
    if (!kIsWeb || isCanvasKit) { // https://github.com/flutter/flutter/issues/99933
      expect(
        thirdIconRenderBox.localToGlobal(Offset.zero),
        equals(
          Offset(
            (destinationWidth - thirdIconRenderBox.size.width) / 2.0,
            nextDestinationY + (destinationHeight - thirdIconRenderBox.size.height) / 2.0,
          ),
        ),
      );
    }

    // The fourth destination is below the third with some spacing.
    nextDestinationY += destinationHeight + destinationSpacing;
    final RenderBox fourthIconRenderBox = _iconRenderBox(tester, Icons.hotel);
    if (!kIsWeb || isCanvasKit) { // https://github.com/flutter/flutter/issues/99933
      expect(
        fourthIconRenderBox.localToGlobal(Offset.zero),
        equals(
          Offset(
            (destinationWidth - fourthIconRenderBox.size.width) / 2.0,
            nextDestinationY + (destinationHeight - fourthIconRenderBox.size.height) / 2.0,
          ),
        ),
      );
    }
  });

  testWidgets('Destination spacing is correct - [labelType]=selected, [textScaleFactor]=0.75', (WidgetTester tester) async {
    // Padding at the top of the rail.
    const double topPadding = 8.0;
    // Width of a destination.
    const double destinationWidth = 80.0;
    // Height of a destination indicator with icon.
    const double destinationHeight = 32.0;
    // Space between the indicator and label.
    const double destinationLabelSpacing = 4.0;
    // Height of the label.
    const double labelHeight = 16.0 * 0.75;
    // Height of a destination with both icon and label.
    const double destinationHeightWithLabel = destinationHeight + destinationLabelSpacing + labelHeight;
    // Space between destinations.
    const double destinationSpacing = 12.0;

    await _pumpNavigationRail(
      tester,
      textScaleFactor: 0.75,
      navigationRail: NavigationRail(
        selectedIndex: 0,
        destinations: _destinations(),
        labelType: NavigationRailLabelType.selected,
      ),
    );

    final RenderBox renderBox = tester.renderObject(find.byType(NavigationRail));
    expect(renderBox.size.width, destinationWidth);

    // The first destination topPadding below the rail top.
    double nextDestinationY = topPadding;
    final RenderBox firstIconRenderBox = _iconRenderBox(tester, Icons.favorite);
    final RenderBox firstLabelRenderBox = _labelRenderBox(tester, 'Abc');
    expect(
      firstIconRenderBox.localToGlobal(Offset.zero),
      equals(
        Offset(
          (destinationWidth - firstIconRenderBox.size.width) / 2.0,
          nextDestinationY + (destinationHeight - firstIconRenderBox.size.height) / 2.0,
        ),
      ),
    );
    expect(
      firstLabelRenderBox.localToGlobal(Offset.zero),
      equals(
        Offset(
          (destinationWidth - firstLabelRenderBox.size.width) / 2.0,
          nextDestinationY + destinationHeight + destinationLabelSpacing,
        ),
      ),
    );

    // The second destination is below the first with some spacing.
    nextDestinationY += destinationHeightWithLabel + destinationSpacing;
    final RenderBox secondIconRenderBox = _iconRenderBox(tester, Icons.bookmark_border);
    if (!kIsWeb || isCanvasKit) { // https://github.com/flutter/flutter/issues/99933
      expect(
        secondIconRenderBox.localToGlobal(Offset.zero),
        equals(
          Offset(
            (destinationWidth - secondIconRenderBox.size.width) / 2.0,
            nextDestinationY + (destinationHeight - secondIconRenderBox.size.height) / 2.0,
          ),
        ),
      );
    }

    // The third destination is below the second with some spacing.
    nextDestinationY += destinationHeight + destinationSpacing;
    final RenderBox thirdIconRenderBox = _iconRenderBox(tester, Icons.star_border);
    if (!kIsWeb || isCanvasKit) { // https://github.com/flutter/flutter/issues/99933
      expect(
        thirdIconRenderBox.localToGlobal(Offset.zero),
        equals(
          Offset(
            (destinationWidth - thirdIconRenderBox.size.width) / 2.0,
            nextDestinationY + (destinationHeight - thirdIconRenderBox.size.height) / 2.0,
          ),
        ),
      );
    }

    // The fourth destination is below the third with some spacing.
    nextDestinationY += destinationHeight + destinationSpacing;
    final RenderBox fourthIconRenderBox = _iconRenderBox(tester, Icons.hotel);
    if (!kIsWeb || isCanvasKit) { // https://github.com/flutter/flutter/issues/99933
      expect(
        fourthIconRenderBox.localToGlobal(Offset.zero),
        equals(
          Offset(
            (destinationWidth - fourthIconRenderBox.size.width) / 2.0,
            nextDestinationY + (destinationHeight - fourthIconRenderBox.size.height) / 2.0,
          ),
        ),
      );
    }
  });

  testWidgets('Destination spacing is correct - [labelType]=all, [textScaleFactor]=1.0 (default)', (WidgetTester tester) async {
    // Padding at the top of the rail.
    const double topPadding = 8.0;
    // Width of a destination.
    const double destinationWidth = 80.0;
    // Height of a destination indicator with icon.
    const double destinationHeight = 32.0;
    // Space between the indicator and label.
    const double destinationLabelSpacing = 4.0;
    // Height of the label.
    const double labelHeight = 16.0;
    // Height of a destination with both icon and label.
    const double destinationHeightWithLabel = destinationHeight + destinationLabelSpacing + labelHeight;
    // Space between destinations.
    const double destinationSpacing = 12.0;

    await _pumpNavigationRail(
      tester,
      navigationRail: NavigationRail(
        selectedIndex: 0,
        destinations: _destinations(),
        labelType: NavigationRailLabelType.all,
      ),
    );

    final RenderBox renderBox = tester.renderObject(find.byType(NavigationRail));
    expect(renderBox.size.width, destinationWidth);

    // The first destination topPadding below the rail top.
    double nextDestinationY = topPadding;
    final RenderBox firstIconRenderBox = _iconRenderBox(tester, Icons.favorite);
    final RenderBox firstLabelRenderBox = _labelRenderBox(tester, 'Abc');
    expect(
      firstIconRenderBox.localToGlobal(Offset.zero),
      equals(
        Offset(
          (destinationWidth - firstIconRenderBox.size.width) / 2.0,
          nextDestinationY + (destinationHeight - firstIconRenderBox.size.height) / 2.0,
        ),
      ),
    );
    expect(
      firstLabelRenderBox.localToGlobal(Offset.zero),
      equals(
        Offset(
          (destinationWidth - firstLabelRenderBox.size.width) / 2.0,
          nextDestinationY + destinationHeight + destinationLabelSpacing,
        ),
      ),
    );

    // The second destination is below the first with some spacing.
    nextDestinationY += destinationHeightWithLabel + destinationSpacing;
    final RenderBox secondIconRenderBox = _iconRenderBox(tester, Icons.bookmark_border);
    if (!kIsWeb || isCanvasKit) { // https://github.com/flutter/flutter/issues/99933
      expect(
        secondIconRenderBox.localToGlobal(Offset.zero),
        equals(
          Offset(
            (destinationWidth - secondIconRenderBox.size.width) / 2.0,
            nextDestinationY + (destinationHeight - secondIconRenderBox.size.height) / 2.0,
          ),
        ),
      );
    }

    // The third destination is below the second with some spacing.
    nextDestinationY += destinationHeightWithLabel + destinationSpacing;
    final RenderBox thirdIconRenderBox = _iconRenderBox(tester, Icons.star_border);
    if (!kIsWeb || isCanvasKit) { // https://github.com/flutter/flutter/issues/99933
      expect(
        thirdIconRenderBox.localToGlobal(Offset.zero),
        equals(
          Offset(
            (destinationWidth - thirdIconRenderBox.size.width) / 2.0,
            nextDestinationY + (destinationHeight - thirdIconRenderBox.size.height) / 2.0,
          ),
        ),
      );
    }

    // The fourth destination is below the third with some spacing.
    nextDestinationY += destinationHeightWithLabel + destinationSpacing;
    final RenderBox fourthIconRenderBox = _iconRenderBox(tester, Icons.hotel);
    if (!kIsWeb || isCanvasKit) { // https://github.com/flutter/flutter/issues/99933
      expect(
        fourthIconRenderBox.localToGlobal(Offset.zero),
        equals(
          Offset(
            (destinationWidth - fourthIconRenderBox.size.width) / 2.0,
            nextDestinationY + (destinationHeight - fourthIconRenderBox.size.height) / 2.0,
          ),
        ),
      );
    }
  });

  testWidgets('Destination spacing is correct - [labelType]=all, [textScaleFactor]=3.0', (WidgetTester tester) async {
    // Padding at the top of the rail.
    const double topPadding = 8.0;
    // Width of a destination.
    const double destinationWidth = 125.5;
    // Height of a destination indicator with icon.
    const double destinationHeight = 32.0;
    // Space between the indicator and label.
    const double destinationLabelSpacing = 4.0;
    // Height of the label.
    const double labelHeight = 16.0 * 3.0;
    // Height of a destination with both icon and label.
    const double destinationHeightWithLabel = destinationHeight + destinationLabelSpacing + labelHeight;
    // Space between destinations.
    const double destinationSpacing = 12.0;

    await _pumpNavigationRail(
      tester,
      textScaleFactor: 3.0,
      navigationRail: NavigationRail(
        selectedIndex: 0,
        destinations: _destinations(),
        labelType: NavigationRailLabelType.all,
      ),
    );

    final RenderBox renderBox = tester.renderObject(find.byType(NavigationRail));
    expect(renderBox.size.width, destinationWidth);

    // The first destination topPadding below the rail top.
    double nextDestinationY = topPadding;
    final RenderBox firstIconRenderBox = _iconRenderBox(tester, Icons.favorite);
    final RenderBox firstLabelRenderBox = _labelRenderBox(tester, 'Abc');
    expect(
      firstIconRenderBox.localToGlobal(Offset.zero),
      equals(
        Offset(
          (destinationWidth - firstIconRenderBox.size.width) / 2.0,
          nextDestinationY + (destinationHeight - firstIconRenderBox.size.height) / 2.0,
        ),
      ),
    );
    expect(
      firstLabelRenderBox.localToGlobal(Offset.zero),
      equals(
        Offset(
          (destinationWidth - firstLabelRenderBox.size.width) / 2.0,
          nextDestinationY + destinationHeight + destinationLabelSpacing,
        ),
      ),
    );

    // The second destination is below the first with some spacing.
    nextDestinationY += destinationHeightWithLabel + destinationSpacing;
    final RenderBox secondIconRenderBox = _iconRenderBox(tester, Icons.bookmark_border);
    if (!kIsWeb || isCanvasKit) { // https://github.com/flutter/flutter/issues/99933
      expect(
        secondIconRenderBox.localToGlobal(Offset.zero),
        equals(
          Offset(
            (destinationWidth - secondIconRenderBox.size.width) / 2.0,
            nextDestinationY + (destinationHeight - secondIconRenderBox.size.height) / 2.0,
          ),
        ),
      );
    }

    // The third destination is below the second with some spacing.
    nextDestinationY += destinationHeightWithLabel + destinationSpacing;
    final RenderBox thirdIconRenderBox = _iconRenderBox(tester, Icons.star_border);
    if (!kIsWeb || isCanvasKit) { // https://github.com/flutter/flutter/issues/99933
      expect(
        thirdIconRenderBox.localToGlobal(Offset.zero),
        equals(
          Offset(
            (destinationWidth - thirdIconRenderBox.size.width) / 2.0,
            nextDestinationY + (destinationHeight - thirdIconRenderBox.size.height) / 2.0,
          ),
        ),
      );
    }

    // The fourth destination is below the third with some spacing.
    nextDestinationY += destinationHeightWithLabel + destinationSpacing;
    final RenderBox fourthIconRenderBox = _iconRenderBox(tester, Icons.hotel);
    if (!kIsWeb || isCanvasKit) { // https://github.com/flutter/flutter/issues/99933
      expect(
        fourthIconRenderBox.localToGlobal(Offset.zero),
        equals(
          Offset(
            (destinationWidth - fourthIconRenderBox.size.width) / 2.0,
            nextDestinationY + (destinationHeight - fourthIconRenderBox.size.height) / 2.0,
          ),
        ),
      );
    }
  });

  testWidgets('Destination spacing is correct - [labelType]=all, [textScaleFactor]=0.75', (WidgetTester tester) async {
    // Padding at the top of the rail.
    const double topPadding = 8.0;
    // Width of a destination.
    const double destinationWidth = 80.0;
    // Height of a destination indicator with icon.
    const double destinationHeight = 32.0;
    // Space between the indicator and label.
    const double destinationLabelSpacing = 4.0;
    // Height of the label.
    const double labelHeight = 16.0 * 0.75;
    // Height of a destination with both icon and label.
    const double destinationHeightWithLabel = destinationHeight + destinationLabelSpacing + labelHeight;
    // Space between destinations.
    const double destinationSpacing = 12.0;

    await _pumpNavigationRail(
      tester,
      textScaleFactor: 0.75,
      navigationRail: NavigationRail(
        selectedIndex: 0,
        destinations: _destinations(),
        labelType: NavigationRailLabelType.all,
      ),
    );

    final RenderBox renderBox = tester.renderObject(find.byType(NavigationRail));
    expect(renderBox.size.width, destinationWidth);

    // The first destination topPadding below the rail top.
    double nextDestinationY = topPadding;
    final RenderBox firstIconRenderBox = _iconRenderBox(tester, Icons.favorite);
    final RenderBox firstLabelRenderBox = _labelRenderBox(tester, 'Abc');
    expect(
      firstIconRenderBox.localToGlobal(Offset.zero),
      equals(
        Offset(
          (destinationWidth - firstIconRenderBox.size.width) / 2.0,
          nextDestinationY + (destinationHeight - firstIconRenderBox.size.height) / 2.0,
        ),
      ),
    );
    expect(
      firstLabelRenderBox.localToGlobal(Offset.zero),
      equals(
        Offset(
          (destinationWidth - firstLabelRenderBox.size.width) / 2.0,
          nextDestinationY + destinationHeight + destinationLabelSpacing,
        ),
      ),
    );

    // The second destination is below the first with some spacing.
    nextDestinationY += destinationHeightWithLabel + destinationSpacing;
    final RenderBox secondIconRenderBox = _iconRenderBox(tester, Icons.bookmark_border);
    if (!kIsWeb || isCanvasKit) { // https://github.com/flutter/flutter/issues/99933
      expect(
        secondIconRenderBox.localToGlobal(Offset.zero),
        equals(
          Offset(
            (destinationWidth - secondIconRenderBox.size.width) / 2.0,
            nextDestinationY + (destinationHeight - secondIconRenderBox.size.height) / 2.0,
          ),
        ),
      );
    }

    // The third destination is below the second with some spacing.
    nextDestinationY += destinationHeightWithLabel + destinationSpacing;
    final RenderBox thirdIconRenderBox = _iconRenderBox(tester, Icons.star_border);
    if (!kIsWeb || isCanvasKit) { // https://github.com/flutter/flutter/issues/99933
      expect(
        thirdIconRenderBox.localToGlobal(Offset.zero),
        equals(
          Offset(
            (destinationWidth - thirdIconRenderBox.size.width) / 2.0,
            nextDestinationY + (destinationHeight - thirdIconRenderBox.size.height) / 2.0,
          ),
        ),
      );
    }

    // The fourth destination is below the third with some spacing.
    nextDestinationY += destinationHeightWithLabel + destinationSpacing;
    final RenderBox fourthIconRenderBox = _iconRenderBox(tester, Icons.hotel);
    if (!kIsWeb || isCanvasKit) { // https://github.com/flutter/flutter/issues/99933
      expect(
        fourthIconRenderBox.localToGlobal(Offset.zero),
        equals(
          Offset(
            (destinationWidth - fourthIconRenderBox.size.width) / 2.0,
            nextDestinationY + (destinationHeight - fourthIconRenderBox.size.height) / 2.0,
          ),
        ),
      );
    }
  });

  testWidgets('Destination spacing is correct for a compact rail - [preferredWidth]=56, [textScaleFactor]=1.0 (default)', (WidgetTester tester) async {
    // Padding at the top of the rail.
    const double topPadding = 8.0;
    // Width of a destination.
    const double compactWidth = 56.0;
    // Height of a destination indicator with icon.
    const double destinationHeight = 32.0;
    // Space between destinations.
    const double destinationSpacing = 12.0;

    await _pumpNavigationRail(
      tester,
      navigationRail: NavigationRail(
        selectedIndex: 0,
        minWidth: 56.0,
        destinations: _destinations(),
      ),
    );

    final RenderBox renderBox = tester.renderObject(find.byType(NavigationRail));
    expect(renderBox.size.width, 56.0);

    // The first destination below the rail top by some padding.
    double nextDestinationY = topPadding + destinationSpacing / 2;
    final RenderBox firstIconRenderBox = _iconRenderBox(tester, Icons.favorite);
    expect(
      firstIconRenderBox.localToGlobal(Offset.zero),
      equals(
        Offset(
          (compactWidth - firstIconRenderBox.size.width) / 2.0,
          nextDestinationY + (destinationHeight - firstIconRenderBox.size.height) / 2.0,
        ),
      ),
    );

    // The second destination is row below the first destination.
    nextDestinationY += destinationHeight + destinationSpacing;
    final RenderBox secondIconRenderBox = _iconRenderBox(tester, Icons.bookmark_border);
    expect(
      secondIconRenderBox.localToGlobal(Offset.zero),
      equals(
        Offset(
          (compactWidth - secondIconRenderBox.size.width) / 2.0,
          nextDestinationY + (destinationHeight - secondIconRenderBox.size.height) / 2.0,
        ),
      ),
    );

    // The third destination is a row below the second destination.
    nextDestinationY += destinationHeight + destinationSpacing;
    final RenderBox thirdIconRenderBox = _iconRenderBox(tester, Icons.star_border);
    expect(
      thirdIconRenderBox.localToGlobal(Offset.zero),
      equals(
        Offset(
          (compactWidth - thirdIconRenderBox.size.width) / 2.0,
          nextDestinationY + (destinationHeight - thirdIconRenderBox.size.height) / 2.0,
        ),
      ),
    );

    // The fourth destination is a row below the third destination.
    nextDestinationY += destinationHeight + destinationSpacing;
    final RenderBox fourthIconRenderBox = _iconRenderBox(tester, Icons.hotel);
    expect(
      fourthIconRenderBox.localToGlobal(Offset.zero),
      equals(
        Offset(
          (compactWidth - fourthIconRenderBox.size.width) / 2.0,
          nextDestinationY + (destinationHeight - fourthIconRenderBox.size.height) / 2.0,
        ),
      ),
    );
  });

  testWidgets('Destination spacing is correct for a compact rail - [preferredWidth]=56, [textScaleFactor]=3.0', (WidgetTester tester) async {
    // Padding at the top of the rail.
    const double topPadding = 8.0;
    // Width of a destination.
    const double compactWidth = 56.0;
    // Height of a destination indicator with icon.
    const double destinationHeight = 32.0;
    // Space between destinations.
    const double destinationSpacing = 12.0;

    await _pumpNavigationRail(
      tester,
      textScaleFactor: 3.0,
      navigationRail: NavigationRail(
        selectedIndex: 0,
        minWidth: 56.0,
        destinations: _destinations(),
      ),
    );

    // Since the rail is icon only, its preferred width should not be affected
    // by textScaleFactor.
    final RenderBox renderBox = tester.renderObject(find.byType(NavigationRail));
    expect(renderBox.size.width, compactWidth);

    // The first destination below the rail top by some padding.
    double nextDestinationY = topPadding + destinationSpacing / 2;
    final RenderBox firstIconRenderBox = _iconRenderBox(tester, Icons.favorite);
    expect(
      firstIconRenderBox.localToGlobal(Offset.zero),
      equals(
        Offset(
          (compactWidth - firstIconRenderBox.size.width) / 2.0,
          nextDestinationY + (destinationHeight - firstIconRenderBox.size.height) / 2.0,
        ),
      ),
    );

    // The second destination is row below the first destination.
    nextDestinationY += destinationHeight + destinationSpacing;
    final RenderBox secondIconRenderBox = _iconRenderBox(tester, Icons.bookmark_border);
    expect(
      secondIconRenderBox.localToGlobal(Offset.zero),
      equals(
        Offset(
          (compactWidth - secondIconRenderBox.size.width) / 2.0,
          nextDestinationY + (destinationHeight - secondIconRenderBox.size.height) / 2.0,
        ),
      ),
    );

    // The third destination is a row below the second destination.
    nextDestinationY += destinationHeight + destinationSpacing;
    final RenderBox thirdIconRenderBox = _iconRenderBox(tester, Icons.star_border);
    expect(
      thirdIconRenderBox.localToGlobal(Offset.zero),
      equals(
        Offset(
          (compactWidth - thirdIconRenderBox.size.width) / 2.0,
          nextDestinationY + (destinationHeight - thirdIconRenderBox.size.height) / 2.0,
        ),
      ),
    );

    // The fourth destination is a row below the third destination.
    nextDestinationY += destinationHeight + destinationSpacing;
    final RenderBox fourthIconRenderBox = _iconRenderBox(tester, Icons.hotel);
    expect(
      fourthIconRenderBox.localToGlobal(Offset.zero),
      equals(
        Offset(
          (compactWidth - fourthIconRenderBox.size.width) / 2.0,
          nextDestinationY + (destinationHeight - fourthIconRenderBox.size.height) / 2.0,
        ),
      ),
    );
  });

  testWidgets('Destination spacing is correct for a compact rail - [preferredWidth]=56, [textScaleFactor]=0.75', (WidgetTester tester) async {
    // Padding at the top of the rail.
    const double topPadding = 8.0;
    // Width of a destination.
    const double compactWidth = 56.0;
    // Height of a destination indicator with icon.
    const double destinationHeight = 32.0;
    // Space between destinations.
    const double destinationSpacing = 12.0;

    await _pumpNavigationRail(
      tester,
      textScaleFactor: 0.75,
      navigationRail: NavigationRail(
        selectedIndex: 0,
        minWidth: 56.0,
        destinations: _destinations(),
      ),
    );

    // Since the rail is icon only, its preferred width should not be affected
    // by textScaleFactor.
    final RenderBox renderBox = tester.renderObject(find.byType(NavigationRail));
    expect(renderBox.size.width, compactWidth);

    // The first destination below the rail top by some padding.
    double nextDestinationY = topPadding + destinationSpacing / 2;
    final RenderBox firstIconRenderBox = _iconRenderBox(tester, Icons.favorite);
    expect(
      firstIconRenderBox.localToGlobal(Offset.zero),
      equals(
        Offset(
          (compactWidth - firstIconRenderBox.size.width) / 2.0,
          nextDestinationY + (destinationHeight - firstIconRenderBox.size.height) / 2.0,
        ),
      ),
    );

    // The second destination is row below the first destination.
    nextDestinationY += destinationHeight + destinationSpacing;
    final RenderBox secondIconRenderBox = _iconRenderBox(tester, Icons.bookmark_border);
    expect(
      secondIconRenderBox.localToGlobal(Offset.zero),
      equals(
        Offset(
          (compactWidth - secondIconRenderBox.size.width) / 2.0,
          nextDestinationY + (destinationHeight - secondIconRenderBox.size.height) / 2.0,
        ),
      ),
    );

    // The third destination is a row below the second destination.
    nextDestinationY += destinationHeight + destinationSpacing;
    final RenderBox thirdIconRenderBox = _iconRenderBox(tester, Icons.star_border);
    expect(
      thirdIconRenderBox.localToGlobal(Offset.zero),
      equals(
        Offset(
          (compactWidth - thirdIconRenderBox.size.width) / 2.0,
          nextDestinationY + (destinationHeight - thirdIconRenderBox.size.height) / 2.0,
        ),
      ),
    );

    // The fourth destination is a row below the third destination.
    nextDestinationY += destinationHeight + destinationSpacing;
    final RenderBox fourthIconRenderBox = _iconRenderBox(tester, Icons.hotel);
    expect(
      fourthIconRenderBox.localToGlobal(Offset.zero),
      equals(
        Offset(
          (compactWidth - fourthIconRenderBox.size.width) / 2.0,
          nextDestinationY + (destinationHeight - fourthIconRenderBox.size.height) / 2.0,
        ),
      ),
    );
  });

  testWidgets('Group alignment works - [groupAlignment]=-1.0 (default)', (WidgetTester tester) async {
    // Padding at the top of the rail.
    const double topPadding = 8.0;
    // Width of a destination.
    const double destinationWidth = 80.0;
    // Height of a destination indicator with icon.
    const double destinationHeight = 32.0;
    // Space between destinations.
    const double destinationPadding = 12.0;

    await _pumpNavigationRail(
      tester,
      navigationRail: NavigationRail(
        selectedIndex: 0,
        destinations: _destinations(),
      ),
    );

    final RenderBox renderBox = tester.renderObject(find.byType(NavigationRail));
    expect(renderBox.size.width, destinationWidth);

    // The first destination below the rail top by some padding.
    double nextDestinationY = topPadding + destinationPadding / 2;
    final RenderBox firstIconRenderBox = _iconRenderBox(tester, Icons.favorite);
    expect(
      firstIconRenderBox.localToGlobal(Offset.zero),
      equals(
        Offset(
          (destinationWidth - firstIconRenderBox.size.width) / 2.0,
          nextDestinationY + (destinationHeight - firstIconRenderBox.size.height) / 2.0,
        ),
      ),
    );

    // The second destination is one height below the first destination.
    nextDestinationY += destinationHeight + destinationPadding;
    final RenderBox secondIconRenderBox = _iconRenderBox(tester, Icons.bookmark_border);
    expect(
      secondIconRenderBox.localToGlobal(Offset.zero),
      equals(
        Offset(
          (destinationWidth - secondIconRenderBox.size.width) / 2.0,
          nextDestinationY + (destinationHeight - secondIconRenderBox.size.height) / 2.0,
        ),
      ),
    );

    // The third destination is one height below the second destination.
    nextDestinationY += destinationHeight + destinationPadding;
    final RenderBox thirdIconRenderBox = _iconRenderBox(tester, Icons.star_border);
    expect(
      thirdIconRenderBox.localToGlobal(Offset.zero),
      equals(
        Offset(
          (destinationWidth - thirdIconRenderBox.size.width) / 2.0,
          nextDestinationY + (destinationHeight - thirdIconRenderBox.size.height) / 2.0,
        ),
      ),
    );

    // The fourth destination is one height below the third destination.
    nextDestinationY += destinationHeight + destinationPadding;
    final RenderBox fourthIconRenderBox = _iconRenderBox(tester, Icons.hotel);
    expect(
      fourthIconRenderBox.localToGlobal(Offset.zero),
      equals(
        Offset(
          (destinationWidth - fourthIconRenderBox.size.width) / 2.0,
          nextDestinationY + (destinationHeight - fourthIconRenderBox.size.height) / 2.0,
        ),
      ),
    );
  });

  testWidgets('Group alignment works - [groupAlignment]=0.0', (WidgetTester tester) async {
    // Padding at the top of the rail.
    const double topPadding = 8.0;
    // Width of a destination.
    const double destinationWidth = 80.0;
    // Height of a destination indicator with icon.
    const double destinationHeight = 32.0;
    // Space between destinations.
    const double destinationPadding = 12.0;

    await _pumpNavigationRail(
      tester,
      navigationRail: NavigationRail(
        selectedIndex: 0,
        groupAlignment: 0.0,
        destinations: _destinations(),
      ),
    );

    final RenderBox renderBox = tester.renderObject(find.byType(NavigationRail));
    expect(renderBox.size.width, destinationWidth);

    // The first destination below the rail top by some padding with an offset for the alignment.
    double nextDestinationY = topPadding + destinationPadding / 2 + 208;
    final RenderBox firstIconRenderBox = _iconRenderBox(tester, Icons.favorite);
    expect(
      firstIconRenderBox.localToGlobal(Offset.zero),
      equals(
        Offset(
          (destinationWidth - firstIconRenderBox.size.width) / 2.0,
          nextDestinationY + (destinationHeight - firstIconRenderBox.size.height) / 2.0,
        ),
      ),
    );

    // The second destination is one height below the first destination.
    nextDestinationY += destinationHeight + destinationPadding;
    final RenderBox secondIconRenderBox = _iconRenderBox(tester, Icons.bookmark_border);
    expect(
      secondIconRenderBox.localToGlobal(Offset.zero),
      equals(
        Offset(
          (destinationWidth - secondIconRenderBox.size.width) / 2.0,
          nextDestinationY + (destinationHeight - secondIconRenderBox.size.height) / 2.0,
        ),
      ),
    );

    // The third destination is one height below the second destination.
    nextDestinationY += destinationHeight + destinationPadding;
    final RenderBox thirdIconRenderBox = _iconRenderBox(tester, Icons.star_border);
    expect(
      thirdIconRenderBox.localToGlobal(Offset.zero),
      equals(
        Offset(
          (destinationWidth - thirdIconRenderBox.size.width) / 2.0,
          nextDestinationY + (destinationHeight - thirdIconRenderBox.size.height) / 2.0,
        ),
      ),
    );

    // The fourth destination is one height below the third destination.
    nextDestinationY += destinationHeight + destinationPadding;
    final RenderBox fourthIconRenderBox = _iconRenderBox(tester, Icons.hotel);
    expect(
      fourthIconRenderBox.localToGlobal(Offset.zero),
      equals(
        Offset(
          (destinationWidth - fourthIconRenderBox.size.width) / 2.0,
          nextDestinationY + (destinationHeight - fourthIconRenderBox.size.height) / 2.0,
        ),
      ),
    );
  });

  testWidgets('Group alignment works - [groupAlignment]=1.0', (WidgetTester tester) async {
    // Padding at the top of the rail.
    const double topPadding = 8.0;
    // Width of a destination.
    const double destinationWidth = 80.0;
    // Height of a destination indicator with icon.
    const double destinationHeight = 32.0;
    // Space between destinations.
    const double destinationPadding = 12.0;

    await _pumpNavigationRail(
      tester,
      navigationRail: NavigationRail(
        selectedIndex: 0,
        groupAlignment: 1.0,
        destinations: _destinations(),
      ),
    );

    final RenderBox renderBox = tester.renderObject(find.byType(NavigationRail));
    expect(renderBox.size.width, destinationWidth);

    // The first destination below the rail top by some padding with an offset for the alignment.
    double nextDestinationY = topPadding + destinationPadding / 2 + 416;
    final RenderBox firstIconRenderBox = _iconRenderBox(tester, Icons.favorite);
    expect(
      firstIconRenderBox.localToGlobal(Offset.zero),
      equals(
        Offset(
          (destinationWidth - firstIconRenderBox.size.width) / 2.0,
          nextDestinationY + (destinationHeight - firstIconRenderBox.size.height) / 2.0,
        ),
      ),
    );

    // The second destination is one height below the first destination.
    nextDestinationY += destinationHeight + destinationPadding;
    final RenderBox secondIconRenderBox = _iconRenderBox(tester, Icons.bookmark_border);
    expect(
      secondIconRenderBox.localToGlobal(Offset.zero),
      equals(
        Offset(
          (destinationWidth - secondIconRenderBox.size.width) / 2.0,
          nextDestinationY + (destinationHeight - secondIconRenderBox.size.height) / 2.0,
        ),
      ),
    );

    // The third destination is one height below the second destination.
    nextDestinationY += destinationHeight + destinationPadding;
    final RenderBox thirdIconRenderBox = _iconRenderBox(tester, Icons.star_border);
    expect(
      thirdIconRenderBox.localToGlobal(Offset.zero),
      equals(
        Offset(
          (destinationWidth - thirdIconRenderBox.size.width) / 2.0,
          nextDestinationY + (destinationHeight - thirdIconRenderBox.size.height) / 2.0,
        ),
      ),
    );

    // The fourth destination is one height below the third destination.
    nextDestinationY += destinationHeight + destinationPadding;
    final RenderBox fourthIconRenderBox = _iconRenderBox(tester, Icons.hotel);
    expect(
      fourthIconRenderBox.localToGlobal(Offset.zero),
      equals(
        Offset(
          (destinationWidth - fourthIconRenderBox.size.width) / 2.0,
          nextDestinationY + (destinationHeight - fourthIconRenderBox.size.height) / 2.0,
        ),
      ),
    );
  });

  testWidgets('Leading and trailing appear in the correct places', (WidgetTester tester) async {
    await _pumpNavigationRail(
      tester,
      navigationRail: NavigationRail(
        selectedIndex: 0,
        leading: FloatingActionButton(onPressed: () { }),
        trailing: FloatingActionButton(onPressed: () { }),
        destinations: _destinations(),
      ),
    );

    final RenderBox leading = tester.renderObject<RenderBox>(find.byType(FloatingActionButton).at(0));
    final RenderBox trailing = tester.renderObject<RenderBox>(find.byType(FloatingActionButton).at(1));
    expect(leading.localToGlobal(Offset.zero), Offset((80 - leading.size.width) / 2, 8.0));
    expect(trailing.localToGlobal(Offset.zero), Offset((80 - trailing.size.width) / 2, 248.0));
  });

  testWidgets('Extended rail animates the width and labels appear - [textDirection]=LTR', (WidgetTester tester) async {
    // Padding at the top of the rail.
    const double topPadding = 8.0;
    // Width of a destination.
    const double destinationWidth = 80.0;
    // Height of a destination indicator with icon.
    const double destinationHeight = 32.0;
    // Space between destinations.
    const double destinationPadding = 12.0;

    bool extended = false;
    late StateSetter stateSetter;

    await tester.pumpWidget(
      MaterialApp(
        theme: ThemeData(useMaterial3: true),
        home: StatefulBuilder(
          builder: (BuildContext context, StateSetter setState) {
            stateSetter = setState;
            return Scaffold(
              body: Row(
                children: <Widget>[
                  NavigationRail(
                    selectedIndex: 0,
                    destinations: _destinations(),
                    extended: extended,
                  ),
                  const Expanded(
                    child: Text('body'),
                  ),
                ],
              ),
            );
          },
        ),
      ),
    );

    final RenderBox rail = tester.firstRenderObject<RenderBox>(find.byType(NavigationRail));

    expect(rail.size.width, destinationWidth);

    stateSetter(() {
      extended = true;
    });

    await tester.pump();
    await tester.pump(const Duration(milliseconds: 100));
    expect(rail.size.width, equals(168.0));

    await tester.pumpAndSettle();
    expect(rail.size.width, equals(256.0));

    // The first destination below the rail top by some padding.
    double nextDestinationY = topPadding + destinationPadding / 2;
    final RenderBox firstIconRenderBox = _iconRenderBox(tester, Icons.favorite);
    final RenderBox firstLabelRenderBox = _labelRenderBox(tester, 'Abc');
    expect(
      firstIconRenderBox.localToGlobal(Offset.zero),
      equals(
        Offset(
          (destinationWidth - firstIconRenderBox.size.width) / 2.0,
          nextDestinationY + (destinationHeight - firstIconRenderBox.size.height) / 2.0,
        ),
      ),
    );
    expect(
      firstLabelRenderBox.localToGlobal(Offset.zero),
      equals(
        Offset(
          destinationWidth,
          nextDestinationY + (destinationHeight - firstLabelRenderBox.size.height) / 2.0,
        ),
      ),
    );

    // The second destination is one height below the first destination.
    nextDestinationY += destinationHeight + destinationPadding;
    final RenderBox secondIconRenderBox = _iconRenderBox(tester, Icons.bookmark_border);
    final RenderBox secondLabelRenderBox = _labelRenderBox(tester, 'Def');
    expect(
      secondIconRenderBox.localToGlobal(Offset.zero),
      equals(
        Offset(
          (destinationWidth - secondIconRenderBox.size.width) / 2.0,
          nextDestinationY + (destinationHeight - secondIconRenderBox.size.height) / 2.0,
        ),
      ),
    );
    expect(
      secondLabelRenderBox.localToGlobal(Offset.zero),
      equals(
        Offset(
          destinationWidth,
          nextDestinationY + (destinationHeight - secondLabelRenderBox.size.height) / 2.0,
        ),
      ),
    );

    // The third destination is one height below the second destination.
    nextDestinationY += destinationHeight + destinationPadding;
    final RenderBox thirdIconRenderBox = _iconRenderBox(tester, Icons.star_border);
    final RenderBox thirdLabelRenderBox = _labelRenderBox(tester, 'Ghi');
    expect(
      thirdIconRenderBox.localToGlobal(Offset.zero),
      equals(
        Offset(
          (destinationWidth - thirdIconRenderBox.size.width) / 2.0,
          nextDestinationY + (destinationHeight - thirdIconRenderBox.size.height) / 2.0,
        ),
      ),
    );
    expect(
      thirdLabelRenderBox.localToGlobal(Offset.zero),
      equals(
        Offset(
          destinationWidth,
          nextDestinationY + (destinationHeight - thirdLabelRenderBox.size.height) / 2.0,
        ),
      ),
    );

    // The fourth destination is one height below the third destination.
    nextDestinationY += destinationHeight + destinationPadding;
    final RenderBox fourthIconRenderBox = _iconRenderBox(tester, Icons.hotel);
    final RenderBox fourthLabelRenderBox = _labelRenderBox(tester, 'Jkl');
    expect(
      fourthIconRenderBox.localToGlobal(Offset.zero),
      equals(
        Offset(
          (destinationWidth - fourthIconRenderBox.size.width) / 2.0,
          nextDestinationY + (destinationHeight - fourthIconRenderBox.size.height) / 2.0,
        ),
      ),
    );
    expect(
      fourthLabelRenderBox.localToGlobal(Offset.zero),
      equals(
        Offset(
          destinationWidth,
          nextDestinationY + (destinationHeight - fourthLabelRenderBox.size.height) / 2.0,
        ),
      ),
    );
  });

  testWidgets('Extended rail animates the width and labels appear - [textDirection]=RTL', (WidgetTester tester) async {
    // Padding at the top of the rail.
    const double topPadding = 8.0;
    // Width of a destination.
    const double destinationWidth = 80.0;
    // Height of a destination indicator with icon.
    const double destinationHeight = 32.0;
    // Space between destinations.
    const double destinationPadding = 12.0;

    bool extended = false;
    late StateSetter stateSetter;

    await tester.pumpWidget(
      MaterialApp(
        theme: ThemeData(useMaterial3: true),
        home: StatefulBuilder(
          builder: (BuildContext context, StateSetter setState) {
            stateSetter = setState;
            return Directionality(
              textDirection: TextDirection.rtl,
              child: Scaffold(
                body: Row(
                  textDirection: TextDirection.rtl,
                  children: <Widget>[
                    NavigationRail(
                      selectedIndex: 0,
                      destinations: _destinations(),
                      extended: extended,
                    ),
                    const Expanded(
                      child: Text('body'),
                    ),
                  ],
                ),
              ),
            );
          },
        ),
      ),
    );

    final RenderBox rail = tester.firstRenderObject<RenderBox>(find.byType(NavigationRail));

    expect(rail.size.width, equals(destinationWidth));
    expect(rail.localToGlobal(Offset.zero), equals(const Offset(720.0, 0.0)));

    stateSetter(() {
      extended = true;
    });

    await tester.pump();
    await tester.pump(const Duration(milliseconds: 100));
    expect(rail.size.width, equals(168.0));
    expect(rail.localToGlobal(Offset.zero), equals(const Offset(632.0, 0.0)));

    await tester.pumpAndSettle();
    expect(rail.size.width, equals(256.0));
    expect(rail.localToGlobal(Offset.zero), equals(const Offset(544.0, 0.0)));

    // The first destination below the rail top by some padding.
    double nextDestinationY = topPadding + destinationPadding / 2;
    final RenderBox firstIconRenderBox = _iconRenderBox(tester, Icons.favorite);
    final RenderBox firstLabelRenderBox = _labelRenderBox(tester, 'Abc');
    expect(
      firstIconRenderBox.localToGlobal(Offset.zero),
      equals(
        Offset(
          800.0 - (destinationWidth + firstIconRenderBox.size.width) / 2.0,
          nextDestinationY + (destinationHeight - firstIconRenderBox.size.height) / 2.0,
        ),
      ),
    );
    expect(
      firstLabelRenderBox.localToGlobal(Offset.zero),
      equals(
        Offset(
          800.0 - destinationWidth - firstLabelRenderBox.size.width,
          nextDestinationY + (destinationHeight - firstLabelRenderBox.size.height) / 2.0,
        ),
      ),
    );

    // The second destination is one height below the first destination.
    nextDestinationY += destinationHeight + destinationPadding;
    final RenderBox secondIconRenderBox = _iconRenderBox(tester, Icons.bookmark_border);
    final RenderBox secondLabelRenderBox = _labelRenderBox(tester, 'Def');
    expect(
      secondIconRenderBox.localToGlobal(Offset.zero),
      equals(
        Offset(
          800.0 - (destinationWidth + secondIconRenderBox.size.width) / 2.0,
          nextDestinationY + (destinationHeight - secondIconRenderBox.size.height) / 2.0,
        ),
      ),
    );
    expect(
      secondLabelRenderBox.localToGlobal(Offset.zero),
      equals(
        Offset(
          800.0 - destinationWidth - secondLabelRenderBox.size.width,
          nextDestinationY + (destinationHeight - secondLabelRenderBox.size.height) / 2.0,
        ),
      ),
    );

    // The third destination is one height below the second destination.
    nextDestinationY += destinationHeight + destinationPadding;
    final RenderBox thirdIconRenderBox = _iconRenderBox(tester, Icons.star_border);
    final RenderBox thirdLabelRenderBox = _labelRenderBox(tester, 'Ghi');
    expect(
      thirdIconRenderBox.localToGlobal(Offset.zero),
      equals(
        Offset(
          800.0 - (destinationWidth + thirdIconRenderBox.size.width) / 2.0,
          nextDestinationY + (destinationHeight - thirdIconRenderBox.size.height) / 2.0,
        ),
      ),
    );
    expect(
      thirdLabelRenderBox.localToGlobal(Offset.zero),
      equals(
        Offset(
          800.0 - destinationWidth - thirdLabelRenderBox.size.width,
          nextDestinationY + (destinationHeight - thirdLabelRenderBox.size.height)  / 2.0,
        ),
      ),
    );

    // The fourth destination is one height below the third destination.
    nextDestinationY += destinationHeight + destinationPadding;
    final RenderBox fourthIconRenderBox = _iconRenderBox(tester, Icons.hotel);
    final RenderBox fourthLabelRenderBox = _labelRenderBox(tester, 'Jkl');
    expect(
      fourthIconRenderBox.localToGlobal(Offset.zero),
      equals(
        Offset(
          800 - (destinationWidth + fourthIconRenderBox.size.width) / 2.0,
          nextDestinationY + (destinationHeight - fourthIconRenderBox.size.height) / 2.0,
        ),
      ),
    );
    expect(
      fourthLabelRenderBox.localToGlobal(Offset.zero),
      equals(
        Offset(
          800.0 - destinationWidth - fourthLabelRenderBox.size.width,
          nextDestinationY + (destinationHeight - fourthLabelRenderBox.size.height)  / 2.0,
        ),
      ),
    );
  });

  testWidgets('Extended rail gets wider with longer labels are larger text scale', (WidgetTester tester) async {
    bool extended = false;
    late StateSetter stateSetter;

    await tester.pumpWidget(
      MaterialApp(
        theme: ThemeData(useMaterial3: true),
        home: StatefulBuilder(
          builder: (BuildContext context, StateSetter setState) {
            stateSetter = setState;
            return Scaffold(
              body: Row(
                children: <Widget>[
                  MediaQuery(
                    data: MediaQuery.of(context).copyWith(textScaleFactor: 3.0),
                    child: NavigationRail(
                      selectedIndex: 0,
                      destinations: const <NavigationRailDestination>[
                        NavigationRailDestination(
                          icon: Icon(Icons.favorite_border),
                          selectedIcon: Icon(Icons.favorite),
                          label: Text('Abc'),
                        ),
                        NavigationRailDestination(
                          icon: Icon(Icons.bookmark_border),
                          selectedIcon: Icon(Icons.bookmark),
                          label: Text('Longer Label'),
                        ),
                      ],
                      extended: extended,
                    ),
                  ),
                  const Expanded(
                    child: Text('body'),
                  ),
                ],
              ),
            );
          },
        ),
      ),
    );

    final RenderBox rail = tester.firstRenderObject<RenderBox>(find.byType(NavigationRail));

    expect(rail.size.width, equals(80.0));

    stateSetter(() {
      extended = true;
    });

    await tester.pump();
    await tester.pump(const Duration(milliseconds: 100));
    expect(rail.size.width, equals(303.0));

    await tester.pumpAndSettle();
    expect(rail.size.width, equals(526.0));
  });

  testWidgets('Extended rail final width can be changed', (WidgetTester tester) async {
    bool extended = false;
    late StateSetter stateSetter;

    await tester.pumpWidget(
      MaterialApp(
        theme: ThemeData(useMaterial3: true),
        home: StatefulBuilder(
          builder: (BuildContext context, StateSetter setState) {
            stateSetter = setState;
            return Scaffold(
              body: Row(
                children: <Widget>[
                  NavigationRail(
                    selectedIndex: 0,
                    minExtendedWidth: 300,
                    destinations: _destinations(),
                    extended: extended,
                  ),
                  const Expanded(
                    child: Text('body'),
                  ),
                ],
              ),
            );
          },
        ),
      ),
    );

    final RenderBox rail = tester.firstRenderObject<RenderBox>(find.byType(NavigationRail));

    expect(rail.size.width, equals(80.0));

    stateSetter(() {
      extended = true;
    });

    await tester.pumpAndSettle();
    expect(rail.size.width, equals(300.0));
  });

  /// Regression test for https://github.com/flutter/flutter/issues/65657
  testWidgets('Extended rail transition does not jump from the beginning', (WidgetTester tester) async {
    bool extended = false;
    late StateSetter stateSetter;

    await tester.pumpWidget(
      MaterialApp(
        theme: ThemeData(useMaterial3: true),
        home: StatefulBuilder(
          builder: (BuildContext context, StateSetter setState) {
            stateSetter = setState;
            return Scaffold(
              body: Row(
                children: <Widget>[
                  NavigationRail(
                    selectedIndex: 0,
                    destinations: const <NavigationRailDestination>[
                      NavigationRailDestination(
                        icon: Icon(Icons.favorite_border),
                        selectedIcon: Icon(Icons.favorite),
                        label: Text('Abc'),
                      ),
                      NavigationRailDestination(
                        icon: Icon(Icons.bookmark_border),
                        selectedIcon: Icon(Icons.bookmark),
                        label: Text('Longer Label'),
                      ),
                    ],
                    extended: extended,
                  ),
                  const Expanded(
                    child: Text('body'),
                  ),
                ],
              ),
            );
          },
        ),
      ),
    );

    final Finder rail = find.byType(NavigationRail);

    // Before starting the animation, the rail has a width of 80.
    expect(tester.getSize(rail).width, 80.0);

    stateSetter(() {
      extended = true;
    });

    await tester.pump();
    // Create very close to 0, but non-zero, animation value.
    await tester.pump(const Duration(milliseconds: 1));
    // Expect that it has started to extend.
    expect(tester.getSize(rail).width, greaterThan(80.0));
    // Expect that it has only extended by a small amount, or that the first
    // frame does not jump. This helps verify that it is a smooth animation.
    expect(tester.getSize(rail).width, closeTo(80.0, 1.0));
  });

  testWidgets('Extended rail animation can be consumed', (WidgetTester tester) async {
    bool extended = false;
    late Animation<double> animation;
    late StateSetter stateSetter;

    await tester.pumpWidget(
      MaterialApp(
        home: StatefulBuilder(
          builder: (BuildContext context, StateSetter setState) {
            stateSetter = setState;
            return Scaffold(
              body: Row(
                children: <Widget>[
                  NavigationRail(
                    selectedIndex: 0,
                    leading: Builder(
                      builder: (BuildContext context) {
                        animation = NavigationRail.extendedAnimation(context);
                        return FloatingActionButton(onPressed: () { });
                      },
                    ),
                    destinations: _destinations(),
                    extended: extended,
                  ),
                  const Expanded(
                    child: Text('body'),
                  ),
                ],
              ),
            );
          },
        ),
      ),
    );

    expect(animation.isDismissed, isTrue);

    stateSetter(() {
      extended = true;
    });
    await tester.pumpAndSettle();

    expect(animation.isCompleted, isTrue);
  });

  testWidgets('onDestinationSelected is called', (WidgetTester tester) async {
    late int selectedIndex;

    await _pumpNavigationRail(
      tester,
      navigationRail: NavigationRail(
        selectedIndex: 0,
        destinations: _destinations(),
        onDestinationSelected: (int index) {
          selectedIndex = index;
        },
        labelType: NavigationRailLabelType.all,
      ),
    );

    await tester.tap(find.text('Def'));
    expect(selectedIndex, 1);

    await tester.tap(find.text('Ghi'));
    expect(selectedIndex, 2);

    // Wait for any pending shader compilation.
    tester.pumpAndSettle();
  });

  testWidgets('onDestinationSelected is not called if null', (WidgetTester tester) async {
    const int selectedIndex = 0;
    await _pumpNavigationRail(
      tester,
      navigationRail: NavigationRail(
        selectedIndex: selectedIndex,
        destinations: _destinations(),
        labelType: NavigationRailLabelType.all,
      ),
    );

    await tester.tap(find.text('Def'));
    expect(selectedIndex, 0);

    // Wait for any pending shader compilation.
    tester.pumpAndSettle();
  });

  testWidgets('Changing destinations animate when [labelType]=selected', (WidgetTester tester) async {
    int selectedIndex = 0;

    await tester.pumpWidget(
      MaterialApp(
        home: StatefulBuilder(
          builder: (BuildContext context, StateSetter setState) {
            return Scaffold(
              body: Row(
                children: <Widget>[
                  NavigationRail(
                    destinations: _destinations(),
                    selectedIndex: selectedIndex,
                    labelType: NavigationRailLabelType.selected,
                    onDestinationSelected: (int index) {
                      setState(() {
                        selectedIndex = index;
                      });
                    },
                  ),
                  const Expanded(
                    child: Text('body'),
                  ),
                ],
              ),
            );
          },
        ),
      ),
    );

    // Tap the second destination.
    await tester.tap(find.byIcon(Icons.bookmark_border));
    expect(selectedIndex, 1);

    // The second destination animates in.
    expect(_labelOpacity(tester, 'Def'), equals(0.0));
    await tester.pump();
    await tester.pump(const Duration(milliseconds: 100));
    expect(_labelOpacity(tester, 'Def'), equals(0.5));
    await tester.pumpAndSettle();
    expect(_labelOpacity(tester, 'Def'), equals(1.0));

    // Tap the third destination.
    await tester.tap(find.byIcon(Icons.star_border));
    expect(selectedIndex, 2);

    // The second destination animates out quickly and the third destination
    // animates in.
    expect(_labelOpacity(tester, 'Ghi'), equals(0.0));
    await tester.pump();
    await tester.pump(const Duration(milliseconds: 25));
    expect(_labelOpacity(tester, 'Def'), equals(0.5));
    expect(_labelOpacity(tester, 'Ghi'), equals(0.0));
    await tester.pump();
    await tester.pump(const Duration(milliseconds: 25));
    expect(_labelOpacity(tester, 'Def'), equals(0.0));
    expect(_labelOpacity(tester, 'Ghi'), equals(0.0));
    await tester.pump();
    await tester.pump(const Duration(milliseconds: 50));
    expect(_labelOpacity(tester, 'Ghi'), equals(0.5));
    await tester.pumpAndSettle();
    expect(_labelOpacity(tester, 'Ghi'), equals(1.0));
  });

  testWidgets('Changing destinations animate for selectedIndex=null', (WidgetTester tester) async {
    int? selectedIndex = 0;
    late StateSetter stateSetter;

    await tester.pumpWidget(
      MaterialApp(
        home: StatefulBuilder(
          builder: (BuildContext context, StateSetter setState) {
            stateSetter = setState;
            return Scaffold(
              body: Row(
                children: <Widget>[
                  NavigationRail(
                    destinations: _destinations(),
                    selectedIndex: selectedIndex,
                    labelType: NavigationRailLabelType.selected,
                  ),
                  const Expanded(
                    child: Text('body'),
                  ),
                ],
              ),
            );
          },
        ),
      ),
    );

    // Unset the selected index.
    stateSetter(() {
      selectedIndex = null;
    });

    // The first destination animates out.
    expect(_labelOpacity(tester, 'Abc'), equals(1.0));
    await tester.pump();
    await tester.pump(const Duration(milliseconds: 25));
    expect(_labelOpacity(tester, 'Abc'), equals(0.5));
    await tester.pumpAndSettle();
    expect(_labelOpacity(tester, 'Abc'), equals(0.0));

    // Set the selected index to the first destination.
    stateSetter(() {
      selectedIndex = 0;
    });

    // The first destination animates in.
    expect(_labelOpacity(tester, 'Abc'), equals(0.0));
    await tester.pump();
    await tester.pump(const Duration(milliseconds: 100));
    expect(_labelOpacity(tester, 'Abc'), equals(0.5));
    await tester.pumpAndSettle();
    expect(_labelOpacity(tester, 'Abc'), equals(1.0));
  });

  testWidgets('Changing destinations animate when selectedIndex=null during transition', (WidgetTester tester) async {
    int? selectedIndex = 0;
    late StateSetter stateSetter;

    await tester.pumpWidget(
      MaterialApp(
        home: StatefulBuilder(
          builder: (BuildContext context, StateSetter setState) {
            stateSetter = setState;
            return Scaffold(
              body: Row(
                children: <Widget>[
                  NavigationRail(
                    destinations: _destinations(),
                    selectedIndex: selectedIndex,
                    labelType: NavigationRailLabelType.selected,
                  ),
                  const Expanded(
                    child: Text('body'),
                  ),
                ],
              ),
            );
          },
        ),
      ),
    );

    stateSetter(() {
      selectedIndex = 1;
    });

    await tester.pump();
    await tester.pump(const Duration(milliseconds: 175));

    // Interrupt while animating from index 0 to 1.
    stateSetter(() {
      selectedIndex = null;
    });

    expect(_labelOpacity(tester, 'Abc'), equals(0));
    expect(_labelOpacity(tester, 'Def'), equals(1));

    await tester.pump();
    // Create very close to 0, but non-zero, animation value.
    await tester.pump(const Duration(milliseconds: 1));
    // Ensure the opacity is animated back towards 0.
    expect(_labelOpacity(tester, 'Def'), lessThan(0.5));
    expect(_labelOpacity(tester, 'Def'), closeTo(0.5, 0.03));

    await tester.pumpAndSettle();
    expect(_labelOpacity(tester, 'Abc'), equals(0.0));
    expect(_labelOpacity(tester, 'Def'), equals(0.0));
  });

  testWidgets('Semantics - labelType=[none]', (WidgetTester tester) async {
    final SemanticsTester semantics = SemanticsTester(tester);

    await _pumpLocalizedTestRail(tester, labelType: NavigationRailLabelType.none);

    expect(semantics, hasSemantics(_expectedSemantics(), ignoreId: true, ignoreTransform: true, ignoreRect: true));

    semantics.dispose();
  });

  testWidgets('Semantics - labelType=[selected]', (WidgetTester tester) async {
    final SemanticsTester semantics = SemanticsTester(tester);

    await _pumpLocalizedTestRail(tester, labelType: NavigationRailLabelType.selected);

    expect(semantics, hasSemantics(_expectedSemantics(), ignoreId: true, ignoreTransform: true, ignoreRect: true));

    semantics.dispose();
  });

  testWidgets('Semantics - labelType=[all]', (WidgetTester tester) async {
    final SemanticsTester semantics = SemanticsTester(tester);

    await _pumpLocalizedTestRail(tester, labelType: NavigationRailLabelType.all);

    expect(semantics, hasSemantics(_expectedSemantics(), ignoreId: true, ignoreTransform: true, ignoreRect: true));

    semantics.dispose();
  });

  testWidgets('Semantics - extended', (WidgetTester tester) async {
    final SemanticsTester semantics = SemanticsTester(tester);

    await _pumpLocalizedTestRail(tester, extended: true);

    expect(semantics, hasSemantics(_expectedSemantics(), ignoreId: true, ignoreTransform: true, ignoreRect: true));

    semantics.dispose();
  });

  testWidgets('NavigationRailDestination padding properly applied - NavigationRailLabelType.all', (WidgetTester tester) async {
    const EdgeInsets defaultPadding = EdgeInsets.symmetric(horizontal: 8.0);
    const EdgeInsets secondItemPadding = EdgeInsets.symmetric(vertical: 30.0);
    const EdgeInsets thirdItemPadding = EdgeInsets.symmetric(horizontal: 10.0);

    await _pumpNavigationRail(
      tester,
      navigationRail: NavigationRail(
        labelType: NavigationRailLabelType.all,
        selectedIndex: 0,
        destinations: const <NavigationRailDestination>[
          NavigationRailDestination(
            icon: Icon(Icons.favorite_border),
            selectedIcon: Icon(Icons.favorite),
            label: Text('Abc'),
          ),
          NavigationRailDestination(
            icon: Icon(Icons.bookmark_border),
            selectedIcon: Icon(Icons.bookmark),
            label: Text('Def'),
            padding: secondItemPadding,
          ),
          NavigationRailDestination(
            icon: Icon(Icons.star_border),
            selectedIcon: Icon(Icons.star),
            label: Text('Ghi'),
            padding: thirdItemPadding,
          ),
        ],
      ),
    );

    final Iterable<Widget> indicatorInkWells = tester.allWidgets.where((Widget object) => object.runtimeType.toString() == '_IndicatorInkWell');
    final Padding firstItem = tester.widget<Padding>(
      find.descendant(
        of: find.widgetWithText(indicatorInkWells.elementAt(0).runtimeType, 'Abc'),
        matching: find.widgetWithText(Padding, 'Abc'),
      )
    );
    final Padding secondItem = tester.widget<Padding>(
      find.descendant(
        of: find.widgetWithText(indicatorInkWells.elementAt(1).runtimeType, 'Def'),
        matching: find.widgetWithText(Padding, 'Def'),
      )
    );
    final Padding thirdItem = tester.widget<Padding>(
      find.descendant(
        of: find.widgetWithText(indicatorInkWells.elementAt(2).runtimeType, 'Ghi'),
        matching: find.widgetWithText(Padding, 'Ghi'),
      )
    );

    expect(firstItem.padding, defaultPadding);
    expect(secondItem.padding, secondItemPadding);
    expect(thirdItem.padding, thirdItemPadding);
  });

  testWidgets('NavigationRailDestination padding properly applied - NavigationRailLabelType.selected', (WidgetTester tester) async {
    const EdgeInsets defaultPadding = EdgeInsets.symmetric(horizontal: 8.0);
    const EdgeInsets secondItemPadding = EdgeInsets.symmetric(vertical: 30.0);
    const EdgeInsets thirdItemPadding = EdgeInsets.symmetric(horizontal: 10.0);

    await _pumpNavigationRail(
      tester,
      navigationRail: NavigationRail(
        labelType: NavigationRailLabelType.selected,
        selectedIndex: 0,
        destinations: const <NavigationRailDestination>[
          NavigationRailDestination(
            icon: Icon(Icons.favorite_border),
            selectedIcon: Icon(Icons.favorite),
            label: Text('Abc'),
          ),
          NavigationRailDestination(
            icon: Icon(Icons.bookmark_border),
            selectedIcon: Icon(Icons.bookmark),
            label: Text('Def'),
            padding: secondItemPadding,
          ),
          NavigationRailDestination(
            icon: Icon(Icons.star_border),
            selectedIcon: Icon(Icons.star),
            label: Text('Ghi'),
            padding: thirdItemPadding,
          ),
        ],
      ),
    );

    final Iterable<Widget> indicatorInkWells = tester.allWidgets.where((Widget object) => object.runtimeType.toString() == '_IndicatorInkWell');
    final Padding firstItem = tester.widget<Padding>(
      find.descendant(
        of: find.widgetWithText(indicatorInkWells.elementAt(0).runtimeType, 'Abc'),
        matching: find.widgetWithText(Padding, 'Abc'),
      )
    );
    final Padding secondItem = tester.widget<Padding>(
      find.descendant(
        of: find.widgetWithText(indicatorInkWells.elementAt(1).runtimeType, 'Def'),
        matching: find.widgetWithText(Padding, 'Def'),
      )
    );
    final Padding thirdItem = tester.widget<Padding>(
      find.descendant(
        of: find.widgetWithText(indicatorInkWells.elementAt(2).runtimeType, 'Ghi'),
        matching: find.widgetWithText(Padding, 'Ghi'),
      )
    );

    expect(firstItem.padding, defaultPadding);
    expect(secondItem.padding, secondItemPadding);
    expect(thirdItem.padding, thirdItemPadding);
  });

  testWidgets('NavigationRailDestination padding properly applied - NavigationRailLabelType.none', (WidgetTester tester) async {
    const EdgeInsets defaultPadding = EdgeInsets.zero;
    const EdgeInsets secondItemPadding = EdgeInsets.symmetric(vertical: 30.0);
    const EdgeInsets thirdItemPadding = EdgeInsets.symmetric(horizontal: 10.0);

    await _pumpNavigationRail(
      tester,
      navigationRail: NavigationRail(
        labelType: NavigationRailLabelType.none,
        selectedIndex: 0,
        destinations: const <NavigationRailDestination>[
          NavigationRailDestination(
            icon: Icon(Icons.favorite_border),
            selectedIcon: Icon(Icons.favorite),
            label: Text('Abc'),
          ),
          NavigationRailDestination(
            icon: Icon(Icons.bookmark_border),
            selectedIcon: Icon(Icons.bookmark),
            label: Text('Def'),
            padding: secondItemPadding,
          ),
          NavigationRailDestination(
            icon: Icon(Icons.star_border),
            selectedIcon: Icon(Icons.star),
            label: Text('Ghi'),
            padding: thirdItemPadding,
          ),
        ],
      ),
    );

    final Iterable<Widget> indicatorInkWells = tester.allWidgets.where((Widget object) => object.runtimeType.toString() == '_IndicatorInkWell');
    final Padding firstItem = tester.widget<Padding>(
      find.descendant(
        of: find.widgetWithText(indicatorInkWells.elementAt(0).runtimeType, 'Abc'),
        matching: find.widgetWithText(Padding, 'Abc'),
      )
    );
    final Padding secondItem = tester.widget<Padding>(
      find.descendant(
        of: find.widgetWithText(indicatorInkWells.elementAt(1).runtimeType, 'Def'),
        matching: find.widgetWithText(Padding, 'Def'),
      )
    );
    final Padding thirdItem = tester.widget<Padding>(
      find.descendant(
        of: find.widgetWithText(indicatorInkWells.elementAt(2).runtimeType, 'Ghi'),
        matching: find.widgetWithText(Padding, 'Ghi'),
      )
    );

    expect(firstItem.padding, defaultPadding);
    expect(secondItem.padding, secondItemPadding);
    expect(thirdItem.padding, thirdItemPadding);
  });

  testWidgets('NavigationRailDestination adds indicator by default when ThemeData.useMaterial3 is true', (WidgetTester tester) async {
    await _pumpNavigationRail(
      tester,
      navigationRail: NavigationRail(
        labelType: NavigationRailLabelType.selected,
        selectedIndex: 0,
        destinations: const <NavigationRailDestination>[
          NavigationRailDestination(
            icon: Icon(Icons.favorite_border),
            selectedIcon: Icon(Icons.favorite),
            label: Text('Abc'),
          ),
          NavigationRailDestination(
            icon: Icon(Icons.bookmark_border),
            selectedIcon: Icon(Icons.bookmark),
            label: Text('Def'),
          ),
          NavigationRailDestination(
            icon: Icon(Icons.star_border),
            selectedIcon: Icon(Icons.star),
            label: Text('Ghi'),
          ),
        ],
      ),
    );

    expect(find.byType(NavigationIndicator), findsWidgets);
  });

  testWidgets('NavigationRailDestination adds indicator when useIndicator is true', (WidgetTester tester) async {
    await _pumpNavigationRail(
      tester,
      navigationRail: NavigationRail(
        useIndicator: true,
        labelType: NavigationRailLabelType.selected,
        selectedIndex: 0,
        destinations: const <NavigationRailDestination>[
          NavigationRailDestination(
            icon: Icon(Icons.favorite_border),
            selectedIcon: Icon(Icons.favorite),
            label: Text('Abc'),
          ),
          NavigationRailDestination(
            icon: Icon(Icons.bookmark_border),
            selectedIcon: Icon(Icons.bookmark),
            label: Text('Def'),
          ),
          NavigationRailDestination(
            icon: Icon(Icons.star_border),
            selectedIcon: Icon(Icons.star),
            label: Text('Ghi'),
          ),
        ],
      ),
    );

    expect(find.byType(NavigationIndicator), findsWidgets);
  });

  testWidgets('NavigationRailDestination does not add indicator when useIndicator is false', (WidgetTester tester) async {
    await _pumpNavigationRail(
      tester,
      navigationRail: NavigationRail(
        useIndicator: false,
        labelType: NavigationRailLabelType.selected,
        selectedIndex: 0,
        destinations: const <NavigationRailDestination>[
          NavigationRailDestination(
            icon: Icon(Icons.favorite_border),
            selectedIcon: Icon(Icons.favorite),
            label: Text('Abc'),
          ),
          NavigationRailDestination(
            icon: Icon(Icons.bookmark_border),
            selectedIcon: Icon(Icons.bookmark),
            label: Text('Def'),
          ),
          NavigationRailDestination(
            icon: Icon(Icons.star_border),
            selectedIcon: Icon(Icons.star),
            label: Text('Ghi'),
          ),
        ],
      ),
    );

    expect(find.byType(NavigationIndicator), findsNothing);
  });

  testWidgets('NavigationRailDestination adds an oval indicator when no labels are present', (WidgetTester tester) async {
    await _pumpNavigationRail(
      tester,
      navigationRail: NavigationRail(
        useIndicator: true,
        labelType: NavigationRailLabelType.none,
        selectedIndex: 0,
        destinations: const <NavigationRailDestination>[
          NavigationRailDestination(
            icon: Icon(Icons.favorite_border),
            selectedIcon: Icon(Icons.favorite),
            label: Text('Abc'),
          ),
          NavigationRailDestination(
            icon: Icon(Icons.bookmark_border),
            selectedIcon: Icon(Icons.bookmark),
            label: Text('Def'),
          ),
          NavigationRailDestination(
            icon: Icon(Icons.star_border),
            selectedIcon: Icon(Icons.star),
            label: Text('Ghi'),
          ),
        ],
      ),
    );

    final NavigationIndicator indicator = tester.widget<NavigationIndicator>(find.byType(NavigationIndicator).first);

    expect(indicator.width, 56);
    expect(indicator.height, 32);
  });

  testWidgets('NavigationRailDestination adds an oval indicator when selected labels are present', (WidgetTester tester) async {
    await _pumpNavigationRail(
      tester,
      navigationRail: NavigationRail(
        useIndicator: true,
        labelType: NavigationRailLabelType.selected,
        selectedIndex: 0,
        destinations: const <NavigationRailDestination>[
          NavigationRailDestination(
            icon: Icon(Icons.favorite_border),
            selectedIcon: Icon(Icons.favorite),
            label: Text('Abc'),
          ),
          NavigationRailDestination(
            icon: Icon(Icons.bookmark_border),
            selectedIcon: Icon(Icons.bookmark),
            label: Text('Def'),
          ),
          NavigationRailDestination(
            icon: Icon(Icons.star_border),
            selectedIcon: Icon(Icons.star),
            label: Text('Ghi'),
          ),
        ],
      ),
    );

    final NavigationIndicator indicator = tester.widget<NavigationIndicator>(find.byType(NavigationIndicator).first);

    expect(indicator.width, 56);
    expect(indicator.height, 32);
  });

  testWidgets('NavigationRailDestination adds an oval indicator when all labels are present', (WidgetTester tester) async {
    await _pumpNavigationRail(
      tester,
      navigationRail: NavigationRail(
        useIndicator: true,
        labelType: NavigationRailLabelType.all,
        selectedIndex: 0,
        destinations: const <NavigationRailDestination>[
          NavigationRailDestination(
            icon: Icon(Icons.favorite_border),
            selectedIcon: Icon(Icons.favorite),
            label: Text('Abc'),
          ),
          NavigationRailDestination(
            icon: Icon(Icons.bookmark_border),
            selectedIcon: Icon(Icons.bookmark),
            label: Text('Def'),
          ),
          NavigationRailDestination(
            icon: Icon(Icons.star_border),
            selectedIcon: Icon(Icons.star),
            label: Text('Ghi'),
          ),
        ],
      ),
    );

    final NavigationIndicator indicator = tester.widget<NavigationIndicator>(find.byType(NavigationIndicator).first);

    expect(indicator.width, 56);
    expect(indicator.height, 32);
  });

  testWidgets('NavigationRailDestination has center aligned indicator - [labelType]=none', (WidgetTester tester) async {
    // This is a regression test for
    // https://github.com/flutter/flutter/issues/97753
    await _pumpNavigationRail(
      tester,
      navigationRail: NavigationRail(
        labelType: NavigationRailLabelType.none,
        selectedIndex: 0,
        destinations:  const <NavigationRailDestination>[
          NavigationRailDestination(
            icon: Stack(
              children: <Widget>[
                Icon(Icons.umbrella),
                Positioned(
                  top: 0,
                  right: 0,
                  child: Text(
                    'Text',
                    style: TextStyle(fontSize: 10, color: Colors.red),
                  ),
                ),
              ],
            ),
            label: Text('Abc'),
          ),
          NavigationRailDestination(
            icon: Icon(Icons.umbrella),
            label: Text('Def'),
          ),
          NavigationRailDestination(
            icon: Icon(Icons.bookmark_border),
            label: Text('Ghi'),
          ),
        ],
      ),
    );
    // Indicator with Stack widget
    final RenderBox firstIndicator = tester.renderObject(find.byType(Icon).first);
    expect(firstIndicator.localToGlobal(Offset.zero).dx, 28.0);
    // Indicator without Stack widget
    final RenderBox lastIndicator = tester.renderObject(find.byType(Icon).last);
    expect(lastIndicator.localToGlobal(Offset.zero).dx, 28.0);
  });

  testWidgets('NavigationRail respects the notch/system navigation bar in landscape mode', (WidgetTester tester) async {
    const double safeAreaPadding = 40.0;
    NavigationRail navigationRail() {
      return NavigationRail(
        selectedIndex: 0,
        destinations: const <NavigationRailDestination>[
          NavigationRailDestination(
            icon: Icon(Icons.favorite_border),
            selectedIcon: Icon(Icons.favorite),
            label: Text('Abc'),
          ),
          NavigationRailDestination(
            icon: Icon(Icons.bookmark_border),
            selectedIcon: Icon(Icons.bookmark),
            label: Text('Def'),
          ),
        ],
      );
    }

    await tester.pumpWidget(_buildWidget(navigationRail()));
    final double defaultWidth = tester.getSize(find.byType(NavigationRail)).width;
    expect(defaultWidth, 80);

    await tester.pumpWidget(
      _buildWidget(
        MediaQuery(
          data: const MediaQueryData(
            padding: EdgeInsets.only(left: safeAreaPadding),
          ),
          child: navigationRail(),
        ),
      ),
    );
    final double updatedWidth = tester.getSize(find.byType(NavigationRail)).width;
    expect(updatedWidth, defaultWidth + safeAreaPadding);

    // test width when text direction is RTL.
    await tester.pumpWidget(
      _buildWidget(
        MediaQuery(
          data: const MediaQueryData(
            padding: EdgeInsets.only(right: safeAreaPadding),
          ),
          child: navigationRail(),
        ),
        isRTL: true,
      ),
    );
    final double updatedWidthRTL = tester.getSize(find.byType(NavigationRail)).width;
    expect(updatedWidthRTL, defaultWidth + safeAreaPadding);
  });

  testWidgets('NavigationRail indicator renders ripple', (WidgetTester tester) async {
    await _pumpNavigationRail(
      tester,
      navigationRail: NavigationRail(
        selectedIndex: 1,
        destinations: const <NavigationRailDestination>[
          NavigationRailDestination(
            icon: Icon(Icons.favorite_border),
            selectedIcon: Icon(Icons.favorite),
            label: Text('Abc'),
          ),
          NavigationRailDestination(
            icon: Icon(Icons.bookmark_border),
            selectedIcon: Icon(Icons.bookmark),
            label: Text('Def'),
          ),
        ],
        labelType: NavigationRailLabelType.all,
      ),
    );

    final TestGesture gesture = await tester.createGesture(kind: PointerDeviceKind.mouse);
    await gesture.addPointer();
    await gesture.moveTo(tester.getCenter(find.byIcon(Icons.favorite_border)));
    await tester.pumpAndSettle();

    final RenderObject inkFeatures = tester.allRenderObjects.firstWhere((RenderObject object) => object.runtimeType.toString() == '_RenderInkFeatures');
    const Rect indicatorRect = Rect.fromLTRB(12.0, 0.0, 68.0, 32.0);
    const Rect includedRect = indicatorRect;
    final Rect excludedRect = includedRect.inflate(10);

    expect(
      inkFeatures,
      paints
        ..clipPath(
          pathMatcher: isPathThat(
            includes: <Offset>[
              includedRect.centerLeft,
              includedRect.topCenter,
              includedRect.centerRight,
              includedRect.bottomCenter,
            ],
            excludes: <Offset>[
              excludedRect.centerLeft,
              excludedRect.topCenter,
              excludedRect.centerRight,
              excludedRect.bottomCenter,
            ],
          ),
        )
        ..rect(
          rect: indicatorRect,
          color: const Color(0x0a6750a4),
        )
        ..rrect(
          rrect: RRect.fromLTRBR(12.0, 72.0, 68.0, 104.0, const Radius.circular(16)),
          color: const Color(0xffe8def8),
        ),
    );
  }, skip: kIsWeb && !isCanvasKit); // https://github.com/flutter/flutter/issues/99933

  testWidgets('NavigationRail indicator renders ripple - extended', (WidgetTester tester) async {
    // This is a regression test for https://github.com/flutter/flutter/issues/117126
    await _pumpNavigationRail(
      tester,
      navigationRail: NavigationRail(
        selectedIndex: 1,
        extended: true,
        destinations: const <NavigationRailDestination>[
          NavigationRailDestination(
            icon: Icon(Icons.favorite_border),
            selectedIcon: Icon(Icons.favorite),
            label: Text('Abc'),
          ),
          NavigationRailDestination(
            icon: Icon(Icons.bookmark_border),
            selectedIcon: Icon(Icons.bookmark),
            label: Text('Def'),
          ),
        ],
        labelType: NavigationRailLabelType.none,
      ),
    );

    final TestGesture gesture = await tester.createGesture(kind: PointerDeviceKind.mouse);
    await gesture.addPointer();
    await gesture.moveTo(tester.getCenter(find.byIcon(Icons.favorite_border)));
    await tester.pumpAndSettle();

    final RenderObject inkFeatures = tester.allRenderObjects.firstWhere((RenderObject object) => object.runtimeType.toString() == '_RenderInkFeatures');
    const Rect indicatorRect = Rect.fromLTRB(12.0, 6.0, 68.0, 38.0);
    const Rect includedRect = indicatorRect;
    final Rect excludedRect = includedRect.inflate(10);

    expect(
      inkFeatures,
      paints
        ..clipPath(
          pathMatcher: isPathThat(
            includes: <Offset>[
              includedRect.centerLeft,
              includedRect.topCenter,
              includedRect.centerRight,
              includedRect.bottomCenter,
            ],
            excludes: <Offset>[
              excludedRect.centerLeft,
              excludedRect.topCenter,
              excludedRect.centerRight,
              excludedRect.bottomCenter,
            ],
          ),
        )
        ..rect(
          rect: indicatorRect,
          color: const Color(0x0a6750a4),
        )
        ..rrect(
          rrect: RRect.fromLTRBR(12.0, 58.0, 68.0, 90.0, const Radius.circular(16)),
          color: const Color(0xffe8def8),
        ),
    );
  });

  testWidgets('NavigationRail indicator renders properly when padding is applied', (WidgetTester tester) async {
    // This is a regression test for https://github.com/flutter/flutter/issues/117126
    await _pumpNavigationRail(
      tester,
      navigationRail: NavigationRail(
        selectedIndex: 1,
        extended: true,
        destinations: const <NavigationRailDestination>[
          NavigationRailDestination(
            padding: EdgeInsets.all(10),
            icon: Icon(Icons.favorite_border),
            selectedIcon: Icon(Icons.favorite),
            label: Text('Abc'),
          ),
          NavigationRailDestination(
            padding: EdgeInsets.all(18),
            icon: Icon(Icons.bookmark_border),
            selectedIcon: Icon(Icons.bookmark),
            label: Text('Def'),
          ),
        ],
        labelType: NavigationRailLabelType.none,
      ),
    );

    final TestGesture gesture = await tester.createGesture(kind: PointerDeviceKind.mouse);
    await gesture.addPointer();
    await gesture.moveTo(tester.getCenter(find.byIcon(Icons.favorite_border)));
    await tester.pumpAndSettle();

    final RenderObject inkFeatures = tester.allRenderObjects.firstWhere((RenderObject object) => object.runtimeType.toString() == '_RenderInkFeatures');
    const Rect indicatorRect = Rect.fromLTRB(22.0, 16.0, 78.0, 48.0);
    const Rect includedRect = indicatorRect;
    final Rect excludedRect = includedRect.inflate(10);

    expect(
      inkFeatures,
      paints
        ..clipPath(
          pathMatcher: isPathThat(
            includes: <Offset>[
              includedRect.centerLeft,
              includedRect.topCenter,
              includedRect.centerRight,
              includedRect.bottomCenter,
            ],
            excludes: <Offset>[
              excludedRect.centerLeft,
              excludedRect.topCenter,
              excludedRect.centerRight,
              excludedRect.bottomCenter,
            ],
          ),
        )
        ..rect(
          rect: indicatorRect,
          color: const Color(0x0a6750a4),
        )
        ..rrect(
          rrect: RRect.fromLTRBR(30.0, 96.0, 86.0, 128.0, const Radius.circular(16)),
          color: const Color(0xffe8def8),
        ),
    );
  });

  testWidgets('Indicator renders properly when NavigationRai.minWidth < default minWidth', (WidgetTester tester) async {
    // This is a regression test for https://github.com/flutter/flutter/issues/117126
    await _pumpNavigationRail(
      tester,
      navigationRail: NavigationRail(
        minWidth: 50,
        selectedIndex: 1,
        extended: true,
        destinations: const <NavigationRailDestination>[
          NavigationRailDestination(
            icon: Icon(Icons.favorite_border),
            selectedIcon: Icon(Icons.favorite),
            label: Text('Abc'),
          ),
          NavigationRailDestination(
            icon: Icon(Icons.bookmark_border),
            selectedIcon: Icon(Icons.bookmark),
            label: Text('Def'),
          ),
        ],
        labelType: NavigationRailLabelType.none,
      ),
    );

    final TestGesture gesture = await tester.createGesture(kind: PointerDeviceKind.mouse);
    await gesture.addPointer();
    await gesture.moveTo(tester.getCenter(find.byIcon(Icons.favorite_border)));
    await tester.pumpAndSettle();

    final RenderObject inkFeatures = tester.allRenderObjects.firstWhere((RenderObject object) => object.runtimeType.toString() == '_RenderInkFeatures');
    const Rect indicatorRect = Rect.fromLTRB(-3.0, 6.0, 53.0, 38.0);
    const Rect includedRect = indicatorRect;
    final Rect excludedRect = includedRect.inflate(10);

    expect(
      inkFeatures,
      paints
        ..clipPath(
          pathMatcher: isPathThat(
            includes: <Offset>[
              includedRect.centerLeft,
              includedRect.topCenter,
              includedRect.centerRight,
              includedRect.bottomCenter,
            ],
            excludes: <Offset>[
              excludedRect.centerLeft,
              excludedRect.topCenter,
              excludedRect.centerRight,
              excludedRect.bottomCenter,
            ],
          ),
        )
        ..rect(
          rect: indicatorRect,
          color: const Color(0x0a6750a4),
        )
        ..rrect(
          rrect: RRect.fromLTRBR(0.0, 58.0, 50.0, 90.0, const Radius.circular(16)),
          color: const Color(0xffe8def8),
        ),
    );
  });

  testWidgets('NavigationRail indicator renders properly with custom padding and minWidth', (WidgetTester tester) async {
    // This is a regression test for https://github.com/flutter/flutter/issues/117126
    await _pumpNavigationRail(
      tester,
      navigationRail: NavigationRail(
        minWidth: 300,
        selectedIndex: 1,
        extended: true,
        destinations: const <NavigationRailDestination>[
          NavigationRailDestination(
            padding: EdgeInsets.all(10),
            icon: Icon(Icons.favorite_border),
            selectedIcon: Icon(Icons.favorite),
            label: Text('Abc'),
          ),
          NavigationRailDestination(
            padding: EdgeInsets.all(18),
            icon: Icon(Icons.bookmark_border),
            selectedIcon: Icon(Icons.bookmark),
            label: Text('Def'),
          ),
        ],
        labelType: NavigationRailLabelType.none,
      ),
    );

    final TestGesture gesture = await tester.createGesture(kind: PointerDeviceKind.mouse);
    await gesture.addPointer();
    await gesture.moveTo(tester.getCenter(find.byIcon(Icons.favorite_border)));
    await tester.pumpAndSettle();

    final RenderObject inkFeatures = tester.allRenderObjects.firstWhere((RenderObject object) => object.runtimeType.toString() == '_RenderInkFeatures');
    const Rect indicatorRect = Rect.fromLTRB(132.0, 16.0, 188.0, 48.0);
    const Rect includedRect = indicatorRect;
    final Rect excludedRect = includedRect.inflate(10);

    expect(
      inkFeatures,
      paints
        ..clipPath(
          pathMatcher: isPathThat(
            includes: <Offset>[
              includedRect.centerLeft,
              includedRect.topCenter,
              includedRect.centerRight,
              includedRect.bottomCenter,
            ],
            excludes: <Offset>[
              excludedRect.centerLeft,
              excludedRect.topCenter,
              excludedRect.centerRight,
              excludedRect.bottomCenter,
            ],
          ),
        )
        ..rect(
          rect: indicatorRect,
          color: const Color(0x0a6750a4),
        )
        ..rrect(
          rrect: RRect.fromLTRBR(140.0, 96.0, 196.0, 128.0, const Radius.circular(16)),
          color: const Color(0xffe8def8),
        ),
    );
  });

  testWidgets('NavigationRail indicator renders properly with long labels', (WidgetTester tester) async {
    // This is a regression test for https://github.com/flutter/flutter/issues/128005.
    await _pumpNavigationRail(
      tester,
      navigationRail: NavigationRail(
        selectedIndex: 1,
        destinations: const <NavigationRailDestination>[
          NavigationRailDestination(
            icon: Icon(Icons.favorite_border),
            selectedIcon: Icon(Icons.favorite),
            label: Text('ABCDEFGHIJKLMNOPQRSTUVWXYZ'),
          ),
          NavigationRailDestination(
            icon: Icon(Icons.bookmark_border),
            selectedIcon: Icon(Icons.bookmark),
            label: Text('ABC'),
          ),
        ],
        labelType: NavigationRailLabelType.all,
      ),
    );

    final TestGesture gesture = await tester.createGesture(kind: PointerDeviceKind.mouse);
    await gesture.addPointer();
    await gesture.moveTo(tester.getCenter(find.byIcon(Icons.favorite_border)));
    await tester.pumpAndSettle();

    final RenderObject inkFeatures = tester.allRenderObjects.firstWhere((RenderObject object) => object.runtimeType.toString() == '_RenderInkFeatures');

    // Default values from M3 specification.
    const double indicatorHeight = 32.0;
    const double destinationWidth = 72.0;
    const double destinationHorizontalPadding = 8.0;
    const double indicatorWidth = destinationWidth - 2 * destinationHorizontalPadding; // 56.0
    const double verticalSpacer = 8.0;
    const double verticalIconLabelSpacing = 4.0;
    const double verticalDestinationSpacing = 12.0;

    // The navigation rail width is larger than default because of the first destination long label.
    final double railWidth = tester.getSize(find.byType(NavigationRail)).width;

    // Expected indicator position.
    final double indicatorLeft = (railWidth - indicatorWidth) / 2;
    final double indicatorRight = (railWidth + indicatorWidth) / 2;
    final Rect indicatorRect = Rect.fromLTRB(indicatorLeft, 0.0, indicatorRight, indicatorHeight);
    final Rect includedRect = indicatorRect;
    final Rect excludedRect = includedRect.inflate(10);

    // Compute the vertical position for the selected destination (the one with 'bookmark' icon).
    const double labelHeight = 16; // fontSize is 12 and height is 1.3.
    const double destinationHeight = indicatorHeight + verticalIconLabelSpacing + labelHeight + verticalDestinationSpacing;
    const double secondDestinationVerticalOffset = verticalSpacer + destinationHeight;
    const double secondIndicatorVerticalOffset = secondDestinationVerticalOffset;

    expect(
      inkFeatures,
      paints
        ..clipPath(
          pathMatcher: isPathThat(
            includes: <Offset>[
              includedRect.centerLeft,
              includedRect.topCenter,
              includedRect.centerRight,
              includedRect.bottomCenter,
            ],
            excludes: <Offset>[
              excludedRect.centerLeft,
              excludedRect.topCenter,
              excludedRect.centerRight,
              excludedRect.bottomCenter,
            ],
          ),
        )
        ..rect(
          rect: indicatorRect,
          color: const Color(0x0a6750a4),
        )
        ..rrect(
          rrect: RRect.fromLTRBR(
            indicatorLeft,
            secondIndicatorVerticalOffset,
            indicatorRight,
            secondIndicatorVerticalOffset + indicatorHeight,
            const Radius.circular(16),
          ),
          color: const Color(0xffe8def8),
        ),
    );
  }, skip: kIsWeb && !isCanvasKit); // https://github.com/flutter/flutter/issues/99933

  testWidgets('NavigationRail indicator renders properly with large icon', (WidgetTester tester) async {
    // This is a regression test for https://github.com/flutter/flutter/issues/133799.
    const double iconSize = 50;
    await _pumpNavigationRail(
      tester,
      navigationRailTheme: const NavigationRailThemeData(
        selectedIconTheme: IconThemeData(size: iconSize),
        unselectedIconTheme: IconThemeData(size: iconSize),
      ),
      navigationRail: NavigationRail(
        selectedIndex: 1,
        destinations: const <NavigationRailDestination>[
          NavigationRailDestination(
            icon: Icon(Icons.favorite_border),
            selectedIcon: Icon(Icons.favorite),
            label: Text('ABC'),
          ),
          NavigationRailDestination(
            icon: Icon(Icons.bookmark_border),
            selectedIcon: Icon(Icons.bookmark),
            label: Text('DEF'),
          ),
        ],
        labelType: NavigationRailLabelType.all,
      ),
    );

    // Hover the first destination.
    final TestGesture gesture = await tester.createGesture(kind: PointerDeviceKind.mouse);
    await gesture.addPointer();
    await gesture.moveTo(tester.getCenter(find.byIcon(Icons.favorite_border)));
    await tester.pumpAndSettle();

    final RenderObject inkFeatures = tester.allRenderObjects.firstWhere((RenderObject object) => object.runtimeType.toString() == '_RenderInkFeatures');

    // Default values from M3 specification.
    const double railMinWidth = 80.0;
    const double indicatorHeight = 32.0;
    const double destinationWidth = 72.0;
    const double destinationHorizontalPadding = 8.0;
    const double indicatorWidth = destinationWidth - 2 * destinationHorizontalPadding; // 56.0
    const double verticalSpacer = 8.0;
    const double verticalIconLabelSpacing = 4.0;
    const double verticalDestinationSpacing = 12.0;

    // The navigation rail width is the default one because labels are short.
    final double railWidth = tester.getSize(find.byType(NavigationRail)).width;
    expect(railWidth, railMinWidth);

    // Expected indicator position.
    final double indicatorLeft = (railWidth - indicatorWidth) / 2;
    final double indicatorRight = (railWidth + indicatorWidth) / 2;
    const double indicatorTop = (iconSize - indicatorHeight) / 2;
    const double indicatorBottom = (iconSize + indicatorHeight) / 2;
    final Rect indicatorRect = Rect.fromLTRB(indicatorLeft, indicatorTop, indicatorRight, indicatorBottom);
    final Rect includedRect = indicatorRect;
    final Rect excludedRect = includedRect.inflate(10);

    // Compute the vertical position for the selected destination (the one with 'bookmark' icon).
    const double labelHeight = 16; // fontSize is 12 and height is 1.3.
    const double destinationHeight = iconSize + verticalIconLabelSpacing + labelHeight + verticalDestinationSpacing;
    const double secondDestinationVerticalOffset = verticalSpacer + destinationHeight;
    const double indicatorOffset = (iconSize - indicatorHeight) / 2;
    const double secondIndicatorVerticalOffset = secondDestinationVerticalOffset + indicatorOffset;

    expect(
      inkFeatures,
      paints
        ..clipPath(
          pathMatcher: isPathThat(
            includes: <Offset>[
              includedRect.centerLeft,
              includedRect.topCenter,
              includedRect.centerRight,
              includedRect.bottomCenter,
            ],
            excludes: <Offset>[
              excludedRect.centerLeft,
              excludedRect.topCenter,
              excludedRect.centerRight,
              excludedRect.bottomCenter,
            ],
          ),
        )
        // Hover highlight for the hovered destination (the one with 'favorite' icon).
        ..rect(
          rect: indicatorRect,
          color: const Color(0x0a6750a4),
        )
        // Indicator for the selected destination (the one with 'bookmark' icon).
        ..rrect(
          rrect: RRect.fromLTRBR(
            indicatorLeft,
            secondIndicatorVerticalOffset,
            indicatorRight,
            secondIndicatorVerticalOffset + indicatorHeight,
            const Radius.circular(16),
          ),
          color: const Color(0xffe8def8),
        ),
    );
  }, skip: kIsWeb && !isCanvasKit); // https://github.com/flutter/flutter/issues/99933

  testWidgets('NavigationRail indicator renders properly when text direction is rtl', (WidgetTester tester) async {
    // This is a regression test for https://github.com/flutter/flutter/issues/134361.
    await tester.pumpWidget(_buildWidget(
      NavigationRail(
        selectedIndex: 1,
        extended: true,
        destinations: const <NavigationRailDestination>[
          NavigationRailDestination(
            icon: Icon(Icons.favorite_border),
            selectedIcon: Icon(Icons.favorite),
            label: Text('ABC'),
          ),
          NavigationRailDestination(
            icon: Icon(Icons.bookmark_border),
            selectedIcon: Icon(Icons.bookmark),
            label: Text('DEF'),
          ),
        ],
      ),
      isRTL: true,
    ));

    // Hover the first destination.
    final TestGesture gesture = await tester.createGesture(kind: PointerDeviceKind.mouse);
    await gesture.addPointer();
    await gesture.moveTo(tester.getCenter(find.byIcon(Icons.favorite_border)));
    await tester.pumpAndSettle();

    final RenderObject inkFeatures = tester.allRenderObjects.firstWhere((RenderObject object) => object.runtimeType.toString() == '_RenderInkFeatures');

    // Default values from M3 specification.
    const double railMinExtendedWidth = 256.0;
    const double indicatorHeight = 32.0;
    const double destinationWidth = 72.0;
    const double destinationHorizontalPadding = 8.0;
    const double indicatorWidth = destinationWidth - 2 * destinationHorizontalPadding; // 56.0
    const double verticalSpacer = 8.0;
    const double verticalDestinationSpacingM3 = 12.0;

    // The navigation rail width is the default one because labels are short.
    final double railWidth = tester.getSize(find.byType(NavigationRail)).width;
    expect(railWidth, railMinExtendedWidth);

    // Expected indicator position.
    final double indicatorLeft = railWidth - (destinationWidth - destinationHorizontalPadding / 2);
    final double indicatorRight = indicatorLeft + indicatorWidth;
    final Rect indicatorRect = Rect.fromLTRB(
      indicatorLeft,
      verticalDestinationSpacingM3 / 2,
      indicatorRight,
      verticalDestinationSpacingM3 / 2 + indicatorHeight,
    );
    final Rect includedRect = indicatorRect;
    final Rect excludedRect = includedRect.inflate(10);

    // Compute the vertical position for the selected destination (the one with 'bookmark' icon).
    const double destinationHeight = indicatorHeight + verticalDestinationSpacingM3;
    const double secondDestinationVerticalOffset = verticalSpacer + destinationHeight;
    const double secondIndicatorVerticalOffset = secondDestinationVerticalOffset + verticalDestinationSpacingM3 / 2;
    const double secondDestinationHorizontalOffset = 800 - railMinExtendedWidth; // RTL.

    expect(
      inkFeatures,
      paints
        ..clipPath(
          pathMatcher: isPathThat(
            includes: <Offset>[
              includedRect.centerLeft,
              includedRect.topCenter,
              includedRect.centerRight,
              includedRect.bottomCenter,
            ],
            excludes: <Offset>[
              excludedRect.centerLeft,
              excludedRect.topCenter,
              excludedRect.centerRight,
              excludedRect.bottomCenter,
            ],
          ),
        )
        // Hover highlight for the hovered destination (the one with 'favorite' icon).
        ..rect(
          rect: indicatorRect,
          color: const Color(0x0a6750a4),
        )
        // Indicator for the selected destination (the one with 'bookmark' icon).
        ..rrect(
          rrect: RRect.fromLTRBR(
            secondDestinationHorizontalOffset + indicatorLeft,
            secondIndicatorVerticalOffset,
            secondDestinationHorizontalOffset + indicatorRight,
            secondIndicatorVerticalOffset + indicatorHeight,
            const Radius.circular(16),
          ),
          color: const Color(0xffe8def8),
        ),
    );
  }, skip: kIsWeb && !isCanvasKit); // https://github.com/flutter/flutter/issues/99933

  testWidgets('NavigationRail indicator scale transform', (WidgetTester tester) async {
    int selectedIndex = 0;
    Future<void> buildWidget() async {
      await _pumpNavigationRail(
        tester,
        navigationRail: NavigationRail(
          selectedIndex: selectedIndex,
          destinations: const <NavigationRailDestination>[
            NavigationRailDestination(
              icon: Icon(Icons.favorite_border),
              selectedIcon: Icon(Icons.favorite),
              label: Text('Abc'),
            ),
            NavigationRailDestination(
              icon: Icon(Icons.bookmark_border),
              selectedIcon: Icon(Icons.bookmark),
              label: Text('Def'),
            ),
          ],
          labelType: NavigationRailLabelType.all,
        ),
      );
    }

    await buildWidget();
    await tester.pumpAndSettle();
    final Finder transformFinder = find.descendant(
      of: find.byType(NavigationIndicator),
      matching: find.byType(Transform),
    ).last;
    Matrix4 transform = tester.widget<Transform>(transformFinder).transform;
    expect(transform.getColumn(0)[0], 0.0);

    selectedIndex = 1;
    await buildWidget();
    await tester.pump(const Duration(milliseconds: 100));
    transform = tester.widget<Transform>(transformFinder).transform;
    expect(transform.getColumn(0)[0], closeTo(0.9705023956298828, precisionErrorTolerance));

    await tester.pump(const Duration(milliseconds: 100));
    transform = tester.widget<Transform>(transformFinder).transform;
    expect(transform.getColumn(0)[0], 1.0);
  });

  testWidgets('Navigation destination updates indicator color and shape', (WidgetTester tester) async {
    final ThemeData theme = ThemeData(useMaterial3: true);
    const Color color = Color(0xff0000ff);
    const ShapeBorder shape = RoundedRectangleBorder();

    Widget buildNavigationRail({Color? indicatorColor, ShapeBorder? indicatorShape}) {
      return MaterialApp(
        theme: theme,
        home: Builder(
          builder: (BuildContext context) {
            return Scaffold(
              body: Row(
                children: <Widget>[
                  NavigationRail(
                    useIndicator: true,
                    indicatorColor: indicatorColor,
                    indicatorShape: indicatorShape,
                    selectedIndex: 0,
                    destinations: _destinations(),
                  ),
                  const Expanded(
                    child: Text('body'),
                  ),
                ],
              ),
            );
          },
        ),
      );
    }

    await tester.pumpWidget(buildNavigationRail());

    // Test default indicator color and shape.
    expect(_getIndicatorDecoration(tester)?.color, theme.colorScheme.secondaryContainer);
    expect(_getIndicatorDecoration(tester)?.shape, const StadiumBorder());

    await tester.pumpWidget(buildNavigationRail(indicatorColor: color, indicatorShape: shape));

    // Test custom indicator color and shape.
    expect(_getIndicatorDecoration(tester)?.color, color);
    expect(_getIndicatorDecoration(tester)?.shape, shape);
  });

  testWidgets("Destination's respect their disabled state", (WidgetTester tester) async {
    late int selectedIndex;
    await _pumpNavigationRail(
      tester,
      navigationRail: NavigationRail(
        selectedIndex: 0,
        destinations: const <NavigationRailDestination>[
          NavigationRailDestination(
            icon: Icon(Icons.favorite_border),
            selectedIcon: Icon(Icons.favorite),
            label: Text('Abc'),
          ),
          NavigationRailDestination(
            icon: Icon(Icons.star_border),
            selectedIcon: Icon(Icons.star),
            label: Text('Bcd'),
          ),
          NavigationRailDestination(
            icon: Icon(Icons.bookmark_border),
            selectedIcon: Icon(Icons.bookmark),
            label: Text('Cde'),
            disabled: true,
          ),
        ],
        onDestinationSelected: (int index) {
          selectedIndex = index;
        },
        labelType: NavigationRailLabelType.all,
      ),
    );

    await tester.tap(find.text('Abc'));
    expect(selectedIndex, 0);

    await tester.tap(find.text('Bcd'));
    expect(selectedIndex, 1);

    await tester.tap(find.text('Cde'));
    expect(selectedIndex, 1);

    // Wait for any pending shader compilation.
    tester.pumpAndSettle();
  });

  testWidgets("Destination's label with the right opacity while disabled", (WidgetTester tester) async {
    await _pumpNavigationRail(
      tester,
      navigationRail: NavigationRail(
        selectedIndex: 0,
        destinations: const <NavigationRailDestination>[
          NavigationRailDestination(
            icon: Icon(Icons.favorite_border),
            selectedIcon: Icon(Icons.favorite),
            label: Text('Abc'),
          ),
          NavigationRailDestination(
            icon: Icon(Icons.bookmark_border),
            selectedIcon: Icon(Icons.bookmark),
            label: Text('Bcd'),
            disabled: true,
          ),
        ],
        onDestinationSelected: (int index) {},
        labelType: NavigationRailLabelType.all,
      ),
    );

    await tester.pumpAndSettle();

    double? defaultTextStyleOpacity(String text) {
      return tester.widget<DefaultTextStyle>(
        find.ancestor(
          of: find.text(text),
          matching: find.byType(DefaultTextStyle),
        ).first,
      ).style.color?.opacity;
    }

    final double? abcLabelOpacity = defaultTextStyleOpacity('Abc');
    final double? bcdLabelOpacity = defaultTextStyleOpacity('Bcd');

    expect(abcLabelOpacity, 1.0);
    expect(bcdLabelOpacity, closeTo(0.38, 0.01));
  });

  testWidgets('NavigationRail indicator inkwell can be transparent', (WidgetTester tester) async {
    // This is a regression test for https://github.com/flutter/flutter/issues/135866.
    final ThemeData theme = ThemeData(
      colorScheme: const ColorScheme.light().copyWith(primary: Colors.transparent),
      // Material 3 defaults to InkSparkle which is not testable using paints.
      splashFactory: InkSplash.splashFactory,
    );
    await tester.pumpWidget(
      MaterialApp(
      theme: theme,
      home: Builder(
        builder: (BuildContext context) {
          return Scaffold(
            body: Row(
              children: <Widget>[
                 NavigationRail(
                  selectedIndex: 1,
                  destinations: const <NavigationRailDestination>[
                    NavigationRailDestination(
                      icon: Icon(Icons.favorite_border),
                      selectedIcon: Icon(Icons.favorite),
                      label: Text('ABC'),
                    ),
                    NavigationRailDestination(
                      icon: Icon(Icons.bookmark_border),
                      selectedIcon: Icon(Icons.bookmark),
                      label: Text('DEF'),
                    ),
                  ],
                  labelType: NavigationRailLabelType.all,
                ),
                const Expanded(
                  child: Text('body'),
                ),
              ],
            ),
          );
        },
      ),
    ));

    final TestGesture gesture = await tester.createGesture(kind: PointerDeviceKind.mouse);
    await gesture.addPointer();
    await gesture.moveTo(tester.getCenter(find.byIcon(Icons.favorite_border)));
    await tester.pumpAndSettle();
    RenderObject inkFeatures = tester.allRenderObjects.firstWhere((RenderObject object) => object.runtimeType.toString() == '_RenderInkFeatures');

    expect(inkFeatures, paints..rect(color: Colors.transparent));

    await gesture.down(tester.getCenter(find.byIcon(Icons.favorite_border)));
    await tester.pump(); // Start the splash and highlight animations.
    await tester.pump(const Duration(milliseconds: 800)); // Wait for splash and highlight to be well under way.

    inkFeatures = tester.allRenderObjects.firstWhere((RenderObject object) => object.runtimeType.toString() == '_RenderInkFeatures');
    expect(inkFeatures, paints..circle(color: Colors.transparent));
  }, skip: kIsWeb && !isCanvasKit); // https://github.com/flutter/flutter/issues/99933

  testWidgets('NavigationRail can scroll in low height', (WidgetTester tester) async {
    // This is a regression test for https://github.com/flutter/flutter/issues/89167.
    await tester.pumpWidget(
      MaterialApp(
        theme: ThemeData(
          useMaterial3: true,
        ),
        home: Builder(
          builder: (BuildContext context) {
            return MediaQuery(
              // Set Screen height with 300
              data: MediaQuery.of(context).copyWith(size: const Size(800, 300)),
              child: Scaffold(
                body: Row(
                  children: <Widget>[
                    // Set NavigationRail height with 100
                    SizedBox(
                      height: 100,
                      child: NavigationRail(
                        selectedIndex: 0,
                        destinations: const <NavigationRailDestination>[
                          NavigationRailDestination(
                            icon: Icon(Icons.favorite_border),
                            selectedIcon: Icon(Icons.favorite),
                            label: Text('Abc'),
                          ),
                          NavigationRailDestination(
                            icon: Icon(Icons.bookmark_border),
                            selectedIcon: Icon(Icons.bookmark),
                            label: Text('Def'),
                          ),
                          NavigationRailDestination(
                            icon: Icon(Icons.star_border),
                            selectedIcon: Icon(Icons.star),
                            label: Text('Ghi'),
                          ),
                        ],
                      ),
                    ),
                    const Expanded(
                      child: Text('body'),
                    ),
                  ],
                ),
              ),
            );
          },
        ),
      ),
    );

    final ScrollableState scrollable = tester.state(find.byType(Scrollable));
    scrollable.position.jumpTo(500.0);
    expect(scrollable.position.pixels, equals(500.0));
  });

  group('Material 2', () {
    // These tests are only relevant for Material 2. Once Material 2
    // support is deprecated and the APIs are removed, these tests
    // can be deleted.

    testWidgets('Renders at the correct default width - [labelType]=none (default)', (WidgetTester tester) async {
      await _pumpNavigationRail(
        tester,
        useMaterial3: false,
        navigationRail: NavigationRail(
          selectedIndex: 0,
          destinations: _destinations(),
        ),
      );

      final RenderBox renderBox = tester.renderObject(find.byType(NavigationRail));
      expect(renderBox.size.width, 72.0);
    });

    testWidgets('Renders at the correct default width - [labelType]=selected', (WidgetTester tester) async {
      await _pumpNavigationRail(
        tester,
        useMaterial3: false,
        navigationRail: NavigationRail(
          selectedIndex: 0,
          labelType: NavigationRailLabelType.selected,
          destinations: _destinations(),
        ),
      );

      final RenderBox renderBox = tester.renderObject(find.byType(NavigationRail));
      expect(renderBox.size.width, 72.0);
    });

    testWidgets('Renders at the correct default width - [labelType]=all', (WidgetTester tester) async {
      await _pumpNavigationRail(
        tester,
        useMaterial3: false,
        navigationRail: NavigationRail(
          selectedIndex: 0,
          labelType: NavigationRailLabelType.all,
          destinations: _destinations(),
        ),
      );

      final RenderBox renderBox = tester.renderObject(find.byType(NavigationRail));
      expect(renderBox.size.width, 72.0);
    });

    testWidgets('Destination spacing is correct - [labelType]=none (default), [textScaleFactor]=1.0 (default)', (WidgetTester tester) async {
      await _pumpNavigationRail(
        tester,
        useMaterial3: false,
        navigationRail: NavigationRail(
          selectedIndex: 0,
          destinations: _destinations(),
        ),
      );

      final RenderBox renderBox = tester.renderObject(find.byType(NavigationRail));
      expect(renderBox.size.width, 72.0);

      // The first destination is 8 from the top because of the default vertical
      // padding at the to of the rail.
      double nextDestinationY = 8.0;
      final RenderBox firstIconRenderBox = _iconRenderBox(tester, Icons.favorite);
      expect(
        firstIconRenderBox.localToGlobal(Offset.zero),
        equals(
          Offset(
            (72.0 - firstIconRenderBox.size.width) / 2.0,
            nextDestinationY + (72.0 - firstIconRenderBox.size.height) / 2.0,
          ),
        ),
      );

      // The second destination is 72 below the first destination.
      nextDestinationY += 72.0;
      final RenderBox secondIconRenderBox = _iconRenderBox(tester, Icons.bookmark_border);
      expect(
        secondIconRenderBox.localToGlobal(Offset.zero),
        equals(
          Offset(
            (72.0 - secondIconRenderBox.size.width) / 2.0,
            nextDestinationY + (72.0 - secondIconRenderBox.size.height) / 2.0,
          ),
        ),
      );

      // The third destination is 72 below the second destination.
      nextDestinationY += 72.0;
      final RenderBox thirdIconRenderBox = _iconRenderBox(tester, Icons.star_border);
      expect(
        thirdIconRenderBox.localToGlobal(Offset.zero),
        equals(
          Offset(
            (72.0 - thirdIconRenderBox.size.width) / 2.0,
            nextDestinationY + (72.0 - thirdIconRenderBox.size.height) / 2.0,
          ),
        ),
      );

      // The fourth destination is 72 below the third destination.
      nextDestinationY += 72.0;
      final RenderBox fourthIconRenderBox = _iconRenderBox(tester, Icons.hotel);
      expect(
        fourthIconRenderBox.localToGlobal(Offset.zero),
        equals(
          Offset(
            (72.0 - fourthIconRenderBox.size.width) / 2.0,
            nextDestinationY + (72.0 - fourthIconRenderBox.size.height) / 2.0,
          ),
        ),
      );
    }, skip: kIsWeb && !isCanvasKit); // https://github.com/flutter/flutter/issues/99933

    testWidgets('Destination spacing is correct - [labelType]=none (default), [textScaleFactor]=3.0', (WidgetTester tester) async {
      // Since the rail is icon only, its destinations should not be affected by
      // textScaleFactor.
      await _pumpNavigationRail(
        tester,
        useMaterial3: false,
        textScaleFactor: 3.0,
        navigationRail: NavigationRail(
          selectedIndex: 0,
          destinations: _destinations(),
        ),
      );

      final RenderBox renderBox = tester.renderObject(find.byType(NavigationRail));
      expect(renderBox.size.width, 72.0);

      // The first destination is 8 from the top because of the default vertical
      // padding at the to of the rail.
      double nextDestinationY = 8.0;
      final RenderBox firstIconRenderBox = _iconRenderBox(tester, Icons.favorite);
      expect(
        firstIconRenderBox.localToGlobal(Offset.zero),
        equals(
          Offset(
            (72.0 - firstIconRenderBox.size.width) / 2.0,
            nextDestinationY + (72.0 - firstIconRenderBox.size.height) / 2.0,
          ),
        ),
      );

      // The second destination is 72 below the first destination.
      nextDestinationY += 72.0;
      final RenderBox secondIconRenderBox = _iconRenderBox(tester, Icons.bookmark_border);
      expect(
        secondIconRenderBox.localToGlobal(Offset.zero),
        equals(
          Offset(
            (72.0 - secondIconRenderBox.size.width) / 2.0,
            nextDestinationY + (72.0 - secondIconRenderBox.size.height) / 2.0,
          ),
        ),
      );

      // The third destination is 72 below the second destination.
      nextDestinationY += 72.0;
      final RenderBox thirdIconRenderBox = _iconRenderBox(tester, Icons.star_border);
      expect(
        thirdIconRenderBox.localToGlobal(Offset.zero),
        equals(
          Offset(
            (72.0 - thirdIconRenderBox.size.width) / 2.0,
            nextDestinationY + (72.0 - thirdIconRenderBox.size.height) / 2.0,
          ),
        ),
      );

      // The fourth destination is 72 below the third destination.
      nextDestinationY += 72.0;
      final RenderBox fourthIconRenderBox = _iconRenderBox(tester, Icons.hotel);
      expect(
        fourthIconRenderBox.localToGlobal(Offset.zero),
        equals(
          Offset(
            (72.0 - fourthIconRenderBox.size.width) / 2.0,
            nextDestinationY + (72.0 - fourthIconRenderBox.size.height) / 2.0,
          ),
        ),
      );
    }, skip: kIsWeb && !isCanvasKit); // https://github.com/flutter/flutter/issues/99933

    testWidgets('Destination spacing is correct - [labelType]=none (default), [textScaleFactor]=0.75', (WidgetTester tester) async {
      // Since the rail is icon only, its destinations should not be affected by
      // textScaleFactor.
      await _pumpNavigationRail(
        tester,
        useMaterial3: false,
        textScaleFactor: 0.75,
        navigationRail: NavigationRail(
          selectedIndex: 0,
          destinations: _destinations(),
        ),
      );

      final RenderBox renderBox = tester.renderObject(find.byType(NavigationRail));
      expect(renderBox.size.width, 72.0);

      // The first destination is 8 from the top because of the default vertical
      // padding at the to of the rail.
      double nextDestinationY = 8.0;
      final RenderBox firstIconRenderBox = _iconRenderBox(tester, Icons.favorite);
      expect(
        firstIconRenderBox.localToGlobal(Offset.zero),
        equals(
          Offset(
            (72.0 - firstIconRenderBox.size.width) / 2.0,
            nextDestinationY + (72.0 - firstIconRenderBox.size.height) / 2.0,
          ),
        ),
      );

      // The second destination is 72 below the first destination.
      nextDestinationY += 72.0;
      final RenderBox secondIconRenderBox = _iconRenderBox(tester, Icons.bookmark_border);
      expect(
        secondIconRenderBox.localToGlobal(Offset.zero),
        equals(
          Offset(
            (72.0 - secondIconRenderBox.size.width) / 2.0,
            nextDestinationY + (72.0 - secondIconRenderBox.size.height) / 2.0,
          ),
        ),
      );

      // The third destination is 72 below the second destination.
      nextDestinationY += 72.0;
      final RenderBox thirdIconRenderBox = _iconRenderBox(tester, Icons.star_border);
      expect(
        thirdIconRenderBox.localToGlobal(Offset.zero),
        equals(
          Offset(
            (72.0 - thirdIconRenderBox.size.width) / 2.0,
            nextDestinationY + (72.0 - thirdIconRenderBox.size.height) / 2.0,
          ),
        ),
      );

      // The fourth destination is 72 below the third destination.
      nextDestinationY += 72.0;
      final RenderBox fourthIconRenderBox = _iconRenderBox(tester, Icons.hotel);
      expect(
        fourthIconRenderBox.localToGlobal(Offset.zero),
        equals(
          Offset(
            (72.0 - fourthIconRenderBox.size.width) / 2.0,
            nextDestinationY + (72.0 - fourthIconRenderBox.size.height) / 2.0,
          ),
        ),
      );
    }, skip: kIsWeb && !isCanvasKit); // https://github.com/flutter/flutter/issues/99933

    testWidgets('Destination spacing is correct - [labelType]=selected, [textScaleFactor]=1.0 (default)', (WidgetTester tester) async {
      await _pumpNavigationRail(
        tester,
        useMaterial3: false,
        navigationRail: NavigationRail(
          selectedIndex: 0,
          destinations: _destinations(),
          labelType: NavigationRailLabelType.selected,
        ),
      );

      final RenderBox renderBox = tester.renderObject(find.byType(NavigationRail));
      expect(renderBox.size.width, 72.0);

      // The first destination is 8 from the top because of the default vertical
      // padding at the to of the rail.
      double nextDestinationY = 8.0;
      final RenderBox firstIconRenderBox = _iconRenderBox(tester, Icons.favorite);
      final RenderBox firstLabelRenderBox = _labelRenderBox(tester, 'Abc');
      expect(
        firstIconRenderBox.localToGlobal(Offset.zero),
        equals(
          Offset(
            (72.0 - firstIconRenderBox.size.width) / 2.0,
            nextDestinationY + (72.0 - firstIconRenderBox.size.height - firstLabelRenderBox.size.height) / 2.0,
          ),
        ),
      );
      expect(
        firstLabelRenderBox.localToGlobal(Offset.zero),
        equals(
          Offset(
            (72.0 - firstLabelRenderBox.size.width) / 2.0,
            nextDestinationY + (72.0 + firstIconRenderBox.size.height - firstLabelRenderBox.size.height) / 2.0,
          ),
        ),
      );

      // The second destination is 72 below the first destination.
      nextDestinationY += 72.0;
      final RenderBox secondIconRenderBox = _iconRenderBox(tester, Icons.bookmark_border);
      expect(
        secondIconRenderBox.localToGlobal(Offset.zero),
        equals(
          Offset(
            (72.0 - secondIconRenderBox.size.width) / 2.0,
            nextDestinationY + (72.0 - secondIconRenderBox.size.height) / 2.0,
          ),
        ),
      );

      // The third destination is 72 below the second destination.
      nextDestinationY += 72.0;
      final RenderBox thirdIconRenderBox = _iconRenderBox(tester, Icons.star_border);
      expect(
        thirdIconRenderBox.localToGlobal(Offset.zero),
        equals(
          Offset(
            (72.0 - thirdIconRenderBox.size.width) / 2.0,
            nextDestinationY + (72.0 - thirdIconRenderBox.size.height) / 2.0,
          ),
        ),
      );

      // The fourth destination is 72 below the third destination.
      nextDestinationY += 72.0;
      final RenderBox fourthIconRenderBox = _iconRenderBox(tester, Icons.hotel);
      expect(
        fourthIconRenderBox.localToGlobal(Offset.zero),
        equals(
          Offset(
            (72.0 - fourthIconRenderBox.size.width) / 2.0,
            nextDestinationY + (72.0 - fourthIconRenderBox.size.height) / 2.0,
          ),
        ),
      );
    });

    testWidgets('Destination spacing is correct - [labelType]=selected, [textScaleFactor]=3.0', (WidgetTester tester) async {
      await _pumpNavigationRail(
        tester,
        useMaterial3: false,
        textScaleFactor: 3.0,
        navigationRail: NavigationRail(
          selectedIndex: 0,
          destinations: _destinations(),
          labelType: NavigationRailLabelType.selected,
        ),
      );

      // The rail and destinations sizes grow to fit the larger text labels.
      final RenderBox renderBox = tester.renderObject(find.byType(NavigationRail));
      expect(renderBox.size.width, 142.0);

      // The first destination is 8 from the top because of the default vertical
      // padding at the to of the rail.
      double nextDestinationY = 8.0;
      final RenderBox firstIconRenderBox = _iconRenderBox(tester, Icons.favorite);
      expect(
        firstIconRenderBox.localToGlobal(Offset.zero),
        equals(
          Offset(
            (142.0 - firstIconRenderBox.size.width) / 2.0,
            nextDestinationY + 16.0,
          ),
        ),
      );

      // The first label sits right below the first icon.
      final RenderBox firstLabelRenderBox = _labelRenderBox(tester, 'Abc');
      expect(
        firstLabelRenderBox.localToGlobal(Offset.zero),
        equals(
          Offset(
            (142.0 - firstLabelRenderBox.size.width) / 2.0,
            nextDestinationY + 16.0 + firstIconRenderBox.size.height,
          ),
        ),
      );

      nextDestinationY += 16.0 + firstIconRenderBox.size.height + firstLabelRenderBox.size.height + 16.0;
      final RenderBox secondIconRenderBox = _iconRenderBox(tester, Icons.bookmark_border);
      expect(
        secondIconRenderBox.localToGlobal(Offset.zero),
        equals(
          Offset(
            (142.0 - secondIconRenderBox.size.width) / 2.0,
            nextDestinationY + 24.0,
          ),
        ),
      );

      nextDestinationY += 72.0;
      final RenderBox thirdIconRenderBox = _iconRenderBox(tester, Icons.star_border);
      expect(
        thirdIconRenderBox.localToGlobal(Offset.zero),
        equals(
          Offset(
            (142.0 - thirdIconRenderBox.size.width) / 2.0,
            nextDestinationY + 24.0,
          ),
        ),
      );

      nextDestinationY += 72.0;
      final RenderBox fourthIconRenderBox = _iconRenderBox(tester, Icons.hotel);
      expect(
        fourthIconRenderBox.localToGlobal(Offset.zero),
        equals(
          Offset(
            (142.0 - fourthIconRenderBox.size.width) / 2.0,
            nextDestinationY + 24.0,
          ),
        ),
      );
    });

    testWidgets('Destination spacing is correct - [labelType]=selected, [textScaleFactor]=0.75', (WidgetTester tester) async {
      await _pumpNavigationRail(
        tester,
        useMaterial3: false,
        textScaleFactor: 0.75,
        navigationRail: NavigationRail(
          selectedIndex: 0,
          destinations: _destinations(),
          labelType: NavigationRailLabelType.selected,
        ),
      );

      // A smaller textScaleFactor will not reduce the default width of the rail
      // since there is a minWidth.
      final RenderBox renderBox = tester.renderObject(find.byType(NavigationRail));
      expect(renderBox.size.width, 72.0);

      // The first destination is 8 from the top because of the default vertical
      // padding at the to of the rail.
      double nextDestinationY = 8.0;
      final RenderBox firstIconRenderBox = _iconRenderBox(tester, Icons.favorite);
      final RenderBox firstLabelRenderBox = _labelRenderBox(tester, 'Abc');
      expect(
        firstIconRenderBox.localToGlobal(Offset.zero),
        equals(
          Offset(
            (72.0 - firstIconRenderBox.size.width) / 2.0,
            nextDestinationY + (72.0 - firstIconRenderBox.size.height - firstLabelRenderBox.size.height) / 2.0,
          ),
        ),
      );
      expect(
        firstLabelRenderBox.localToGlobal(Offset.zero),
        equals(
          Offset(
            (72.0 - firstLabelRenderBox.size.width) / 2.0,
            nextDestinationY + (72.0 + firstIconRenderBox.size.height - firstLabelRenderBox.size.height) / 2.0,
          ),
        ),
      );

      // The second destination is 72 below the first destination.
      nextDestinationY += 72.0;
      final RenderBox secondIconRenderBox = _iconRenderBox(tester, Icons.bookmark_border);
      expect(
        secondIconRenderBox.localToGlobal(Offset.zero),
        equals(
          Offset(
            (72.0 - secondIconRenderBox.size.width) / 2.0,
            nextDestinationY + (72.0 - secondIconRenderBox.size.height) / 2.0,
          ),
        ),
      );

      // The third destination is 72 below the second destination.
      nextDestinationY += 72.0;
      final RenderBox thirdIconRenderBox = _iconRenderBox(tester, Icons.star_border);
      expect(
        thirdIconRenderBox.localToGlobal(Offset.zero),
        equals(
          Offset(
            (72.0 - thirdIconRenderBox.size.width) / 2.0,
            nextDestinationY + (72.0 - thirdIconRenderBox.size.height) / 2.0,
          ),
        ),
      );

      // The fourth destination is 72 below the third destination.
      nextDestinationY += 72.0;
      final RenderBox fourthIconRenderBox = _iconRenderBox(tester, Icons.hotel);
      expect(
        fourthIconRenderBox.localToGlobal(Offset.zero),
        equals(Offset(
          (72.0 - fourthIconRenderBox.size.width) / 2.0,
          nextDestinationY + (72.0 - fourthIconRenderBox.size.height) / 2.0,
        )),
      );
    });

    testWidgets('Destination spacing is correct - [labelType]=all, [textScaleFactor]=1.0 (default)', (WidgetTester tester) async {
      await _pumpNavigationRail(
        tester,
        useMaterial3: false,
        navigationRail: NavigationRail(
          selectedIndex: 0,
          destinations: _destinations(),
          labelType: NavigationRailLabelType.all,
        ),
      );

      final RenderBox renderBox = tester.renderObject(find.byType(NavigationRail));
      expect(renderBox.size.width, 72.0);

      // The first destination is 8 from the top because of the default vertical
      // padding at the to of the rail.
      double nextDestinationY = 8.0;
      final RenderBox firstIconRenderBox = _iconRenderBox(tester, Icons.favorite);
      final RenderBox firstLabelRenderBox = _labelRenderBox(tester, 'Abc');
      expect(
        firstIconRenderBox.localToGlobal(Offset.zero),
        equals(
          Offset(
            (72.0 - firstIconRenderBox.size.width) / 2.0,
            nextDestinationY + 16.0,
          ),
        ),
      );
      expect(
        firstLabelRenderBox.localToGlobal(Offset.zero),
        equals(
          Offset(
            (72.0 - firstLabelRenderBox.size.width) / 2.0,
            nextDestinationY + 16.0 + firstIconRenderBox.size.height,
          ),
        ),
      );

      // The second destination is 72 below the first destination.
      nextDestinationY += 72.0;
      final RenderBox secondIconRenderBox = _iconRenderBox(tester, Icons.bookmark_border);
      final RenderBox secondLabelRenderBox = _labelRenderBox(tester, 'Def');
      expect(
        secondIconRenderBox.localToGlobal(Offset.zero),
        equals(
          Offset(
            (72.0 - secondIconRenderBox.size.width) / 2.0,
            nextDestinationY + 16.0,
          ),
        ),
      );
      expect(
        secondLabelRenderBox.localToGlobal(Offset.zero),
        equals(
          Offset(
            (72.0 - secondLabelRenderBox.size.width) / 2.0,
            nextDestinationY + 16.0 + secondIconRenderBox.size.height,
          ),
        ),
      );

      // The third destination is 72 below the second destination.
      nextDestinationY += 72.0;
      final RenderBox thirdIconRenderBox = _iconRenderBox(tester, Icons.star_border);
      final RenderBox thirdLabelRenderBox = _labelRenderBox(tester, 'Ghi');
      expect(
        thirdIconRenderBox.localToGlobal(Offset.zero),
        equals(
          Offset(
            (72.0 - thirdIconRenderBox.size.width) / 2.0,
            nextDestinationY + 16.0,
          ),
        ),
      );
      expect(
        thirdLabelRenderBox.localToGlobal(Offset.zero),
        equals(
          Offset(
            (72.0 - thirdLabelRenderBox.size.width) / 2.0,
            nextDestinationY + 16.0 + thirdIconRenderBox.size.height,
          ),
        ),
      );

      // The fourth destination is 72 below the third destination.
      nextDestinationY += 72.0;
      final RenderBox fourthIconRenderBox = _iconRenderBox(tester, Icons.hotel);
      final RenderBox fourthLabelRenderBox = _labelRenderBox(tester, 'Jkl');
      expect(
        fourthIconRenderBox.localToGlobal(Offset.zero),
        equals(
          Offset(
            (72.0 - fourthIconRenderBox.size.width) / 2.0,
            nextDestinationY + 16.0,
          ),
        ),
      );
      expect(
        fourthLabelRenderBox.localToGlobal(Offset.zero),
        equals(
          Offset(
            (72.0 - fourthLabelRenderBox.size.width) / 2.0,
            nextDestinationY + 16.0 + fourthIconRenderBox.size.height,
          ),
        ),
      );
    });

    testWidgets('Destination spacing is correct - [labelType]=all, [textScaleFactor]=3.0', (WidgetTester tester) async {
      await _pumpNavigationRail(
        tester,
        useMaterial3: false,
        textScaleFactor: 3.0,
        navigationRail: NavigationRail(
          selectedIndex: 0,
          destinations: _destinations(),
          labelType: NavigationRailLabelType.all,
        ),
      );

      // The rail and destinations sizes grow to fit the larger text labels.
      final RenderBox renderBox = tester.renderObject(find.byType(NavigationRail));
      expect(renderBox.size.width, 142.0);

      // The first destination is 8 from the top because of the default vertical
      // padding at the to of the rail.
      double nextDestinationY = 8.0;
      final RenderBox firstIconRenderBox = _iconRenderBox(tester, Icons.favorite);
      final RenderBox firstLabelRenderBox = _labelRenderBox(tester, 'Abc');
      expect(
        firstIconRenderBox.localToGlobal(Offset.zero),
        equals(
          Offset(
            (142.0 - firstIconRenderBox.size.width) / 2.0,
            nextDestinationY + 16.0,
          ),
        ),
      );
      expect(
        firstLabelRenderBox.localToGlobal(Offset.zero),
        equals(
          Offset(
            (142.0 - firstLabelRenderBox.size.width) / 2.0,
            nextDestinationY + 16.0 + firstIconRenderBox.size.height,
          ),
        ),
      );

      nextDestinationY += 16.0 + firstIconRenderBox.size.height + firstLabelRenderBox.size.height + 16.0;
      final RenderBox secondIconRenderBox = _iconRenderBox(tester, Icons.bookmark_border);
      final RenderBox secondLabelRenderBox = _labelRenderBox(tester, 'Def');
      expect(
        secondIconRenderBox.localToGlobal(Offset.zero),
        equals(
          Offset(
            (142.0 - secondIconRenderBox.size.width) / 2.0,
            nextDestinationY + 16.0,
          ),
        ),
      );
      expect(
        secondLabelRenderBox.localToGlobal(Offset.zero),
        equals(
          Offset(
            (142.0 - secondLabelRenderBox.size.width) / 2.0,
            nextDestinationY + 16.0 + secondIconRenderBox.size.height,
          ),
        ),
      );

      nextDestinationY += 16.0 + secondIconRenderBox.size.height + secondLabelRenderBox.size.height + 16.0;
      final RenderBox thirdIconRenderBox = _iconRenderBox(tester, Icons.star_border);
      final RenderBox thirdLabelRenderBox = _labelRenderBox(tester, 'Ghi');
      expect(
        thirdIconRenderBox.localToGlobal(Offset.zero),
        equals(
          Offset(
            (142.0 - thirdIconRenderBox.size.width) / 2.0,
            nextDestinationY + 16.0,
          ),
        ),
      );
      expect(
        thirdLabelRenderBox.localToGlobal(Offset.zero),
        equals(
          Offset(
            (142.0 - thirdLabelRenderBox.size.width) / 2.0,
            nextDestinationY + 16.0 + thirdIconRenderBox.size.height,
          ),
        ),
      );

      nextDestinationY += 16.0 + thirdIconRenderBox.size.height + thirdLabelRenderBox.size.height + 16.0;
      final RenderBox fourthIconRenderBox = _iconRenderBox(tester, Icons.hotel);
      final RenderBox fourthLabelRenderBox = _labelRenderBox(tester, 'Jkl');
      expect(
        fourthIconRenderBox.localToGlobal(Offset.zero),
        equals(
          Offset(
            (142.0 - fourthIconRenderBox.size.width) / 2.0,
            nextDestinationY + 16.0,
          ),
        ),
      );
      expect(
        fourthLabelRenderBox.localToGlobal(Offset.zero),
        equals(
          Offset(
            (142.0 - fourthLabelRenderBox.size.width) / 2.0,
            nextDestinationY + 16.0 + fourthIconRenderBox.size.height,
          ),
        ),
      );
    });

    testWidgets('Destination spacing is correct - [labelType]=all, [textScaleFactor]=0.75', (WidgetTester tester) async {
      await _pumpNavigationRail(
        tester,
        useMaterial3: false,
        textScaleFactor: 0.75,
        navigationRail: NavigationRail(
          selectedIndex: 0,
          destinations: _destinations(),
          labelType: NavigationRailLabelType.all,
        ),
      );

      // A smaller textScaleFactor will not reduce the default size of the rail.
      final RenderBox renderBox = tester.renderObject(find.byType(NavigationRail));
      expect(renderBox.size.width, 72.0);

      // The first destination is 8 from the top because of the default vertical
      // padding at the to of the rail.
      double nextDestinationY = 8.0;
      final RenderBox firstIconRenderBox = _iconRenderBox(tester, Icons.favorite);
      final RenderBox firstLabelRenderBox = _labelRenderBox(tester, 'Abc');
      expect(
        firstIconRenderBox.localToGlobal(Offset.zero),
        equals(
          Offset(
            (72.0 - firstIconRenderBox.size.width) / 2.0,
            nextDestinationY + 16.0,
          ),
        ),
      );
      expect(
        firstLabelRenderBox.localToGlobal(Offset.zero),
        equals(
          Offset(
            (72.0 - firstLabelRenderBox.size.width) / 2.0,
            nextDestinationY + 16.0 + firstIconRenderBox.size.height,
          ),
        ),
      );

      // The second destination is 72 below the first destination.
      nextDestinationY += 72.0;
      final RenderBox secondIconRenderBox = _iconRenderBox(tester, Icons.bookmark_border);
      final RenderBox secondLabelRenderBox = _labelRenderBox(tester, 'Def');
      expect(
        secondIconRenderBox.localToGlobal(Offset.zero),
        equals(
          Offset(
            (72.0 - secondIconRenderBox.size.width) / 2.0,
            nextDestinationY + 16.0,
          ),
        ),
      );
      expect(
        secondLabelRenderBox.localToGlobal(Offset.zero),
        equals(
          Offset(
            (72.0 - secondLabelRenderBox.size.width) / 2.0,
            nextDestinationY + 16.0 + secondIconRenderBox.size.height,
          ),
        ),
      );

      // The third destination is 72 below the second destination.
      nextDestinationY += 72.0;
      final RenderBox thirdIconRenderBox = _iconRenderBox(tester, Icons.star_border);
      final RenderBox thirdLabelRenderBox = _labelRenderBox(tester, 'Ghi');
      expect(
        thirdIconRenderBox.localToGlobal(Offset.zero),
        equals(
          Offset(
            (72.0 - thirdIconRenderBox.size.width) / 2.0,
            nextDestinationY + 16.0,
          ),
        ),
      );
      expect(
        thirdLabelRenderBox.localToGlobal(Offset.zero),
        equals(
          Offset(
            (72.0 - thirdLabelRenderBox.size.width) / 2.0,
            nextDestinationY + 16.0 + thirdIconRenderBox.size.height,
          ),
        ),
      );

      // The fourth destination is 72 below the third destination.
      nextDestinationY += 72.0;
      final RenderBox fourthIconRenderBox = _iconRenderBox(tester, Icons.hotel);
      final RenderBox fourthLabelRenderBox = _labelRenderBox(tester, 'Jkl');
      expect(
        fourthIconRenderBox.localToGlobal(Offset.zero),
        equals(
          Offset(
            (72.0 - fourthIconRenderBox.size.width) / 2.0,
            nextDestinationY + 16.0,
          ),
        ),
      );
      expect(
        fourthLabelRenderBox.localToGlobal(Offset.zero),
        equals(
          Offset(
            (72.0 - fourthLabelRenderBox.size.width) / 2.0,
            nextDestinationY + 16.0 + fourthIconRenderBox.size.height,
          ),
        ),
      );
    });

    testWidgets('Destination spacing is correct for a compact rail - [preferredWidth]=56, [textScaleFactor]=1.0 (default)', (WidgetTester tester) async {
      await _pumpNavigationRail(
        tester,
        useMaterial3: false,
        navigationRail: NavigationRail(
          selectedIndex: 0,
          minWidth: 56.0,
          destinations: _destinations(),
        ),
      );

      final RenderBox renderBox = tester.renderObject(find.byType(NavigationRail));
      expect(renderBox.size.width, 56.0);

      // The first destination is 8 from the top because of the default vertical
      // padding at the to of the rail.
      double nextDestinationY = 8.0;
      final RenderBox firstIconRenderBox = _iconRenderBox(tester, Icons.favorite);
      expect(
        firstIconRenderBox.localToGlobal(Offset.zero),
        equals(
          Offset(
            (56.0 - firstIconRenderBox.size.width) / 2.0,
            nextDestinationY + (56.0 - firstIconRenderBox.size.height) / 2.0,
          ),
        ),
      );

      // The second destination is 56 below the first destination.
      nextDestinationY += 56.0;
      final RenderBox secondIconRenderBox = _iconRenderBox(tester, Icons.bookmark_border);
      expect(
        secondIconRenderBox.localToGlobal(Offset.zero),
        equals(
          Offset(
            (56.0 - secondIconRenderBox.size.width) / 2.0,
            nextDestinationY + (56.0 - secondIconRenderBox.size.height) / 2.0,
          ),
        ),
      );

      // The third destination is 56 below the second destination.
      nextDestinationY += 56.0;
      final RenderBox thirdIconRenderBox = _iconRenderBox(tester, Icons.star_border);
      expect(
        thirdIconRenderBox.localToGlobal(Offset.zero),
        equals(
          Offset(
            (56.0 - thirdIconRenderBox.size.width) / 2.0,
            nextDestinationY + (56.0 - thirdIconRenderBox.size.height) / 2.0,
          ),
        ),
      );

      // The fourth destination is 56 below the third destination.
      nextDestinationY += 56.0;
      final RenderBox fourthIconRenderBox = _iconRenderBox(tester, Icons.hotel);
      expect(
        fourthIconRenderBox.localToGlobal(Offset.zero),
        equals(
          Offset(
            (56.0 - fourthIconRenderBox.size.width) / 2.0,
            nextDestinationY + (56.0 - fourthIconRenderBox.size.height) / 2.0,
          ),
        ),
      );
    });

    testWidgets('Destination spacing is correct for a compact rail - [preferredWidth]=56, [textScaleFactor]=3.0', (WidgetTester tester) async {
      await _pumpNavigationRail(
        tester,
        useMaterial3: false,
        textScaleFactor: 3.0,
        navigationRail: NavigationRail(
          selectedIndex: 0,
          minWidth: 56.0,
          destinations: _destinations(),
        ),
      );

      // Since the rail is icon only, its preferred width should not be affected
      // by textScaleFactor.
      final RenderBox renderBox = tester.renderObject(find.byType(NavigationRail));
      expect(renderBox.size.width, 56.0);

      // The first destination is 8 from the top because of the default vertical
      // padding at the to of the rail.
      double nextDestinationY = 8.0;
      final RenderBox firstIconRenderBox = _iconRenderBox(tester, Icons.favorite);
      expect(
        firstIconRenderBox.localToGlobal(Offset.zero),
        equals(
          Offset(
            (56.0 - firstIconRenderBox.size.width) / 2.0,
            nextDestinationY + (56.0 - firstIconRenderBox.size.height) / 2.0,
          ),
        ),
      );

      // The second destination is 56 below the first destination.
      nextDestinationY += 56.0;
      final RenderBox secondIconRenderBox = _iconRenderBox(tester, Icons.bookmark_border);
      expect(
        secondIconRenderBox.localToGlobal(Offset.zero),
        equals(
          Offset(
            (56.0 - secondIconRenderBox.size.width) / 2.0,
            nextDestinationY + (56.0 - secondIconRenderBox.size.height) / 2.0,
          ),
        ),
      );

      // The third destination is 56 below the second destination.
      nextDestinationY += 56.0;
      final RenderBox thirdIconRenderBox = _iconRenderBox(tester, Icons.star_border);
      expect(
        thirdIconRenderBox.localToGlobal(Offset.zero),
        equals(
          Offset(
            (56.0 - thirdIconRenderBox.size.width) / 2.0,
            nextDestinationY + (56.0 - thirdIconRenderBox.size.height) / 2.0,
          ),
        ),
      );

      // The fourth destination is 56 below the third destination.
      nextDestinationY += 56.0;
      final RenderBox fourthIconRenderBox = _iconRenderBox(tester, Icons.hotel);
      expect(
        fourthIconRenderBox.localToGlobal(Offset.zero),
        equals(
          Offset(
            (56.0 - fourthIconRenderBox.size.width) / 2.0,
            nextDestinationY + (56.0 - fourthIconRenderBox.size.height) / 2.0,
          ),
        ),
      );
    });

    testWidgets('Destination spacing is correct for a compact rail - [preferredWidth]=56, [textScaleFactor]=0.75', (WidgetTester tester) async {
      await _pumpNavigationRail(
        tester,
        useMaterial3: false,
        textScaleFactor: 3.0,
        navigationRail: NavigationRail(
          selectedIndex: 0,
          minWidth: 56.0,
          destinations: _destinations(),
        ),
      );

      // Since the rail is icon only, its preferred width should not be affected
      // by textScaleFactor.
      final RenderBox renderBox = tester.renderObject(find.byType(NavigationRail));
      expect(renderBox.size.width, 56.0);

      // The first destination is 8 from the top because of the default vertical
      // padding at the to of the rail.
      double nextDestinationY = 8.0;
      final RenderBox firstIconRenderBox = _iconRenderBox(tester, Icons.favorite);
      expect(
        firstIconRenderBox.localToGlobal(Offset.zero),
        equals(
          Offset(
            (56.0 - firstIconRenderBox.size.width) / 2.0,
            nextDestinationY + (56.0 - firstIconRenderBox.size.height) / 2.0,
          ),
        ),
      );

      // The second destination is 56 below the first destination.
      nextDestinationY += 56.0;
      final RenderBox secondIconRenderBox = _iconRenderBox(tester, Icons.bookmark_border);
      expect(
        secondIconRenderBox.localToGlobal(Offset.zero),
        equals(
          Offset(
            (56.0 - secondIconRenderBox.size.width) / 2.0,
            nextDestinationY + (56.0 - secondIconRenderBox.size.height) / 2.0,
          ),
        ),
      );

      // The third destination is 56 below the second destination.
      nextDestinationY += 56.0;
      final RenderBox thirdIconRenderBox = _iconRenderBox(tester, Icons.star_border);
      expect(
        thirdIconRenderBox.localToGlobal(Offset.zero),
        equals(
          Offset(
            (56.0 - thirdIconRenderBox.size.width) / 2.0,
            nextDestinationY + (56.0 - thirdIconRenderBox.size.height) / 2.0,
          ),
        ),
      );

      // The fourth destination is 56 below the third destination.
      nextDestinationY += 56.0;
      final RenderBox fourthIconRenderBox = _iconRenderBox(tester, Icons.hotel);
      expect(
        fourthIconRenderBox.localToGlobal(Offset.zero),
        equals(
          Offset(
            (56.0 - fourthIconRenderBox.size.width) / 2.0,
            nextDestinationY + (56.0 - fourthIconRenderBox.size.height) / 2.0,
          ),
        ),
      );
    });

    testWidgets('Group alignment works - [groupAlignment]=-1.0 (default)', (WidgetTester tester) async {
      await _pumpNavigationRail(
        tester,
        useMaterial3: false,
        navigationRail: NavigationRail(
          selectedIndex: 0,
          destinations: _destinations(),
        ),
      );

      // The first destination is 8 from the top because of the default vertical
      // padding at the to of the rail.
      double nextDestinationY = 8.0;
      final RenderBox firstIconRenderBox = _iconRenderBox(tester, Icons.favorite);
      expect(
        firstIconRenderBox.localToGlobal(Offset.zero),
        equals(
          Offset(
            (72.0 - firstIconRenderBox.size.width) / 2.0,
            nextDestinationY + (72.0 - firstIconRenderBox.size.height) / 2.0,
          ),
        ),
      );

      // The second destination is 72 below the first destination.
      nextDestinationY += 72.0;
      final RenderBox secondIconRenderBox = _iconRenderBox(tester, Icons.bookmark_border);
      expect(
        secondIconRenderBox.localToGlobal(Offset.zero),
        equals(
          Offset(
            (72.0 - secondIconRenderBox.size.width) / 2.0,
            nextDestinationY + (72.0 - secondIconRenderBox.size.height) / 2.0,
          ),
        ),
      );

      // The third destination is 72 below the second destination.
      nextDestinationY += 72.0;
      final RenderBox thirdIconRenderBox = _iconRenderBox(tester, Icons.star_border);
      expect(
        thirdIconRenderBox.localToGlobal(Offset.zero),
        equals(
          Offset(
            (72.0 - thirdIconRenderBox.size.width) / 2.0,
            nextDestinationY + (72.0 - thirdIconRenderBox.size.height) / 2.0,
          ),
        ),
      );

      // The fourth destination is 72 below the third destination.
      nextDestinationY += 72.0;
      final RenderBox fourthIconRenderBox = _iconRenderBox(tester, Icons.hotel);
      expect(
        fourthIconRenderBox.localToGlobal(Offset.zero),
        equals(
          Offset(
            (72.0 - fourthIconRenderBox.size.width) / 2.0,
            nextDestinationY + (72.0 - fourthIconRenderBox.size.height) / 2.0,
          ),
        ),
      );
    });

    testWidgets('Group alignment works - [groupAlignment]=0.0', (WidgetTester tester) async {
      await _pumpNavigationRail(
        tester,
        useMaterial3: false,
        navigationRail: NavigationRail(
          selectedIndex: 0,
          groupAlignment: 0.0,
          destinations: _destinations(),
        ),
      );

      double nextDestinationY = 160.0;
      final RenderBox firstIconRenderBox = _iconRenderBox(tester, Icons.favorite);
      expect(
        firstIconRenderBox.localToGlobal(Offset.zero),
        equals(
          Offset(
            (72.0 - firstIconRenderBox.size.width) / 2.0,
            nextDestinationY + (72.0 - firstIconRenderBox.size.height) / 2.0,
          ),
        ),
      );

      // The second destination is 72 below the first destination.
      nextDestinationY += 72.0;
      final RenderBox secondIconRenderBox = _iconRenderBox(tester, Icons.bookmark_border);
      expect(
        secondIconRenderBox.localToGlobal(Offset.zero),
        equals(
          Offset(
            (72.0 - secondIconRenderBox.size.width) / 2.0,
            nextDestinationY + (72.0 - secondIconRenderBox.size.height) / 2.0,
          ),
        ),
      );

      // The third destination is 72 below the second destination.
      nextDestinationY += 72.0;
      final RenderBox thirdIconRenderBox = _iconRenderBox(tester, Icons.star_border);
      expect(
        thirdIconRenderBox.localToGlobal(Offset.zero),
        equals(
          Offset(
            (72.0 - thirdIconRenderBox.size.width) / 2.0,
            nextDestinationY + (72.0 - thirdIconRenderBox.size.height) / 2.0,
          ),
        ),
      );

      // The fourth destination is 72 below the third destination.
      nextDestinationY += 72.0;
      final RenderBox fourthIconRenderBox = _iconRenderBox(tester, Icons.hotel);
      expect(
        fourthIconRenderBox.localToGlobal(Offset.zero),
        equals(
          Offset(
            (72.0 - fourthIconRenderBox.size.width) / 2.0,
            nextDestinationY + (72.0 - fourthIconRenderBox.size.height) / 2.0,
          ),
        ),
      );
    });

    testWidgets('Group alignment works - [groupAlignment]=1.0', (WidgetTester tester) async {
      await _pumpNavigationRail(
        tester,
        useMaterial3: false,
        navigationRail: NavigationRail(
          selectedIndex: 0,
          groupAlignment: 1.0,
          destinations: _destinations(),
        ),
      );

      double nextDestinationY = 312.0;
      final RenderBox firstIconRenderBox = _iconRenderBox(tester, Icons.favorite);
      expect(
        firstIconRenderBox.localToGlobal(Offset.zero),
        equals(
          Offset(
            (72.0 - firstIconRenderBox.size.width) / 2.0,
            nextDestinationY + (72.0 - firstIconRenderBox.size.height) / 2.0,
          ),
        ),
      );

      // The second destination is 72 below the first destination.
      nextDestinationY += 72.0;
      final RenderBox secondIconRenderBox = _iconRenderBox(tester, Icons.bookmark_border);
      expect(
        secondIconRenderBox.localToGlobal(Offset.zero),
        equals(
          Offset(
            (72.0 - secondIconRenderBox.size.width) / 2.0,
            nextDestinationY + (72.0 - secondIconRenderBox.size.height) / 2.0,
          ),
        ),
      );

      // The third destination is 72 below the second destination.
      nextDestinationY += 72.0;
      final RenderBox thirdIconRenderBox = _iconRenderBox(tester, Icons.star_border);
      expect(
        thirdIconRenderBox.localToGlobal(Offset.zero),
        equals(
          Offset(
            (72.0 - thirdIconRenderBox.size.width) / 2.0,
            nextDestinationY + (72.0 - thirdIconRenderBox.size.height) / 2.0,
          ),
        ),
      );

      // The fourth destination is 72 below the third destination.
      nextDestinationY += 72.0;
      final RenderBox fourthIconRenderBox = _iconRenderBox(tester, Icons.hotel);
      expect(
        fourthIconRenderBox.localToGlobal(Offset.zero),
        equals(
          Offset(
            (72.0 - fourthIconRenderBox.size.width) / 2.0,
            nextDestinationY + (72.0 - fourthIconRenderBox.size.height) / 2.0,
          ),
        ),
      );
    });

    testWidgets('Leading and trailing appear in the correct places', (WidgetTester tester) async {
      await _pumpNavigationRail(
        tester,
        useMaterial3: false,
        navigationRail: NavigationRail(
          selectedIndex: 0,
          leading: FloatingActionButton(onPressed: () { }),
          trailing: FloatingActionButton(onPressed: () { }),
          destinations: _destinations(),
        ),
      );

      final RenderBox leading = tester.renderObject<RenderBox>(find.byType(FloatingActionButton).at(0));
      final RenderBox trailing = tester.renderObject<RenderBox>(find.byType(FloatingActionButton).at(1));
      expect(leading.localToGlobal(Offset.zero), Offset((72 - leading.size.width) / 2.0, 8.0));
      expect(trailing.localToGlobal(Offset.zero), Offset((72 - trailing.size.width) / 2.0, 360.0));
    });

    testWidgets('Extended rail animates the width and labels appear - [textDirection]=LTR', (WidgetTester tester) async {
      bool extended = false;
      late StateSetter stateSetter;

      await tester.pumpWidget(
        MaterialApp(
          theme: ThemeData(useMaterial3: false),
          home: StatefulBuilder(
            builder: (BuildContext context, StateSetter setState) {
              stateSetter = setState;
              return Scaffold(
                body: Row(
                  children: <Widget>[
                    NavigationRail(
                      selectedIndex: 0,
                      destinations: _destinations(),
                      extended: extended,
                    ),
                    const Expanded(
                      child: Text('body'),
                    ),
                  ],
                ),
              );
            },
          ),
        ),
      );

      final RenderBox rail = tester.firstRenderObject<RenderBox>(find.byType(NavigationRail));

      expect(rail.size.width, equals(72.0));

      stateSetter(() {
        extended = true;
      });

      await tester.pump();
      await tester.pump(const Duration(milliseconds: 100));
      expect(rail.size.width, equals(164.0));

      await tester.pumpAndSettle();
      expect(rail.size.width, equals(256.0));

      // The first destination is 8 from the top because of the default vertical
      // padding at the to of the rail.
      double nextDestinationY = 8.0;
      final RenderBox firstIconRenderBox = _iconRenderBox(tester, Icons.favorite);
      final RenderBox firstLabelRenderBox = _labelRenderBox(tester, 'Abc');
      expect(
        firstIconRenderBox.localToGlobal(Offset.zero),
        equals(
          Offset(
            (72.0 - firstIconRenderBox.size.width) / 2.0,
            nextDestinationY + (72.0 - firstIconRenderBox.size.height) / 2.0,
          ),
        ),
      );
      expect(
        firstLabelRenderBox.localToGlobal(Offset.zero),
        equals(
          Offset(
            72.0,
            nextDestinationY + (72.0 - firstLabelRenderBox.size.height) / 2.0,
          ),
        ),
      );

      // The second destination is 72 below the first destination.
      nextDestinationY += 72.0;
      final RenderBox secondIconRenderBox = _iconRenderBox(tester, Icons.bookmark_border);
      final RenderBox secondLabelRenderBox = _labelRenderBox(tester, 'Def');
      expect(
        secondIconRenderBox.localToGlobal(Offset.zero),
        equals(
          Offset(
            (72.0 - secondIconRenderBox.size.width) / 2.0,
            nextDestinationY + (72.0 - secondIconRenderBox.size.height) / 2.0,
          ),
        ),
      );
      expect(
        secondLabelRenderBox.localToGlobal(Offset.zero),
        equals(
          Offset(
            72.0,
            nextDestinationY + (72.0 - secondLabelRenderBox.size.height) / 2.0,
          ),
        ),
      );

      // The third destination is 72 below the second destination.
      nextDestinationY += 72.0;
      final RenderBox thirdIconRenderBox = _iconRenderBox(tester, Icons.star_border);
      final RenderBox thirdLabelRenderBox = _labelRenderBox(tester, 'Ghi');
      expect(
        thirdIconRenderBox.localToGlobal(Offset.zero),
        equals(
          Offset(
            (72.0 - thirdIconRenderBox.size.width) / 2.0,
            nextDestinationY + (72.0 - thirdIconRenderBox.size.height) / 2.0,
          ),
        ),
      );
      expect(
        thirdLabelRenderBox.localToGlobal(Offset.zero),
        equals(
          Offset(
            72.0,
            nextDestinationY + (72.0 - thirdLabelRenderBox.size.height) / 2.0,
          ),
        ),
      );

      // The fourth destination is 72 below the third destination.
      nextDestinationY += 72.0;
      final RenderBox fourthIconRenderBox = _iconRenderBox(tester, Icons.hotel);
      final RenderBox fourthLabelRenderBox = _labelRenderBox(tester, 'Jkl');
      expect(
        fourthIconRenderBox.localToGlobal(Offset.zero),
        equals(
          Offset(
            (72.0 - fourthIconRenderBox.size.width) / 2.0,
            nextDestinationY + (72.0 - fourthIconRenderBox.size.height) / 2.0,
          ),
        ),
      );
      expect(
        fourthLabelRenderBox.localToGlobal(Offset.zero),
        equals(
          Offset(
            72.0,
            nextDestinationY + (72.0 - fourthLabelRenderBox.size.height) / 2.0,
          ),
        ),
      );
    });

    testWidgets('Extended rail animates the width and labels appear - [textDirection]=RTL', (WidgetTester tester) async {
      bool extended = false;
      late StateSetter stateSetter;

      await tester.pumpWidget(
        MaterialApp(
          theme: ThemeData(useMaterial3: false),
          home: StatefulBuilder(
            builder: (BuildContext context, StateSetter setState) {
              stateSetter = setState;
              return Directionality(
                textDirection: TextDirection.rtl,
                child: Scaffold(
                  body: Row(
                    textDirection: TextDirection.rtl,
                    children: <Widget>[
                      NavigationRail(
                        selectedIndex: 0,
                        destinations: _destinations(),
                        extended: extended,
                      ),
                      const Expanded(
                        child: Text('body'),
                      ),
                    ],
                  ),
                ),
              );
            },
          ),
        ),
      );

      final RenderBox rail = tester.firstRenderObject<RenderBox>(find.byType(NavigationRail));

      expect(rail.size.width, equals(72.0));
      expect(rail.localToGlobal(Offset.zero), equals(const Offset(728.0, 0.0)));

      stateSetter(() {
        extended = true;
      });

      await tester.pump();
      await tester.pump(const Duration(milliseconds: 100));
      expect(rail.size.width, equals(164.0));
      expect(rail.localToGlobal(Offset.zero), equals(const Offset(636.0, 0.0)));

      await tester.pumpAndSettle();
      expect(rail.size.width, equals(256.0));
      expect(rail.localToGlobal(Offset.zero), equals(const Offset(544.0, 0.0)));

      // The first destination is 8 from the top because of the default vertical
      // padding at the to of the rail.
      double nextDestinationY = 8.0;
      final RenderBox firstIconRenderBox = _iconRenderBox(tester, Icons.favorite);
      final RenderBox firstLabelRenderBox = _labelRenderBox(tester, 'Abc');
      expect(
        firstIconRenderBox.localToGlobal(Offset.zero),
        equals(
          Offset(
            800.0 - (72.0 + firstIconRenderBox.size.width) / 2.0,
            nextDestinationY + (72.0 - firstIconRenderBox.size.height) / 2.0,
          ),
        ),
      );
      expect(
        firstLabelRenderBox.localToGlobal(Offset.zero),
        equals(
          Offset(
            800.0 - 72.0 - firstLabelRenderBox.size.width,
            nextDestinationY + (72.0 - firstLabelRenderBox.size.height)  / 2.0,
          ),
        ),
      );

      // The second destination is 72 below the first destination.
      nextDestinationY += 72.0;
      final RenderBox secondIconRenderBox = _iconRenderBox(tester, Icons.bookmark_border);
      final RenderBox secondLabelRenderBox = _labelRenderBox(tester, 'Def');
      expect(
        secondIconRenderBox.localToGlobal(Offset.zero),
        equals(
          Offset(
            800.0 - (72.0 + secondIconRenderBox.size.width) / 2.0,
            nextDestinationY + (72.0 - secondIconRenderBox.size.height) / 2.0,
          ),
        ),
      );
      expect(
        secondLabelRenderBox.localToGlobal(Offset.zero),
        equals(
          Offset(
            800.0 - 72.0 - secondLabelRenderBox.size.width,
            nextDestinationY + (72.0 - secondLabelRenderBox.size.height)  / 2.0,
          ),
        ),
      );

      // The third destination is 72 below the second destination.
      nextDestinationY += 72.0;
      final RenderBox thirdIconRenderBox = _iconRenderBox(tester, Icons.star_border);
      final RenderBox thirdLabelRenderBox = _labelRenderBox(tester, 'Ghi');
      expect(
        thirdIconRenderBox.localToGlobal(Offset.zero),
        equals(
          Offset(
            800.0 - (72.0 + thirdIconRenderBox.size.width) / 2.0,
            nextDestinationY + (72.0 - thirdIconRenderBox.size.height) / 2.0,
          ),
        ),
      );
      expect(
        thirdLabelRenderBox.localToGlobal(Offset.zero),
        equals(
          Offset(
            800.0 - 72.0 - thirdLabelRenderBox.size.width,
            nextDestinationY + (72.0 - thirdLabelRenderBox.size.height)  / 2.0,
          ),
        ),
      );

      // The fourth destination is 72 below the third destination.
      nextDestinationY += 72.0;
      final RenderBox fourthIconRenderBox = _iconRenderBox(tester, Icons.hotel);
      final RenderBox fourthLabelRenderBox = _labelRenderBox(tester, 'Jkl');
      expect(
        fourthIconRenderBox.localToGlobal(Offset.zero),
        equals(
          Offset(
            800.0 - (72.0 + fourthIconRenderBox.size.width) / 2.0,
            nextDestinationY + (72.0 - fourthIconRenderBox.size.height) / 2.0,
          ),
        ),
      );
      expect(
        fourthLabelRenderBox.localToGlobal(Offset.zero),
        equals(
          Offset(
            800.0 - 72.0 - fourthLabelRenderBox.size.width,
            nextDestinationY + (72.0 - fourthLabelRenderBox.size.height)  / 2.0,
          ),
        ),
      );
    });

    testWidgets('Extended rail gets wider with longer labels are larger text scale', (WidgetTester tester) async {
      bool extended = false;
      late StateSetter stateSetter;

      await tester.pumpWidget(
        MaterialApp(
          theme: ThemeData(useMaterial3: false),
          home: StatefulBuilder(
            builder: (BuildContext context, StateSetter setState) {
              stateSetter = setState;
              return Scaffold(
                body: Row(
                  children: <Widget>[
                    MediaQuery(
                      data: MediaQuery.of(context).copyWith(textScaleFactor: 3.0),
                      child: NavigationRail(
                        selectedIndex: 0,
                        destinations: const <NavigationRailDestination>[
                          NavigationRailDestination(
                            icon: Icon(Icons.favorite_border),
                            selectedIcon: Icon(Icons.favorite),
                            label: Text('Abc'),
                          ),
                          NavigationRailDestination(
                            icon: Icon(Icons.bookmark_border),
                            selectedIcon: Icon(Icons.bookmark),
                            label: Text('Longer Label'),
                          ),
                        ],
                        extended: extended,
                      ),
                    ),
                    const Expanded(
                      child: Text('body'),
                    ),
                  ],
                ),
              );
            },
          ),
        ),
      );

      final RenderBox rail = tester.firstRenderObject<RenderBox>(find.byType(NavigationRail));

      expect(rail.size.width, equals(72.0));

      stateSetter(() {
        extended = true;
      });

      await tester.pump();
      await tester.pump(const Duration(milliseconds: 100));
      expect(rail.size.width, equals(328.0));

      await tester.pumpAndSettle();
      expect(rail.size.width, equals(584.0));
    });

    testWidgets('Extended rail final width can be changed', (WidgetTester tester) async {
      bool extended = false;
      late StateSetter stateSetter;

      await tester.pumpWidget(
        MaterialApp(
          theme: ThemeData(useMaterial3: false),
          home: StatefulBuilder(
            builder: (BuildContext context, StateSetter setState) {
              stateSetter = setState;
              return Scaffold(
                body: Row(
                  children: <Widget>[
                    NavigationRail(
                      selectedIndex: 0,
                      minExtendedWidth: 300,
                      destinations: _destinations(),
                      extended: extended,
                    ),
                    const Expanded(
                      child: Text('body'),
                    ),
                  ],
                ),
              );
            },
          ),
        ),
      );

      final RenderBox rail = tester.firstRenderObject<RenderBox>(find.byType(NavigationRail));

      expect(rail.size.width, equals(72.0));

      stateSetter(() {
        extended = true;
      });

      await tester.pumpAndSettle();
      expect(rail.size.width, equals(300.0));
    });

    /// Regression test for https://github.com/flutter/flutter/issues/65657
    testWidgets('Extended rail transition does not jump from the beginning', (WidgetTester tester) async {
      bool extended = false;
      late StateSetter stateSetter;

      await tester.pumpWidget(
        MaterialApp(
          theme: ThemeData(useMaterial3: false),
          home: StatefulBuilder(
            builder: (BuildContext context, StateSetter setState) {
              stateSetter = setState;
              return Scaffold(
                body: Row(
                  children: <Widget>[
                    NavigationRail(
                      selectedIndex: 0,
                      destinations: const <NavigationRailDestination>[
                        NavigationRailDestination(
                          icon: Icon(Icons.favorite_border),
                          selectedIcon: Icon(Icons.favorite),
                          label: Text('Abc'),
                        ),
                        NavigationRailDestination(
                          icon: Icon(Icons.bookmark_border),
                          selectedIcon: Icon(Icons.bookmark),
                          label: Text('Longer Label'),
                        ),
                      ],
                      extended: extended,
                    ),
                    const Expanded(
                      child: Text('body'),
                    ),
                  ],
                ),
              );
            },
          ),
        ),
      );

      final Finder rail = find.byType(NavigationRail);

      // Before starting the animation, the rail has a width of 72.
      expect(tester.getSize(rail).width, 72.0);

      stateSetter(() {
        extended = true;
      });

      await tester.pump();
      // Create very close to 0, but non-zero, animation value.
      await tester.pump(const Duration(milliseconds: 1));
      // Expect that it has started to extend.
      expect(tester.getSize(rail).width, greaterThan(72.0));
      // Expect that it has only extended by a small amount, or that the first
      // frame does not jump. This helps verify that it is a smooth animation.
      expect(tester.getSize(rail).width, closeTo(72.0, 1.0));
    });

    testWidgets('NavigationRailDestination adds circular indicator when no labels are present', (WidgetTester tester) async {
      await _pumpNavigationRail(
        tester,
        useMaterial3: false,
        navigationRail: NavigationRail(
          useIndicator: true,
          labelType: NavigationRailLabelType.none,
          selectedIndex: 0,
          destinations: const <NavigationRailDestination>[
            NavigationRailDestination(
              icon: Icon(Icons.favorite_border),
              selectedIcon: Icon(Icons.favorite),
              label: Text('Abc'),
            ),
            NavigationRailDestination(
              icon: Icon(Icons.bookmark_border),
              selectedIcon: Icon(Icons.bookmark),
              label: Text('Def'),
            ),
            NavigationRailDestination(
              icon: Icon(Icons.star_border),
              selectedIcon: Icon(Icons.star),
              label: Text('Ghi'),
            ),
          ],
        ),
      );

      final NavigationIndicator indicator = tester.widget<NavigationIndicator>(find.byType(NavigationIndicator).first);

      expect(indicator.width, 56);
      expect(indicator.height, 56);
    });

    testWidgets('NavigationRailDestination has center aligned indicator - [labelType]=none', (WidgetTester tester) async {
      // This is a regression test for
      // https://github.com/flutter/flutter/issues/97753
      await _pumpNavigationRail(
        tester,
        useMaterial3: false,
        navigationRail: NavigationRail(
          labelType: NavigationRailLabelType.none,
          selectedIndex: 0,
          destinations:  const <NavigationRailDestination>[
            NavigationRailDestination(
              icon: Stack(
                children: <Widget>[
                  Icon(Icons.umbrella),
                  Positioned(
                    top: 0,
                    right: 0,
                    child: Text(
                      'Text',
                      style: TextStyle(fontSize: 10, color: Colors.red),
                    ),
                  ),
                ],
              ),
              label: Text('Abc'),
            ),
            NavigationRailDestination(
              icon: Icon(Icons.umbrella),
              label: Text('Def'),
            ),
            NavigationRailDestination(
              icon: Icon(Icons.bookmark_border),
              label: Text('Ghi'),
            ),
          ],
        ),
      );
      // Indicator with Stack widget
      final RenderBox firstIndicator = tester.renderObject(find.byType(Icon).first);
      expect(firstIndicator.localToGlobal(Offset.zero).dx, 24.0);
      // Indicator without Stack widget
      final RenderBox lastIndicator = tester.renderObject(find.byType(Icon).last);
      expect(lastIndicator.localToGlobal(Offset.zero).dx, 24.0);
    });

    testWidgets('NavigationRail respects the notch/system navigation bar in landscape mode', (WidgetTester tester) async {
      const double safeAreaPadding = 40.0;
      NavigationRail navigationRail() {
        return NavigationRail(
          selectedIndex: 0,
          destinations: const <NavigationRailDestination>[
            NavigationRailDestination(
              icon: Icon(Icons.favorite_border),
              selectedIcon: Icon(Icons.favorite),
              label: Text('Abc'),
            ),
            NavigationRailDestination(
              icon: Icon(Icons.bookmark_border),
              selectedIcon: Icon(Icons.bookmark),
              label: Text('Def'),
            ),
          ],
        );
      }

      await tester.pumpWidget(_buildWidget(navigationRail(), useMaterial3: false));
      final double defaultWidth = tester.getSize(find.byType(NavigationRail)).width;
      expect(defaultWidth, 72);

      await tester.pumpWidget(
        _buildWidget(
            MediaQuery(
              data: const MediaQueryData(
                padding: EdgeInsets.only(left: safeAreaPadding),
              ),
              child: navigationRail(),
            ),
            useMaterial3: false
        ),
      );
      final double updatedWidth = tester.getSize(find.byType(NavigationRail)).width;
      expect(updatedWidth, defaultWidth + safeAreaPadding);

      // test width when text direction is RTL.
      await tester.pumpWidget(
        _buildWidget(
          MediaQuery(
            data: const MediaQueryData(
              padding: EdgeInsets.only(right: safeAreaPadding),
            ),
            child: navigationRail(),
          ),
          useMaterial3: false,
          isRTL: true,
        ),
      );
      final double updatedWidthRTL = tester.getSize(find.byType(NavigationRail)).width;
      expect(updatedWidthRTL, defaultWidth + safeAreaPadding);
    });
  }); // End Material 2 group
}

TestSemantics _expectedSemantics() {
  return TestSemantics.root(
    children: <TestSemantics>[
      TestSemantics(
        textDirection: TextDirection.ltr,
        children: <TestSemantics>[
          TestSemantics(
            children: <TestSemantics>[
              TestSemantics(
                children: <TestSemantics>[
                  TestSemantics(
<<<<<<< HEAD
                    flags: <SemanticsFlag>[SemanticsFlag.hasImplicitScrolling],
=======
                    flags: <SemanticsFlag>[SemanticsFlag.scopesRoute],
>>>>>>> cf8d20f7
                    children: <TestSemantics>[
                      TestSemantics(
                        flags: <SemanticsFlag>[
                          SemanticsFlag.isSelected,
                          SemanticsFlag.isFocusable,
                        ],
                        actions: <SemanticsAction>[SemanticsAction.tap],
                        label: 'Abc\nTab 1 of 4',
                        textDirection: TextDirection.ltr,
                      ),
                      TestSemantics(
                        flags: <SemanticsFlag>[SemanticsFlag.isFocusable],
                        actions: <SemanticsAction>[SemanticsAction.tap],
                        label: 'Def\nTab 2 of 4',
                        textDirection: TextDirection.ltr,
                      ),
                      TestSemantics(
                        flags: <SemanticsFlag>[SemanticsFlag.isFocusable],
                        actions: <SemanticsAction>[SemanticsAction.tap],
                        label: 'Ghi\nTab 3 of 4',
                        textDirection: TextDirection.ltr,
                      ),
                      TestSemantics(
                        flags: <SemanticsFlag>[SemanticsFlag.isFocusable],
                        actions: <SemanticsAction>[SemanticsAction.tap],
                        label: 'Jkl\nTab 4 of 4',
                        textDirection: TextDirection.ltr,
                      ),
<<<<<<< HEAD
                    ]
                  ),
                  TestSemantics(
                    label: 'body',
                    textDirection: TextDirection.ltr,
=======
                      TestSemantics(
                        label: 'body',
                        textDirection: TextDirection.ltr,
                      ),
                    ],
>>>>>>> cf8d20f7
                  ),
                ],
              ),
            ],
          ),
        ],
      ),
    ],
  );
}

List<NavigationRailDestination> _destinations() {
  return const <NavigationRailDestination>[
    NavigationRailDestination(
      icon: Icon(Icons.favorite_border),
      selectedIcon: Icon(Icons.favorite),
      label: Text('Abc'),
    ),
    NavigationRailDestination(
      icon: Icon(Icons.bookmark_border),
      selectedIcon: Icon(Icons.bookmark),
      label: Text('Def'),
    ),
    NavigationRailDestination(
      icon: Icon(Icons.star_border),
      selectedIcon: Icon(Icons.star),
      label: Text('Ghi'),
    ),
    NavigationRailDestination(
      icon: Icon(Icons.hotel),
      selectedIcon: Icon(Icons.home),
      label: Text('Jkl'),
    ),
  ];
}

Future<void> _pumpNavigationRail(
  WidgetTester tester, {
  double textScaleFactor = 1.0,
  required NavigationRail navigationRail,
  bool useMaterial3 = true,
  NavigationRailThemeData? navigationRailTheme,
}) async {
  await tester.pumpWidget(
    MaterialApp(
      theme: ThemeData(
        useMaterial3: useMaterial3,
        navigationRailTheme: navigationRailTheme,
      ),
      home: Builder(
        builder: (BuildContext context) {
          return MediaQuery(
            data: MediaQuery.of(context).copyWith(textScaleFactor: textScaleFactor),
            child: Scaffold(
              body: Row(
                children: <Widget>[
                  navigationRail,
                  const Expanded(
                    child: Text('body'),
                  ),
                ],
              ),
            ),
          );
        },
      ),
    ),
  );
}

Future<void> _pumpLocalizedTestRail(WidgetTester tester, { NavigationRailLabelType? labelType, bool extended = false }) async {
  await tester.pumpWidget(
    Localizations(
      locale: const Locale('en', 'US'),
      delegates: const <LocalizationsDelegate<dynamic>>[
        DefaultMaterialLocalizations.delegate,
        DefaultWidgetsLocalizations.delegate,
      ],
      child: MaterialApp(
        home: Scaffold(
          body: Row(
            children: <Widget>[
              NavigationRail(
                selectedIndex: 0,
                extended: extended,
                destinations: _destinations(),
                labelType: labelType,
              ),
              const Expanded(
                child: Text('body'),
              ),
            ],
          ),
        ),
      ),
    ),
  );
}

RenderBox _iconRenderBox(WidgetTester tester, IconData iconData) {
  return tester.firstRenderObject<RenderBox>(
    find.descendant(
      of: find.byIcon(iconData),
      matching: find.byType(RichText),
    ),
  );
}

RenderBox _labelRenderBox(WidgetTester tester, String text) {
  return tester.firstRenderObject<RenderBox>(
    find.descendant(
      of: find.text(text),
      matching: find.byType(RichText),
    ),
  );
}

TextStyle _iconStyle(WidgetTester tester, IconData icon) {
  return tester.widget<RichText>(
    find.descendant(
      of: find.byIcon(icon),
      matching: find.byType(RichText),
    ),
  ).text.style!;
}

Finder _opacityAboveLabel(String text) {
  return find.ancestor(
    of: find.text(text),
    matching: find.byType(Opacity),
  );
}

// Only valid when labelType != all.
double? _labelOpacity(WidgetTester tester, String text) {
  // We search for both Visibility and FadeTransition since in some
  // cases opacity is animated, in other it's not.
  final Iterable<Visibility> visibilityWidgets = tester.widgetList<Visibility>(find.ancestor(
    of: find.text(text),
    matching: find.byType(Visibility),
  ));
  if (visibilityWidgets.isNotEmpty) {
    return visibilityWidgets.single.visible ? 1.0 : 0.0;
  }

  final FadeTransition fadeTransitionWidget = tester.widget<FadeTransition>(
    find.ancestor(
      of: find.text(text),
      matching: find.byType(FadeTransition),
    ).first, // first because there's also a FadeTransition from the MaterialPageRoute, which is up the tree
  );
  return fadeTransitionWidget.opacity.value;
}

Material _railMaterial(WidgetTester tester) {
  // The first material is for the rail, and the rest are for the destinations.
  return tester.firstWidget<Material>(
    find.descendant(
      of: find.byType(NavigationRail),
      matching: find.byType(Material),
    ),
  );
}

Widget _buildWidget(Widget child, {bool useMaterial3 = true, bool isRTL = false}) {
  return MaterialApp(
    theme: ThemeData(useMaterial3: useMaterial3),
    home: Directionality(
      textDirection: isRTL ? TextDirection.rtl : TextDirection.ltr,
      child: Scaffold(
        body: Row(
          children: <Widget>[
            child,
            const Expanded(
              child: Text('body'),
            ),
          ],
        ),
      ),
    ),
  );
}

ShapeDecoration? _getIndicatorDecoration(WidgetTester tester) {
  return tester.firstWidget<Container>(
    find.descendant(
      of: find.byType(FadeTransition),
      matching: find.byType(Container),
    ),
  ).decoration as ShapeDecoration?;
}<|MERGE_RESOLUTION|>--- conflicted
+++ resolved
@@ -5486,11 +5486,7 @@
               TestSemantics(
                 children: <TestSemantics>[
                   TestSemantics(
-<<<<<<< HEAD
                     flags: <SemanticsFlag>[SemanticsFlag.hasImplicitScrolling],
-=======
-                    flags: <SemanticsFlag>[SemanticsFlag.scopesRoute],
->>>>>>> cf8d20f7
                     children: <TestSemantics>[
                       TestSemantics(
                         flags: <SemanticsFlag>[
@@ -5519,19 +5515,11 @@
                         label: 'Jkl\nTab 4 of 4',
                         textDirection: TextDirection.ltr,
                       ),
-<<<<<<< HEAD
                     ]
                   ),
                   TestSemantics(
                     label: 'body',
                     textDirection: TextDirection.ltr,
-=======
-                      TestSemantics(
-                        label: 'body',
-                        textDirection: TextDirection.ltr,
-                      ),
-                    ],
->>>>>>> cf8d20f7
                   ),
                 ],
               ),

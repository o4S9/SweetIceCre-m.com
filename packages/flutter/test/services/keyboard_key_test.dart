--- conflicted
+++ resolved
@@ -15,25 +15,15 @@
       // Check a modifier key
       expect(PhysicalKeyboardKey.findKeyByCode(0x000700e1), equals(PhysicalKeyboardKey.shiftLeft));
     });
-<<<<<<< HEAD
-    test('Values are cached', () async {
-      expect(identical(PhysicalKeyboardKey.keyA, PhysicalKeyboardKey(PhysicalKeyboardKey.keyA.usbHidUsage)), true);
-      expect(identical(PhysicalKeyboardKey(0x12345), PhysicalKeyboardKey(0x12345)), true);
-=======
     test('Values are equal', () async {
       expect(PhysicalKeyboardKey.keyA == PhysicalKeyboardKey(PhysicalKeyboardKey.keyA.usbHidUsage), true);
       // ignore: prefer_const_constructors, intentionally test if a const key is equal to a non-const key
       expect(const PhysicalKeyboardKey(0x12345) == PhysicalKeyboardKey(0x12345), true);
->>>>>>> 11276d06
     });
     test('debugNames', () async {
       expect(PhysicalKeyboardKey.keyA.debugName, 'Key A');
       expect(PhysicalKeyboardKey.backslash.debugName, 'Backslash');
-<<<<<<< HEAD
-      expect(PhysicalKeyboardKey(0x12345).debugName, 'Key with ID 0x00012345');
-=======
       expect(const PhysicalKeyboardKey(0x12345).debugName, 'Key with ID 0x00012345');
->>>>>>> 11276d06
     });
   });
   group(LogicalKeyboardKey, () {
@@ -114,51 +104,30 @@
             LogicalKeyboardKey.meta,
           }));
     });
-<<<<<<< HEAD
-    test('Values are cached', () async {
-      expect(identical(LogicalKeyboardKey.keyA, LogicalKeyboardKey(LogicalKeyboardKey.keyA.keyId)), true);
-      expect(identical(LogicalKeyboardKey(0x12345), LogicalKeyboardKey(0x12345)), true);
-=======
     test('Values are equal', () async {
       expect(LogicalKeyboardKey.keyA == LogicalKeyboardKey(LogicalKeyboardKey.keyA.keyId), true);
       // ignore: prefer_const_constructors, intentionally test if a const key is equal to a non-const key
       expect(const PhysicalKeyboardKey(0x12345) == PhysicalKeyboardKey(0x12345), true);
->>>>>>> 11276d06
     });
     test('keyLabel', () async {
       expect(LogicalKeyboardKey.keyA.keyLabel, 'A');
       expect(LogicalKeyboardKey.backslash.keyLabel, r'\');
-<<<<<<< HEAD
-      expect(LogicalKeyboardKey(0xD9).keyLabel, 'Ù');
-      expect(LogicalKeyboardKey(0xF9).keyLabel, 'Ù');
-=======
       expect(const LogicalKeyboardKey(0xD9).keyLabel, 'Ù');
       expect(const LogicalKeyboardKey(0xF9).keyLabel, 'Ù');
->>>>>>> 11276d06
       expect(LogicalKeyboardKey.shiftLeft.keyLabel, 'Shift Left');
       expect(LogicalKeyboardKey.numpadDecimal.keyLabel, 'Numpad Decimal');
       expect(LogicalKeyboardKey.numpad1.keyLabel, 'Numpad 1');
       expect(LogicalKeyboardKey.delete.keyLabel, 'Delete');
       expect(LogicalKeyboardKey.f12.keyLabel, 'F12');
       expect(LogicalKeyboardKey.mediaPlay.keyLabel, 'Media Play');
-<<<<<<< HEAD
-      expect(LogicalKeyboardKey(0x100012345).keyLabel, '');
-=======
       expect(const LogicalKeyboardKey(0x100012345).keyLabel, '');
->>>>>>> 11276d06
     });
     test('debugName', () async {
       expect(LogicalKeyboardKey.keyA.debugName, 'Key A');
       expect(LogicalKeyboardKey.backslash.debugName, 'Backslash');
-<<<<<<< HEAD
-      expect(LogicalKeyboardKey(0xD9).debugName, 'Key Ù');
-      expect(LogicalKeyboardKey.mediaPlay.debugName, 'Media Play');
-      expect(LogicalKeyboardKey(0x100012345).debugName, 'Key with ID 0x00100012345');
-=======
       expect(const LogicalKeyboardKey(0xD9).debugName, 'Key Ù');
       expect(LogicalKeyboardKey.mediaPlay.debugName, 'Media Play');
       expect(const LogicalKeyboardKey(0x100012345).debugName, 'Key with ID 0x00100012345');
->>>>>>> 11276d06
     });
   });
 }
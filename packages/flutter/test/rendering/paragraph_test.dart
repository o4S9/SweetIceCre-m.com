// Copyright 2014 The Flutter Authors. All rights reserved.
// Use of this source code is governed by a BSD-style license that can be
// found in the LICENSE file.

import 'dart:ui' as ui show BoxHeightStyle, BoxWidthStyle, Paragraph, TextBox;

import 'package:flutter/foundation.dart' show ValueListenable, isCanvasKit, kIsWeb;
import 'package:flutter/gestures.dart';
import 'package:flutter/rendering.dart';
import 'package:flutter/widgets.dart';
import 'package:flutter_test/flutter_test.dart';

import 'rendering_tester.dart';

const String _kText = "I polished up that handle so carefullee\nThat now I am the Ruler of the Queen's Navee!";

void _applyParentData(List<RenderBox> inlineRenderBoxes, InlineSpan span) {
  int index = 0;
  RenderBox? previousBox;
  span.visitChildren((InlineSpan span) {
    if (span is! WidgetSpan) {
      return true;
    }

    final RenderBox box = inlineRenderBoxes[index];
    box.parentData = TextParentData()
                      ..span = span
                      ..previousSibling = previousBox;
    (previousBox?.parentData as TextParentData?)?.nextSibling = box;
    index += 1;
    previousBox = box;
    return true;
  });
}

// A subclass of RenderParagraph that returns an empty list in getBoxesForSelection
// for a given TextSelection.
// This is intended to simulate SkParagraph's implementation of Paragraph.getBoxesForRange,
// which may return an empty list in some situations where Libtxt would return a list
// containing an empty box.
class RenderParagraphWithEmptySelectionBoxList extends RenderParagraph {
  RenderParagraphWithEmptySelectionBoxList(
    super.text, {
    required super.textDirection,
    required this.emptyListSelection,
  });

  TextSelection emptyListSelection;

  @override
  List<ui.TextBox> getBoxesForSelection(
    TextSelection selection, {
    ui.BoxHeightStyle boxHeightStyle = ui.BoxHeightStyle.tight,
    ui.BoxWidthStyle boxWidthStyle = ui.BoxWidthStyle.tight,
  }) {
    if (selection == emptyListSelection) {
      return <ui.TextBox>[];
    }
    return super.getBoxesForSelection(
      selection,
      boxHeightStyle: boxHeightStyle,
      boxWidthStyle: boxWidthStyle,
    );
  }
}

// A subclass of RenderParagraph that returns an empty list in getBoxesForSelection
// for a selection representing a WidgetSpan.
// This is intended to simulate how SkParagraph's implementation of Paragraph.getBoxesForRange
// can return an empty list for a WidgetSpan with empty dimensions.
class RenderParagraphWithEmptyBoxListForWidgetSpan extends RenderParagraph {
  RenderParagraphWithEmptyBoxListForWidgetSpan(
    super.text, {
    required List<RenderBox> super.children,
    required super.textDirection,
  });

  @override
  List<ui.TextBox> getBoxesForSelection(
    TextSelection selection, {
    ui.BoxHeightStyle boxHeightStyle = ui.BoxHeightStyle.tight,
    ui.BoxWidthStyle boxWidthStyle = ui.BoxWidthStyle.tight,
  }) {
    if (text.getSpanForPosition(selection.base) is WidgetSpan) {
      return <ui.TextBox>[];
    }
    return super.getBoxesForSelection(
      selection,
      boxHeightStyle: boxHeightStyle,
      boxWidthStyle: boxWidthStyle,
    );
  }
}

void main() {
  TestRenderingFlutterBinding.ensureInitialized();

  test('getOffsetForCaret control test', () {
    final RenderParagraph paragraph = RenderParagraph(
      const TextSpan(text: _kText),
      textDirection: TextDirection.ltr,
    );
    layout(paragraph);

    const Rect caret = Rect.fromLTWH(0.0, 0.0, 2.0, 20.0);

    final Offset offset5 = paragraph.getOffsetForCaret(const TextPosition(offset: 5), caret);
    expect(offset5.dx, greaterThan(0.0));

    final Offset offset25 = paragraph.getOffsetForCaret(const TextPosition(offset: 25), caret);
    expect(offset25.dx, greaterThan(offset5.dx));

    final Offset offset50 = paragraph.getOffsetForCaret(const TextPosition(offset: 50), caret);
    expect(offset50.dy, greaterThan(offset5.dy));
  });

  test('getFullHeightForCaret control test', () {
    final RenderParagraph paragraph = RenderParagraph(
      const TextSpan(text: _kText,style: TextStyle(fontSize: 10.0)),
      textDirection: TextDirection.ltr,
    );
    layout(paragraph);

    final double height5 = paragraph.getFullHeightForCaret(const TextPosition(offset: 5))!;
    expect(height5, equals(10.0));
  });

  test('getPositionForOffset control test', () {
    final RenderParagraph paragraph = RenderParagraph(
      const TextSpan(text: _kText),
      textDirection: TextDirection.ltr,
    );
    layout(paragraph);

    final TextPosition position20 = paragraph.getPositionForOffset(const Offset(20.0, 5.0));
    expect(position20.offset, greaterThan(0.0));

    final TextPosition position40 = paragraph.getPositionForOffset(const Offset(40.0, 5.0));
    expect(position40.offset, greaterThan(position20.offset));

    final TextPosition positionBelow = paragraph.getPositionForOffset(const Offset(5.0, 20.0));
    expect(positionBelow.offset, greaterThan(position40.offset));
  });

  test('getBoxesForSelection control test', () {
    final RenderParagraph paragraph = RenderParagraph(
      const TextSpan(text: _kText, style: TextStyle(fontSize: 10.0)),
      textDirection: TextDirection.ltr,
    );
    layout(paragraph);

    List<ui.TextBox> boxes = paragraph.getBoxesForSelection(
      const TextSelection(baseOffset: 5, extentOffset: 25),
    );

    expect(boxes.length, equals(1));

    boxes = paragraph.getBoxesForSelection(
      const TextSelection(baseOffset: 25, extentOffset: 50),
    );

    expect(boxes.any((ui.TextBox box) => box.left == 250 && box.top == 0), isTrue);
    expect(boxes.any((ui.TextBox box) => box.right == 100 && box.top == 10), isTrue);
  }, skip: isBrowser); // https://github.com/flutter/flutter/issues/61016

  test('getBoxesForSelection test with multiple TextSpans and lines', () {
    final RenderParagraph paragraph = RenderParagraph(
      const TextSpan(
        text: 'First ',
        style: TextStyle(fontSize: 10.0),
        children: <InlineSpan>[
          TextSpan(text: 'smallsecond ', style: TextStyle(fontSize: 5.0)),
          TextSpan(text: 'third fourth fifth'),
        ],
      ),
      textDirection: TextDirection.ltr,
    );
    // Do layout with width chosen so that this splits as
    // First smallsecond |
    // third fourth |
    // fifth|
    // The corresponding line widths come out to be:
    // 1st line: 120px wide: 6 chars * 10px plus 12 chars * 5px.
    // 2nd line: 130px wide: 13 chars * 10px.
    // 3rd line: 50px wide.
    layout(paragraph, constraints: const BoxConstraints(maxWidth: 140.0));

    final List<ui.TextBox> boxes = paragraph.getBoxesForSelection(
      const TextSelection(baseOffset: 0, extentOffset: 36),
    );

    expect(boxes.length, equals(4));

    // The widths of the boxes should match the calculations above.
    // The heights should all be 10, except for the box for 'smallsecond ',
    // which should have height 5, and be alphabetic baseline-aligned with
    // 'First '. The test font specifies alphabetic baselines at 0.25em above
    // the bottom extent, and 0.75em below the top, so the difference in top
    // alignment becomes (10px * 0.75 - 5px * 0.75) = 3.75px.

    // 'First ':
    expect(boxes[0], const TextBox.fromLTRBD(0.0, 0.0, 60.0, 10.0, TextDirection.ltr));
    // 'smallsecond ' in size 5:
    expect(boxes[1], const TextBox.fromLTRBD(60.0, 3.75, 120.0, 8.75, TextDirection.ltr));
    // 'third fourth ':
    expect(boxes[2], const TextBox.fromLTRBD(0.0, 10.0, 130.0, 20.0, TextDirection.ltr));
    // 'fifth':
    expect(boxes[3], const TextBox.fromLTRBD(0.0, 20.0, 50.0, 30.0, TextDirection.ltr));
  }, skip: kIsWeb && !isCanvasKit); // https://github.com/flutter/flutter/issues/61016

  test('getBoxesForSelection test with boxHeightStyle and boxWidthStyle set to max', () {
    final RenderParagraph paragraph = RenderParagraph(
      const TextSpan(
        text: 'First ',
        style: TextStyle(fontFamily: 'FlutterTest', fontSize: 10.0),
        children: <InlineSpan>[
          TextSpan(text: 'smallsecond ', style: TextStyle(fontSize: 8.0)),
          TextSpan(text: 'third fourth fifth'),
        ],
      ),
      textDirection: TextDirection.ltr,
    );
    // Do layout with width chosen so that this splits as
    // First smallsecond |
    // third fourth |
    // fifth|
    // The corresponding line widths come out to be:
    // 1st line: 156px wide: 6 chars * 10px plus 12 chars * 8px.
    // 2nd line: 130px wide: 13 chars * 10px.
    // 3rd line: 50px wide.
    layout(paragraph, constraints: const BoxConstraints(maxWidth: 160.0));

    final List<ui.TextBox> boxes = paragraph.getBoxesForSelection(
      const TextSelection(baseOffset: 0, extentOffset: 36),
      boxHeightStyle: ui.BoxHeightStyle.max,
      boxWidthStyle: ui.BoxWidthStyle.max,
    );

    expect(boxes.length, equals(5));

    // 'First ':
    expect(boxes[0], const TextBox.fromLTRBD(0.0, 0.0, 60.0, 10.0, TextDirection.ltr));
    // 'smallsecond ' in size 8, but on same line as previous box, so height remains 10:
    expect(boxes[1], const TextBox.fromLTRBD(60.0, 0.0, 156.0, 10.0, TextDirection.ltr));
    // 'third fourth ':
    expect(boxes[2], const TextBox.fromLTRBD(0.0, 10.0, 130.0, 20.0, TextDirection.ltr));
    // extra box added to extend width, as per definition of ui.BoxWidthStyle.max:
    expect(boxes[3], const TextBox.fromLTRBD(130.0, 10.0, 156.0, 20.0, TextDirection.ltr));
    // 'fifth':
    expect(boxes[4], const TextBox.fromLTRBD(0.0, 20.0, 50.0, 30.0, TextDirection.ltr));
  }, skip: isBrowser); // https://github.com/flutter/flutter/issues/61016

  test('getWordBoundary control test', () {
    final RenderParagraph paragraph = RenderParagraph(
      const TextSpan(text: _kText),
      textDirection: TextDirection.ltr,
    );
    layout(paragraph);

    final TextRange range5 = paragraph.getWordBoundary(const TextPosition(offset: 5));
    expect(range5.textInside(_kText), equals('polished'));

    final TextRange range50 = paragraph.getWordBoundary(const TextPosition(offset: 50));
    expect(range50.textInside(_kText), equals(' '));

    final TextRange range85 = paragraph.getWordBoundary(const TextPosition(offset: 75));
    expect(range85.textInside(_kText), equals("Queen's"));
  });

  test('overflow test', () {
    final RenderParagraph paragraph = RenderParagraph(
      const TextSpan(
        text: 'This\n' // 4 characters * 10px font size = 40px width on the first line
              'is a wrapping test. It should wrap at manual newlines, and if softWrap is true, also at spaces.',
        style: TextStyle(fontSize: 10.0),
      ),
      textDirection: TextDirection.ltr,
      maxLines: 1,
    );

    void relayoutWith({
      int? maxLines,
      required bool softWrap,
      required TextOverflow overflow,
    }) {
      paragraph
        ..maxLines = maxLines
        ..softWrap = softWrap
        ..overflow = overflow;
      pumpFrame();
    }

    // Lay out in a narrow box to force wrapping.
    layout(paragraph, constraints: const BoxConstraints(maxWidth: 50.0)); // enough to fit "This" but not "This is"
    final double lineHeight = paragraph.size.height;

    relayoutWith(maxLines: 3, softWrap: true, overflow: TextOverflow.clip);
    expect(paragraph.size.height, equals(3 * lineHeight));

    relayoutWith(softWrap: true, overflow: TextOverflow.clip);
    expect(paragraph.size.height, greaterThan(5 * lineHeight));

    // Try again with ellipsis overflow. We can't test that the ellipsis are
    // drawn, but we can test the sizing.
    relayoutWith(maxLines: 1, softWrap: true, overflow: TextOverflow.ellipsis);
    expect(paragraph.size.height, equals(lineHeight));

    relayoutWith(maxLines: 3, softWrap: true, overflow: TextOverflow.ellipsis);
    expect(paragraph.size.height, equals(3 * lineHeight));

    // This is the one weird case. If maxLines is null, we would expect to allow
    // infinite wrapping. However, if we did, we'd never know when to append an
    // ellipsis, so this really means "append ellipsis as soon as we exceed the
    // width".
    relayoutWith(softWrap: true, overflow: TextOverflow.ellipsis);
    expect(paragraph.size.height, equals(2 * lineHeight));

    // Now with no soft wrapping.
    relayoutWith(maxLines: 1, softWrap: false, overflow: TextOverflow.clip);
    expect(paragraph.size.height, equals(lineHeight));

    relayoutWith(maxLines: 3, softWrap: false, overflow: TextOverflow.clip);
    expect(paragraph.size.height, equals(2 * lineHeight));

    relayoutWith(softWrap: false, overflow: TextOverflow.clip);
    expect(paragraph.size.height, equals(2 * lineHeight));

    relayoutWith(maxLines: 1, softWrap: false, overflow: TextOverflow.ellipsis);
    expect(paragraph.size.height, equals(lineHeight));

    relayoutWith(maxLines: 3, softWrap: false, overflow: TextOverflow.ellipsis);
    expect(paragraph.size.height, equals(3 * lineHeight));

    relayoutWith(softWrap: false, overflow: TextOverflow.ellipsis);
    expect(paragraph.size.height, equals(2 * lineHeight));

    // Test presence of the fade effect.
    relayoutWith(maxLines: 3, softWrap: true, overflow: TextOverflow.fade);
    expect(paragraph.debugHasOverflowShader, isTrue);

    // Change back to ellipsis and check that the fade shader is cleared.
    relayoutWith(maxLines: 3, softWrap: true, overflow: TextOverflow.ellipsis);
    expect(paragraph.debugHasOverflowShader, isFalse);

    relayoutWith(maxLines: 100, softWrap: true, overflow: TextOverflow.fade);
    expect(paragraph.debugHasOverflowShader, isFalse);
  }, skip: isBrowser); // https://github.com/flutter/flutter/issues/61018

  test('maxLines', () {
    final RenderParagraph paragraph = RenderParagraph(
      const TextSpan(
        text: "How do you write like you're running out of time? Write day and night like you're running out of time?",
            // 0123456789 0123456789 012 345 0123456 012345 01234 012345678 012345678 0123 012 345 0123456 012345 01234
            // 0          1          2       3       4      5     6         7         8    9       10      11     12
        style: TextStyle(fontSize: 10.0),
      ),
      textDirection: TextDirection.ltr,
    );
    layout(paragraph, constraints: const BoxConstraints(maxWidth: 100.0));
    void layoutAt(int? maxLines) {
      paragraph.maxLines = maxLines;
      pumpFrame();
    }

    layoutAt(null);
    expect(paragraph.size.height, 130.0);

    layoutAt(1);
    expect(paragraph.size.height, 10.0);

    layoutAt(2);
    expect(paragraph.size.height, 20.0);

    layoutAt(3);
    expect(paragraph.size.height, 30.0);
  }, skip: isBrowser); // https://github.com/flutter/flutter/issues/61018

  test('textAlign triggers TextPainter relayout in the paint method', () {
    final RenderParagraph paragraph = RenderParagraph(
      const TextSpan(text: 'A', style: TextStyle(fontSize: 10.0)),
      textDirection: TextDirection.ltr,
      textAlign: TextAlign.left,
    );

    Rect getRectForA() => paragraph.getBoxesForSelection(const TextSelection(baseOffset: 0, extentOffset: 1)).single.toRect();

<<<<<<< HEAD
    layout(paragraph, constraints: const BoxConstraints(maxWidth: 100.0));
=======
    layout(paragraph, constraints: const BoxConstraints.tightFor(width: 100.0));
>>>>>>> 75996665

    expect(getRectForA(), const Rect.fromLTWH(0, 0, 10, 10));

    paragraph.textAlign = TextAlign.right;
    expect(paragraph.debugNeedsLayout, isFalse);
    expect(paragraph.debugNeedsPaint, isTrue);

    paragraph.paint(MockPaintingContext(), Offset.zero);
<<<<<<< HEAD
    expect(getRectForA(), const Rect.fromLTWH(0, 0, 10, 10));
=======
    expect(getRectForA(), const Rect.fromLTWH(90, 0, 10, 10));
>>>>>>> 75996665
  });

  group('didExceedMaxLines', () {
    RenderParagraph createRenderParagraph({
      int? maxLines,
      TextOverflow overflow = TextOverflow.clip,
    }) {
      return RenderParagraph(
        const TextSpan(
          text: 'Here is a long text, maybe exceed maxlines',
          style: TextStyle(fontSize: 10.0),
        ),
        textDirection: TextDirection.ltr,
        overflow: overflow,
        maxLines: maxLines,
      );
    }

    test('none limited', () {
      final RenderParagraph paragraph = createRenderParagraph();
      layout(paragraph, constraints: const BoxConstraints(maxWidth: 100.0));
      expect(paragraph.didExceedMaxLines, false);
    });

    test('limited by maxLines', () {
      final RenderParagraph paragraph = createRenderParagraph(maxLines: 1);
      layout(paragraph, constraints: const BoxConstraints(maxWidth: 100.0));
      expect(paragraph.didExceedMaxLines, true);
    });

    test('limited by ellipsis', () {
      final RenderParagraph paragraph = createRenderParagraph(overflow: TextOverflow.ellipsis);
      layout(paragraph, constraints: const BoxConstraints(maxWidth: 100.0));
      expect(paragraph.didExceedMaxLines, true);
    });
  });

  test('changing color does not do layout', () {
    final RenderParagraph paragraph = RenderParagraph(
      const TextSpan(
        text: 'Hello',
        style: TextStyle(color: Color(0xFF000000)),
      ),
      textDirection: TextDirection.ltr,
    );
    layout(paragraph, constraints: const BoxConstraints(maxWidth: 100.0), phase: EnginePhase.paint);
    expect(paragraph.debugNeedsLayout, isFalse);
    expect(paragraph.debugNeedsPaint, isFalse);
    paragraph.text = const TextSpan(
      text: 'Hello World',
      style: TextStyle(color: Color(0xFF000000)),
    );
    expect(paragraph.debugNeedsLayout, isTrue);
    expect(paragraph.debugNeedsPaint, isFalse);
    pumpFrame(phase: EnginePhase.paint);
    expect(paragraph.debugNeedsLayout, isFalse);
    expect(paragraph.debugNeedsPaint, isFalse);
    paragraph.text = const TextSpan(
      text: 'Hello World',
      style: TextStyle(color: Color(0xFFFFFFFF)),
    );
    expect(paragraph.debugNeedsLayout, isFalse);
    expect(paragraph.debugNeedsPaint, isTrue);
    pumpFrame(phase: EnginePhase.paint);
    expect(paragraph.debugNeedsLayout, isFalse);
    expect(paragraph.debugNeedsPaint, isFalse);
  });

  test('nested TextSpans in paragraph handle linear textScaler correctly.', () {
    const TextSpan testSpan = TextSpan(
      text: 'a',
      style: TextStyle(
        fontSize: 10.0,
      ),
      children: <TextSpan>[
        TextSpan(
          text: 'b',
          children: <TextSpan>[
            TextSpan(text: 'c'),
          ],
          style: TextStyle(
            fontSize: 20.0,
          ),
        ),
        TextSpan(
          text: 'd',
        ),
      ],
    );
    final RenderParagraph paragraph = RenderParagraph(
        testSpan,
        textDirection: TextDirection.ltr,
        textScaler: const TextScaler.linear(1.3),
    );
    paragraph.layout(const BoxConstraints());
    expect(paragraph.size.width, 78.0);
    expect(paragraph.size.height, 26.0);

    final int length = testSpan.toPlainText().length;
    // Test the sizes of nested spans.
    final List<ui.TextBox> boxes = <ui.TextBox>[
      for (int i = 0; i < length; ++i)
        ...paragraph.getBoxesForSelection(
          TextSelection(baseOffset: i, extentOffset: i + 1),
        ),
    ];
    expect(boxes, hasLength(4));

    expect(boxes[0].toRect().width, 13.0);
    expect(boxes[0].toRect().height, 13.0);
    expect(boxes[1].toRect().width, 26.0);
    expect(boxes[1].toRect().height, 26.0);
    expect(boxes[2].toRect().width, 26.0);
    expect(boxes[2].toRect().height, 26.0);
    expect(boxes[3].toRect().width, 13.0);
    expect(boxes[3].toRect().height, 13.0);
  });

  test('toStringDeep', () {
    final RenderParagraph paragraph = RenderParagraph(
      const TextSpan(text: _kText),
      textDirection: TextDirection.ltr,
      locale: const Locale('ja', 'JP'),
    );
    expect(paragraph, hasAGoodToStringDeep);
    expect(
      paragraph.toStringDeep(minLevel: DiagnosticLevel.info),
      equalsIgnoringHashCodes(
        'RenderParagraph#00000 NEEDS-LAYOUT NEEDS-PAINT DETACHED\n'
        ' │ parentData: MISSING\n'
        ' │ constraints: MISSING\n'
        ' │ size: MISSING\n'
        ' │ textAlign: start\n'
        ' │ textDirection: ltr\n'
        ' │ softWrap: wrapping at box width\n'
        ' │ overflow: clip\n'
        ' │ locale: ja_JP\n'
        ' │ maxLines: unlimited\n'
        ' ╘═╦══ text ═══\n'
        '   ║ TextSpan:\n'
        '   ║   "I polished up that handle so carefullee\n'
        '   ║   That now I am the Ruler of the Queen\'s Navee!"\n'
        '   ╚═══════════\n',
      ),
    );
  });

  test('locale setter', () {
    // Regression test for https://github.com/flutter/flutter/issues/18175

    final RenderParagraph paragraph = RenderParagraph(
      const TextSpan(text: _kText),
      locale: const Locale('zh', 'HK'),
      textDirection: TextDirection.ltr,
    );
    expect(paragraph.locale, const Locale('zh', 'HK'));

    paragraph.locale = const Locale('ja', 'JP');
    expect(paragraph.locale, const Locale('ja', 'JP'));
  });

  test('inline widgets test', () {
    const TextSpan text = TextSpan(
      text: 'a',
      style: TextStyle(fontSize: 10.0),
      children: <InlineSpan>[
        WidgetSpan(child: SizedBox(width: 21, height: 21)),
        WidgetSpan(child: SizedBox(width: 21, height: 21)),
        TextSpan(text: 'a'),
        WidgetSpan(child: SizedBox(width: 21, height: 21)),
      ],
    );
    // Fake the render boxes that correspond to the WidgetSpans. We use
    // RenderParagraph to reduce dependencies this test has.
    final List<RenderBox> renderBoxes = <RenderBox>[
      RenderParagraph(const TextSpan(text: 'b'), textDirection: TextDirection.ltr),
      RenderParagraph(const TextSpan(text: 'b'), textDirection: TextDirection.ltr),
      RenderParagraph(const TextSpan(text: 'b'), textDirection: TextDirection.ltr),
    ];

    final RenderParagraph paragraph = RenderParagraph(
      text,
      textDirection: TextDirection.ltr,
      children: renderBoxes,
    );
    _applyParentData(renderBoxes, text);
    layout(paragraph, constraints: const BoxConstraints(maxWidth: 100.0));

    final List<ui.TextBox> boxes = paragraph.getBoxesForSelection(
      const TextSelection(baseOffset: 0, extentOffset: 8),
    );

    expect(boxes.length, equals(5));
    expect(boxes[0], const TextBox.fromLTRBD(0.0, 4.0, 10.0, 14.0, TextDirection.ltr));
    expect(boxes[1], const TextBox.fromLTRBD(10.0, 0.0, 24.0, 14.0, TextDirection.ltr));
    expect(boxes[2], const TextBox.fromLTRBD(24.0, 0.0, 38.0, 14.0, TextDirection.ltr));
    expect(boxes[3], const TextBox.fromLTRBD(38.0, 4.0, 48.0, 14.0, TextDirection.ltr));
    expect(boxes[4], const TextBox.fromLTRBD(48.0, 0.0, 62.0, 14.0, TextDirection.ltr));
  }, skip: isBrowser); // https://github.com/flutter/flutter/issues/61020

  test('getBoxesForSelection with boxHeightStyle for inline widgets', () {
    const TextSpan text = TextSpan(
      text: 'a',
      style: TextStyle(fontSize: 10.0),
      children: <InlineSpan>[
        WidgetSpan(child: SizedBox(width: 21, height: 21)),
        WidgetSpan(child: SizedBox(width: 21, height: 21)),
        TextSpan(text: 'a'),
        WidgetSpan(child: SizedBox(width: 21, height: 21)),
      ],
    );
    // Fake the render boxes that correspond to the WidgetSpans. We use
    // RenderParagraph to reduce the dependencies this test has. The dimensions
    // of these get used in place of the widths and heights specified in the
    // SizedBoxes above: each comes out as (w,h) = (14,14).
    final List<RenderBox> renderBoxes = <RenderBox>[
      RenderParagraph(const TextSpan(text: 'b'), textDirection: TextDirection.ltr),
      RenderParagraph(const TextSpan(text: 'b'), textDirection: TextDirection.ltr),
      RenderParagraph(const TextSpan(text: 'b'), textDirection: TextDirection.ltr),
    ];

    final RenderParagraph paragraph = RenderParagraph(
      text,
      textDirection: TextDirection.ltr,
      children: renderBoxes,
    );
    _applyParentData(renderBoxes, text);
    layout(paragraph, constraints: const BoxConstraints(maxWidth: 100.0));

    final List<ui.TextBox> boxes = paragraph.getBoxesForSelection(
      const TextSelection(baseOffset: 0, extentOffset: 8),
      boxHeightStyle: ui.BoxHeightStyle.max,
    );

    expect(boxes.length, equals(5));
    expect(boxes[0], const TextBox.fromLTRBD(0.0, 0.0, 10.0, 14.0, TextDirection.ltr));
    expect(boxes[1], const TextBox.fromLTRBD(10.0, 0.0, 24.0, 14.0, TextDirection.ltr));
    expect(boxes[2], const TextBox.fromLTRBD(24.0, 0.0, 38.0, 14.0, TextDirection.ltr));
    expect(boxes[3], const TextBox.fromLTRBD(38.0, 0.0, 48.0, 14.0, TextDirection.ltr));
    expect(boxes[4], const TextBox.fromLTRBD(48.0, 0.0, 62.0, 14.0, TextDirection.ltr));
  }, skip: isBrowser); // https://github.com/flutter/flutter/issues/61020

  test('inline widgets multiline test', () {
    const TextSpan text = TextSpan(
      text: 'a',
      style: TextStyle(fontSize: 10.0),
      children: <InlineSpan>[
        WidgetSpan(child: SizedBox(width: 21, height: 21)),
        WidgetSpan(child: SizedBox(width: 21, height: 21)),
        TextSpan(text: 'a'),
        WidgetSpan(child: SizedBox(width: 21, height: 21)),
        WidgetSpan(child: SizedBox(width: 21, height: 21)),
        WidgetSpan(child: SizedBox(width: 21, height: 21)),
        WidgetSpan(child: SizedBox(width: 21, height: 21)),
        WidgetSpan(child: SizedBox(width: 21, height: 21)),
      ],
    );
    // Fake the render boxes that correspond to the WidgetSpans. We use
    // RenderParagraph to reduce dependencies this test has.
    final List<RenderBox> renderBoxes = <RenderBox>[
      RenderParagraph(const TextSpan(text: 'b'), textDirection: TextDirection.ltr),
      RenderParagraph(const TextSpan(text: 'b'), textDirection: TextDirection.ltr),
      RenderParagraph(const TextSpan(text: 'b'), textDirection: TextDirection.ltr),
      RenderParagraph(const TextSpan(text: 'b'), textDirection: TextDirection.ltr),
      RenderParagraph(const TextSpan(text: 'b'), textDirection: TextDirection.ltr),
      RenderParagraph(const TextSpan(text: 'b'), textDirection: TextDirection.ltr),
      RenderParagraph(const TextSpan(text: 'b'), textDirection: TextDirection.ltr),
    ];

    final RenderParagraph paragraph = RenderParagraph(
      text,
      textDirection: TextDirection.ltr,
      children: renderBoxes,
    );
    _applyParentData(renderBoxes, text);
    layout(paragraph, constraints: const BoxConstraints(maxWidth: 50.0));

    final List<ui.TextBox> boxes = paragraph.getBoxesForSelection(
      const TextSelection(baseOffset: 0, extentOffset: 12),
    );

    expect(boxes.length, equals(9));
    expect(boxes[0], const TextBox.fromLTRBD(0.0, 4.0, 10.0, 14.0, TextDirection.ltr));
    expect(boxes[1], const TextBox.fromLTRBD(10.0, 0.0, 24.0, 14.0, TextDirection.ltr));
    expect(boxes[2], const TextBox.fromLTRBD(24.0, 0.0, 38.0, 14.0, TextDirection.ltr));
    expect(boxes[3], const TextBox.fromLTRBD(38.0, 4.0, 48.0, 14.0, TextDirection.ltr));
    // Wraps
    expect(boxes[4], const TextBox.fromLTRBD(0.0, 14.0, 14.0, 28.0 , TextDirection.ltr));
    expect(boxes[5], const TextBox.fromLTRBD(14.0, 14.0, 28.0, 28.0, TextDirection.ltr));
    expect(boxes[6], const TextBox.fromLTRBD(28.0, 14.0, 42.0, 28.0, TextDirection.ltr));
    // Wraps
    expect(boxes[7], const TextBox.fromLTRBD(0.0, 28.0, 14.0, 42.0, TextDirection.ltr));
    expect(boxes[8], const TextBox.fromLTRBD(14.0, 28.0, 28.0, 42.0 , TextDirection.ltr));
  }, skip: isBrowser); // https://github.com/flutter/flutter/issues/61020

  test('Does not include the semantics node of truncated rendering children', () {
    // Regression test for https://github.com/flutter/flutter/issues/88180
    const double screenWidth = 100;
    const String sentence = 'truncated';
    final List<RenderBox> renderBoxes = <RenderBox>[
      RenderParagraph(
          const TextSpan(text: sentence), textDirection: TextDirection.ltr),
    ];
    final RenderParagraph paragraph = RenderParagraph(
      const TextSpan(
        text: 'a long line to be truncated.',
        children: <InlineSpan>[
          WidgetSpan(child: Text(sentence)),
        ],
      ),
      overflow: TextOverflow.ellipsis,
      children: renderBoxes,
      textDirection: TextDirection.ltr,
    );
    _applyParentData(renderBoxes, paragraph.text);
    layout(paragraph, constraints: const BoxConstraints(maxWidth: screenWidth));
    final SemanticsNode result = SemanticsNode();
    final SemanticsNode truncatedChild = SemanticsNode();
    truncatedChild.tags = <SemanticsTag>{const PlaceholderSpanIndexSemanticsTag(0)};
    paragraph.assembleSemanticsNode(result, SemanticsConfiguration(), <SemanticsNode>[truncatedChild]);
    // It should only contain the semantics node of the TextSpan.
    expect(result.childrenCount, 1);
    result.visitChildren((SemanticsNode node) {
      expect(node != truncatedChild, isTrue);
      return true;
    });
  });

  test('Supports gesture recognizer semantics', () {
    final RenderParagraph paragraph = RenderParagraph(
      TextSpan(text: _kText, children: <InlineSpan>[
        TextSpan(text: 'one', recognizer: TapGestureRecognizer()..onTap = () {}),
        TextSpan(text: 'two', recognizer: LongPressGestureRecognizer()..onLongPress = () {}),
        TextSpan(text: 'three', recognizer: DoubleTapGestureRecognizer()..onDoubleTap = () {}),
      ]),
      textDirection: TextDirection.rtl,
    );
    layout(paragraph);

    final SemanticsNode node = SemanticsNode();
    paragraph.assembleSemanticsNode(node, SemanticsConfiguration(), <SemanticsNode>[]);
    final List<SemanticsNode> children = <SemanticsNode>[];
    node.visitChildren((SemanticsNode child) {
      children.add(child);
      return true;
    });
    expect(children.length, 4);
    expect(children[0].getSemanticsData().actions, 0);
    expect(children[1].getSemanticsData().hasAction(SemanticsAction.tap), true);
    expect(children[2].getSemanticsData().hasAction(SemanticsAction.longPress), true);
    expect(children[3].getSemanticsData().hasAction(SemanticsAction.tap), true);
  });

  test('Supports empty text span with spell out', () {
    final RenderParagraph paragraph = RenderParagraph(
      const TextSpan(text: '', spellOut: true),
      textDirection: TextDirection.rtl,
    );
    layout(paragraph);
    final SemanticsNode node = SemanticsNode();
    paragraph.assembleSemanticsNode(node, SemanticsConfiguration(), <SemanticsNode>[]);
    expect(node.attributedLabel.string, '');
    expect(node.attributedLabel.attributes.length, 0);
  });

  test('Asserts on unsupported gesture recognizer', () {
    final RenderParagraph paragraph = RenderParagraph(
      TextSpan(text: _kText, children: <InlineSpan>[
        TextSpan(text: 'three', recognizer: MultiTapGestureRecognizer()..onTap = (int id) {}),
      ]),
      textDirection: TextDirection.rtl,
    );
    layout(paragraph);

    bool failed = false;
    try {
      paragraph.assembleSemanticsNode(SemanticsNode(), SemanticsConfiguration(), <SemanticsNode>[]);
    } on AssertionError catch (e) {
      failed = true;
      expect(e.message, 'MultiTapGestureRecognizer is not supported.');
    }
    expect(failed, true);
  });

  test('assembleSemanticsNode handles text spans that do not yield selection boxes', () {
    final RenderParagraph paragraph = RenderParagraphWithEmptySelectionBoxList(
      TextSpan(text: '', children: <InlineSpan>[
        TextSpan(text: 'A', recognizer: TapGestureRecognizer()..onTap = () {}),
        TextSpan(text: 'B', recognizer: TapGestureRecognizer()..onTap = () {}),
        TextSpan(text: 'C', recognizer: TapGestureRecognizer()..onTap = () {}),
      ]),
      textDirection: TextDirection.rtl,
      emptyListSelection: const TextSelection(baseOffset: 0, extentOffset: 1),
    );
    layout(paragraph);

    final SemanticsNode node = SemanticsNode();
    paragraph.assembleSemanticsNode(node, SemanticsConfiguration(), <SemanticsNode>[]);
    expect(node.childrenCount, 2);
  });

  test('assembleSemanticsNode handles empty WidgetSpans that do not yield selection boxes', () {
    final TextSpan text = TextSpan(text: '', children: <InlineSpan>[
      TextSpan(text: 'A', recognizer: TapGestureRecognizer()..onTap = () {}),
      const WidgetSpan(child: SizedBox.shrink()),
      TextSpan(text: 'C', recognizer: TapGestureRecognizer()..onTap = () {}),
    ]);
    final List<RenderBox> renderBoxes = <RenderBox>[
      RenderParagraph(const TextSpan(text: 'b'), textDirection: TextDirection.ltr),
    ];
    final RenderParagraph paragraph = RenderParagraphWithEmptyBoxListForWidgetSpan(
      text,
      children: renderBoxes,
      textDirection: TextDirection.ltr,
    );
    _applyParentData(renderBoxes, paragraph.text);
    layout(paragraph);

    final SemanticsNode node = SemanticsNode();
    paragraph.assembleSemanticsNode(node, SemanticsConfiguration(), <SemanticsNode>[]);
    expect(node.childrenCount, 2);
  }, skip: isBrowser); // https://github.com/flutter/flutter/issues/61020

  test('Basic TextSpan Hit testing', () {
    final TextSpan textSpanA = TextSpan(text: 'A' * 10);
    const TextSpan textSpanBC = TextSpan(text: 'BC', style: TextStyle(letterSpacing: 26.0));

    final TextSpan text = TextSpan(
      style: const TextStyle(fontSize: 10.0),
      children: <InlineSpan>[textSpanA, textSpanBC],
    );

    final RenderParagraph paragraph = RenderParagraph(text, textDirection: TextDirection.ltr);
    layout(paragraph, constraints: const BoxConstraints.tightFor(width: 100.0));

    BoxHitTestResult result;

    // Hit-testing the first line
    // First A
    expect(paragraph.hitTest(result = BoxHitTestResult(), position: const Offset(5.0, 5.0)), isTrue);
    expect(result.path.map((HitTestEntry<HitTestTarget> entry) => entry.target).whereType<TextSpan>(), <TextSpan>[textSpanA]);
    // The last A.
    expect(paragraph.hitTest(result = BoxHitTestResult(), position: const Offset(95.0, 5.0)), isTrue);
    expect(result.path.map((HitTestEntry<HitTestTarget> entry) => entry.target).whereType<TextSpan>(), <TextSpan>[textSpanA]);
    // Far away from the line.
    expect(paragraph.hitTest(result = BoxHitTestResult(), position: const Offset(200.0, 5.0)), isFalse);
    expect(result.path.map((HitTestEntry<HitTestTarget> entry) => entry.target).whereType<TextSpan>(), <TextSpan>[]);

    // Hit-testing the second line
    // Tapping on B (startX = letter-spacing / 2 = 13.0).
    expect(paragraph.hitTest(result = BoxHitTestResult(), position: const Offset(18.0, 15.0)), isTrue);
    expect(result.path.map((HitTestEntry<HitTestTarget> entry) => entry.target).whereType<TextSpan>(), <TextSpan>[textSpanBC]);

    // Between B and C, with large letter-spacing.
    expect(paragraph.hitTest(result = BoxHitTestResult(), position: const Offset(31.0, 15.0)), isTrue);
    expect(result.path.map((HitTestEntry<HitTestTarget> entry) => entry.target).whereType<TextSpan>(), <TextSpan>[textSpanBC]);

    // On C.
    expect(paragraph.hitTest(result = BoxHitTestResult(), position: const Offset(54.0, 15.0)), isTrue);
    expect(result.path.map((HitTestEntry<HitTestTarget> entry) => entry.target).whereType<TextSpan>(), <TextSpan>[textSpanBC]);

    // After C.
    expect(paragraph.hitTest(result = BoxHitTestResult(), position: const Offset(100.0, 15.0)), isFalse);
    expect(result.path.map((HitTestEntry<HitTestTarget> entry) => entry.target).whereType<TextSpan>(), <TextSpan>[]);

    // Not even remotely close.
    expect(paragraph.hitTest(result = BoxHitTestResult(), position: const Offset(9999.0, 9999.0)), isFalse);
    expect(result.path.map((HitTestEntry<HitTestTarget> entry) => entry.target).whereType<TextSpan>(), <TextSpan>[]);
  });

  test('TextSpan Hit testing with text justification', () {
    const TextSpan textSpanA = TextSpan(text: 'A ');      // The space is a word break.
    const TextSpan textSpanB = TextSpan(text: 'B\u200B'); // The zero-width space is used as a line break.
    final TextSpan textSpanC = TextSpan(text: 'C' * 10);  // The third span starts a new line since it's too long for the first line.

    // The text should look like:
    // A        B
    // CCCCCCCCCC
    final TextSpan text = TextSpan(
      text: '',
      style: const TextStyle(fontSize: 10.0),
      children: <InlineSpan>[textSpanA, textSpanB, textSpanC],
    );

    final RenderParagraph paragraph = RenderParagraph(text, textDirection: TextDirection.ltr, textAlign: TextAlign.justify);
    layout(paragraph, constraints: const BoxConstraints.tightFor(width: 100.0));
    BoxHitTestResult result;

    // Tapping on A.
    expect(paragraph.hitTest(result = BoxHitTestResult(), position: const Offset(5.0, 5.0)), isTrue);
    expect(result.path.map((HitTestEntry<HitTestTarget> entry) => entry.target).whereType<TextSpan>(), <TextSpan>[textSpanA]);

    // Between A and B.
    expect(paragraph.hitTest(result = BoxHitTestResult(), position: const Offset(50.0, 5.0)), isTrue);
    expect(result.path.map((HitTestEntry<HitTestTarget> entry) => entry.target).whereType<TextSpan>(), <TextSpan>[textSpanA]);

    // On B.
    expect(paragraph.hitTest(result = BoxHitTestResult(), position: const Offset(95.0, 5.0)), isTrue);
    expect(result.path.map((HitTestEntry<HitTestTarget> entry) => entry.target).whereType<TextSpan>(), <TextSpan>[textSpanB]);
  });

  group('Selection', () {
    void selectionParagraph(RenderParagraph paragraph, TextPosition start, TextPosition end) {
      for (final Selectable selectable in (paragraph.registrar! as TestSelectionRegistrar).selectables) {
        selectable.dispatchSelectionEvent(
          SelectionEdgeUpdateEvent.forStart(
            globalPosition: paragraph.getOffsetForCaret(start, Rect.zero) + const Offset(0, 5),
          ),
        );
        selectable.dispatchSelectionEvent(
          SelectionEdgeUpdateEvent.forEnd(
            globalPosition: paragraph.getOffsetForCaret(end, Rect.zero) + const Offset(0, 5),
          ),
        );
      }
    }

    test('subscribe to SelectionRegistrar', () {
      final TestSelectionRegistrar registrar = TestSelectionRegistrar();
      final RenderParagraph paragraph = RenderParagraph(
        const TextSpan(text: '1234567'),
        textDirection: TextDirection.ltr,
        registrar: registrar,
      );
      expect(registrar.selectables.length, 1);

      paragraph.text = const TextSpan(text: '');
      expect(registrar.selectables.length, 0);
    });

    test('paints selection highlight', () async {
      final TestSelectionRegistrar registrar = TestSelectionRegistrar();
      const Color selectionColor = Color(0xAF6694e8);
      final RenderParagraph paragraph = RenderParagraph(
        const TextSpan(text: '1234567'),
        textDirection: TextDirection.ltr,
        registrar: registrar,
        selectionColor: selectionColor,
      );
      layout(paragraph);
      final MockPaintingContext paintingContext = MockPaintingContext();
      paragraph.paint(paintingContext, Offset.zero);
      expect(paintingContext.canvas.drawnRect, isNull);
      expect(paintingContext.canvas.drawnRectPaint, isNull);
      selectionParagraph(paragraph, const TextPosition(offset: 1), const TextPosition(offset: 5));

      paintingContext.canvas.clear();
      paragraph.paint(paintingContext, Offset.zero);
      expect(paintingContext.canvas.drawnRect, const Rect.fromLTWH(14.0, 0.0, 56.0, 14.0));
      expect(paintingContext.canvas.drawnRectPaint!.style, PaintingStyle.fill);
      expect(paintingContext.canvas.drawnRectPaint!.color, selectionColor);
      // Selection highlight is painted before text.
      expect(paintingContext.canvas.drawnItemTypes, <Type>[Rect, ui.Paragraph]);

      selectionParagraph(paragraph, const TextPosition(offset: 2), const TextPosition(offset: 4));
      paragraph.paint(paintingContext, Offset.zero);
      expect(paintingContext.canvas.drawnRect, const Rect.fromLTWH(28.0, 0.0, 28.0, 14.0));
      expect(paintingContext.canvas.drawnRectPaint!.style, PaintingStyle.fill);
      expect(paintingContext.canvas.drawnRectPaint!.color, selectionColor);
    });

// Regression test for https://github.com/flutter/flutter/issues/126652.
    test('paints selection when tap at chinese character', () async {
      final TestSelectionRegistrar registrar = TestSelectionRegistrar();
      const Color selectionColor = Color(0xAF6694e8);
      final RenderParagraph paragraph = RenderParagraph(
        const TextSpan(text: '你好'),
        textDirection: TextDirection.ltr,
        registrar: registrar,
        selectionColor: selectionColor,
      );
      layout(paragraph);
      final MockPaintingContext paintingContext = MockPaintingContext();
      paragraph.paint(paintingContext, Offset.zero);
      expect(paintingContext.canvas.drawnRect, isNull);
      expect(paintingContext.canvas.drawnRectPaint, isNull);

      for (final Selectable selectable in (paragraph.registrar! as TestSelectionRegistrar).selectables) {
        selectable.dispatchSelectionEvent(const SelectWordSelectionEvent(globalPosition: Offset(7, 0)));
      }

      paintingContext.canvas.clear();
      paragraph.paint(paintingContext, Offset.zero);
      expect(paintingContext.canvas.drawnRect!.isEmpty, false);
      expect(paintingContext.canvas.drawnRectPaint!.style, PaintingStyle.fill);
      expect(paintingContext.canvas.drawnRectPaint!.color, selectionColor);
    }, skip: isBrowser); // https://github.com/flutter/flutter/issues/61016

    test('getPositionForOffset works', () async {
      final RenderParagraph paragraph = RenderParagraph(const TextSpan(text: '1234567'), textDirection: TextDirection.ltr);
      layout(paragraph);
      expect(paragraph.getPositionForOffset(const Offset(42.0, 14.0)), const TextPosition(offset: 3));
    });

    test('can handle select all when contains widget span', () async {
      final TestSelectionRegistrar registrar = TestSelectionRegistrar();
      final List<RenderBox> renderBoxes = <RenderBox>[
        RenderParagraph(const TextSpan(text: 'widget'), textDirection: TextDirection.ltr),
      ];
      final RenderParagraph paragraph = RenderParagraph(
        const TextSpan(
          children: <InlineSpan>[
            TextSpan(text: 'before the span'),
            WidgetSpan(child: Text('widget')),
            TextSpan(text: 'after the span'),
          ]
        ),
        textDirection: TextDirection.ltr,
        registrar: registrar,
        children: renderBoxes,
      );
      _applyParentData(renderBoxes, paragraph.text);
      layout(paragraph);
      // The widget span will register to the selection container without going
      // through the render paragraph.
      expect(registrar.selectables.length, 2);
      final Selectable segment1 = registrar.selectables[0];
      segment1.dispatchSelectionEvent(const SelectAllSelectionEvent());
      final SelectionGeometry geometry1 = segment1.value;
      expect(geometry1.hasContent, true);
      expect(geometry1.status, SelectionStatus.uncollapsed);

      final Selectable segment2 = registrar.selectables[1];
      segment2.dispatchSelectionEvent(const SelectAllSelectionEvent());
      final SelectionGeometry geometry2 = segment2.value;
      expect(geometry2.hasContent, true);
      expect(geometry2.status, SelectionStatus.uncollapsed);
    });

    test('can granularly extend selection - character', () async {
      final TestSelectionRegistrar registrar = TestSelectionRegistrar();
      final List<RenderBox> renderBoxes = <RenderBox>[];
      final RenderParagraph paragraph = RenderParagraph(
        const TextSpan(
            children: <InlineSpan>[
              TextSpan(text: 'how are you\nI am fine\nThank you'),
            ]
        ),
        textDirection: TextDirection.ltr,
        registrar: registrar,
        children: renderBoxes,
      );
      layout(paragraph);

      expect(registrar.selectables.length, 1);
      selectionParagraph(paragraph, const TextPosition(offset: 4), const TextPosition(offset: 5));
      expect(paragraph.selections.length, 1);
      TextSelection selection = paragraph.selections[0];
      expect(selection.start, 4); // how [a]re you
      expect(selection.end, 5);

      // Equivalent to sending shift + arrow-right
      registrar.selectables[0].dispatchSelectionEvent(
        const GranularlyExtendSelectionEvent(
          forward: true,
          isEnd: true,
          granularity: TextGranularity.character,
        ),
      );
      selection = paragraph.selections[0];
      expect(selection.start, 4); // how [ar]e you
      expect(selection.end, 6);

      // Equivalent to sending shift + arrow-left
      registrar.selectables[0].dispatchSelectionEvent(
        const GranularlyExtendSelectionEvent(
          forward: false,
          isEnd: true,
          granularity: TextGranularity.character,
        ),
      );
      selection = paragraph.selections[0];
      expect(selection.start, 4); // how [a]re you
      expect(selection.end, 5);
    });

    test('can granularly extend selection - word', () async {
      final TestSelectionRegistrar registrar = TestSelectionRegistrar();
      final List<RenderBox> renderBoxes = <RenderBox>[];
      final RenderParagraph paragraph = RenderParagraph(
        const TextSpan(
            children: <InlineSpan>[
              TextSpan(text: 'how are you\nI am fine\nThank you'),
            ]
        ),
        textDirection: TextDirection.ltr,
        registrar: registrar,
        children: renderBoxes,
      );
      layout(paragraph);

      expect(registrar.selectables.length, 1);
      selectionParagraph(paragraph, const TextPosition(offset: 4), const TextPosition(offset: 5));
      expect(paragraph.selections.length, 1);
      TextSelection selection = paragraph.selections[0];
      expect(selection.start, 4); // how [a]re you
      expect(selection.end, 5);

      // Equivalent to sending shift + alt + arrow-right.
      registrar.selectables[0].dispatchSelectionEvent(
        const GranularlyExtendSelectionEvent(
          forward: true,
          isEnd: true,
          granularity: TextGranularity.word,
        ),
      );
      selection = paragraph.selections[0];
      expect(selection.start, 4); // how [are] you
      expect(selection.end, 7);

      // Equivalent to sending shift + alt + arrow-left.
      registrar.selectables[0].dispatchSelectionEvent(
        const GranularlyExtendSelectionEvent(
          forward: false,
          isEnd: true,
          granularity: TextGranularity.word,
        ),
      );
      expect(paragraph.selections.length, 1); // how []are you
      expect(paragraph.selections[0], const TextSelection.collapsed(offset: 4));

      // Equivalent to sending shift + alt + arrow-left.
      registrar.selectables[0].dispatchSelectionEvent(
        const GranularlyExtendSelectionEvent(
          forward: false,
          isEnd: true,
          granularity: TextGranularity.word,
        ),
      );
      selection = paragraph.selections[0];
      expect(selection.start, 0); // [how ]are you
      expect(selection.end, 4);
    });

    test('can granularly extend selection - line', () async {
      final TestSelectionRegistrar registrar = TestSelectionRegistrar();
      final List<RenderBox> renderBoxes = <RenderBox>[];
      final RenderParagraph paragraph = RenderParagraph(
        const TextSpan(
            children: <InlineSpan>[
              TextSpan(text: 'how are you\nI am fine\nThank you'),
            ]
        ),
        textDirection: TextDirection.ltr,
        registrar: registrar,
        children: renderBoxes,
      );
      layout(paragraph);

      expect(registrar.selectables.length, 1);
      selectionParagraph(paragraph, const TextPosition(offset: 4), const TextPosition(offset: 5));
      expect(paragraph.selections.length, 1);
      TextSelection selection = paragraph.selections[0];
      expect(selection.start, 4); // how [a]re you
      expect(selection.end, 5);

      // Equivalent to sending shift + meta + arrow-right.
      registrar.selectables[0].dispatchSelectionEvent(
        const GranularlyExtendSelectionEvent(
          forward: true,
          isEnd: true,
          granularity: TextGranularity.line,
        ),
      );
      selection = paragraph.selections[0];
      // how [are you]
      expect(selection, const TextRange(start: 4, end: 11));

      // Equivalent to sending shift + meta + arrow-left.
      registrar.selectables[0].dispatchSelectionEvent(
        const GranularlyExtendSelectionEvent(
          forward: false,
          isEnd: true,
          granularity: TextGranularity.line,
        ),
      );
      selection = paragraph.selections[0];
      // [how ]are you
      expect(selection, const TextRange(start: 0, end: 4));
    });

    test('can granularly extend selection - document', () async {
      final TestSelectionRegistrar registrar = TestSelectionRegistrar();
      final List<RenderBox> renderBoxes = <RenderBox>[];
      final RenderParagraph paragraph = RenderParagraph(
        const TextSpan(
            children: <InlineSpan>[
              TextSpan(text: 'how are you\nI am fine\nThank you'),
            ]
        ),
        textDirection: TextDirection.ltr,
        registrar: registrar,
        children: renderBoxes,
      );
      layout(paragraph);

      expect(registrar.selectables.length, 1);
      selectionParagraph(paragraph, const TextPosition(offset: 14), const TextPosition(offset: 15));
      expect(paragraph.selections.length, 1);
      TextSelection selection = paragraph.selections[0];
      // how are you
      // I [a]m fine
      expect(selection.start, 14);
      expect(selection.end, 15);

      // Equivalent to sending shift + meta + arrow-down.
      registrar.selectables[0].dispatchSelectionEvent(
        const GranularlyExtendSelectionEvent(
          forward: true,
          isEnd: true,
          granularity: TextGranularity.document,
        ),
      );
      selection = paragraph.selections[0];
      // how are you
      // I [am fine
      // Thank you]
      expect(selection.start, 14);
      expect(selection.end, 31);

      // Equivalent to sending shift + meta + arrow-up.
      registrar.selectables[0].dispatchSelectionEvent(
        const GranularlyExtendSelectionEvent(
          forward: false,
          isEnd: true,
          granularity: TextGranularity.document,
        ),
      );
      selection = paragraph.selections[0];
      // [how are you
      // I ]am fine
      // Thank you
      expect(selection.start, 0);
      expect(selection.end, 14);
    });

    test('can granularly extend selection when no active selection', () async {
      final TestSelectionRegistrar registrar = TestSelectionRegistrar();
      final List<RenderBox> renderBoxes = <RenderBox>[];
      final RenderParagraph paragraph = RenderParagraph(
        const TextSpan(
            children: <InlineSpan>[
              TextSpan(text: 'how are you\nI am fine\nThank you'),
            ]
        ),
        textDirection: TextDirection.ltr,
        registrar: registrar,
        children: renderBoxes,
      );
      layout(paragraph);

      expect(registrar.selectables.length, 1);
      expect(paragraph.selections.length, 0);

      // Equivalent to sending shift + alt + right.
      registrar.selectables[0].dispatchSelectionEvent(
        const GranularlyExtendSelectionEvent(
          forward: true,
          isEnd: true,
          granularity: TextGranularity.word,
        ),
      );
      TextSelection selection = paragraph.selections[0];
      // [how] are you
      // I am fine
      // Thank you
      expect(selection.start, 0);
      expect(selection.end, 3);

      // Remove selection
      registrar.selectables[0].dispatchSelectionEvent(
        const ClearSelectionEvent(),
      );
      expect(paragraph.selections.length, 0);

      // Equivalent to sending shift + alt + left.
      registrar.selectables[0].dispatchSelectionEvent(
        const GranularlyExtendSelectionEvent(
          forward: false,
          isEnd: true,
          granularity: TextGranularity.word,
        ),
      );
      selection = paragraph.selections[0];
      // how are you
      // I am fine
      // Thank [you]
      expect(selection.start, 28);
      expect(selection.end, 31);
    });

    test('can directionally extend selection', () async {
      final TestSelectionRegistrar registrar = TestSelectionRegistrar();
      final List<RenderBox> renderBoxes = <RenderBox>[];
      final RenderParagraph paragraph = RenderParagraph(
        const TextSpan(
            children: <InlineSpan>[
              TextSpan(text: 'how are you\nI am fine\nThank you'),
            ]
        ),
        textDirection: TextDirection.ltr,
        registrar: registrar,
        children: renderBoxes,
      );
      layout(paragraph);

      expect(registrar.selectables.length, 1);
      selectionParagraph(paragraph, const TextPosition(offset: 14), const TextPosition(offset: 15));
      expect(paragraph.selections.length, 1);
      TextSelection selection = paragraph.selections[0];
      // how are you
      // I [a]m fine
      expect(selection.start, 14);
      expect(selection.end, 15);

      final Matrix4 transform = registrar.selectables[0].getTransformTo(null);
      final double baseline = MatrixUtils.transformPoint(
        transform,
        registrar.selectables[0].value.endSelectionPoint!.localPosition,
      ).dx;

      // Equivalent to sending shift + arrow-down.
      registrar.selectables[0].dispatchSelectionEvent(
        DirectionallyExtendSelectionEvent(
          isEnd: true,
          dx: baseline,
          direction: SelectionExtendDirection.nextLine,
        ),
      );
      selection = paragraph.selections[0];
      // how are you
      // I [am fine
      // Tha]nk you
      expect(selection.start, 14);
      expect(selection.end, 25);

      // Equivalent to sending shift + arrow-up.
      registrar.selectables[0].dispatchSelectionEvent(
        DirectionallyExtendSelectionEvent(
          isEnd: true,
          dx: baseline,
          direction: SelectionExtendDirection.previousLine,
        ),
      );
      selection = paragraph.selections[0];
      // how are you
      // I [a]m fine
      // Thank you
      expect(selection.start, 14);
      expect(selection.end, 15);
    });

    test('can directionally extend selection when no selection', () async {
      final TestSelectionRegistrar registrar = TestSelectionRegistrar();
      final List<RenderBox> renderBoxes = <RenderBox>[];
      final RenderParagraph paragraph = RenderParagraph(
        const TextSpan(
            children: <InlineSpan>[
              TextSpan(text: 'how are you\nI am fine\nThank you'),
            ]
        ),
        textDirection: TextDirection.ltr,
        registrar: registrar,
        children: renderBoxes,
      );
      layout(paragraph);

      expect(registrar.selectables.length, 1);
      expect(paragraph.selections.length, 0);

      final Matrix4 transform = registrar.selectables[0].getTransformTo(null);
      final double baseline = MatrixUtils.transformPoint(
        transform,
        Offset(registrar.selectables[0].size.width / 2, 0),
      ).dx;

      // Equivalent to sending shift + arrow-down.
      registrar.selectables[0].dispatchSelectionEvent(
        DirectionallyExtendSelectionEvent(
          isEnd: true,
          dx: baseline,
          direction: SelectionExtendDirection.forward,
        ),
      );
      TextSelection selection = paragraph.selections[0];
      // [how ar]e you
      // I am fine
      // Thank you
      expect(selection.start, 0);
      expect(selection.end, 6);

      registrar.selectables[0].dispatchSelectionEvent(
        const ClearSelectionEvent(),
      );
      expect(paragraph.selections.length, 0);

      // Equivalent to sending shift + arrow-up.
      registrar.selectables[0].dispatchSelectionEvent(
        DirectionallyExtendSelectionEvent(
          isEnd: true,
          dx: baseline,
          direction: SelectionExtendDirection.backward,
        ),
      );
      selection = paragraph.selections[0];
      // how are you
      // I am fine
      // Thank [you]
      expect(selection.start, 28);
      expect(selection.end, 31);
    });
  });

  test('can just update the gesture recognizer', () async {
    final TapGestureRecognizer recognizerBefore = TapGestureRecognizer()..onTap = () {};
    final RenderParagraph paragraph = RenderParagraph(
      TextSpan(text: 'How are you \n', recognizer: recognizerBefore),
      textDirection: TextDirection.ltr,
    );

    int semanticsUpdateCount = 0;
    TestRenderingFlutterBinding.instance.pipelineOwner.ensureSemantics(
      listener: () {
        ++semanticsUpdateCount;
      },
    );

    layout(paragraph);

    expect((paragraph.text as TextSpan).recognizer, same(recognizerBefore));
    final SemanticsNode nodeBefore = SemanticsNode();
    paragraph.assembleSemanticsNode(nodeBefore, SemanticsConfiguration(), <SemanticsNode>[]);
    expect(semanticsUpdateCount, 0);
    List<SemanticsNode> children = <SemanticsNode>[];
    nodeBefore.visitChildren((SemanticsNode child) {
      children.add(child);
      return true;
    });
    SemanticsData data = children.single.getSemanticsData();
    expect(data.hasAction(SemanticsAction.longPress), false);
    expect(data.hasAction(SemanticsAction.tap), true);

    final LongPressGestureRecognizer recognizerAfter = LongPressGestureRecognizer()..onLongPress = () {};
    paragraph.text = TextSpan(text: 'How are you \n', recognizer: recognizerAfter);

    pumpFrame(phase: EnginePhase.flushSemantics);

    expect((paragraph.text as TextSpan).recognizer, same(recognizerAfter));
    final SemanticsNode nodeAfter = SemanticsNode();
    paragraph.assembleSemanticsNode(nodeAfter, SemanticsConfiguration(), <SemanticsNode>[]);
    expect(semanticsUpdateCount, 1);
    children = <SemanticsNode>[];
    nodeAfter.visitChildren((SemanticsNode child) {
      children.add(child);
      return true;
    });
    data = children.single.getSemanticsData();
    expect(data.hasAction(SemanticsAction.longPress), true);
    expect(data.hasAction(SemanticsAction.tap), false);
  });

  group('TextLayout listening', () {
    test('Repaints on demand', () async {
      final RenderParagraph paragraph = RenderParagraph(
        const TextSpan(text: 'AAAAA'),
        textDirection: TextDirection.ltr,
      );
      final _TestPainter foregroundPainter = _TestPainter(paragraph.textLayout);
      final _TestPainter backgroundPainter = _TestPainter(paragraph.textLayout);
      final RenderCustomPaint root = RenderCustomPaint(
        foregroundPainter: foregroundPainter,
        painter: backgroundPainter,
        child: paragraph,
      );

      expect(foregroundPainter.lastTextLayout, isNull);
      expect(backgroundPainter.lastTextLayout, isNull);
      layout(root, phase: EnginePhase.composite);

      final TextLayout? previousLayout = paragraph.textLayout.value;
      expect(paragraph.textLayout.value, isNotNull);
      expect(foregroundPainter.lastTextLayout, paragraph.textLayout.value);
      expect(foregroundPainter.paintCount, 1);
      expect(backgroundPainter.lastTextLayout, paragraph.textLayout.value);
      expect(backgroundPainter.paintCount, 1);

      pumpFrame(phase: EnginePhase.composite);
      expect(paragraph.textLayout.value, previousLayout);
      expect(foregroundPainter.lastTextLayout, paragraph.textLayout.value);
      expect(foregroundPainter.paintCount, 1);
      expect(backgroundPainter.lastTextLayout, paragraph.textLayout.value);
      expect(backgroundPainter.paintCount, 1);

      paragraph.textDirection = TextDirection.rtl;
      pumpFrame(phase: EnginePhase.composite);
      expect(paragraph.textLayout.value, isNot(previousLayout));
      expect(foregroundPainter.lastTextLayout, paragraph.textLayout.value);
      expect(foregroundPainter.paintCount, 2);
      expect(backgroundPainter.lastTextLayout, paragraph.textLayout.value);
      expect(backgroundPainter.paintCount, 2);
    });

    test('Repaints on constraints changes', () async {
      final RenderParagraph paragraph = RenderParagraph(
        const TextSpan(text: 'AAAAA'),
        textDirection: TextDirection.ltr,
      );
      final _TestPainter foregroundPainter = _TestPainter(paragraph.textLayout);
      final _TestPainter backgroundPainter = _TestPainter(paragraph.textLayout);
      final RenderConstrainedBox constrainedBox = RenderConstrainedBox(
        child: paragraph,
        additionalConstraints: const BoxConstraints(),
      );

      expect(foregroundPainter.lastTextLayout, isNull);
      expect(backgroundPainter.lastTextLayout, isNull);
      layout(
        RenderCustomPaint(
          foregroundPainter: foregroundPainter,
          painter: backgroundPainter,
          child: RenderPositionedBox(child: constrainedBox),
        ),
        phase: EnginePhase.composite,
      );
      final TextLayout? previousLayout = paragraph.textLayout.value;

      constrainedBox.additionalConstraints = const BoxConstraints.tightFor(width: 10);
      pumpFrame(phase: EnginePhase.composite);
      expect(paragraph.textLayout.value, isNot(previousLayout));
      expect(foregroundPainter.lastTextLayout, paragraph.textLayout.value);
      expect(foregroundPainter.paintCount, 2);
      expect(backgroundPainter.lastTextLayout, paragraph.textLayout.value);
      expect(backgroundPainter.paintCount, 2);
    });

    test('Repaints on TextAlign changes', () async {
      final RenderParagraph paragraph = RenderParagraph(
        const TextSpan(text: 'AAAAA'),
        textDirection: TextDirection.ltr,
      );
      final _TestPainter foregroundPainter = _TestPainter(paragraph.textLayout);
      final _TestPainter backgroundPainter = _TestPainter(paragraph.textLayout);
      final RenderCustomPaint root = RenderCustomPaint(
        foregroundPainter: foregroundPainter,
        painter: backgroundPainter,
        child: paragraph,
      );

      expect(foregroundPainter.lastTextLayout, isNull);
      expect(backgroundPainter.lastTextLayout, isNull);

      layout(root, phase: EnginePhase.composite);

      TextLayout? previousLayout = paragraph.textLayout.value;
      expect(paragraph.textLayout.value, isNotNull);
      expect(foregroundPainter.lastTextLayout, paragraph.textLayout.value);
      expect(foregroundPainter.paintCount, 1);
      expect(backgroundPainter.lastTextLayout, paragraph.textLayout.value);
      expect(backgroundPainter.paintCount, 1);

      previousLayout = paragraph.textLayout.value;
      paragraph.textAlign = TextAlign.center;
      expect(paragraph.textLayout.value, isNull);

      pumpFrame(phase: EnginePhase.composite);
      expect(paragraph.textLayout.value, isNotNull);
      expect(paragraph.textLayout.value, isNot(previousLayout));
      expect(foregroundPainter.lastTextLayout, paragraph.textLayout.value);
      expect(foregroundPainter.paintCount, 2);
      expect(backgroundPainter.lastTextLayout, paragraph.textLayout.value);
      expect(backgroundPainter.paintCount, 2);
    });

    test('intrinsic calculation is not observable', () async {
      final RenderParagraph paragraph = RenderParagraph(
        const TextSpan(text: 'AAAAA'),
        textDirection: TextDirection.ltr,
      );
      layout(paragraph, phase: EnginePhase.composite);
      bool textLayoutChanged = false;
      void onLayoutChanged() {
        textLayoutChanged = true;
      }

      paragraph.textLayout.addListener(onLayoutChanged);
      expect(textLayoutChanged, isFalse);

      paragraph.getDryLayout(BoxConstraints.tight(Size.zero));
      paragraph.getMaxIntrinsicHeight(10);
      paragraph.getMinIntrinsicHeight(10);
      paragraph.getMaxIntrinsicWidth(10);
      paragraph.getMinIntrinsicWidth(10);

      expect(textLayoutChanged, isFalse);
    });
  });
}

class MockCanvas extends Fake implements Canvas {
  Rect? drawnRect;
  Paint? drawnRectPaint;
  List<Type> drawnItemTypes=<Type>[];

  @override
  void drawRect(Rect rect, Paint paint) {
    drawnRect = rect;
    drawnRectPaint = paint;
    drawnItemTypes.add(Rect);
  }

  @override
  void drawParagraph(ui.Paragraph paragraph, Offset offset) {
    drawnItemTypes.add(ui.Paragraph);
  }
  void clear() {
    drawnRect = null;
    drawnRectPaint = null;
    drawnItemTypes.clear();
  }
}

class MockPaintingContext extends Fake implements PaintingContext {
  @override
  final MockCanvas canvas = MockCanvas();
}

class TestSelectionRegistrar extends SelectionRegistrar {
  final List<Selectable> selectables = <Selectable>[];
  @override
  void add(Selectable selectable) {
    selectables.add(selectable);
  }

  @override
  void remove(Selectable selectable) {
    expect(selectables.remove(selectable), isTrue);
  }
}

class _TestPainter extends CustomPainter {
  _TestPainter(this.listenable) : super(repaint: listenable);

  final ValueListenable<TextLayout?> listenable;

  TextLayout? lastTextLayout;
  int paintCount = 0;

  @override
  bool shouldRepaint(covariant CustomPainter oldDelegate) => true;

  @override
  void paint(Canvas canvas, Size size) {
    lastTextLayout = listenable.value;
    paintCount += 1;
  }
}<|MERGE_RESOLUTION|>--- conflicted
+++ resolved
@@ -384,11 +384,7 @@
 
     Rect getRectForA() => paragraph.getBoxesForSelection(const TextSelection(baseOffset: 0, extentOffset: 1)).single.toRect();
 
-<<<<<<< HEAD
-    layout(paragraph, constraints: const BoxConstraints(maxWidth: 100.0));
-=======
     layout(paragraph, constraints: const BoxConstraints.tightFor(width: 100.0));
->>>>>>> 75996665
 
     expect(getRectForA(), const Rect.fromLTWH(0, 0, 10, 10));
 
@@ -397,11 +393,7 @@
     expect(paragraph.debugNeedsPaint, isTrue);
 
     paragraph.paint(MockPaintingContext(), Offset.zero);
-<<<<<<< HEAD
-    expect(getRectForA(), const Rect.fromLTWH(0, 0, 10, 10));
-=======
     expect(getRectForA(), const Rect.fromLTWH(90, 0, 10, 10));
->>>>>>> 75996665
   });
 
   group('didExceedMaxLines', () {

--- conflicted
+++ resolved
@@ -22,12 +22,8 @@
 
 void main() {
   test('editable intrinsics', () {
-<<<<<<< HEAD
+    final TextSelectionDelegate delegate = FakeEditableTextState();
     final RenderEditable editable = RenderEditable(
-=======
-    final TextSelectionDelegate delegate = new FakeEditableTextState();
-    final RenderEditable editable = new RenderEditable(
->>>>>>> d7a0dcaa
       text: const TextSpan(
         style: TextStyle(height: 1.0, fontSize: 10.0, fontFamily: 'Ahem'),
         text: '12345',
@@ -35,12 +31,8 @@
       textAlign: TextAlign.start,
       textDirection: TextDirection.ltr,
       locale: const Locale('ja', 'JP'),
-<<<<<<< HEAD
       offset: ViewportOffset.zero(),
-=======
-      offset: new ViewportOffset.zero(),
       textSelectionDelegate: delegate,
->>>>>>> d7a0dcaa
     );
     expect(editable.getMinIntrinsicWidth(double.infinity), 50.0);
     expect(editable.getMaxIntrinsicWidth(double.infinity), 50.0);

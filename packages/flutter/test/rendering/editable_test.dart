// Copyright 2014 The Flutter Authors. All rights reserved.
// Use of this source code is governed by a BSD-style license that can be
// found in the LICENSE file.

// TODO(gspencergoog): Remove this tag once this test's state leaks/test
// dependencies have been fixed.
// https://github.com/flutter/flutter/issues/85160
// Fails with "flutter test --test-randomize-ordering-seed=20210704"
@Tags(<String>['no-shuffle'])

import 'package:flutter/foundation.dart';
import 'package:flutter/gestures.dart';
import 'package:flutter/material.dart';
import 'package:flutter/rendering.dart';
import 'package:flutter/services.dart';
import 'package:flutter_test/flutter_test.dart';
import 'package:meta/meta.dart';

// The test_api package is not for general use... it's literally for our use.
// ignore: deprecated_member_use
import 'package:test_api/test_api.dart' as test_package;

import 'mock_canvas.dart';
import 'recording_canvas.dart';
import 'rendering_tester.dart';

class _FakeEditableTextState with TextSelectionDelegate {
  @override
  TextEditingValue textEditingValue = TextEditingValue.empty;

  @override
  void hideToolbar([bool hideHandles = true]) { }

  @override
  void userUpdateTextEditingValue(TextEditingValue value, SelectionChangedCause cause) { }

  @override
  void bringIntoView(TextPosition position) { }
}

@isTest
void testVariants(
  String description,
  AsyncValueGetter<void> callback, {
  bool? skip,
  test_package.Timeout? timeout,
  TestVariant<Object?> variant = const DefaultTestVariant(),
  dynamic tags,
}) {
  assert(variant != null);
  assert(variant.values.isNotEmpty, 'There must be at least one value to test in the testing variant.');
  for (final dynamic value in variant.values) {
    final String variationDescription = variant.describeValue(value);
    final String combinedDescription = variationDescription.isNotEmpty ? '$description ($variationDescription)' : description;
    test(
      combinedDescription,
      () async {
        Object? memento;
        try {
          memento = await variant.setUp(value);
          await callback();
        } finally {
          await variant.tearDown(value, memento);
        }
      },
      skip: skip,
      timeout: timeout,
      tags: tags,
    );
  }
}

void main() {
  test('RenderEditable respects clipBehavior', () {
    const BoxConstraints viewport = BoxConstraints(maxHeight: 100.0, maxWidth: 100.0);
    final TestClipPaintingContext context = TestClipPaintingContext();

    final String longString = 'a' * 10000;

    // By default, clipBehavior should be Clip.none
    final RenderEditable defaultEditable = RenderEditable(
      text: TextSpan(text: longString),
      textDirection: TextDirection.ltr,
      startHandleLayerLink: LayerLink(),
      endHandleLayerLink: LayerLink(),
      offset: ViewportOffset.zero(),
      textSelectionDelegate: _FakeEditableTextState(),
      selection: const TextSelection(baseOffset: 0, extentOffset: 0),
    );
    layout(defaultEditable, constraints: viewport, phase: EnginePhase.composite, onErrors: expectOverflowedErrors);
    context.paintChild(defaultEditable, Offset.zero);
    expect(context.clipBehavior, equals(Clip.hardEdge));

    context.clipBehavior = Clip.none; // Reset as Clip.none won't write into clipBehavior.
    for (final Clip clip in Clip.values) {
      final RenderEditable editable = RenderEditable(
        text: TextSpan(text: longString),
        textDirection: TextDirection.ltr,
        startHandleLayerLink: LayerLink(),
        endHandleLayerLink: LayerLink(),
        offset: ViewportOffset.zero(),
        textSelectionDelegate: _FakeEditableTextState(),
        selection: const TextSelection(baseOffset: 0, extentOffset: 0),
        clipBehavior: clip,
      );
      layout(editable, constraints: viewport, phase: EnginePhase.composite, onErrors: expectOverflowedErrors);
      context.paintChild(editable, Offset.zero);
      expect(context.clipBehavior, equals(clip));
    }
  });

  test('editable intrinsics', () {
    final TextSelectionDelegate delegate = _FakeEditableTextState();
    final RenderEditable editable = RenderEditable(
      text: const TextSpan(
        style: TextStyle(height: 1.0, fontSize: 10.0, fontFamily: 'Ahem'),
        text: '12345',
      ),
      startHandleLayerLink: LayerLink(),
      endHandleLayerLink: LayerLink(),
      textAlign: TextAlign.start,
      textDirection: TextDirection.ltr,
      locale: const Locale('ja', 'JP'),
      offset: ViewportOffset.zero(),
      textSelectionDelegate: delegate,
    );
    expect(editable.getMinIntrinsicWidth(double.infinity), 50.0);
    // The width includes the width of the cursor (1.0).
    expect(editable.getMaxIntrinsicWidth(double.infinity), 52.0);
    expect(editable.getMinIntrinsicHeight(double.infinity), 10.0);
    expect(editable.getMaxIntrinsicHeight(double.infinity), 10.0);

    expect(
      editable.toStringDeep(minLevel: DiagnosticLevel.info),
      equalsIgnoringHashCodes(
        'RenderEditable#00000 NEEDS-LAYOUT NEEDS-PAINT NEEDS-COMPOSITING-BITS-UPDATE DETACHED\n'
        ' │ parentData: MISSING\n'
        ' │ constraints: MISSING\n'
        ' │ size: MISSING\n'
        ' │ cursorColor: null\n'
        ' │ showCursor: ValueNotifier<bool>#00000(false)\n'
        ' │ maxLines: 1\n'
        ' │ minLines: null\n'
        ' │ selectionColor: null\n'
        ' │ textScaleFactor: 1.0\n'
        ' │ locale: ja_JP\n'
        ' │ selection: null\n'
        ' │ offset: _FixedViewportOffset#00000(offset: 0.0)\n'
        ' ╘═╦══ text ═══\n'
        '   ║ TextSpan:\n'
        '   ║   inherit: true\n'
        '   ║   family: Ahem\n'
        '   ║   size: 10.0\n'
        '   ║   height: 1.0x\n'
        '   ║   "12345"\n'
        '   ╚═══════════\n',
      ),
    );
  });

  // Test that clipping will be used even when the text fits within the visible
  // region if the start position of the text is offset (e.g. during scrolling
  // animation).
  test('correct clipping', () {
    final TextSelectionDelegate delegate = _FakeEditableTextState();
    final RenderEditable editable = RenderEditable(
      text: const TextSpan(
        style: TextStyle(height: 1.0, fontSize: 10.0, fontFamily: 'Ahem'),
        text: 'A',
      ),
      startHandleLayerLink: LayerLink(),
      endHandleLayerLink: LayerLink(),
      textAlign: TextAlign.start,
      textDirection: TextDirection.ltr,
      locale: const Locale('en', 'US'),
      offset: ViewportOffset.fixed(10.0),
      textSelectionDelegate: delegate,
      selection: const TextSelection.collapsed(
        offset: 0,
      ),
    );
    layout(editable, constraints: BoxConstraints.loose(const Size(500.0, 500.0)));
    // Prepare for painting after layout.
    pumpFrame(phase: EnginePhase.compositingBits);
    expect(
      (Canvas canvas) => editable.paint(TestRecordingPaintingContext(canvas), Offset.zero),
      paints..clipRect(rect: const Rect.fromLTRB(0.0, 0.0, 500.0, 10.0)),
    );
  });

  test('Can change cursor color, radius, visibility', () {
    final TextSelectionDelegate delegate = _FakeEditableTextState();
    final ValueNotifier<bool> showCursor = ValueNotifier<bool>(true);
    EditableText.debugDeterministicCursor = true;

    final RenderEditable editable = RenderEditable(
      backgroundCursorColor: Colors.grey,
      textDirection: TextDirection.ltr,
      cursorColor: const Color.fromARGB(0xFF, 0xFF, 0x00, 0x00),
      offset: ViewportOffset.zero(),
      textSelectionDelegate: delegate,
      text: const TextSpan(
        text: 'test',
        style: TextStyle(
          height: 1.0, fontSize: 10.0, fontFamily: 'Ahem',
        ),
      ),
      startHandleLayerLink: LayerLink(),
      endHandleLayerLink: LayerLink(),
      selection: const TextSelection.collapsed(
        offset: 4,
        affinity: TextAffinity.upstream,
      ),
    );

    layout(editable);

    editable.layout(BoxConstraints.loose(const Size(100, 100)));
    // Prepare for painting after layout.
    pumpFrame(phase: EnginePhase.compositingBits);

    expect(
      editable,
      // Draw no cursor by default.
      paintsExactlyCountTimes(#drawRect, 0),
    );

    editable.showCursor = showCursor;
    pumpFrame(phase: EnginePhase.compositingBits);

    expect(editable, paints..rect(
      color: const Color.fromARGB(0xFF, 0xFF, 0x00, 0x00),
      rect: const Rect.fromLTWH(40, 0, 1, 10),
    ));

    // Now change to a rounded caret.
    editable.cursorColor = const Color.fromARGB(0xFF, 0x00, 0x00, 0xFF);
    editable.cursorWidth = 4;
    editable.cursorRadius = const Radius.circular(3);
    pumpFrame(phase: EnginePhase.compositingBits);

    expect(editable, paints..rrect(
      color: const Color.fromARGB(0xFF, 0x00, 0x00, 0xFF),
      rrect: RRect.fromRectAndRadius(
        const Rect.fromLTWH(40, 0, 4, 10),
        const Radius.circular(3),
      ),
    ));

    editable.textScaleFactor = 2;
    pumpFrame(phase: EnginePhase.compositingBits);

    // Now the caret height is much bigger due to the bigger font scale.
    expect(editable, paints..rrect(
      color: const Color.fromARGB(0xFF, 0x00, 0x00, 0xFF),
      rrect: RRect.fromRectAndRadius(
        const Rect.fromLTWH(80, 0, 4, 20),
        const Radius.circular(3),
      ),
    ));

    // Can turn off caret.
    showCursor.value = false;
    pumpFrame(phase: EnginePhase.compositingBits);

    expect(editable, paintsExactlyCountTimes(#drawRRect, 0));
  });

  test('Can change textAlign', () {
    final TextSelectionDelegate delegate = _FakeEditableTextState();

    final RenderEditable editable = RenderEditable(
      textAlign: TextAlign.start,
      textDirection: TextDirection.ltr,
      offset: ViewportOffset.zero(),
      textSelectionDelegate: delegate,
      text: const TextSpan(text: 'test'),
      startHandleLayerLink: LayerLink(),
      endHandleLayerLink: LayerLink(),
    );

    layout(editable);

    editable.layout(BoxConstraints.loose(const Size(100, 100)));
    expect(editable.textAlign, TextAlign.start);
    expect(editable.debugNeedsLayout, isFalse);

    editable.textAlign = TextAlign.center;
    expect(editable.textAlign, TextAlign.center);
    expect(editable.debugNeedsLayout, isTrue);
  });

  test('Cursor with ideographic script', () {
    final TextSelectionDelegate delegate = _FakeEditableTextState();
    final ValueNotifier<bool> showCursor = ValueNotifier<bool>(true);
    EditableText.debugDeterministicCursor = true;

    final RenderEditable editable = RenderEditable(
      backgroundCursorColor: Colors.grey,
      textDirection: TextDirection.ltr,
      cursorColor: const Color.fromARGB(0xFF, 0xFF, 0x00, 0x00),
      offset: ViewportOffset.zero(),
      textSelectionDelegate: delegate,
      text: const TextSpan(
        text: '中文测试文本是否正确',
        style: TextStyle(
          height: 1.0, fontSize: 10.0, fontFamily: 'Ahem',
        ),
      ),
      startHandleLayerLink: LayerLink(),
      endHandleLayerLink: LayerLink(),
      selection: const TextSelection.collapsed(
        offset: 4,
        affinity: TextAffinity.upstream,
      ),
    );

    layout(editable, constraints: BoxConstraints.loose(const Size(100, 100)));
    pumpFrame(phase: EnginePhase.compositingBits);
    expect(
      editable,
      // Draw no cursor by default.
      paintsExactlyCountTimes(#drawRect, 0),
    );

    editable.showCursor = showCursor;
    pumpFrame(phase: EnginePhase.compositingBits);

    expect(editable, paints..rect(
      color: const Color.fromARGB(0xFF, 0xFF, 0x00, 0x00),
      rect: const Rect.fromLTWH(40, 0, 1, 10),
    ));

    // Now change to a rounded caret.
    editable.cursorColor = const Color.fromARGB(0xFF, 0x00, 0x00, 0xFF);
    editable.cursorWidth = 4;
    editable.cursorRadius = const Radius.circular(3);
    pumpFrame(phase: EnginePhase.compositingBits);

    expect(editable, paints..rrect(
      color: const Color.fromARGB(0xFF, 0x00, 0x00, 0xFF),
      rrect: RRect.fromRectAndRadius(
        const Rect.fromLTWH(40, 0, 4, 10),
        const Radius.circular(3),
      ),
    ));

    editable.textScaleFactor = 2;
    pumpFrame(phase: EnginePhase.compositingBits);

    // Now the caret height is much bigger due to the bigger font scale.
    expect(editable, paints..rrect(
      color: const Color.fromARGB(0xFF, 0x00, 0x00, 0xFF),
      rrect: RRect.fromRectAndRadius(
        const Rect.fromLTWH(80, 0, 4, 20),
        const Radius.circular(3),
      ),
    ));

    // Can turn off caret.
    showCursor.value = false;
    pumpFrame(phase: EnginePhase.compositingBits);

    expect(editable, paintsExactlyCountTimes(#drawRRect, 0));

    // TODO(yjbanov): ahem.ttf doesn't have Chinese glyphs, making this test
    //                sensitive to browser/OS when running in web mode:
    //                https://github.com/flutter/flutter/issues/83129
  }, skip: kIsWeb);

  test('text is painted above selection', () {
    final TextSelectionDelegate delegate = _FakeEditableTextState();
    final RenderEditable editable = RenderEditable(
      backgroundCursorColor: Colors.grey,
      selectionColor: Colors.black,
      textDirection: TextDirection.ltr,
      cursorColor: Colors.red,
      offset: ViewportOffset.zero(),
      textSelectionDelegate: delegate,
      text: const TextSpan(
        text: 'test',
        style: TextStyle(
          height: 1.0, fontSize: 10.0, fontFamily: 'Ahem',
        ),
      ),
      startHandleLayerLink: LayerLink(),
      endHandleLayerLink: LayerLink(),
      selection: const TextSelection(
        baseOffset: 0,
        extentOffset: 3,
        affinity: TextAffinity.upstream,
      ),
    );

    layout(editable);

    expect(
      editable,
      paints
        // Check that it's the black selection box, not the red cursor.
        ..rect(color: Colors.black)
        ..paragraph(),
    );

    // There is exactly one rect paint (1 selection, 0 cursor).
    expect(editable, paintsExactlyCountTimes(#drawRect, 1));
  });

  test('cursor can paint above or below the text', () {
    final TextSelectionDelegate delegate = _FakeEditableTextState();
    final ValueNotifier<bool> showCursor = ValueNotifier<bool>(true);
    final RenderEditable editable = RenderEditable(
      backgroundCursorColor: Colors.grey,
      selectionColor: Colors.black,
      paintCursorAboveText: true,
      textDirection: TextDirection.ltr,
      cursorColor: Colors.red,
      showCursor: showCursor,
      offset: ViewportOffset.zero(),
      textSelectionDelegate: delegate,
      text: const TextSpan(
        text: 'test',
        style: TextStyle(
          height: 1.0, fontSize: 10.0, fontFamily: 'Ahem',
        ),
      ),
      startHandleLayerLink: LayerLink(),
      endHandleLayerLink: LayerLink(),
      selection: const TextSelection.collapsed(
        offset: 2,
        affinity: TextAffinity.upstream,
      ),
    );

    layout(editable);

    expect(
      editable,
      paints
        ..paragraph()
        // Red collapsed cursor is painted, not a selection box.
        ..rect(color: Colors.red[500]),
    );

    // There is exactly one rect paint (0 selection, 1 cursor).
    expect(editable, paintsExactlyCountTimes(#drawRect, 1));

    editable.paintCursorAboveText = false;
    pumpFrame(phase: EnginePhase.compositingBits);

    expect(
      editable,
      // The paint order is now flipped.
      paints
        ..rect(color: Colors.red[500])
        ..paragraph(),
    );
    expect(editable, paintsExactlyCountTimes(#drawRect, 1));
  });

  test('selects correct place with offsets', () {
    const String text = 'test\ntest';
    final TextSelectionDelegate delegate = _FakeEditableTextState()
      ..textEditingValue = const TextEditingValue(text: text);
    final ViewportOffset viewportOffset = ViewportOffset.zero();
    late TextSelection currentSelection;
    final RenderEditable editable = RenderEditable(
      backgroundCursorColor: Colors.grey,
      selectionColor: Colors.black,
      textDirection: TextDirection.ltr,
      cursorColor: Colors.red,
      offset: viewportOffset,
      // This makes the scroll axis vertical.
      maxLines: 2,
      textSelectionDelegate: delegate,
      onSelectionChanged: (TextSelection selection, RenderEditable renderObject, SelectionChangedCause cause) {
        currentSelection = selection;
      },
      startHandleLayerLink: LayerLink(),
      endHandleLayerLink: LayerLink(),
      text: const TextSpan(
        text: text,
        style: TextStyle(
          height: 1.0, fontSize: 10.0, fontFamily: 'Ahem',
        ),
      ),
      selection: const TextSelection.collapsed(
        offset: 4,
      ),
    );

    layout(editable);

    expect(
      editable,
      paints..paragraph(offset: Offset.zero),
    );

    editable.selectPositionAt(from: const Offset(0, 2), cause: SelectionChangedCause.tap);
    pumpFrame();

    expect(currentSelection.isCollapsed, true);
    expect(currentSelection.baseOffset, 0);

    viewportOffset.correctBy(10);

    pumpFrame(phase: EnginePhase.compositingBits);

    expect(
      editable,
      paints..paragraph(offset: const Offset(0, -10)),
    );

    // Tap the same place. But because the offset is scrolled up, the second line
    // gets tapped instead.
    editable.selectPositionAt(from: const Offset(0, 2), cause: SelectionChangedCause.tap);
    pumpFrame();

    expect(currentSelection.isCollapsed, true);
    expect(currentSelection.baseOffset, 5);

    // Test the other selection methods.
    // Move over by one character.
    editable.handleTapDown(TapDownDetails(globalPosition: const Offset(10, 2)));
    pumpFrame();
    editable.selectPosition(cause:SelectionChangedCause.tap);
    pumpFrame();
    expect(currentSelection.isCollapsed, true);
    expect(currentSelection.baseOffset, 6);

    editable.handleTapDown(TapDownDetails(globalPosition: const Offset(20, 2)));
    pumpFrame();
    editable.selectWord(cause:SelectionChangedCause.longPress);
    pumpFrame();
    expect(currentSelection.isCollapsed, false);
    expect(currentSelection.baseOffset, 5);
    expect(currentSelection.extentOffset, 9);

    // Select one more character down but since it's still part of the same
    // word, the same word is selected.
    editable.selectWordsInRange(from: const Offset(30, 2), cause:SelectionChangedCause.longPress);
    pumpFrame();
    expect(currentSelection.isCollapsed, false);
    expect(currentSelection.baseOffset, 5);
    expect(currentSelection.extentOffset, 9);
  }, skip: isBrowser); // https://github.com/flutter/flutter/issues/61026

  test('selects readonly renderEditable matches native behavior for android', () {
    // Regression test for https://github.com/flutter/flutter/issues/79166.
    final TargetPlatform? previousPlatform = debugDefaultTargetPlatformOverride;
    debugDefaultTargetPlatformOverride = TargetPlatform.android;
    const String text = '  test';
    final TextSelectionDelegate delegate = _FakeEditableTextState()
      ..textEditingValue = const TextEditingValue(text: text);
    final ViewportOffset viewportOffset = ViewportOffset.zero();
    late TextSelection currentSelection;
    final RenderEditable editable = RenderEditable(
      backgroundCursorColor: Colors.grey,
      selectionColor: Colors.black,
      textDirection: TextDirection.ltr,
      cursorColor: Colors.red,
      readOnly: true,
      offset: viewportOffset,
      textSelectionDelegate: delegate,
      onSelectionChanged: (TextSelection selection, RenderEditable renderObject, SelectionChangedCause cause) {
        currentSelection = selection;
      },
      startHandleLayerLink: LayerLink(),
      endHandleLayerLink: LayerLink(),
      text: const TextSpan(
        text: text,
        style: TextStyle(
          height: 1.0, fontSize: 10.0, fontFamily: 'Ahem',
        ),
      ),
      selection: const TextSelection.collapsed(
        offset: 4,
      ),
    );

    layout(editable);

    // Select the second white space, where the text position = 1.
    editable.selectWordsInRange(from: const Offset(10, 2), cause:SelectionChangedCause.longPress);
    pumpFrame();
    expect(currentSelection.isCollapsed, false);
    expect(currentSelection.baseOffset, 1);
    expect(currentSelection.extentOffset, 2);
    debugDefaultTargetPlatformOverride = previousPlatform;
  });

  test('selects renderEditable matches native behavior for iOS case 1', () {
    // Regression test for https://github.com/flutter/flutter/issues/79166.
    final TargetPlatform? previousPlatform = debugDefaultTargetPlatformOverride;
    debugDefaultTargetPlatformOverride = TargetPlatform.iOS;
    const String text = '  test';
    final TextSelectionDelegate delegate = _FakeEditableTextState()
      ..textEditingValue = const TextEditingValue(text: text);
    final ViewportOffset viewportOffset = ViewportOffset.zero();
    late TextSelection currentSelection;
    final RenderEditable editable = RenderEditable(
      backgroundCursorColor: Colors.grey,
      selectionColor: Colors.black,
      textDirection: TextDirection.ltr,
      cursorColor: Colors.red,
      offset: viewportOffset,
      textSelectionDelegate: delegate,
      onSelectionChanged: (TextSelection selection, RenderEditable renderObject, SelectionChangedCause cause) {
        currentSelection = selection;
      },
      startHandleLayerLink: LayerLink(),
      endHandleLayerLink: LayerLink(),
      text: const TextSpan(
        text: text,
        style: TextStyle(
          height: 1.0, fontSize: 10.0, fontFamily: 'Ahem',
        ),
      ),
      selection: const TextSelection.collapsed(
        offset: 4,
      ),
    );

    layout(editable);

    // Select the second white space, where the text position = 1.
    editable.selectWordsInRange(from: const Offset(10, 2), cause:SelectionChangedCause.longPress);
    pumpFrame();
    expect(currentSelection.isCollapsed, false);
    expect(currentSelection.baseOffset, 1);
    expect(currentSelection.extentOffset, 6);
    debugDefaultTargetPlatformOverride = previousPlatform;
  });

  test('selects renderEditable matches native behavior for iOS case 2', () {
    // Regression test for https://github.com/flutter/flutter/issues/79166.
    final TargetPlatform? previousPlatform = debugDefaultTargetPlatformOverride;
    debugDefaultTargetPlatformOverride = TargetPlatform.iOS;
    const String text = '   ';
    final TextSelectionDelegate delegate = _FakeEditableTextState()
      ..textEditingValue = const TextEditingValue(text: text);
    final ViewportOffset viewportOffset = ViewportOffset.zero();
    late TextSelection currentSelection;
    final RenderEditable editable = RenderEditable(
      backgroundCursorColor: Colors.grey,
      selectionColor: Colors.black,
      textDirection: TextDirection.ltr,
      cursorColor: Colors.red,
      offset: viewportOffset,
      textSelectionDelegate: delegate,
      onSelectionChanged: (TextSelection selection, RenderEditable renderObject, SelectionChangedCause cause) {
        currentSelection = selection;
      },
      startHandleLayerLink: LayerLink(),
      endHandleLayerLink: LayerLink(),
      text: const TextSpan(
        text: text,
        style: TextStyle(
          height: 1.0, fontSize: 10.0, fontFamily: 'Ahem',
        ),
      ),
      selection: const TextSelection.collapsed(
        offset: 4,
      ),
    );

    layout(editable);

    // Select the second white space, where the text position = 1.
    editable.selectWordsInRange(from: const Offset(10, 2), cause:SelectionChangedCause.longPress);
    pumpFrame();
    expect(currentSelection.isCollapsed, true);
    expect(currentSelection.baseOffset, 1);
    expect(currentSelection.extentOffset, 1);
    debugDefaultTargetPlatformOverride = previousPlatform;
  });

  test('selects correct place when offsets are flipped', () {
    const String text = 'abc def ghi';
    final TextSelectionDelegate delegate = _FakeEditableTextState()
      ..textEditingValue = const TextEditingValue(text: text);
    final ViewportOffset viewportOffset = ViewportOffset.zero();
    late TextSelection currentSelection;
    final RenderEditable editable = RenderEditable(
      backgroundCursorColor: Colors.grey,
      selectionColor: Colors.black,
      textDirection: TextDirection.ltr,
      cursorColor: Colors.red,
      offset: viewportOffset,
      textSelectionDelegate: delegate,
      onSelectionChanged: (TextSelection selection, RenderEditable renderObject, SelectionChangedCause cause) {
        currentSelection = selection;
      },
      text: const TextSpan(
        text: text,
        style: TextStyle(
          height: 1.0, fontSize: 10.0, fontFamily: 'Ahem',
        ),
      ),
      startHandleLayerLink: LayerLink(),
      endHandleLayerLink: LayerLink(),
    );

    layout(editable);

    editable.selectPositionAt(from: const Offset(30, 2), to: const Offset(10, 2), cause: SelectionChangedCause.drag);
    pumpFrame();

    expect(currentSelection.isCollapsed, isFalse);
    expect(currentSelection.baseOffset, 3);
    expect(currentSelection.extentOffset, 1);
  });

  test('selection does not flicker as user is dragging', () {
    int selectionChangedCount = 0;
    TextSelection? updatedSelection;
    const String text = 'abc def ghi';
    final TextSelectionDelegate delegate = _FakeEditableTextState()
      ..textEditingValue = const TextEditingValue(text: text);
    const TextSpan span = TextSpan(
      text: text,
      style: TextStyle(
        height: 1.0, fontSize: 10.0, fontFamily: 'Ahem',
      ),
    );

    final RenderEditable editable1 = RenderEditable(
      textSelectionDelegate: delegate,
      textDirection: TextDirection.ltr,
      offset: ViewportOffset.zero(),
      selection: const TextSelection(baseOffset: 3, extentOffset: 4),
      onSelectionChanged: (TextSelection selection, RenderEditable renderObject, SelectionChangedCause cause) {
        selectionChangedCount++;
        updatedSelection = selection;
      },
      startHandleLayerLink: LayerLink(),
      endHandleLayerLink: LayerLink(),
      text: span,
    );

    layout(editable1);

    // Shouldn't cause a selection change.
    editable1.selectPositionAt(from: const Offset(30, 2), to: const Offset(42, 2), cause: SelectionChangedCause.drag);
    pumpFrame();

    expect(updatedSelection, isNull);
    expect(selectionChangedCount, 0);

    final RenderEditable editable2 = RenderEditable(
      textSelectionDelegate: delegate,
      textDirection: TextDirection.ltr,
      offset: ViewportOffset.zero(),
      selection: const TextSelection(baseOffset: 3, extentOffset: 4),
      onSelectionChanged: (TextSelection selection, RenderEditable renderObject, SelectionChangedCause cause) {
        selectionChangedCount++;
        updatedSelection = selection;
      },
      text: span,
      startHandleLayerLink: LayerLink(),
      endHandleLayerLink: LayerLink(),
    );

    layout(editable2);

    // Now this should cause a selection change.
    editable2.selectPositionAt(from: const Offset(30, 2), to: const Offset(48, 2), cause: SelectionChangedCause.drag);
    pumpFrame();

    expect(updatedSelection!.baseOffset, 3);
    expect(updatedSelection!.extentOffset, 5);
    expect(selectionChangedCount, 1);
  }, skip: isBrowser); // https://github.com/flutter/flutter/issues/61028

  test('promptRect disappears when promptRectColor is set to null', () {
    const Color promptRectColor = Color(0x12345678);
    final TextSelectionDelegate delegate = _FakeEditableTextState();
    final RenderEditable editable = RenderEditable(
      text: const TextSpan(
        style: TextStyle(height: 1.0, fontSize: 10.0, fontFamily: 'Ahem'),
        text: 'ABCDEFG',
      ),
      startHandleLayerLink: LayerLink(),
      endHandleLayerLink: LayerLink(),
      textAlign: TextAlign.start,
      textDirection: TextDirection.ltr,
      locale: const Locale('en', 'US'),
      offset: ViewportOffset.fixed(10.0),
      textSelectionDelegate: delegate,
      selection: const TextSelection.collapsed(offset: 0),
      promptRectColor: promptRectColor,
      promptRectRange: const TextRange(start: 0, end: 1),
    );

    layout(editable, constraints: BoxConstraints.loose(const Size(1000.0, 1000.0)));
    pumpFrame(phase: EnginePhase.compositingBits);

    expect(
      (Canvas canvas) => editable.paint(TestRecordingPaintingContext(canvas), Offset.zero),
      paints..rect(color: promptRectColor),
    );

    editable.promptRectColor = null;

    editable.layout(BoxConstraints.loose(const Size(1000.0, 1000.0)));
    pumpFrame(phase: EnginePhase.compositingBits);

    expect(editable.promptRectColor, null);
    expect(
      (Canvas canvas) => editable.paint(TestRecordingPaintingContext(canvas), Offset.zero),
      isNot(paints..rect(color: promptRectColor)),
    );
  });

  test('editable hasFocus correctly initialized', () {
    // Regression test for https://github.com/flutter/flutter/issues/21640
    final TextSelectionDelegate delegate = _FakeEditableTextState();
    final RenderEditable editable = RenderEditable(
      text: const TextSpan(
        style: TextStyle(height: 1.0, fontSize: 10.0, fontFamily: 'Ahem'),
        text: '12345',
      ),
      textAlign: TextAlign.start,
      textDirection: TextDirection.ltr,
      locale: const Locale('en', 'US'),
      offset: ViewportOffset.zero(),
      textSelectionDelegate: delegate,
      hasFocus: true,
      startHandleLayerLink: LayerLink(),
      endHandleLayerLink: LayerLink(),
    );

    expect(editable.hasFocus, true);
    editable.hasFocus = false;
    expect(editable.hasFocus, false);
  });

  test('has correct maxScrollExtent', () {
    final TextSelectionDelegate delegate = _FakeEditableTextState();
    EditableText.debugDeterministicCursor = true;

    final RenderEditable editable = RenderEditable(
      maxLines: 2,
      backgroundCursorColor: Colors.grey,
      textDirection: TextDirection.ltr,
      cursorColor: const Color.fromARGB(0xFF, 0xFF, 0x00, 0x00),
      offset: ViewportOffset.zero(),
      textSelectionDelegate: delegate,
      text: const TextSpan(
        text: '撒地方加咖啡哈金凤凰卡号方式剪坏算法发挥福建垃\nasfjafjajfjaslfjaskjflasjfksajf撒分开建安路口附近拉设\n计费可使肌肤撒附近埃里克圾房卡设计费"',
        style: TextStyle(
          height: 1.0, fontSize: 10.0, fontFamily: 'Roboto',
        ),
      ),
      startHandleLayerLink: LayerLink(),
      endHandleLayerLink: LayerLink(),
      selection: const TextSelection.collapsed(
        offset: 4,
        affinity: TextAffinity.upstream,
      ),
    );

    editable.layout(BoxConstraints.loose(const Size(100.0, 1000.0)));
    expect(editable.size, equals(const Size(100, 20)));
    expect(editable.maxLines, equals(2));
    expect(editable.maxScrollExtent, equals(90));

    editable.layout(BoxConstraints.loose(const Size(150.0, 1000.0)));
    expect(editable.maxScrollExtent, equals(50));

    editable.layout(BoxConstraints.loose(const Size(200.0, 1000.0)));
    expect(editable.maxScrollExtent, equals(40));

    editable.layout(BoxConstraints.loose(const Size(500.0, 1000.0)));
    expect(editable.maxScrollExtent, equals(10));

    editable.layout(BoxConstraints.loose(const Size(1000.0, 1000.0)));
    expect(editable.maxScrollExtent, equals(10));
  }, skip: isBrowser); // https://github.com/flutter/flutter/issues/42772

  test('getEndpointsForSelection handles empty characters', () {
    final TextSelectionDelegate delegate = _FakeEditableTextState();
    final RenderEditable editable = RenderEditable(
      // This is a Unicode left-to-right mark character that will not render
      // any glyphs.
      text: const TextSpan(text: '\u200e'),
      textAlign: TextAlign.start,
      textDirection: TextDirection.ltr,
      offset: ViewportOffset.zero(),
      textSelectionDelegate: delegate,
      startHandleLayerLink: LayerLink(),
      endHandleLayerLink: LayerLink(),
    );
    editable.layout(BoxConstraints.loose(const Size(100, 100)));
    final List<TextSelectionPoint> endpoints = editable.getEndpointsForSelection(
      const TextSelection(baseOffset: 0, extentOffset: 1),
    );
    expect(endpoints[0].point.dx, 0);
  });

<<<<<<< HEAD
  group('nextCharacter', () {
    test('handles normal strings correctly', () {
      expect(TextEditingValue.nextCharacter(0, '01234567'), 1);
      expect(TextEditingValue.nextCharacter(3, '01234567'), 4);
      expect(TextEditingValue.nextCharacter(7, '01234567'), 8);
      expect(TextEditingValue.nextCharacter(8, '01234567'), 8);
    });

    test('throws for invalid indices', () {
      expect(() => TextEditingValue.nextCharacter(-1, '01234567'), throwsAssertionError);
      expect(() => TextEditingValue.nextCharacter(9, '01234567'), throwsAssertionError);
    });

    test('skips spaces in normal strings when includeWhitespace is false', () {
      expect(TextEditingValue.nextCharacter(3, '0123 5678', false), 5);
      expect(TextEditingValue.nextCharacter(4, '0123 5678', false), 5);
      expect(TextEditingValue.nextCharacter(3, '0123      0123', false), 10);
      expect(TextEditingValue.nextCharacter(2, '0123      0123', false), 3);
      expect(TextEditingValue.nextCharacter(4, '0123      0123', false), 10);
      expect(TextEditingValue.nextCharacter(9, '0123      0123', false), 10);
      expect(TextEditingValue.nextCharacter(10, '0123      0123', false), 11);
      // If the subsequent characters are all whitespace, it returns the length
      // of the string.
      expect(TextEditingValue.nextCharacter(5, '0123      ', false), 10);
    });

    test('handles surrogate pairs correctly', () {
      expect(TextEditingValue.nextCharacter(3, '0123👨👩👦0123'), 4);
      expect(TextEditingValue.nextCharacter(4, '0123👨👩👦0123'), 6);
      expect(TextEditingValue.nextCharacter(5, '0123👨👩👦0123'), 6);
      expect(TextEditingValue.nextCharacter(6, '0123👨👩👦0123'), 8);
      expect(TextEditingValue.nextCharacter(7, '0123👨👩👦0123'), 8);
      expect(TextEditingValue.nextCharacter(8, '0123👨👩👦0123'), 10);
      expect(TextEditingValue.nextCharacter(9, '0123👨👩👦0123'), 10);
      expect(TextEditingValue.nextCharacter(10, '0123👨👩👦0123'), 11);
    });

    test('handles extended grapheme clusters correctly', () {
      expect(TextEditingValue.nextCharacter(3, '0123👨‍👩‍👦2345'), 4);
      expect(TextEditingValue.nextCharacter(4, '0123👨‍👩‍👦2345'), 12);
      // Even when extent falls within an extended grapheme cluster, it still
      // identifies the whole grapheme cluster.
      expect(TextEditingValue.nextCharacter(5, '0123👨‍👩‍👦2345'), 12);
      expect(TextEditingValue.nextCharacter(12, '0123👨‍👩‍👦2345'), 13);
    });
  });
=======
    layout(editable);
    editable.hasFocus = true;

    editable.selectPositionAt(from: Offset.zero, cause: SelectionChangedCause.tap);
    editable.selection = const TextSelection.collapsed(offset: 0);
    pumpFrame();

    // Move to the end of the first line.
    editable.moveSelectionRightByLine(SelectionChangedCause.keyboard);
    expect(currentSelection.isCollapsed, true);
    expect(currentSelection.baseOffset, 13);
    expect(currentSelection.affinity, TextAffinity.upstream);
    // RenderEditable relies on its parent that passes onSelectionChanged to set
    // the selection.

    // Try moveSelectionRightByLine again and nothing happens because we're
    // already at the end of a line.
    editable.moveSelectionRightByLine(SelectionChangedCause.keyboard);
    expect(currentSelection.isCollapsed, true);
    expect(currentSelection.baseOffset, 13);
    expect(currentSelection.affinity, TextAffinity.upstream);

    // Move back to the start of the line.
    editable.moveSelectionLeftByLine(SelectionChangedCause.keyboard);
    expect(currentSelection.isCollapsed, true);
    expect(currentSelection.baseOffset, 0);
    expect(currentSelection.affinity, TextAffinity.downstream);

    // Trying moveSelectionLeftByLine does nothing at the leftmost of the field.
    editable.moveSelectionLeftByLine(SelectionChangedCause.keyboard);
    expect(currentSelection.isCollapsed, true);
    expect(currentSelection.baseOffset, 0);
    expect(currentSelection.affinity, TextAffinity.downstream);

    // Move the selection to the empty line.
    editable.moveSelectionRightByLine(SelectionChangedCause.keyboard);
    expect(currentSelection.isCollapsed, true);
    expect(currentSelection.baseOffset, 13);
    expect(currentSelection.affinity, TextAffinity.upstream);
    editable.moveSelectionRight(SelectionChangedCause.keyboard);
    expect(currentSelection.isCollapsed, true);
    expect(currentSelection.baseOffset, 14);

    // Neither moveSelectionLeftByLine nor moveSelectionRightByLine do anything
    // here, because we're at both the beginning and end of the line.
    editable.moveSelectionLeftByLine(SelectionChangedCause.keyboard);
    expect(currentSelection.isCollapsed, true);
    expect(currentSelection.baseOffset, 14);
    expect(currentSelection.affinity, TextAffinity.downstream);
    editable.moveSelectionRightByLine(SelectionChangedCause.keyboard);
    expect(currentSelection.isCollapsed, true);
    expect(currentSelection.baseOffset, 14);
    expect(currentSelection.affinity, TextAffinity.downstream);
  }, skip: isBrowser); // https://github.com/flutter/flutter/issues/61021

  test('arrow keys and delete handle simple text correctly', () async {
    final TextSelectionDelegate delegate = FakeEditableTextState()
      ..textEditingValue = const TextEditingValue(
          text: 'test',
          selection: TextSelection.collapsed(offset: 0),
        );
    final ViewportOffset viewportOffset = ViewportOffset.zero();
    late TextSelection currentSelection;
>>>>>>> e4cf7a0b

  group('getRectForComposingRange', () {
    const TextSpan emptyTextSpan = TextSpan(text: '\u200e');
    final TextSelectionDelegate delegate = _FakeEditableTextState();
    final RenderEditable editable = RenderEditable(
      maxLines: null,
      textAlign: TextAlign.start,
      textDirection: TextDirection.ltr,
      offset: ViewportOffset.zero(),
      textSelectionDelegate: delegate,
      startHandleLayerLink: LayerLink(),
      endHandleLayerLink: LayerLink(),
    );

    test('returns null when no composing range', () {
      editable.text = const TextSpan(text: '123');
      editable.layout(const BoxConstraints.tightFor(width: 200));

      // Invalid range.
      expect(editable.getRectForComposingRange(const TextRange(start: -1, end: 2)), isNull);
      // Collapsed range.
      expect(editable.getRectForComposingRange(const TextRange.collapsed(2)), isNull);

      // Empty Editable.
      editable.text = emptyTextSpan;
      editable.layout(const BoxConstraints.tightFor(width: 200));

      expect(
        editable.getRectForComposingRange(const TextRange(start: 0, end: 1)),
        // On web this evaluates to a zero-width Rect.
        anyOf(isNull, (Rect rect) => rect.width == 0),
      );
    });

    test('more than 1 run on the same line', () {
      const TextStyle tinyText = TextStyle(fontSize: 1, fontFamily: 'Ahem');
      const TextStyle normalText = TextStyle(fontSize: 10, fontFamily: 'Ahem');
      editable.text = TextSpan(
        children: <TextSpan>[
          const TextSpan(text: 'A', style: tinyText),
          TextSpan(text: 'A' * 20, style: normalText),
          const TextSpan(text: 'A', style: tinyText),
        ],
      );
      // Give it a width that forces the editable to wrap.
      editable.layout(const BoxConstraints.tightFor(width: 200));

      final Rect composingRect = editable.getRectForComposingRange(const TextRange(start: 0, end: 20 + 2))!;

      // Since the range covers an entire line, the Rect should also be almost
      // as wide as the entire paragraph (give or take 1 character).
      expect(composingRect.width, greaterThan(200 - 10));
    }, skip: isBrowser); // https://github.com/flutter/flutter/issues/66089
  });

  group('previousCharacter', () {
    test('handles normal strings correctly', () {
      expect(TextEditingValue.previousCharacter(8, '01234567'), 7);
      expect(TextEditingValue.previousCharacter(0, '01234567'), 0);
      expect(TextEditingValue.previousCharacter(1, '01234567'), 0);
      expect(TextEditingValue.previousCharacter(5, '01234567'), 4);
      expect(TextEditingValue.previousCharacter(8, '01234567'), 7);
    });

    test('throws for invalid indices', () {
      expect(() => TextEditingValue.previousCharacter(-1, '01234567'), throwsAssertionError);
      expect(() => TextEditingValue.previousCharacter(9, '01234567'), throwsAssertionError);
    });

    test('skips spaces in normal strings when includeWhitespace is false', () {
      expect(TextEditingValue.previousCharacter(10, '0123      0123', false), 3);
      expect(TextEditingValue.previousCharacter(11, '0123      0123', false), 10);
      expect(TextEditingValue.previousCharacter(9, '0123      0123', false), 3);
      expect(TextEditingValue.previousCharacter(4, '0123      0123', false), 3);
      expect(TextEditingValue.previousCharacter(3, '0123      0123', false), 2);
      // If the previous characters are all whitespace, it returns zero.
      expect(TextEditingValue.previousCharacter(3, '          0123', false), 0);
    });

    test('handles surrogate pairs correctly', () {
      expect(TextEditingValue.previousCharacter(11, '0123👨👩👦0123'), 10);
      expect(TextEditingValue.previousCharacter(10, '0123👨👩👦0123'), 8);
      expect(TextEditingValue.previousCharacter(9, '0123👨👩👦0123'), 8);
      expect(TextEditingValue.previousCharacter(8, '0123👨👩👦0123'), 6);
      expect(TextEditingValue.previousCharacter(7, '0123👨👩👦0123'), 6);
      expect(TextEditingValue.previousCharacter(6, '0123👨👩👦0123'), 4);
      expect(TextEditingValue.previousCharacter(5, '0123👨👩👦0123'), 4);
      expect(TextEditingValue.previousCharacter(4, '0123👨👩👦0123'), 3);
      expect(TextEditingValue.previousCharacter(3, '0123👨👩👦0123'), 2);
    });

    test('handles extended grapheme clusters correctly', () {
      expect(TextEditingValue.previousCharacter(13, '0123👨‍👩‍👦2345'), 12);
      // Even when extent falls within an extended grapheme cluster, it still
      // identifies the whole grapheme cluster.
      expect(TextEditingValue.previousCharacter(12, '0123👨‍👩‍👦2345'), 4);
      expect(TextEditingValue.previousCharacter(11, '0123👨‍👩‍👦2345'), 4);
      expect(TextEditingValue.previousCharacter(5, '0123👨‍👩‍👦2345'), 4);
      expect(TextEditingValue.previousCharacter(4, '0123👨‍👩‍👦2345'), 3);
    });
  });

  group('custom painters', () {
    final TextSelectionDelegate delegate = _FakeEditableTextState();

    final _TestRenderEditable editable = _TestRenderEditable(
      textDirection: TextDirection.ltr,
      offset: ViewportOffset.zero(),
      textSelectionDelegate: delegate,
      text: const TextSpan(
        text: 'test',
        style: TextStyle(
          height: 1.0,
          fontSize: 10.0,
          fontFamily: 'Ahem',
        ),
      ),
      startHandleLayerLink: LayerLink(),
      endHandleLayerLink: LayerLink(),
      selection: const TextSelection.collapsed(
        offset: 4,
        affinity: TextAffinity.upstream,
      ),
    );

    setUp(() { EditableText.debugDeterministicCursor = true; });
    tearDown(() {
      EditableText.debugDeterministicCursor = false;
      _TestRenderEditablePainter.paintHistory.clear();
      editable.foregroundPainter = null;
      editable.painter = null;
      editable.paintCount = 0;

      final AbstractNode? parent = editable.parent;
      if (parent is RenderConstrainedBox)
        parent.child = null;
    });

    test('paints in the correct order', () {
      layout(editable, constraints: BoxConstraints.loose(const Size(100, 100)));
      // Prepare for painting after layout.

<<<<<<< HEAD
=======
    editable.deleteForward(SelectionChangedCause.keyboard);
    expect(delegate.textEditingValue.text, '');
  }, skip: isBrowser); // https://github.com/flutter/flutter/issues/61021

  test('arrow keys work after detaching the widget and attaching it again', () async {
    final TextSelectionDelegate delegate = FakeEditableTextState()
      ..textEditingValue = const TextEditingValue(
          text: 'W Szczebrzeszynie chrząszcz brzmi w trzcinie',
          selection: TextSelection.collapsed(offset: 0),
        );
    final ViewportOffset viewportOffset = ViewportOffset.zero();
    final RenderEditable editable = RenderEditable(
      backgroundCursorColor: Colors.grey,
      selectionColor: Colors.black,
      textDirection: TextDirection.ltr,
      cursorColor: Colors.red,
      offset: viewportOffset,
      textSelectionDelegate: delegate,
      onSelectionChanged: (TextSelection selection, RenderEditable renderObject, SelectionChangedCause cause) {
        renderObject.selection = selection;
      },
      startHandleLayerLink: LayerLink(),
      endHandleLayerLink: LayerLink(),
      text: const TextSpan(
        text: 'W Szczebrzeszynie chrząszcz brzmi w trzcinie',
        style: TextStyle(
          height: 1.0, fontSize: 10.0, fontFamily: 'Ahem',
        ),
      ),
      selection: const TextSelection.collapsed(
        offset: 0,
      ),
    );

    final PipelineOwner pipelineOwner = PipelineOwner();
    editable.attach(pipelineOwner);
    editable.hasFocus = true;
    editable.detach();
    layout(editable);
    editable.hasFocus = true;
    editable.selectPositionAt(from: Offset.zero, cause: SelectionChangedCause.tap);
    editable.selection = const TextSelection.collapsed(offset: 0);
    pumpFrame();

    editable.moveSelectionRight(SelectionChangedCause.keyboard);
    editable.moveSelectionRight(SelectionChangedCause.keyboard);
    editable.moveSelectionRight(SelectionChangedCause.keyboard);
    editable.moveSelectionRight(SelectionChangedCause.keyboard);
    expect(editable.selection?.isCollapsed, true);
    expect(editable.selection?.baseOffset, 4);

    editable.moveSelectionLeft(SelectionChangedCause.keyboard);
    expect(editable.selection?.isCollapsed, true);
    expect(editable.selection?.baseOffset, 3);

     editable.deleteForward(SelectionChangedCause.keyboard);
    expect(delegate.textEditingValue.text, 'W Sczebrzeszynie chrząszcz brzmi w trzcinie');
  }, skip: isBrowser); // https://github.com/flutter/flutter/issues/61021

  test('RenderEditable registers and unregisters raw keyboard listener correctly', () async {
    final TextSelectionDelegate delegate = FakeEditableTextState()
      ..textEditingValue = const TextEditingValue(
        text: 'how are you',
        selection: TextSelection.collapsed(offset: 0),
      );
    final ViewportOffset viewportOffset = ViewportOffset.zero();
    final RenderEditable editable = RenderEditable(
      backgroundCursorColor: Colors.grey,
      selectionColor: Colors.black,
      textDirection: TextDirection.ltr,
      cursorColor: Colors.red,
      offset: viewportOffset,
      hasFocus: true,
      textSelectionDelegate: delegate,
      onSelectionChanged: (TextSelection selection, RenderEditable renderObject, SelectionChangedCause cause) {
        renderObject.selection = selection;
      },
      startHandleLayerLink: LayerLink(),
      endHandleLayerLink: LayerLink(),
      text: const TextSpan(
        text: 'how are you',
        style: TextStyle(
          height: 1.0, fontSize: 10.0, fontFamily: 'Ahem',
        ),
      ),
      selection: const TextSelection.collapsed(
        offset: 0,
      ),
    );

    final PipelineOwner pipelineOwner = PipelineOwner();
    editable.attach(pipelineOwner);

    editable.deleteForward(SelectionChangedCause.keyboard);
    expect(delegate.textEditingValue.text, 'ow are you');
  }, skip: isBrowser); // https://github.com/flutter/flutter/issues/61021

  test('arrow keys with selection text', () async {
    const String text = '012345';
    final TextSelectionDelegate delegate = FakeEditableTextState()
      ..textEditingValue = const TextEditingValue(text: text);
    final ViewportOffset viewportOffset = ViewportOffset.zero();
    late TextSelection currentSelection;
    final RenderEditable editable = RenderEditable(
      backgroundCursorColor: Colors.grey,
      selectionColor: Colors.black,
      textDirection: TextDirection.ltr,
      cursorColor: Colors.red,
      offset: viewportOffset,
      textSelectionDelegate: delegate,
      onSelectionChanged: (TextSelection selection, RenderEditable renderObject, SelectionChangedCause cause) {
        renderObject.selection = selection;
        currentSelection = selection;
      },
      startHandleLayerLink: LayerLink(),
      endHandleLayerLink: LayerLink(),
      text: const TextSpan(
        text: text,  // Thumbs up
        style: TextStyle(height: 1.0, fontSize: 10.0, fontFamily: 'Ahem'),
      ),
      selection: const TextSelection.collapsed(
        offset: 0,
      ),
    );

    layout(editable);
    editable.hasFocus = true;

    editable.selection = const TextSelection(baseOffset: 2, extentOffset: 4);
    pumpFrame();

    editable.moveSelectionRight(SelectionChangedCause.keyboard);
    expect(currentSelection.isCollapsed, true);
    expect(currentSelection.baseOffset, 4);

    editable.selection = const TextSelection(baseOffset: 4, extentOffset: 2);
    pumpFrame();

    editable.moveSelectionRight(SelectionChangedCause.keyboard);
    expect(currentSelection.isCollapsed, true);
    expect(currentSelection.baseOffset, 4);

    editable.selection = const TextSelection(baseOffset: 2, extentOffset: 4);
    pumpFrame();

    editable.moveSelectionLeft(SelectionChangedCause.keyboard);
    expect(currentSelection.isCollapsed, true);
    expect(currentSelection.baseOffset, 2);

    editable.selection = const TextSelection(baseOffset: 4, extentOffset: 2);
    pumpFrame();

    editable.moveSelectionLeft(SelectionChangedCause.keyboard);
    expect(currentSelection.isCollapsed, true);
    expect(currentSelection.baseOffset, 2);
  }, skip: isBrowser); // https://github.com/flutter/flutter/issues/58068

  test('arrow keys with selection text and shift', () async {
    const String text = '012345';
    final TextSelectionDelegate delegate = FakeEditableTextState()
      ..textEditingValue = const TextEditingValue(text: text);
    final ViewportOffset viewportOffset = ViewportOffset.zero();
    late TextSelection currentSelection;
    final RenderEditable editable = RenderEditable(
      backgroundCursorColor: Colors.grey,
      selectionColor: Colors.black,
      textDirection: TextDirection.ltr,
      cursorColor: Colors.red,
      offset: viewportOffset,
      textSelectionDelegate: delegate,
      onSelectionChanged: (TextSelection selection, RenderEditable renderObject, SelectionChangedCause cause) {
        renderObject.selection = selection;
        currentSelection = selection;
      },
      startHandleLayerLink: LayerLink(),
      endHandleLayerLink: LayerLink(),
      text: const TextSpan(
        text: text,  // Thumbs up
        style: TextStyle(height: 1.0, fontSize: 10.0, fontFamily: 'Ahem'),
      ),
      selection: const TextSelection.collapsed(
        offset: 0,
      ),
    );

    layout(editable);
    editable.hasFocus = true;

    editable.selection = const TextSelection(baseOffset: 2, extentOffset: 4);
    pumpFrame();

    editable.extendSelectionRight(SelectionChangedCause.keyboard);
    expect(currentSelection.isCollapsed, false);
    expect(currentSelection.baseOffset, 2);
    expect(currentSelection.extentOffset, 5);

    editable.selection = const TextSelection(baseOffset: 4, extentOffset: 2);
    pumpFrame();

    editable.extendSelectionRight(SelectionChangedCause.keyboard);
    expect(currentSelection.isCollapsed, false);
    expect(currentSelection.baseOffset, 4);
    expect(currentSelection.extentOffset, 3);

    editable.selection = const TextSelection(baseOffset: 2, extentOffset: 4);
    pumpFrame();

    editable.extendSelectionLeft(SelectionChangedCause.keyboard);
    expect(currentSelection.isCollapsed, false);
    expect(currentSelection.baseOffset, 2);
    expect(currentSelection.extentOffset, 3);

    editable.selection = const TextSelection(baseOffset: 4, extentOffset: 2);
    pumpFrame();

    editable.extendSelectionLeft(SelectionChangedCause.keyboard);
    expect(currentSelection.isCollapsed, false);
    expect(currentSelection.baseOffset, 4);
    expect(currentSelection.extentOffset, 1);
  }, skip: isBrowser); // https://github.com/flutter/flutter/issues/58068

  testVariants('respects enableInteractiveSelection', () async {
    const String text = '012345';
    final TextSelectionDelegate delegate = FakeEditableTextState()
      ..textEditingValue = const TextEditingValue(text: text);
    final ViewportOffset viewportOffset = ViewportOffset.zero();
    late TextSelection currentSelection;
    final RenderEditable editable = RenderEditable(
      backgroundCursorColor: Colors.grey,
      selectionColor: Colors.black,
      textDirection: TextDirection.ltr,
      cursorColor: Colors.red,
      offset: viewportOffset,
      textSelectionDelegate: delegate,
      onSelectionChanged: (TextSelection selection, RenderEditable renderObject, SelectionChangedCause cause) {
        renderObject.selection = selection;
        currentSelection = selection;
      },
      startHandleLayerLink: LayerLink(),
      endHandleLayerLink: LayerLink(),
      text: const TextSpan(
        text: text,  // Thumbs up
        style: TextStyle(height: 1.0, fontSize: 10.0, fontFamily: 'Ahem'),
      ),
      selection: const TextSelection.collapsed(
        offset: 0,
      ),
      enableInteractiveSelection: false,
    );

    layout(editable);
    editable.hasFocus = true;

    editable.selection = const TextSelection.collapsed(offset: 2);
    pumpFrame();

    await simulateKeyDownEvent(LogicalKeyboardKey.shift);

    editable.moveSelectionRight(SelectionChangedCause.keyboard);
    expect(currentSelection.isCollapsed, true);
    expect(currentSelection.baseOffset, 3);

    editable.moveSelectionLeft(SelectionChangedCause.keyboard);
    expect(currentSelection.isCollapsed, true);
    expect(currentSelection.baseOffset, 2);

    final LogicalKeyboardKey wordModifier =
        Platform.isMacOS ? LogicalKeyboardKey.alt : LogicalKeyboardKey.control;

    await simulateKeyDownEvent(wordModifier);

    editable.moveSelectionRightByWord(SelectionChangedCause.keyboard);
    expect(currentSelection.isCollapsed, true);
    expect(currentSelection.baseOffset, 6);

    editable.moveSelectionLeftByWord(SelectionChangedCause.keyboard);
    expect(currentSelection.isCollapsed, true);
    expect(currentSelection.baseOffset, 0);

    await simulateKeyUpEvent(wordModifier);
    await simulateKeyUpEvent(LogicalKeyboardKey.shift);
  }, skip: isBrowser, variant: KeySimulatorTransitModeVariant.all()); // https://github.com/flutter/flutter/issues/58068

  group('delete', () {
    test('when as a non-collapsed selection, it should delete a selection', () async {
      final TextSelectionDelegate delegate = FakeEditableTextState()
        ..textEditingValue = const TextEditingValue(
            text: 'test',
            selection: TextSelection(baseOffset: 1, extentOffset: 3),
          );
      final ViewportOffset viewportOffset = ViewportOffset.zero();
      final RenderEditable editable = RenderEditable(
        backgroundCursorColor: Colors.grey,
        selectionColor: Colors.black,
        textDirection: TextDirection.ltr,
        cursorColor: Colors.red,
        offset: viewportOffset,
        textSelectionDelegate: delegate,
        onSelectionChanged: (TextSelection selection, RenderEditable renderObject, SelectionChangedCause cause) {},
        startHandleLayerLink: LayerLink(),
        endHandleLayerLink: LayerLink(),
        text: const TextSpan(
          text: 'test',
          style: TextStyle(
            height: 1.0, fontSize: 10.0, fontFamily: 'Ahem',
          ),
        ),
        selection: const TextSelection(baseOffset: 1, extentOffset: 3),
      );

      layout(editable);
      editable.hasFocus = true;
      pumpFrame();

      editable.delete(SelectionChangedCause.keyboard);
      expect(delegate.textEditingValue.text, 'tt');
      expect(delegate.textEditingValue.selection.isCollapsed, true);
      expect(delegate.textEditingValue.selection.baseOffset, 1);
    }, skip: isBrowser); // https://github.com/flutter/flutter/issues/61021

    test('when as simple text, it should delete the character to the left', () async {
      final TextSelectionDelegate delegate = FakeEditableTextState()
        ..textEditingValue = const TextEditingValue(
            text: 'test',
            selection: TextSelection.collapsed(offset: 3),
          );
      final ViewportOffset viewportOffset = ViewportOffset.zero();
      final RenderEditable editable = RenderEditable(
        backgroundCursorColor: Colors.grey,
        selectionColor: Colors.black,
        textDirection: TextDirection.ltr,
        cursorColor: Colors.red,
        offset: viewportOffset,
        textSelectionDelegate: delegate,
        onSelectionChanged: (TextSelection selection, RenderEditable renderObject, SelectionChangedCause cause) {},
        startHandleLayerLink: LayerLink(),
        endHandleLayerLink: LayerLink(),
        text: const TextSpan(
          text: 'test',
          style: TextStyle(
            height: 1.0, fontSize: 10.0, fontFamily: 'Ahem',
          ),
        ),
        selection: const TextSelection.collapsed(offset: 3),
      );

      layout(editable);
      editable.hasFocus = true;
      pumpFrame();

      editable.delete(SelectionChangedCause.keyboard);
      expect(delegate.textEditingValue.text, 'tet');
      expect(delegate.textEditingValue.selection.isCollapsed, true);
      expect(delegate.textEditingValue.selection.baseOffset, 2);
    }, skip: isBrowser); // https://github.com/flutter/flutter/issues/61021

    test('when has surrogate pairs, it should delete the pair', () async {
      final TextSelectionDelegate delegate = FakeEditableTextState()
        ..textEditingValue = const TextEditingValue(
            text: '\u{1F44D}',
            selection: TextSelection.collapsed(offset: 2),
          );
      final ViewportOffset viewportOffset = ViewportOffset.zero();
      final RenderEditable editable = RenderEditable(
        backgroundCursorColor: Colors.grey,
        selectionColor: Colors.black,
        textDirection: TextDirection.ltr,
        cursorColor: Colors.red,
        offset: viewportOffset,
        textSelectionDelegate: delegate,
        onSelectionChanged: (TextSelection selection, RenderEditable renderObject, SelectionChangedCause cause) {},
        startHandleLayerLink: LayerLink(),
        endHandleLayerLink: LayerLink(),
        text: const TextSpan(
          text: '\u{1F44D}',  // Thumbs up
          style: TextStyle(
            height: 1.0, fontSize: 10.0, fontFamily: 'Ahem',
          ),
        ),
        selection: const TextSelection.collapsed(offset: 2),
      );

      layout(editable);
      editable.hasFocus = true;
      pumpFrame();

      editable.delete(SelectionChangedCause.keyboard);
      expect(delegate.textEditingValue.text, '');
      expect(delegate.textEditingValue.selection.isCollapsed, true);
      expect(delegate.textEditingValue.selection.baseOffset, 0);
    }, skip: isBrowser); // https://github.com/flutter/flutter/issues/61021

    test('when has grapheme clusters, it should delete the grapheme cluster', () async {
      final TextSelectionDelegate delegate = FakeEditableTextState()
        ..textEditingValue = const TextEditingValue(
            text: '0123👨‍👩‍👦2345',
            selection: TextSelection.collapsed(offset: 12),
          );
      final ViewportOffset viewportOffset = ViewportOffset.zero();
      final RenderEditable editable = RenderEditable(
        backgroundCursorColor: Colors.grey,
        selectionColor: Colors.black,
        textDirection: TextDirection.ltr,
        cursorColor: Colors.red,
        offset: viewportOffset,
        textSelectionDelegate: delegate,
        onSelectionChanged: (TextSelection selection, RenderEditable renderObject, SelectionChangedCause cause) {},
        startHandleLayerLink: LayerLink(),
        endHandleLayerLink: LayerLink(),
        text: const TextSpan(
          text: '0123👨‍👩‍👦2345',
          style: TextStyle(
            height: 1.0, fontSize: 10.0, fontFamily: 'Ahem',
          ),
        ),
        selection: const TextSelection.collapsed(offset: 12),
      );

      layout(editable);
      editable.hasFocus = true;
      pumpFrame();

      editable.delete(SelectionChangedCause.keyboard);
      expect(delegate.textEditingValue.text, '01232345');
      expect(delegate.textEditingValue.selection.isCollapsed, true);
      expect(delegate.textEditingValue.selection.baseOffset, 4);
    }, skip: isBrowser); // https://github.com/flutter/flutter/issues/61021

    test('when is at the start of the text, it should be a no-op', () async {
      final TextSelectionDelegate delegate = FakeEditableTextState()
        ..textEditingValue = const TextEditingValue(
            text: 'test',
            selection: TextSelection.collapsed(offset: 0),
          );
      final ViewportOffset viewportOffset = ViewportOffset.zero();
      final RenderEditable editable = RenderEditable(
        backgroundCursorColor: Colors.grey,
        selectionColor: Colors.black,
        textDirection: TextDirection.ltr,
        cursorColor: Colors.red,
        offset: viewportOffset,
        textSelectionDelegate: delegate,
        onSelectionChanged: (TextSelection selection, RenderEditable renderObject, SelectionChangedCause cause) {},
        startHandleLayerLink: LayerLink(),
        endHandleLayerLink: LayerLink(),
        text: const TextSpan(
          text: 'test',
          style: TextStyle(
            height: 1.0, fontSize: 10.0, fontFamily: 'Ahem',
          ),
        ),
        selection: const TextSelection.collapsed(offset: 0),
      );

      layout(editable);
      editable.hasFocus = true;
      pumpFrame();

      editable.delete(SelectionChangedCause.keyboard);
      expect(delegate.textEditingValue.text, 'test');
      expect(delegate.textEditingValue.selection.isCollapsed, true);
      expect(delegate.textEditingValue.selection.baseOffset, 0);
    }, skip: isBrowser); // https://github.com/flutter/flutter/issues/61021

    test('when input has obscured text, it should delete the character to the left', () async {
      final TextSelectionDelegate delegate = FakeEditableTextState()
        ..textEditingValue = const TextEditingValue(
          text: 'test',
          selection: TextSelection.collapsed(offset: 4),
        );

      final ViewportOffset viewportOffset = ViewportOffset.zero();
      final RenderEditable editable = RenderEditable(
        backgroundCursorColor: Colors.grey,
        selectionColor: Colors.black,
        textDirection: TextDirection.ltr,
        cursorColor: Colors.red,
        offset: viewportOffset,
        textSelectionDelegate: delegate,
        obscureText: true,
        onSelectionChanged: (TextSelection selection, RenderEditable renderObject, SelectionChangedCause cause) {},
        startHandleLayerLink: LayerLink(),
        endHandleLayerLink: LayerLink(),
        text: const TextSpan(
          text: '****',
          style: TextStyle(
            height: 1.0, fontSize: 10.0, fontFamily: 'Ahem',
          ),
        ),
        selection: const TextSelection.collapsed(offset: 4),
      );

      layout(editable);
      editable.hasFocus = true;
      pumpFrame();

      editable.delete(SelectionChangedCause.keyboard);
      expect(delegate.textEditingValue.text, 'tes');
      expect(delegate.textEditingValue.selection.isCollapsed, true);
      expect(delegate.textEditingValue.selection.baseOffset, 3);
    }, skip: isBrowser);

    test('when using cjk characters', () async {
        const String text = '用多個塊測試';
        const int offset = 4;
        final TextSelectionDelegate delegate = FakeEditableTextState()
          ..textEditingValue = const TextEditingValue(
              text: text,
              selection: TextSelection.collapsed(offset: offset),
            );
        final ViewportOffset viewportOffset = ViewportOffset.zero();
        final RenderEditable editable = RenderEditable(
          backgroundCursorColor: Colors.grey,
          selectionColor: Colors.black,
          textDirection: TextDirection.ltr,
          cursorColor: Colors.red,
          offset: viewportOffset,
          textSelectionDelegate: delegate,
          onSelectionChanged: (TextSelection selection, RenderEditable renderObject, SelectionChangedCause cause) {},
          startHandleLayerLink: LayerLink(),
          endHandleLayerLink: LayerLink(),
          text: const TextSpan(
            text: text,
            style: TextStyle(
              height: 1.0, fontSize: 10.0, fontFamily: 'Ahem',
            ),
          ),
          selection: const TextSelection.collapsed(offset: offset),
        );

        layout(editable);
        editable.hasFocus = true;
        pumpFrame();

        editable.delete(SelectionChangedCause.keyboard);
        expect(delegate.textEditingValue.text, '用多個測試');
        expect(delegate.textEditingValue.selection.isCollapsed, true);
        expect(delegate.textEditingValue.selection.baseOffset, 3);
      }, skip: isBrowser);

    test('when using rtl', () async {
      const String text = 'برنامج أهلا بالعالم';
      const int offset = text.length;
      final TextSelectionDelegate delegate = FakeEditableTextState()
        ..textEditingValue = const TextEditingValue(
            text: text,
            selection: TextSelection.collapsed(offset: offset),
          );
      final ViewportOffset viewportOffset = ViewportOffset.zero();
      final RenderEditable editable = RenderEditable(
        backgroundCursorColor: Colors.grey,
        selectionColor: Colors.black,
        textDirection: TextDirection.rtl,
        cursorColor: Colors.red,
        offset: viewportOffset,
        textSelectionDelegate: delegate,
        onSelectionChanged: (TextSelection selection, RenderEditable renderObject, SelectionChangedCause cause) {},
        startHandleLayerLink: LayerLink(),
        endHandleLayerLink: LayerLink(),
        text: const TextSpan(
          text: text,
          style: TextStyle(
            height: 1.0, fontSize: 10.0, fontFamily: 'Ahem',
          ),
        ),
        selection: const TextSelection.collapsed(offset: offset),
      );

      layout(editable);
      editable.hasFocus = true;
      pumpFrame();

      editable.delete(SelectionChangedCause.keyboard);
      expect(delegate.textEditingValue.text, 'برنامج أهلا بالعال');
      expect(delegate.textEditingValue.selection.isCollapsed, true);
      expect(delegate.textEditingValue.selection.baseOffset, text.length - 1);
    }, skip: isBrowser);
  });

  group('deleteByWord', () {
    test('when cursor is on the middle of a word, it should delete the left part of the word', () async {
      const String text = 'test with multiple blocks';
      const int offset = 8;
      final TextSelectionDelegate delegate = FakeEditableTextState()
        ..textEditingValue = const TextEditingValue(
            text: text,
            selection: TextSelection.collapsed(offset: offset),
          );
      final ViewportOffset viewportOffset = ViewportOffset.zero();
      final RenderEditable editable = RenderEditable(
        backgroundCursorColor: Colors.grey,
        selectionColor: Colors.black,
        textDirection: TextDirection.ltr,
        cursorColor: Colors.red,
        offset: viewportOffset,
        textSelectionDelegate: delegate,
        onSelectionChanged: (TextSelection selection, RenderEditable renderObject, SelectionChangedCause cause) {},
        startHandleLayerLink: LayerLink(),
        endHandleLayerLink: LayerLink(),
        text: const TextSpan(
          text: text,
          style: TextStyle(
            height: 1.0, fontSize: 10.0, fontFamily: 'Ahem',
          ),
        ),
        selection: const TextSelection.collapsed(offset: offset),
      );

      layout(editable);
      editable.hasFocus = true;
      pumpFrame();

      editable.deleteByWord(SelectionChangedCause.keyboard, false);
      expect(delegate.textEditingValue.text, 'test h multiple blocks');
      expect(delegate.textEditingValue.selection.isCollapsed, true);
      expect(delegate.textEditingValue.selection.baseOffset, 5);
    }, skip: isBrowser);

    test('when includeWhiteSpace is true, it should treat a whiteSpace as a single word', () async {
      const String text = 'test with multiple blocks';
      const int offset = 10;
      final TextSelectionDelegate delegate = FakeEditableTextState()
        ..textEditingValue = const TextEditingValue(
            text: text,
            selection: TextSelection.collapsed(offset: offset),
          );
      final ViewportOffset viewportOffset = ViewportOffset.zero();
      final RenderEditable editable = RenderEditable(
        backgroundCursorColor: Colors.grey,
        selectionColor: Colors.black,
        textDirection: TextDirection.ltr,
        cursorColor: Colors.red,
        offset: viewportOffset,
        textSelectionDelegate: delegate,
        onSelectionChanged: (TextSelection selection, RenderEditable renderObject, SelectionChangedCause cause) {},
        startHandleLayerLink: LayerLink(),
        endHandleLayerLink: LayerLink(),
        text: const TextSpan(
          text: text,
          style: TextStyle(
            height: 1.0, fontSize: 10.0, fontFamily: 'Ahem',
          ),
        ),
        selection: const TextSelection.collapsed(offset: offset),
      );

      layout(editable);
      editable.hasFocus = true;
      pumpFrame();

      editable.deleteByWord(SelectionChangedCause.keyboard);
      expect(delegate.textEditingValue.text, 'test withmultiple blocks');
      expect(delegate.textEditingValue.selection.isCollapsed, true);
      expect(delegate.textEditingValue.selection.baseOffset, 9);
    }, skip: isBrowser);

    test('when cursor is after a word, it should delete the whole word', () async {
      const String text = 'test with multiple blocks';
      const int offset = 9;
      final TextSelectionDelegate delegate = FakeEditableTextState()
        ..textEditingValue = const TextEditingValue(
            text: text,
            selection: TextSelection.collapsed(offset: offset),
          );
      final ViewportOffset viewportOffset = ViewportOffset.zero();
      final RenderEditable editable = RenderEditable(
        backgroundCursorColor: Colors.grey,
        selectionColor: Colors.black,
        textDirection: TextDirection.ltr,
        cursorColor: Colors.red,
        offset: viewportOffset,
        textSelectionDelegate: delegate,
        onSelectionChanged: (TextSelection selection, RenderEditable renderObject, SelectionChangedCause cause) {},
        startHandleLayerLink: LayerLink(),
        endHandleLayerLink: LayerLink(),
        text: const TextSpan(
          text: text,
          style: TextStyle(
            height: 1.0, fontSize: 10.0, fontFamily: 'Ahem',
          ),
        ),
        selection: const TextSelection.collapsed(offset: offset),
      );

      layout(editable);
      editable.hasFocus = true;
      pumpFrame();

      editable.deleteByWord(SelectionChangedCause.keyboard, false);
      expect(delegate.textEditingValue.text, 'test  multiple blocks');
      expect(delegate.textEditingValue.selection.isCollapsed, true);
      expect(delegate.textEditingValue.selection.baseOffset, 5);
    }, skip: isBrowser);

    test('when cursor is preceeded by white spaces, it should delete the spaces and the next word to the left', () async {
      const String text = 'test with   multiple blocks';
      const int offset = 12;
      final TextSelectionDelegate delegate = FakeEditableTextState()
        ..textEditingValue = const TextEditingValue(
            text: text,
            selection: TextSelection.collapsed(offset: offset),
          );
      final ViewportOffset viewportOffset = ViewportOffset.zero();
      final RenderEditable editable = RenderEditable(
        backgroundCursorColor: Colors.grey,
        selectionColor: Colors.black,
        textDirection: TextDirection.ltr,
        cursorColor: Colors.red,
        offset: viewportOffset,
        textSelectionDelegate: delegate,
        onSelectionChanged: (TextSelection selection, RenderEditable renderObject, SelectionChangedCause cause) {},
        startHandleLayerLink: LayerLink(),
        endHandleLayerLink: LayerLink(),
        text: const TextSpan(
          text: text,
          style: TextStyle(
            height: 1.0, fontSize: 10.0, fontFamily: 'Ahem',
          ),
        ),
        selection: const TextSelection.collapsed(offset: offset),
      );

      layout(editable);
      editable.hasFocus = true;
      pumpFrame();

      editable.deleteByWord(SelectionChangedCause.keyboard, false);
      expect(delegate.textEditingValue.text, 'test multiple blocks');
      expect(delegate.textEditingValue.selection.isCollapsed, true);
      expect(delegate.textEditingValue.selection.baseOffset, 5);
    }, skip: isBrowser);

    test('when cursor is preceeded by tabs spaces', () async {
      const String text = 'test with\t\t\tmultiple blocks';
      const int offset = 12;
      final TextSelectionDelegate delegate = FakeEditableTextState()
        ..textEditingValue = const TextEditingValue(
            text: text,
            selection: TextSelection.collapsed(offset: offset),
          );
      final ViewportOffset viewportOffset = ViewportOffset.zero();
      final RenderEditable editable = RenderEditable(
        backgroundCursorColor: Colors.grey,
        selectionColor: Colors.black,
        textDirection: TextDirection.ltr,
        cursorColor: Colors.red,
        offset: viewportOffset,
        textSelectionDelegate: delegate,
        onSelectionChanged: (TextSelection selection, RenderEditable renderObject, SelectionChangedCause cause) {},
        startHandleLayerLink: LayerLink(),
        endHandleLayerLink: LayerLink(),
        text: const TextSpan(
          text: text,
          style: TextStyle(
            height: 1.0, fontSize: 10.0, fontFamily: 'Ahem',
          ),
        ),
        selection: const TextSelection.collapsed(offset: offset),
      );

      layout(editable);
      editable.hasFocus = true;
      pumpFrame();

      editable.deleteByWord(SelectionChangedCause.keyboard, false);
      expect(delegate.textEditingValue.text, 'test multiple blocks');
      expect(delegate.textEditingValue.selection.isCollapsed, true);
      expect(delegate.textEditingValue.selection.baseOffset, 5);
    }, skip: isBrowser);

    test('when cursor is preceeded by break line, it should delete the breaking line and the word right before it', () async {
      const String text = 'test with\nmultiple blocks';
      const int offset = 10;
      final TextSelectionDelegate delegate = FakeEditableTextState()
        ..textEditingValue = const TextEditingValue(
            text: text,
            selection: TextSelection.collapsed(offset: offset),
          );
      final ViewportOffset viewportOffset = ViewportOffset.zero();
      final RenderEditable editable = RenderEditable(
        backgroundCursorColor: Colors.grey,
        selectionColor: Colors.black,
        textDirection: TextDirection.ltr,
        cursorColor: Colors.red,
        offset: viewportOffset,
        textSelectionDelegate: delegate,
        onSelectionChanged: (TextSelection selection, RenderEditable renderObject, SelectionChangedCause cause) {},
        startHandleLayerLink: LayerLink(),
        endHandleLayerLink: LayerLink(),
        text: const TextSpan(
          text: text,
          style: TextStyle(
            height: 1.0, fontSize: 10.0, fontFamily: 'Ahem',
          ),
        ),
        selection: const TextSelection.collapsed(offset: offset),
      );

      layout(editable);
      editable.hasFocus = true;
      pumpFrame();

      editable.deleteByWord(SelectionChangedCause.keyboard, false);
      expect(delegate.textEditingValue.text, 'test multiple blocks');
      expect(delegate.textEditingValue.selection.isCollapsed, true);
      expect(delegate.textEditingValue.selection.baseOffset, 5);
    }, skip: isBrowser);

    test('when using cjk characters', () async {
        const String text = '用多個塊測試';
        const int offset = 4;
        final TextSelectionDelegate delegate = FakeEditableTextState()
          ..textEditingValue = const TextEditingValue(
              text: text,
              selection: TextSelection.collapsed(offset: offset),
            );
        final ViewportOffset viewportOffset = ViewportOffset.zero();
        final RenderEditable editable = RenderEditable(
          backgroundCursorColor: Colors.grey,
          selectionColor: Colors.black,
          textDirection: TextDirection.ltr,
          cursorColor: Colors.red,
          offset: viewportOffset,
          textSelectionDelegate: delegate,
          onSelectionChanged: (TextSelection selection, RenderEditable renderObject, SelectionChangedCause cause) {},
          startHandleLayerLink: LayerLink(),
          endHandleLayerLink: LayerLink(),
          text: const TextSpan(
            text: text,
            style: TextStyle(
              height: 1.0, fontSize: 10.0, fontFamily: 'Ahem',
            ),
          ),
          selection: const TextSelection.collapsed(offset: offset),
        );

        layout(editable);
        editable.hasFocus = true;
        pumpFrame();

        editable.deleteByWord(SelectionChangedCause.keyboard, false);
        expect(delegate.textEditingValue.text, '用多個測試');
        expect(delegate.textEditingValue.selection.isCollapsed, true);
        expect(delegate.textEditingValue.selection.baseOffset, 3);
      }, skip: isBrowser);

    test('when using rtl', () async {
      const String text = 'برنامج أهلا بالعالم';
      const int offset = text.length;
      final TextSelectionDelegate delegate = FakeEditableTextState()
        ..textEditingValue = const TextEditingValue(
            text: text,
            selection: TextSelection.collapsed(offset: offset),
          );
      final ViewportOffset viewportOffset = ViewportOffset.zero();
      final RenderEditable editable = RenderEditable(
        backgroundCursorColor: Colors.grey,
        selectionColor: Colors.black,
        textDirection: TextDirection.rtl,
        cursorColor: Colors.red,
        offset: viewportOffset,
        textSelectionDelegate: delegate,
        onSelectionChanged: (TextSelection selection, RenderEditable renderObject, SelectionChangedCause cause) {},
        startHandleLayerLink: LayerLink(),
        endHandleLayerLink: LayerLink(),
        text: const TextSpan(
          text: text,
          style: TextStyle(
            height: 1.0, fontSize: 10.0, fontFamily: 'Ahem',
          ),
        ),
        selection: const TextSelection.collapsed(offset: offset),
      );

      layout(editable);
      editable.hasFocus = true;
      pumpFrame();

      editable.deleteByWord(SelectionChangedCause.keyboard, false);
      expect(delegate.textEditingValue.text, 'برنامج أهلا ');
      expect(delegate.textEditingValue.selection.isCollapsed, true);
      expect(delegate.textEditingValue.selection.baseOffset, 12);
    }, skip: isBrowser);

    test('when input has obscured text, it should delete everything before the selection', () async {
      const int offset = 21;
      final TextSelectionDelegate delegate = FakeEditableTextState()
        ..textEditingValue = const TextEditingValue(
          text: 'test with multiple\n\n words',
          selection: TextSelection.collapsed(offset: offset),
        );

      final ViewportOffset viewportOffset = ViewportOffset.zero();
      final RenderEditable editable = RenderEditable(
        backgroundCursorColor: Colors.grey,
        selectionColor: Colors.black,
        textDirection: TextDirection.ltr,
        cursorColor: Colors.red,
        offset: viewportOffset,
        textSelectionDelegate: delegate,
        obscureText: true,
        onSelectionChanged: (TextSelection selection, RenderEditable renderObject, SelectionChangedCause cause) {},
        startHandleLayerLink: LayerLink(),
        endHandleLayerLink: LayerLink(),
        text: const TextSpan(
          text: '****',
          style: TextStyle(
            height: 1.0, fontSize: 10.0, fontFamily: 'Ahem',
          ),
        ),
        selection: const TextSelection.collapsed(offset: offset),
      );

      layout(editable);
      editable.hasFocus = true;
      pumpFrame();

      editable.deleteByWord(SelectionChangedCause.keyboard, false);
      expect(delegate.textEditingValue.text, 'words');
      expect(delegate.textEditingValue.selection.isCollapsed, true);
      expect(delegate.textEditingValue.selection.baseOffset, 0);
    }, skip: isBrowser);
  });

  group('deleteByLine', () {
    test('when cursor is on last character of a line, it should delete everything to the left', () async {
      const String text = 'test with multiple blocks';
      const int offset = text.length;
      final TextSelectionDelegate delegate = FakeEditableTextState()
        ..textEditingValue = const TextEditingValue(
            text: text,
            selection: TextSelection.collapsed(offset: offset),
          );
      final ViewportOffset viewportOffset = ViewportOffset.zero();
      final RenderEditable editable = RenderEditable(
        backgroundCursorColor: Colors.grey,
        selectionColor: Colors.black,
        textDirection: TextDirection.ltr,
        cursorColor: Colors.red,
        offset: viewportOffset,
        textSelectionDelegate: delegate,
        onSelectionChanged: (TextSelection selection, RenderEditable renderObject, SelectionChangedCause cause) {},
        startHandleLayerLink: LayerLink(),
        endHandleLayerLink: LayerLink(),
        text: const TextSpan(
          text: text,
          style: TextStyle(
            height: 1.0, fontSize: 10.0, fontFamily: 'Ahem',
          ),
        ),
        selection: const TextSelection.collapsed(offset: offset),
      );

      layout(editable);
      editable.hasFocus = true;
      pumpFrame();

      editable.deleteByLine(SelectionChangedCause.keyboard);
      expect(delegate.textEditingValue.text, '');
      expect(delegate.textEditingValue.selection.isCollapsed, true);
      expect(delegate.textEditingValue.selection.baseOffset, 0);
    }, skip: isBrowser);

    test('when cursor is on the middle of a word, it should delete delete everything to the left', () async {
      const String text = 'test with multiple blocks';
      const int offset = 8;
      final TextSelectionDelegate delegate = FakeEditableTextState()
        ..textEditingValue = const TextEditingValue(
            text: text,
            selection: TextSelection.collapsed(offset: offset),
          );
      final ViewportOffset viewportOffset = ViewportOffset.zero();
      final RenderEditable editable = RenderEditable(
        backgroundCursorColor: Colors.grey,
        selectionColor: Colors.black,
        textDirection: TextDirection.ltr,
        cursorColor: Colors.red,
        offset: viewportOffset,
        textSelectionDelegate: delegate,
        onSelectionChanged: (TextSelection selection, RenderEditable renderObject, SelectionChangedCause cause) {},
        startHandleLayerLink: LayerLink(),
        endHandleLayerLink: LayerLink(),
        text: const TextSpan(
          text: text,
          style: TextStyle(
            height: 1.0, fontSize: 10.0, fontFamily: 'Ahem',
          ),
        ),
        selection: const TextSelection.collapsed(offset: offset),
      );

      layout(editable);
      editable.hasFocus = true;
      pumpFrame();

      editable.deleteByLine(SelectionChangedCause.keyboard);
      expect(delegate.textEditingValue.text, 'h multiple blocks');
      expect(delegate.textEditingValue.selection.isCollapsed, true);
      expect(delegate.textEditingValue.selection.baseOffset, 0);
    }, skip: isBrowser);

    test('when previous character is a breakline, it should preserve it', () async {
      const String text = 'test with\nmultiple blocks';
      const int offset = 10;
      final TextSelectionDelegate delegate = FakeEditableTextState()
        ..textEditingValue = const TextEditingValue(
            text: text,
            selection: TextSelection.collapsed(offset: offset),
          );
      final ViewportOffset viewportOffset = ViewportOffset.zero();
      final RenderEditable editable = RenderEditable(
        backgroundCursorColor: Colors.grey,
        selectionColor: Colors.black,
        textDirection: TextDirection.ltr,
        cursorColor: Colors.red,
        offset: viewportOffset,
        textSelectionDelegate: delegate,
        onSelectionChanged: (TextSelection selection, RenderEditable renderObject, SelectionChangedCause cause) {},
        startHandleLayerLink: LayerLink(),
        endHandleLayerLink: LayerLink(),
        text: const TextSpan(
          text: text,
          style: TextStyle(
            height: 1.0, fontSize: 10.0, fontFamily: 'Ahem',
          ),
        ),
        selection: const TextSelection.collapsed(offset: offset),
      );

      layout(editable);
      editable.hasFocus = true;
      pumpFrame();

      editable.deleteByLine(SelectionChangedCause.keyboard);
      expect(delegate.textEditingValue.text, text);
      expect(delegate.textEditingValue.selection.isCollapsed, true);
      expect(delegate.textEditingValue.selection.baseOffset, offset);
    }, skip: isBrowser);

    test('when text is multiline, it should delete until the first line break it finds', () async {
      const String text = 'test with\n\nMore stuff right here.\nmultiple blocks';
      const int offset = 22;
      final TextSelectionDelegate delegate = FakeEditableTextState()
        ..textEditingValue = const TextEditingValue(
            text: text,
            selection: TextSelection.collapsed(offset: offset),
          );
      final ViewportOffset viewportOffset = ViewportOffset.zero();
      final RenderEditable editable = RenderEditable(
        backgroundCursorColor: Colors.grey,
        selectionColor: Colors.black,
        textDirection: TextDirection.ltr,
        cursorColor: Colors.red,
        offset: viewportOffset,
        textSelectionDelegate: delegate,
        onSelectionChanged: (TextSelection selection, RenderEditable renderObject, SelectionChangedCause cause) {},
        startHandleLayerLink: LayerLink(),
        endHandleLayerLink: LayerLink(),
        text: const TextSpan(
          text: text,
          style: TextStyle(
            height: 1.0, fontSize: 10.0, fontFamily: 'Ahem',
          ),
        ),
        selection: const TextSelection.collapsed(offset: offset),
      );

      layout(editable);
      editable.hasFocus = true;
      pumpFrame();

      editable.deleteByLine(SelectionChangedCause.keyboard);
      expect(delegate.textEditingValue.text, 'test with\n\nright here.\nmultiple blocks');
      expect(delegate.textEditingValue.selection.isCollapsed, true);
      expect(delegate.textEditingValue.selection.baseOffset, 11);
    }, skip: isBrowser);

    test('when input has obscured text, it should delete everything before the selection', () async {
      const int offset = 21;
      final TextSelectionDelegate delegate = FakeEditableTextState()
        ..textEditingValue = const TextEditingValue(
          text: 'test with multiple\n\n words',
          selection: TextSelection.collapsed(offset: offset),
        );

      final ViewportOffset viewportOffset = ViewportOffset.zero();
      final RenderEditable editable = RenderEditable(
        backgroundCursorColor: Colors.grey,
        selectionColor: Colors.black,
        textDirection: TextDirection.ltr,
        cursorColor: Colors.red,
        offset: viewportOffset,
        textSelectionDelegate: delegate,
        obscureText: true,
        onSelectionChanged: (TextSelection selection, RenderEditable renderObject, SelectionChangedCause cause) {},
        startHandleLayerLink: LayerLink(),
        endHandleLayerLink: LayerLink(),
        text: const TextSpan(
          text: '****',
          style: TextStyle(
            height: 1.0, fontSize: 10.0, fontFamily: 'Ahem',
          ),
        ),
        selection: const TextSelection.collapsed(offset: offset),
      );

      layout(editable);
      editable.hasFocus = true;
      pumpFrame();

      editable.deleteByLine(SelectionChangedCause.keyboard);
      expect(delegate.textEditingValue.text, 'words');
      expect(delegate.textEditingValue.selection.isCollapsed, true);
      expect(delegate.textEditingValue.selection.baseOffset, 0);
    }, skip: isBrowser);
  });

  group('deleteForward', () {
    test('when as a non-collapsed selection, it should delete a selection', () async {
      final TextSelectionDelegate delegate = FakeEditableTextState()
        ..textEditingValue = const TextEditingValue(
            text: 'test',
            selection: TextSelection(baseOffset: 1, extentOffset: 3),
          );
      final ViewportOffset viewportOffset = ViewportOffset.zero();
      final RenderEditable editable = RenderEditable(
        backgroundCursorColor: Colors.grey,
        selectionColor: Colors.black,
        textDirection: TextDirection.ltr,
        cursorColor: Colors.red,
        offset: viewportOffset,
        textSelectionDelegate: delegate,
        onSelectionChanged: (TextSelection selection, RenderEditable renderObject, SelectionChangedCause cause) {},
        startHandleLayerLink: LayerLink(),
        endHandleLayerLink: LayerLink(),
        text: const TextSpan(
          text: 'test',
          style: TextStyle(
            height: 1.0, fontSize: 10.0, fontFamily: 'Ahem',
          ),
        ),
        selection: const TextSelection(baseOffset: 1, extentOffset: 3),
      );

      layout(editable);
      editable.hasFocus = true;
      pumpFrame();

      editable.deleteForward(SelectionChangedCause.keyboard);
      expect(delegate.textEditingValue.text, 'tt');
      expect(delegate.textEditingValue.selection.isCollapsed, true);
      expect(delegate.textEditingValue.selection.baseOffset, 1);
    }, skip: isBrowser); // https://github.com/flutter/flutter/issues/61021

    test('when includeWhiteSpace is true, it should treat a whiteSpace as a single word', () async {
      const String text = 'test with multiple blocks';
      const int offset = 9;
      final TextSelectionDelegate delegate = FakeEditableTextState()
        ..textEditingValue = const TextEditingValue(
            text: text,
            selection: TextSelection.collapsed(offset: offset),
          );
      final ViewportOffset viewportOffset = ViewportOffset.zero();
      final RenderEditable editable = RenderEditable(
        backgroundCursorColor: Colors.grey,
        selectionColor: Colors.black,
        textDirection: TextDirection.ltr,
        cursorColor: Colors.red,
        offset: viewportOffset,
        textSelectionDelegate: delegate,
        onSelectionChanged: (TextSelection selection, RenderEditable renderObject, SelectionChangedCause cause) {},
        startHandleLayerLink: LayerLink(),
        endHandleLayerLink: LayerLink(),
        text: const TextSpan(
          text: text,
          style: TextStyle(
            height: 1.0, fontSize: 10.0, fontFamily: 'Ahem',
          ),
        ),
        selection: const TextSelection.collapsed(offset: offset),
      );

      layout(editable);
      editable.hasFocus = true;
      pumpFrame();

      editable.deleteForwardByWord(SelectionChangedCause.keyboard);
      expect(delegate.textEditingValue.text, 'test withmultiple blocks');
      expect(delegate.textEditingValue.selection.isCollapsed, true);
      expect(delegate.textEditingValue.selection.baseOffset, 9);
    }, skip: isBrowser);

    test('when at the end of a text, it should be a no-op', () async {
      final TextSelectionDelegate delegate = FakeEditableTextState()
        ..textEditingValue = const TextEditingValue(
            text: 'test',
            selection: TextSelection.collapsed(offset: 4),
          );
      final ViewportOffset viewportOffset = ViewportOffset.zero();
      final RenderEditable editable = RenderEditable(
        backgroundCursorColor: Colors.grey,
        selectionColor: Colors.black,
        textDirection: TextDirection.ltr,
        cursorColor: Colors.red,
        offset: viewportOffset,
        textSelectionDelegate: delegate,
        onSelectionChanged: (TextSelection selection, RenderEditable renderObject, SelectionChangedCause cause) {},
        startHandleLayerLink: LayerLink(),
        endHandleLayerLink: LayerLink(),
        text: const TextSpan(
          text: 'test',
          style: TextStyle(
            height: 1.0, fontSize: 10.0, fontFamily: 'Ahem',
          ),
        ),
        selection: const TextSelection.collapsed(offset: 4),
      );

      layout(editable);
      editable.hasFocus = true;
      pumpFrame();

      editable.deleteForward(SelectionChangedCause.keyboard);
      expect(delegate.textEditingValue.text, 'test');
      expect(delegate.textEditingValue.selection.isCollapsed, true);
      expect(delegate.textEditingValue.selection.baseOffset, 4);
    }, skip: isBrowser); // https://github.com/flutter/flutter/issues/61021

    test('when the input has obscured text, it should delete the forward character', () async {
      final TextSelectionDelegate delegate = FakeEditableTextState()
        ..textEditingValue = const TextEditingValue(
          text: 'test',
          selection: TextSelection.collapsed(offset: 0),
        );

      final ViewportOffset viewportOffset = ViewportOffset.zero();
      final RenderEditable editable = RenderEditable(
        backgroundCursorColor: Colors.grey,
        selectionColor: Colors.black,
        textDirection: TextDirection.ltr,
        cursorColor: Colors.red,
        offset: viewportOffset,
        textSelectionDelegate: delegate,
        obscureText: true,
        onSelectionChanged: (TextSelection selection, RenderEditable renderObject, SelectionChangedCause cause) {},
        startHandleLayerLink: LayerLink(),
        endHandleLayerLink: LayerLink(),
        text: const TextSpan(
          text: '****',
          style: TextStyle(
            height: 1.0, fontSize: 10.0, fontFamily: 'Ahem',
          ),
        ),
        selection: const TextSelection.collapsed(offset: 0),
      );

      layout(editable);
      editable.hasFocus = true;
      pumpFrame();

      editable.deleteForward(SelectionChangedCause.keyboard);
      expect(delegate.textEditingValue.text, 'est');
      expect(delegate.textEditingValue.selection.isCollapsed, true);
      expect(delegate.textEditingValue.selection.baseOffset, 0);
    }, skip: isBrowser);

    test('when using cjk characters', () async {
        const String text = '用多個塊測試';
        const int offset = 0;
        final TextSelectionDelegate delegate = FakeEditableTextState()
          ..textEditingValue = const TextEditingValue(
              text: text,
              selection: TextSelection.collapsed(offset: offset),
            );
        final ViewportOffset viewportOffset = ViewportOffset.zero();
        final RenderEditable editable = RenderEditable(
          backgroundCursorColor: Colors.grey,
          selectionColor: Colors.black,
          textDirection: TextDirection.ltr,
          cursorColor: Colors.red,
          offset: viewportOffset,
          textSelectionDelegate: delegate,
          onSelectionChanged: (TextSelection selection, RenderEditable renderObject, SelectionChangedCause cause) {},
          startHandleLayerLink: LayerLink(),
          endHandleLayerLink: LayerLink(),
          text: const TextSpan(
            text: text,
            style: TextStyle(
              height: 1.0, fontSize: 10.0, fontFamily: 'Ahem',
            ),
          ),
          selection: const TextSelection.collapsed(offset: offset),
        );

        layout(editable);
        editable.hasFocus = true;
        pumpFrame();

        editable.deleteForward(SelectionChangedCause.keyboard);
        expect(delegate.textEditingValue.text, '多個塊測試');
        expect(delegate.textEditingValue.selection.isCollapsed, true);
        expect(delegate.textEditingValue.selection.baseOffset, 0);
      }, skip: isBrowser);

    test('when using rtl', () async {
      const String text = 'برنامج أهلا بالعالم';
      const int offset = 0;
      final TextSelectionDelegate delegate = FakeEditableTextState()
        ..textEditingValue = const TextEditingValue(
            text: text,
            selection: TextSelection.collapsed(offset: offset),
          );
      final ViewportOffset viewportOffset = ViewportOffset.zero();
      final RenderEditable editable = RenderEditable(
        backgroundCursorColor: Colors.grey,
        selectionColor: Colors.black,
        textDirection: TextDirection.rtl,
        cursorColor: Colors.red,
        offset: viewportOffset,
        textSelectionDelegate: delegate,
        onSelectionChanged: (TextSelection selection, RenderEditable renderObject, SelectionChangedCause cause) {},
        startHandleLayerLink: LayerLink(),
        endHandleLayerLink: LayerLink(),
        text: const TextSpan(
          text: text,
          style: TextStyle(
            height: 1.0, fontSize: 10.0, fontFamily: 'Ahem',
          ),
        ),
        selection: const TextSelection.collapsed(offset: offset),
      );

      layout(editable);
      editable.hasFocus = true;
      pumpFrame();

      editable.deleteForward(SelectionChangedCause.keyboard);
      expect(delegate.textEditingValue.text, 'رنامج أهلا بالعالم');
      expect(delegate.textEditingValue.selection.isCollapsed, true);
      expect(delegate.textEditingValue.selection.baseOffset, 0);
    }, skip: isBrowser);

  });

  group('deleteForwardByWord', () {
    test('when cursor is on the middle of a word, it should delete the next part of the word', () async {
      const String text = 'test with multiple blocks';
      const int offset = 6;
      final TextSelectionDelegate delegate = FakeEditableTextState()
        ..textEditingValue = const TextEditingValue(
            text: text,
            selection: TextSelection.collapsed(offset: offset),
          );
      final ViewportOffset viewportOffset = ViewportOffset.zero();
      final RenderEditable editable = RenderEditable(
        backgroundCursorColor: Colors.grey,
        selectionColor: Colors.black,
        textDirection: TextDirection.ltr,
        cursorColor: Colors.red,
        offset: viewportOffset,
        textSelectionDelegate: delegate,
        onSelectionChanged: (TextSelection selection, RenderEditable renderObject, SelectionChangedCause cause) {},
        startHandleLayerLink: LayerLink(),
        endHandleLayerLink: LayerLink(),
        text: const TextSpan(
          text: text,
          style: TextStyle(
            height: 1.0, fontSize: 10.0, fontFamily: 'Ahem',
          ),
        ),
        selection: const TextSelection.collapsed(offset: offset),
      );

      layout(editable);
      editable.hasFocus = true;
      pumpFrame();

      editable.deleteForwardByWord(SelectionChangedCause.keyboard, false);
      expect(delegate.textEditingValue.text, 'test w multiple blocks');
      expect(delegate.textEditingValue.selection.isCollapsed, true);
      expect(delegate.textEditingValue.selection.baseOffset, offset);
    }, skip: isBrowser);

    test('when cursor is before a word, it should delete the whole word', () async {
      const String text = 'test with multiple blocks';
      const int offset = 10;
      final TextSelectionDelegate delegate = FakeEditableTextState()
        ..textEditingValue = const TextEditingValue(
            text: text,
            selection: TextSelection.collapsed(offset: offset),
          );
      final ViewportOffset viewportOffset = ViewportOffset.zero();
      final RenderEditable editable = RenderEditable(
        backgroundCursorColor: Colors.grey,
        selectionColor: Colors.black,
        textDirection: TextDirection.ltr,
        cursorColor: Colors.red,
        offset: viewportOffset,
        textSelectionDelegate: delegate,
        onSelectionChanged: (TextSelection selection, RenderEditable renderObject, SelectionChangedCause cause) {},
        startHandleLayerLink: LayerLink(),
        endHandleLayerLink: LayerLink(),
        text: const TextSpan(
          text: text,
          style: TextStyle(
            height: 1.0, fontSize: 10.0, fontFamily: 'Ahem',
          ),
        ),
        selection: const TextSelection.collapsed(offset: offset),
      );

      layout(editable);
      editable.hasFocus = true;
      pumpFrame();

      editable.deleteForwardByWord(SelectionChangedCause.keyboard, false);
      expect(delegate.textEditingValue.text, 'test with  blocks');
      expect(delegate.textEditingValue.selection.isCollapsed, true);
      expect(delegate.textEditingValue.selection.baseOffset, offset);
    }, skip: isBrowser);

    test('when cursor is preceeded by white spaces, it should delete the spaces and the next word', () async {
      const String text = 'test with   multiple blocks';
      const int offset = 9;
      final TextSelectionDelegate delegate = FakeEditableTextState()
        ..textEditingValue = const TextEditingValue(
            text: text,
            selection: TextSelection.collapsed(offset: offset),
          );
      final ViewportOffset viewportOffset = ViewportOffset.zero();
      final RenderEditable editable = RenderEditable(
        backgroundCursorColor: Colors.grey,
        selectionColor: Colors.black,
        textDirection: TextDirection.ltr,
        cursorColor: Colors.red,
        offset: viewportOffset,
        textSelectionDelegate: delegate,
        onSelectionChanged: (TextSelection selection, RenderEditable renderObject, SelectionChangedCause cause) {},
        startHandleLayerLink: LayerLink(),
        endHandleLayerLink: LayerLink(),
        text: const TextSpan(
          text: text,
          style: TextStyle(
            height: 1.0, fontSize: 10.0, fontFamily: 'Ahem',
          ),
        ),
        selection: const TextSelection.collapsed(offset: offset),
      );

      layout(editable);
      editable.hasFocus = true;
      pumpFrame();

      editable.deleteForwardByWord(SelectionChangedCause.keyboard, false);
      expect(delegate.textEditingValue.text, 'test with blocks');
      expect(delegate.textEditingValue.selection.isCollapsed, true);
      expect(delegate.textEditingValue.selection.baseOffset, offset);
    }, skip: isBrowser);

    test('when cursor is before tabs, it should delete the tabs and the next word', () async {
      const String text = 'test with\t\t\tmultiple blocks';
      const int offset = 9;
      final TextSelectionDelegate delegate = FakeEditableTextState()
        ..textEditingValue = const TextEditingValue(
            text: text,
            selection: TextSelection.collapsed(offset: offset),
          );
      final ViewportOffset viewportOffset = ViewportOffset.zero();
      final RenderEditable editable = RenderEditable(
        backgroundCursorColor: Colors.grey,
        selectionColor: Colors.black,
        textDirection: TextDirection.ltr,
        cursorColor: Colors.red,
        offset: viewportOffset,
        textSelectionDelegate: delegate,
        onSelectionChanged: (TextSelection selection, RenderEditable renderObject, SelectionChangedCause cause) {},
        startHandleLayerLink: LayerLink(),
        endHandleLayerLink: LayerLink(),
        text: const TextSpan(
          text: text,
          style: TextStyle(
            height: 1.0, fontSize: 10.0, fontFamily: 'Ahem',
          ),
        ),
        selection: const TextSelection.collapsed(offset: offset),
      );

      layout(editable);
      editable.hasFocus = true;
      pumpFrame();

      editable.deleteForwardByWord(SelectionChangedCause.keyboard, false);
      expect(delegate.textEditingValue.text, 'test with blocks');
      expect(delegate.textEditingValue.selection.isCollapsed, true);
      expect(delegate.textEditingValue.selection.baseOffset, offset);
    }, skip: isBrowser);

    test('when cursor is followed by break line, it should delete the next word', () async {
      const String text = 'test with\n\n\nmultiple blocks';
      const int offset = 9;
      final TextSelectionDelegate delegate = FakeEditableTextState()
        ..textEditingValue = const TextEditingValue(
            text: text,
            selection: TextSelection.collapsed(offset: offset),
          );
      final ViewportOffset viewportOffset = ViewportOffset.zero();
      final RenderEditable editable = RenderEditable(
        backgroundCursorColor: Colors.grey,
        selectionColor: Colors.black,
        textDirection: TextDirection.ltr,
        cursorColor: Colors.red,
        offset: viewportOffset,
        textSelectionDelegate: delegate,
        onSelectionChanged: (TextSelection selection, RenderEditable renderObject, SelectionChangedCause cause) {},
        startHandleLayerLink: LayerLink(),
        endHandleLayerLink: LayerLink(),
        text: const TextSpan(
          text: text,
          style: TextStyle(
            height: 1.0, fontSize: 10.0, fontFamily: 'Ahem',
          ),
        ),
        selection: const TextSelection.collapsed(offset: offset),
      );

      layout(editable);
      editable.hasFocus = true;
      pumpFrame();

      editable.deleteForwardByWord(SelectionChangedCause.keyboard, false);
      expect(delegate.textEditingValue.text, 'test with blocks');
      expect(delegate.textEditingValue.selection.isCollapsed, true);
      expect(delegate.textEditingValue.selection.baseOffset, offset);
    }, skip: isBrowser);

    test('when using cjk characters', () async {
        const String text = '用多個塊測試';
        const int offset = 0;
        final TextSelectionDelegate delegate = FakeEditableTextState()
          ..textEditingValue = const TextEditingValue(
              text: text,
              selection: TextSelection.collapsed(offset: offset),
            );
        final ViewportOffset viewportOffset = ViewportOffset.zero();
        final RenderEditable editable = RenderEditable(
          backgroundCursorColor: Colors.grey,
          selectionColor: Colors.black,
          textDirection: TextDirection.ltr,
          cursorColor: Colors.red,
          offset: viewportOffset,
          textSelectionDelegate: delegate,
          onSelectionChanged: (TextSelection selection, RenderEditable renderObject, SelectionChangedCause cause) {},
          startHandleLayerLink: LayerLink(),
          endHandleLayerLink: LayerLink(),
          text: const TextSpan(
            text: text,
            style: TextStyle(
              height: 1.0, fontSize: 10.0, fontFamily: 'Ahem',
            ),
          ),
          selection: const TextSelection.collapsed(offset: offset),
        );

        layout(editable);
        editable.hasFocus = true;
        pumpFrame();

        editable.deleteForwardByWord(SelectionChangedCause.keyboard, false);
        expect(delegate.textEditingValue.text, '多個塊測試');
        expect(delegate.textEditingValue.selection.isCollapsed, true);
        expect(delegate.textEditingValue.selection.baseOffset, offset);
      }, skip: isBrowser);

    test('when using rtl', () async {
      const String text = 'برنامج أهلا بالعالم';
      const int offset = 0;
      final TextSelectionDelegate delegate = FakeEditableTextState()
        ..textEditingValue = const TextEditingValue(
            text: text,
            selection: TextSelection.collapsed(offset: offset),
          );
      final ViewportOffset viewportOffset = ViewportOffset.zero();
      final RenderEditable editable = RenderEditable(
        backgroundCursorColor: Colors.grey,
        selectionColor: Colors.black,
        textDirection: TextDirection.rtl,
        cursorColor: Colors.red,
        offset: viewportOffset,
        textSelectionDelegate: delegate,
        onSelectionChanged: (TextSelection selection, RenderEditable renderObject, SelectionChangedCause cause) {},
        startHandleLayerLink: LayerLink(),
        endHandleLayerLink: LayerLink(),
        text: const TextSpan(
          text: text,
          style: TextStyle(
            height: 1.0, fontSize: 10.0, fontFamily: 'Ahem',
          ),
        ),
        selection: const TextSelection.collapsed(offset: offset),
      );

      layout(editable);
      editable.hasFocus = true;
      pumpFrame();

      editable.deleteForwardByWord(SelectionChangedCause.keyboard, false);
      expect(delegate.textEditingValue.text, ' أهلا بالعالم');
      expect(delegate.textEditingValue.selection.isCollapsed, true);
      expect(delegate.textEditingValue.selection.baseOffset, offset);
    }, skip: isBrowser);

    test('when input has obscured text, it should delete everything after the selection', () async {
      const int offset = 4;
      final TextSelectionDelegate delegate = FakeEditableTextState()
        ..textEditingValue = const TextEditingValue(
          text: 'test with multiple\n\n words',
          selection: TextSelection.collapsed(offset: offset),
        );

      final ViewportOffset viewportOffset = ViewportOffset.zero();
      final RenderEditable editable = RenderEditable(
        backgroundCursorColor: Colors.grey,
        selectionColor: Colors.black,
        textDirection: TextDirection.ltr,
        cursorColor: Colors.red,
        offset: viewportOffset,
        textSelectionDelegate: delegate,
        obscureText: true,
        onSelectionChanged: (TextSelection selection, RenderEditable renderObject, SelectionChangedCause cause) {},
        startHandleLayerLink: LayerLink(),
        endHandleLayerLink: LayerLink(),
        text: const TextSpan(
          text: '****',
          style: TextStyle(
            height: 1.0, fontSize: 10.0, fontFamily: 'Ahem',
          ),
        ),
        selection: const TextSelection.collapsed(offset: offset),
      );

      layout(editable);
      editable.hasFocus = true;
      pumpFrame();

      editable.deleteForwardByWord(SelectionChangedCause.keyboard, false);
      expect(delegate.textEditingValue.text, 'test');
      expect(delegate.textEditingValue.selection.isCollapsed, true);
      expect(delegate.textEditingValue.selection.baseOffset, offset);
    }, skip: isBrowser);
  });

  group('deleteForwardByLine', () {
    test('when cursor is on first character of a line, it should delete everything that follows', () async {
      const String text = 'test with multiple blocks';
      const int offset = 4;
      final TextSelectionDelegate delegate = FakeEditableTextState()
        ..textEditingValue = const TextEditingValue(
            text: text,
            selection: TextSelection.collapsed(offset: offset),
          );
      final ViewportOffset viewportOffset = ViewportOffset.zero();
      final RenderEditable editable = RenderEditable(
        backgroundCursorColor: Colors.grey,
        selectionColor: Colors.black,
        textDirection: TextDirection.ltr,
        cursorColor: Colors.red,
        offset: viewportOffset,
        textSelectionDelegate: delegate,
        onSelectionChanged: (TextSelection selection, RenderEditable renderObject, SelectionChangedCause cause) {},
        startHandleLayerLink: LayerLink(),
        endHandleLayerLink: LayerLink(),
        text: const TextSpan(
          text: text,
          style: TextStyle(
            height: 1.0, fontSize: 10.0, fontFamily: 'Ahem',
          ),
        ),
        selection: const TextSelection.collapsed(offset: offset),
      );

      layout(editable);
      editable.hasFocus = true;
      pumpFrame();

      editable.deleteForwardByLine(SelectionChangedCause.keyboard);
      expect(delegate.textEditingValue.text, 'test');
      expect(delegate.textEditingValue.selection.isCollapsed, true);
      expect(delegate.textEditingValue.selection.baseOffset, offset);
    }, skip: isBrowser);

    test('when cursor is on the middle of a word, it should delete delete everything that follows', () async {
      const String text = 'test with multiple blocks';
      const int offset = 8;
      final TextSelectionDelegate delegate = FakeEditableTextState()
        ..textEditingValue = const TextEditingValue(
            text: text,
            selection: TextSelection.collapsed(offset: offset),
          );
      final ViewportOffset viewportOffset = ViewportOffset.zero();
      final RenderEditable editable = RenderEditable(
        backgroundCursorColor: Colors.grey,
        selectionColor: Colors.black,
        textDirection: TextDirection.ltr,
        cursorColor: Colors.red,
        offset: viewportOffset,
        textSelectionDelegate: delegate,
        onSelectionChanged: (TextSelection selection, RenderEditable renderObject, SelectionChangedCause cause) {},
        startHandleLayerLink: LayerLink(),
        endHandleLayerLink: LayerLink(),
        text: const TextSpan(
          text: text,
          style: TextStyle(
            height: 1.0, fontSize: 10.0, fontFamily: 'Ahem',
          ),
        ),
        selection: const TextSelection.collapsed(offset: offset),
      );

      layout(editable);
      editable.hasFocus = true;
      pumpFrame();

      editable.deleteForwardByLine(SelectionChangedCause.keyboard);
      expect(delegate.textEditingValue.text, 'test wit');
      expect(delegate.textEditingValue.selection.isCollapsed, true);
      expect(delegate.textEditingValue.selection.baseOffset, offset);
    }, skip: isBrowser);

    test('when next character is a breakline, it should preserve it', () async {
      const String text = 'test with\n\n\nmultiple blocks';
      const int offset = 9;
      final TextSelectionDelegate delegate = FakeEditableTextState()
        ..textEditingValue = const TextEditingValue(
            text: text,
            selection: TextSelection.collapsed(offset: offset),
          );
      final ViewportOffset viewportOffset = ViewportOffset.zero();
      final RenderEditable editable = RenderEditable(
        backgroundCursorColor: Colors.grey,
        selectionColor: Colors.black,
        textDirection: TextDirection.ltr,
        cursorColor: Colors.red,
        offset: viewportOffset,
        textSelectionDelegate: delegate,
        onSelectionChanged: (TextSelection selection, RenderEditable renderObject, SelectionChangedCause cause) {},
        startHandleLayerLink: LayerLink(),
        endHandleLayerLink: LayerLink(),
        text: const TextSpan(
          text: text,
          style: TextStyle(
            height: 1.0, fontSize: 10.0, fontFamily: 'Ahem',
          ),
        ),
        selection: const TextSelection.collapsed(offset: offset),
      );

      layout(editable);
      editable.hasFocus = true;
      pumpFrame();

      editable.deleteForwardByLine(SelectionChangedCause.keyboard);
      expect(delegate.textEditingValue.text, text);
      expect(delegate.textEditingValue.selection.isCollapsed, true);
      expect(delegate.textEditingValue.selection.baseOffset, offset);
    }, skip: isBrowser);

    test('when text is multiline, it should delete until the first line break it finds', () async {
      const String text = 'test with\n\nMore stuff right here.\nmultiple blocks';
      const int offset = 2;
      final TextSelectionDelegate delegate = FakeEditableTextState()
        ..textEditingValue = const TextEditingValue(
            text: text,
            selection: TextSelection.collapsed(offset: offset),
          );
      final ViewportOffset viewportOffset = ViewportOffset.zero();
      final RenderEditable editable = RenderEditable(
        backgroundCursorColor: Colors.grey,
        selectionColor: Colors.black,
        textDirection: TextDirection.ltr,
        cursorColor: Colors.red,
        offset: viewportOffset,
        textSelectionDelegate: delegate,
        onSelectionChanged: (TextSelection selection, RenderEditable renderObject, SelectionChangedCause cause) {},
        startHandleLayerLink: LayerLink(),
        endHandleLayerLink: LayerLink(),
        text: const TextSpan(
          text: text,
          style: TextStyle(
            height: 1.0, fontSize: 10.0, fontFamily: 'Ahem',
          ),
        ),
        selection: const TextSelection.collapsed(offset: offset),
      );

      layout(editable);
      editable.hasFocus = true;
      pumpFrame();

      editable.deleteForwardByLine(SelectionChangedCause.keyboard);
      expect(delegate.textEditingValue.text, 'te\n\nMore stuff right here.\nmultiple blocks');
      expect(delegate.textEditingValue.selection.isCollapsed, true);
      expect(delegate.textEditingValue.selection.baseOffset, offset);
    }, skip: isBrowser);

    test('when input has obscured text, it should delete everything after the selection', () async {
      const int offset = 4;
      final TextSelectionDelegate delegate = FakeEditableTextState()
        ..textEditingValue = const TextEditingValue(
          text: 'test with multiple\n\n words',
          selection: TextSelection.collapsed(offset: offset),
        );

      final ViewportOffset viewportOffset = ViewportOffset.zero();
      final RenderEditable editable = RenderEditable(
        backgroundCursorColor: Colors.grey,
        selectionColor: Colors.black,
        textDirection: TextDirection.ltr,
        cursorColor: Colors.red,
        offset: viewportOffset,
        textSelectionDelegate: delegate,
        obscureText: true,
        onSelectionChanged: (TextSelection selection, RenderEditable renderObject, SelectionChangedCause cause) {},
        startHandleLayerLink: LayerLink(),
        endHandleLayerLink: LayerLink(),
        text: const TextSpan(
          text: '****',
          style: TextStyle(
            height: 1.0, fontSize: 10.0, fontFamily: 'Ahem',
          ),
        ),
        selection: const TextSelection.collapsed(offset: offset),
      );

      layout(editable);
      editable.hasFocus = true;
      pumpFrame();

      editable.deleteForwardByLine(SelectionChangedCause.keyboard);
      expect(delegate.textEditingValue.text, 'test');
      expect(delegate.textEditingValue.selection.isCollapsed, true);
      expect(delegate.textEditingValue.selection.baseOffset, offset);
    }, skip: isBrowser);
  });

  test('getEndpointsForSelection handles empty characters', () {
    final TextSelectionDelegate delegate = FakeEditableTextState();
    final RenderEditable editable = RenderEditable(
      // This is a Unicode left-to-right mark character that will not render
      // any glyphs.
      text: const TextSpan(text: '\u200e'),
      textAlign: TextAlign.start,
      textDirection: TextDirection.ltr,
      offset: ViewportOffset.zero(),
      textSelectionDelegate: delegate,
      startHandleLayerLink: LayerLink(),
      endHandleLayerLink: LayerLink(),
    );
    editable.layout(BoxConstraints.loose(const Size(100, 100)));
    final List<TextSelectionPoint> endpoints = editable.getEndpointsForSelection(
      const TextSelection(baseOffset: 0, extentOffset: 1),
    );
    expect(endpoints[0].point.dx, 0);
  });

  group('nextCharacter', () {
    test('handles normal strings correctly', () {
      expect(RenderEditable.nextCharacter(0, '01234567'), 1);
      expect(RenderEditable.nextCharacter(3, '01234567'), 4);
      expect(RenderEditable.nextCharacter(7, '01234567'), 8);
      expect(RenderEditable.nextCharacter(8, '01234567'), 8);
    });

    test('throws for invalid indices', () {
      expect(() => RenderEditable.nextCharacter(-1, '01234567'), throwsAssertionError);
      expect(() => RenderEditable.nextCharacter(9, '01234567'), throwsAssertionError);
    });

    test('skips spaces in normal strings when includeWhitespace is false', () {
      expect(RenderEditable.nextCharacter(3, '0123 5678', false), 5);
      expect(RenderEditable.nextCharacter(4, '0123 5678', false), 5);
      expect(RenderEditable.nextCharacter(3, '0123      0123', false), 10);
      expect(RenderEditable.nextCharacter(2, '0123      0123', false), 3);
      expect(RenderEditable.nextCharacter(4, '0123      0123', false), 10);
      expect(RenderEditable.nextCharacter(9, '0123      0123', false), 10);
      expect(RenderEditable.nextCharacter(10, '0123      0123', false), 11);
      // If the subsequent characters are all whitespace, it returns the length
      // of the string.
      expect(RenderEditable.nextCharacter(5, '0123      ', false), 10);
    });

    test('handles surrogate pairs correctly', () {
      expect(RenderEditable.nextCharacter(3, '0123👨👩👦0123'), 4);
      expect(RenderEditable.nextCharacter(4, '0123👨👩👦0123'), 6);
      expect(RenderEditable.nextCharacter(5, '0123👨👩👦0123'), 6);
      expect(RenderEditable.nextCharacter(6, '0123👨👩👦0123'), 8);
      expect(RenderEditable.nextCharacter(7, '0123👨👩👦0123'), 8);
      expect(RenderEditable.nextCharacter(8, '0123👨👩👦0123'), 10);
      expect(RenderEditable.nextCharacter(9, '0123👨👩👦0123'), 10);
      expect(RenderEditable.nextCharacter(10, '0123👨👩👦0123'), 11);
    });

    test('handles extended grapheme clusters correctly', () {
      expect(RenderEditable.nextCharacter(3, '0123👨‍👩‍👦2345'), 4);
      expect(RenderEditable.nextCharacter(4, '0123👨‍👩‍👦2345'), 12);
      // Even when extent falls within an extended grapheme cluster, it still
      // identifies the whole grapheme cluster.
      expect(RenderEditable.nextCharacter(5, '0123👨‍👩‍👦2345'), 12);
      expect(RenderEditable.nextCharacter(12, '0123👨‍👩‍👦2345'), 13);
    });
  });

  group('getRectForComposingRange', () {
    const TextSpan emptyTextSpan = TextSpan(text: '\u200e');
    final TextSelectionDelegate delegate = FakeEditableTextState();
    final RenderEditable editable = RenderEditable(
      maxLines: null,
      textAlign: TextAlign.start,
      textDirection: TextDirection.ltr,
      offset: ViewportOffset.zero(),
      textSelectionDelegate: delegate,
      startHandleLayerLink: LayerLink(),
      endHandleLayerLink: LayerLink(),
    );

    test('returns null when no composing range', () {
      editable.text = const TextSpan(text: '123');
      editable.layout(const BoxConstraints.tightFor(width: 200));

      // Invalid range.
      expect(editable.getRectForComposingRange(const TextRange(start: -1, end: 2)), isNull);
      // Collapsed range.
      expect(editable.getRectForComposingRange(const TextRange.collapsed(2)), isNull);

      // Empty Editable.
      editable.text = emptyTextSpan;
      editable.layout(const BoxConstraints.tightFor(width: 200));

      expect(
        editable.getRectForComposingRange(const TextRange(start: 0, end: 1)),
        // On web this evaluates to a zero-width Rect.
        anyOf(isNull, (Rect rect) => rect.width == 0),
      );
    });

    test('more than 1 run on the same line', () {
      const TextStyle tinyText = TextStyle(fontSize: 1, fontFamily: 'Ahem');
      const TextStyle normalText = TextStyle(fontSize: 10, fontFamily: 'Ahem');
      editable.text = TextSpan(
        children: <TextSpan>[
          const TextSpan(text: 'A', style: tinyText),
          TextSpan(text: 'A' * 20, style: normalText),
          const TextSpan(text: 'A', style: tinyText),
        ],
      );
      // Give it a width that forces the editable to wrap.
      editable.layout(const BoxConstraints.tightFor(width: 200));

      final Rect composingRect = editable.getRectForComposingRange(const TextRange(start: 0, end: 20 + 2))!;

      // Since the range covers an entire line, the Rect should also be almost
      // as wide as the entire paragraph (give or take 1 character).
      expect(composingRect.width, greaterThan(200 - 10));
    }, skip: isBrowser); // https://github.com/flutter/flutter/issues/66089
  });

  group('previousCharacter', () {
    test('handles normal strings correctly', () {
      expect(RenderEditable.previousCharacter(8, '01234567'), 7);
      expect(RenderEditable.previousCharacter(0, '01234567'), 0);
      expect(RenderEditable.previousCharacter(1, '01234567'), 0);
      expect(RenderEditable.previousCharacter(5, '01234567'), 4);
      expect(RenderEditable.previousCharacter(8, '01234567'), 7);
    });

    test('throws for invalid indices', () {
      expect(() => RenderEditable.previousCharacter(-1, '01234567'), throwsAssertionError);
      expect(() => RenderEditable.previousCharacter(9, '01234567'), throwsAssertionError);
    });

    test('skips spaces in normal strings when includeWhitespace is false', () {
      expect(RenderEditable.previousCharacter(10, '0123      0123', false), 3);
      expect(RenderEditable.previousCharacter(11, '0123      0123', false), 10);
      expect(RenderEditable.previousCharacter(9, '0123      0123', false), 3);
      expect(RenderEditable.previousCharacter(4, '0123      0123', false), 3);
      expect(RenderEditable.previousCharacter(3, '0123      0123', false), 2);
      // If the previous characters are all whitespace, it returns zero.
      expect(RenderEditable.previousCharacter(3, '          0123', false), 0);
    });

    test('handles surrogate pairs correctly', () {
      expect(RenderEditable.previousCharacter(11, '0123👨👩👦0123'), 10);
      expect(RenderEditable.previousCharacter(10, '0123👨👩👦0123'), 8);
      expect(RenderEditable.previousCharacter(9, '0123👨👩👦0123'), 8);
      expect(RenderEditable.previousCharacter(8, '0123👨👩👦0123'), 6);
      expect(RenderEditable.previousCharacter(7, '0123👨👩👦0123'), 6);
      expect(RenderEditable.previousCharacter(6, '0123👨👩👦0123'), 4);
      expect(RenderEditable.previousCharacter(5, '0123👨👩👦0123'), 4);
      expect(RenderEditable.previousCharacter(4, '0123👨👩👦0123'), 3);
      expect(RenderEditable.previousCharacter(3, '0123👨👩👦0123'), 2);
    });

    test('handles extended grapheme clusters correctly', () {
      expect(RenderEditable.previousCharacter(13, '0123👨‍👩‍👦2345'), 12);
      // Even when extent falls within an extended grapheme cluster, it still
      // identifies the whole grapheme cluster.
      expect(RenderEditable.previousCharacter(12, '0123👨‍👩‍👦2345'), 4);
      expect(RenderEditable.previousCharacter(11, '0123👨‍👩‍👦2345'), 4);
      expect(RenderEditable.previousCharacter(5, '0123👨‍👩‍👦2345'), 4);
      expect(RenderEditable.previousCharacter(4, '0123👨‍👩‍👦2345'), 3);
    });
  });

  group('custom painters', () {
    final TextSelectionDelegate delegate = FakeEditableTextState();

    final _TestRenderEditable editable = _TestRenderEditable(
      textDirection: TextDirection.ltr,
      offset: ViewportOffset.zero(),
      textSelectionDelegate: delegate,
      text: const TextSpan(
        text: 'test',
        style: TextStyle(
          height: 1.0,
          fontSize: 10.0,
          fontFamily: 'Ahem',
        ),
      ),
      startHandleLayerLink: LayerLink(),
      endHandleLayerLink: LayerLink(),
      selection: const TextSelection.collapsed(
        offset: 4,
        affinity: TextAffinity.upstream,
      ),
    );

    setUp(() { EditableText.debugDeterministicCursor = true; });
    tearDown(() {
      EditableText.debugDeterministicCursor = false;
      _TestRenderEditablePainter.paintHistory.clear();
      editable.foregroundPainter = null;
      editable.painter = null;
      editable.paintCount = 0;

      final AbstractNode? parent = editable.parent;
      if (parent is RenderConstrainedBox)
        parent.child = null;
    });

    test('paints in the correct order', () {
      layout(editable, constraints: BoxConstraints.loose(const Size(100, 100)));
      // Prepare for painting after layout.

>>>>>>> e4cf7a0b
      // Foreground painter.
      editable.foregroundPainter = _TestRenderEditablePainter();
      pumpFrame(phase: EnginePhase.compositingBits);

      expect(
        (Canvas canvas) => editable.paint(TestRecordingPaintingContext(canvas), Offset.zero),
        paints
          ..paragraph()
          ..rect(rect: const Rect.fromLTRB(1, 1, 1, 1), color: const Color(0x12345678)),
      );

      // Background painter.
      editable.foregroundPainter = null;
      editable.painter = _TestRenderEditablePainter();

      expect(
        (Canvas canvas) => editable.paint(TestRecordingPaintingContext(canvas), Offset.zero),
        paints
          ..rect(rect: const Rect.fromLTRB(1, 1, 1, 1), color: const Color(0x12345678))
          ..paragraph(),
      );

      editable.foregroundPainter = _TestRenderEditablePainter();
      editable.painter = _TestRenderEditablePainter();

      expect(
        (Canvas canvas) => editable.paint(TestRecordingPaintingContext(canvas), Offset.zero),
        paints
          ..rect(rect: const Rect.fromLTRB(1, 1, 1, 1), color: const Color(0x12345678))
          ..paragraph()
          ..rect(rect: const Rect.fromLTRB(1, 1, 1, 1), color: const Color(0x12345678)),
      );
    });

    test('changing foreground painter', () {
      layout(editable, constraints: BoxConstraints.loose(const Size(100, 100)));
      // Prepare for painting after layout.

      _TestRenderEditablePainter currentPainter = _TestRenderEditablePainter();
      // Foreground painter.
      editable.foregroundPainter = currentPainter;
      pumpFrame(phase: EnginePhase.paint);
      expect(currentPainter.paintCount, 1);

      editable.foregroundPainter = (currentPainter = _TestRenderEditablePainter()..repaint = false);
      pumpFrame(phase: EnginePhase.paint);
      expect(currentPainter.paintCount, 0);

      editable.foregroundPainter = (currentPainter = _TestRenderEditablePainter()..repaint = true);
      pumpFrame(phase: EnginePhase.paint);
      expect(currentPainter.paintCount, 1);
    });

    test('changing background painter', () {
      layout(editable, constraints: BoxConstraints.loose(const Size(100, 100)));
      // Prepare for painting after layout.

      _TestRenderEditablePainter currentPainter = _TestRenderEditablePainter();
      // Foreground painter.
      editable.painter = currentPainter;
      pumpFrame(phase: EnginePhase.paint);
      expect(currentPainter.paintCount, 1);

      editable.painter = (currentPainter = _TestRenderEditablePainter()..repaint = false);
      pumpFrame(phase: EnginePhase.paint);
      expect(currentPainter.paintCount, 0);

      editable.painter = (currentPainter = _TestRenderEditablePainter()..repaint = true);
      pumpFrame(phase: EnginePhase.paint);
      expect(currentPainter.paintCount, 1);
    });

    test('swapping painters', () {
      layout(editable, constraints: BoxConstraints.loose(const Size(100, 100)));

      final _TestRenderEditablePainter painter1 = _TestRenderEditablePainter();
      final _TestRenderEditablePainter painter2 = _TestRenderEditablePainter();

      editable.painter = painter1;
      editable.foregroundPainter = painter2;
      pumpFrame(phase: EnginePhase.paint);
      expect(
        _TestRenderEditablePainter.paintHistory,
        <_TestRenderEditablePainter>[painter1, painter2],
      );

      _TestRenderEditablePainter.paintHistory.clear();
      editable.painter = painter2;
      editable.foregroundPainter = painter1;
      pumpFrame(phase: EnginePhase.paint);
      expect(
        _TestRenderEditablePainter.paintHistory,
        <_TestRenderEditablePainter>[painter2, painter1],
      );
    });

    test('reusing the same painter', () {
      layout(editable, constraints: BoxConstraints.loose(const Size(100, 100)));

      final _TestRenderEditablePainter painter = _TestRenderEditablePainter();
      FlutterErrorDetails? errorDetails;
      editable.painter = painter;
      editable.foregroundPainter = painter;
      pumpFrame(phase: EnginePhase.paint, onErrors: () {
        errorDetails = renderer.takeFlutterErrorDetails();
      });
      expect(errorDetails, isNull);

      expect(
        _TestRenderEditablePainter.paintHistory,
        <_TestRenderEditablePainter>[painter, painter],
      );
      expect(
        (Canvas canvas) => editable.paint(TestRecordingPaintingContext(canvas), Offset.zero),
        paints
          ..rect(rect: const Rect.fromLTRB(1, 1, 1, 1), color: const Color(0x12345678))
          ..paragraph()
          ..rect(rect: const Rect.fromLTRB(1, 1, 1, 1), color: const Color(0x12345678)),
      );
    });
    test('does not repaint the render editable when custom painters need repaint', () {
      layout(editable, constraints: BoxConstraints.loose(const Size(100, 100)));

      final _TestRenderEditablePainter painter = _TestRenderEditablePainter();
      editable.painter = painter;
      pumpFrame(phase: EnginePhase.paint);
      editable.paintCount = 0;
      painter.paintCount = 0;

      painter.markNeedsPaint();

      pumpFrame(phase: EnginePhase.paint);
      expect(editable.paintCount, 0);
      expect(painter.paintCount, 1);
    });

    test('repaints when its RenderEditable repaints', () {
      layout(editable, constraints: BoxConstraints.loose(const Size(100, 100)));

      final _TestRenderEditablePainter painter = _TestRenderEditablePainter();
      editable.painter = painter;
      pumpFrame(phase: EnginePhase.paint);
      editable.paintCount = 0;
      painter.paintCount = 0;

      editable.markNeedsPaint();

      pumpFrame(phase: EnginePhase.paint);
      expect(editable.paintCount, 1);
      expect(painter.paintCount, 1);
    });

    test('correct coordinate space', () {
      layout(editable, constraints: BoxConstraints.loose(const Size(100, 100)));

      final _TestRenderEditablePainter painter = _TestRenderEditablePainter();
      editable.painter = painter;
      editable.offset = ViewportOffset.fixed(1000);

      pumpFrame(phase: EnginePhase.compositingBits);
      expect(
        (Canvas canvas) => editable.paint(TestRecordingPaintingContext(canvas), Offset.zero),
        paints
          ..rect(rect: const Rect.fromLTRB(1, 1, 1, 1), color: const Color(0x12345678))
          ..paragraph(),
      );
    });

    group('hit testing', () {
      test('hits correct TextSpan when not scrolled', () {
        final TextSelectionDelegate delegate = _FakeEditableTextState();
        final RenderEditable editable = RenderEditable(
          text: const TextSpan(
            style: TextStyle(height: 1.0, fontSize: 10.0, fontFamily: 'Ahem'),
            children: <InlineSpan>[
              TextSpan(text: 'A'),
              TextSpan(text: 'B'),
            ],
          ),
          startHandleLayerLink: LayerLink(),
          endHandleLayerLink: LayerLink(),
          textDirection: TextDirection.ltr,
          offset: ViewportOffset.fixed(0.0),
          textSelectionDelegate: delegate,
          selection: const TextSelection.collapsed(
            offset: 0,
          ),
        );
        layout(editable, constraints: BoxConstraints.loose(const Size(500.0, 500.0)));
        // Prepare for painting after layout.
        pumpFrame(phase: EnginePhase.compositingBits);

        BoxHitTestResult result = BoxHitTestResult();
        editable.hitTest(result, position: Offset.zero);
        // We expect two hit test entries in the path because the RenderEditable
        // will add itself as well.
        expect(result.path, hasLength(2));
        HitTestTarget target = result.path.first.target;
        expect(target, isA<TextSpan>());
        expect((target as TextSpan).text, 'A');
        // Only testing the RenderEditable entry here once, not anymore below.
        expect(result.path.last.target, isA<RenderEditable>());

        result = BoxHitTestResult();
        editable.hitTest(result, position: const Offset(15.0, 0.0));
        expect(result.path, hasLength(2));
        target = result.path.first.target;
        expect(target, isA<TextSpan>());
        expect((target as TextSpan).text, 'B');
      });

      test('hits correct TextSpan when scrolled vertically', () {
        final TextSelectionDelegate delegate = _FakeEditableTextState();
        final RenderEditable editable = RenderEditable(
          text: const TextSpan(
            style: TextStyle(height: 1.0, fontSize: 10.0, fontFamily: 'Ahem'),
            children: <InlineSpan>[
              TextSpan(text: 'A'),
              TextSpan(text: 'B\n'),
              TextSpan(text: 'C'),
            ],
          ),
          startHandleLayerLink: LayerLink(),
          endHandleLayerLink: LayerLink(),
          textDirection: TextDirection.ltr,
          // Given maxLines of null and an offset of 5, the editable will be
          // scrolled vertically by 5 pixels.
          maxLines: null,
          offset: ViewportOffset.fixed(5.0),
          textSelectionDelegate: delegate,
          selection: const TextSelection.collapsed(
            offset: 0,
          ),
        );
        layout(editable, constraints: BoxConstraints.loose(const Size(500.0, 500.0)));
        // Prepare for painting after layout.
        pumpFrame(phase: EnginePhase.compositingBits);

        BoxHitTestResult result = BoxHitTestResult();
        editable.hitTest(result, position: Offset.zero);
        expect(result.path, hasLength(2));
        HitTestTarget target = result.path.first.target;
        expect(target, isA<TextSpan>());
        expect((target as TextSpan).text, 'A');

        result = BoxHitTestResult();
        editable.hitTest(result, position: const Offset(15.0, 0.0));
        expect(result.path, hasLength(2));
        target = result.path.first.target;
        expect(target, isA<TextSpan>());
        expect((target as TextSpan).text, 'B\n');

        result = BoxHitTestResult();
        // When we hit at y=6 and are scrolled by -5 vertically, we expect "C"
        // to be hit because the font size is 10.
        editable.hitTest(result, position: const Offset(0.0, 6.0));
        expect(result.path, hasLength(2));
        target = result.path.first.target;
        expect(target, isA<TextSpan>());
        expect((target as TextSpan).text, 'C');
      });

      test('hits correct TextSpan when scrolled horizontally', () {
        final TextSelectionDelegate delegate = _FakeEditableTextState();
        final RenderEditable editable = RenderEditable(
          text: const TextSpan(
            style: TextStyle(height: 1.0, fontSize: 10.0, fontFamily: 'Ahem'),
            children: <InlineSpan>[
              TextSpan(text: 'A'),
              TextSpan(text: 'B'),
            ],
          ),
          startHandleLayerLink: LayerLink(),
          endHandleLayerLink: LayerLink(),
          textDirection: TextDirection.ltr,
          // Given maxLines of 1 and an offset of 5, the editable will be
          // scrolled by 5 pixels to the left.
          maxLines: 1,
          offset: ViewportOffset.fixed(5.0),
          textSelectionDelegate: delegate,
          selection: const TextSelection.collapsed(
            offset: 0,
          ),
        );
        layout(editable, constraints: BoxConstraints.loose(const Size(500.0, 500.0)));
        // Prepare for painting after layout.
        pumpFrame(phase: EnginePhase.compositingBits);

        final BoxHitTestResult result = BoxHitTestResult();
        // At x=6, we should hit "B" as we are scrolled to the left by 6
        // pixels.
        editable.hitTest(result, position: const Offset(6.0, 0));
        expect(result.path, hasLength(2));
        final HitTestTarget target = result.path.first.target;
        expect(target, isA<TextSpan>());
        expect((target as TextSpan).text, 'B');
      });
    });
  });

  group('WidgetSpan support', () {
    test('able to render basic WidgetSpan', () async {
      final TextSelectionDelegate delegate = _FakeEditableTextState()
        ..textEditingValue = const TextEditingValue(
            text: 'test',
            selection: TextSelection.collapsed(offset: 3),
          );
      final List<RenderBox> renderBoxes = <RenderBox>[
        RenderParagraph(const TextSpan(text: 'b'), textDirection: TextDirection.ltr),
      ];
      final ViewportOffset viewportOffset = ViewportOffset.zero();
      final RenderEditable editable = RenderEditable(
        backgroundCursorColor: Colors.grey,
        selectionColor: Colors.black,
        textDirection: TextDirection.ltr,
        cursorColor: Colors.red,
        offset: viewportOffset,
        textSelectionDelegate: delegate,
        onSelectionChanged: (TextSelection selection, RenderEditable renderObject, SelectionChangedCause cause) {},
        startHandleLayerLink: LayerLink(),
        endHandleLayerLink: LayerLink(),
        text: TextSpan(
          style: const TextStyle(
            height: 1.0, fontSize: 10.0, fontFamily: 'Ahem',
          ),
          children: <InlineSpan>[
            const TextSpan(text: 'test'),
            WidgetSpan(child: Container(width: 10, height: 10, color: Colors.blue)),
          ],
        ),
        selection: const TextSelection.collapsed(offset: 3),
        children: renderBoxes,
      );

      layout(editable);
      editable.hasFocus = true;
      pumpFrame();

      final Rect composingRect = editable.getRectForComposingRange(const TextRange(start: 4, end: 5))!;
      expect(composingRect, const Rect.fromLTRB(40.0, 0.0, 54.0, 14.0));
    }, skip: isBrowser); // https://github.com/flutter/flutter/issues/61021

    test('able to render multiple WidgetSpans', () async {
      final TextSelectionDelegate delegate = _FakeEditableTextState()
        ..textEditingValue = const TextEditingValue(
            text: 'test',
            selection: TextSelection.collapsed(offset: 3),
          );
      final List<RenderBox> renderBoxes = <RenderBox>[
        RenderParagraph(const TextSpan(text: 'b'), textDirection: TextDirection.ltr),
        RenderParagraph(const TextSpan(text: 'c'), textDirection: TextDirection.ltr),
        RenderParagraph(const TextSpan(text: 'd'), textDirection: TextDirection.ltr),
      ];
      final ViewportOffset viewportOffset = ViewportOffset.zero();
      final RenderEditable editable = RenderEditable(
        backgroundCursorColor: Colors.grey,
        selectionColor: Colors.black,
        textDirection: TextDirection.ltr,
        cursorColor: Colors.red,
        offset: viewportOffset,
        textSelectionDelegate: delegate,
        onSelectionChanged: (TextSelection selection, RenderEditable renderObject, SelectionChangedCause cause) {},
        startHandleLayerLink: LayerLink(),
        endHandleLayerLink: LayerLink(),
        text: TextSpan(
          style: const TextStyle(
            height: 1.0, fontSize: 10.0, fontFamily: 'Ahem',
          ),
          children: <InlineSpan>[
            const TextSpan(text: 'test'),
            WidgetSpan(child: Container(width: 10, height: 10, color: Colors.blue)),
            WidgetSpan(child: Container(width: 10, height: 10, color: Colors.blue)),
            WidgetSpan(child: Container(width: 10, height: 10, color: Colors.blue)),
          ],
        ),
        selection: const TextSelection.collapsed(offset: 3),
        children: renderBoxes,
      );

      layout(editable);
      editable.hasFocus = true;
      pumpFrame();

      final Rect composingRect = editable.getRectForComposingRange(const TextRange(start: 4, end: 7))!;
      expect(composingRect, const Rect.fromLTRB(40.0, 0.0, 82.0, 14.0));
    }, skip: isBrowser); // https://github.com/flutter/flutter/issues/61021

    test('able to render WidgetSpans with line wrap', () async {
      final TextSelectionDelegate delegate = _FakeEditableTextState()
        ..textEditingValue = const TextEditingValue(
            text: 'test',
            selection: TextSelection.collapsed(offset: 3),
          );
      final List<RenderBox> renderBoxes = <RenderBox>[
        RenderParagraph(const TextSpan(text: 'b'), textDirection: TextDirection.ltr),
        RenderParagraph(const TextSpan(text: 'c'), textDirection: TextDirection.ltr),
        RenderParagraph(const TextSpan(text: 'd'), textDirection: TextDirection.ltr),
      ];
      final ViewportOffset viewportOffset = ViewportOffset.zero();
      final RenderEditable editable = RenderEditable(
        backgroundCursorColor: Colors.grey,
        selectionColor: Colors.black,
        textDirection: TextDirection.ltr,
        cursorColor: Colors.red,
        offset: viewportOffset,
        textSelectionDelegate: delegate,
        onSelectionChanged: (TextSelection selection, RenderEditable renderObject, SelectionChangedCause cause) {},
        startHandleLayerLink: LayerLink(),
        endHandleLayerLink: LayerLink(),
        text: const TextSpan(
          style: TextStyle(
            height: 1.0, fontSize: 10.0, fontFamily: 'Ahem',
          ),
          children: <InlineSpan>[
            TextSpan(text: 'test'),
            WidgetSpan(child: Text('b')),
            WidgetSpan(child: Text('c')),
            WidgetSpan(child: Text('d')),
          ],
        ),
        selection: const TextSelection.collapsed(offset: 3),
        maxLines: 2,
        minLines: 2,
        children: renderBoxes,
      );

      // Force a line wrap
      layout(editable, constraints: const BoxConstraints(maxWidth: 75));
      editable.hasFocus = true;
      pumpFrame();

      Rect composingRect = editable.getRectForComposingRange(const TextRange(start: 4, end: 6))!;
      expect(composingRect, const Rect.fromLTRB(40.0, 0.0, 68.0, 14.0));
      composingRect = editable.getRectForComposingRange(const TextRange(start: 6, end: 7))!;
      expect(composingRect, const Rect.fromLTRB(0.0, 14.0, 14.0, 28.0));
    }, skip: isBrowser); // https://github.com/flutter/flutter/issues/61021

    test('able to render WidgetSpans with line wrap alternating spans', () async {
      final TextSelectionDelegate delegate = _FakeEditableTextState()
        ..textEditingValue = const TextEditingValue(
            text: 'test',
            selection: TextSelection.collapsed(offset: 3),
          );
      final List<RenderBox> renderBoxes = <RenderBox>[
        RenderParagraph(const TextSpan(text: 'b'), textDirection: TextDirection.ltr),
        RenderParagraph(const TextSpan(text: 'c'), textDirection: TextDirection.ltr),
        RenderParagraph(const TextSpan(text: 'd'), textDirection: TextDirection.ltr),
        RenderParagraph(const TextSpan(text: 'e'), textDirection: TextDirection.ltr),
      ];
      final ViewportOffset viewportOffset = ViewportOffset.zero();
      final RenderEditable editable = RenderEditable(
        backgroundCursorColor: Colors.grey,
        selectionColor: Colors.black,
        textDirection: TextDirection.ltr,
        cursorColor: Colors.red,
        offset: viewportOffset,
        textSelectionDelegate: delegate,
        onSelectionChanged: (TextSelection selection, RenderEditable renderObject, SelectionChangedCause cause) {},
        startHandleLayerLink: LayerLink(),
        endHandleLayerLink: LayerLink(),
        text: const TextSpan(
          style: TextStyle(
            height: 1.0, fontSize: 10.0, fontFamily: 'Ahem',
          ),
          children: <InlineSpan>[
            TextSpan(text: 'test'),
            WidgetSpan(child: Text('b')),
            WidgetSpan(child: Text('c')),
            WidgetSpan(child: Text('d')),
            TextSpan(text: 'HI'),
            WidgetSpan(child: Text('e')),
          ],
        ),
        selection: const TextSelection.collapsed(offset: 3),
        maxLines: 2,
        minLines: 2,
        children: renderBoxes,
      );

      // Force a line wrap
      layout(editable, constraints: const BoxConstraints(maxWidth: 75));
      editable.hasFocus = true;
      pumpFrame();

      Rect composingRect = editable.getRectForComposingRange(const TextRange(start: 4, end: 6))!;
      expect(composingRect, const Rect.fromLTRB(40.0, 0.0, 68.0, 14.0));
      composingRect = editable.getRectForComposingRange(const TextRange(start: 6, end: 7))!;
      expect(composingRect, const Rect.fromLTRB(0.0, 14.0, 14.0, 28.0));
      composingRect = editable.getRectForComposingRange(const TextRange(start: 7, end: 8))!; // H
      expect(composingRect, const Rect.fromLTRB(14.0, 18.0, 24.0, 28.0));
      composingRect = editable.getRectForComposingRange(const TextRange(start: 8, end: 9))!; // I
      expect(composingRect, const Rect.fromLTRB(24.0, 18.0, 34.0, 28.0));
      composingRect = editable.getRectForComposingRange(const TextRange(start: 9, end: 10))!;
      expect(composingRect, const Rect.fromLTRB(34.0, 14.0, 48.0, 28.0));
    }, skip: isBrowser); // https://github.com/flutter/flutter/issues/61021

    test('able to render WidgetSpans nested spans', () async {
      final TextSelectionDelegate delegate = _FakeEditableTextState()
        ..textEditingValue = const TextEditingValue(
            text: 'test',
            selection: TextSelection.collapsed(offset: 3),
          );
      final List<RenderBox> renderBoxes = <RenderBox>[
        RenderParagraph(const TextSpan(text: 'a'), textDirection: TextDirection.ltr),
        RenderParagraph(const TextSpan(text: 'b'), textDirection: TextDirection.ltr),
        RenderParagraph(const TextSpan(text: 'c'), textDirection: TextDirection.ltr),
      ];
      final ViewportOffset viewportOffset = ViewportOffset.zero();
      final RenderEditable editable = RenderEditable(
        backgroundCursorColor: Colors.grey,
        selectionColor: Colors.black,
        textDirection: TextDirection.ltr,
        cursorColor: Colors.red,
        offset: viewportOffset,
        textSelectionDelegate: delegate,
        onSelectionChanged: (TextSelection selection, RenderEditable renderObject, SelectionChangedCause cause) {},
        startHandleLayerLink: LayerLink(),
        endHandleLayerLink: LayerLink(),
        text: const TextSpan(
          style: TextStyle(
            height: 1.0, fontSize: 10.0, fontFamily: 'Ahem',
          ),
          children: <InlineSpan>[
            TextSpan(text: 'test'),
            WidgetSpan(child: Text('a')),
            TextSpan(children: <InlineSpan>[
                WidgetSpan(child: Text('b')),
                WidgetSpan(child: Text('c')),
              ],
            ),
          ],
        ),
        selection: const TextSelection.collapsed(offset: 3),
        maxLines: 2,
        minLines: 2,
        children: renderBoxes,
      );

      // Force a line wrap
      layout(editable, constraints: const BoxConstraints(maxWidth: 75));
      editable.hasFocus = true;
      pumpFrame();

      Rect? composingRect = editable.getRectForComposingRange(const TextRange(start: 4, end: 5));
      expect(composingRect, const Rect.fromLTRB(40.0, 0.0, 54.0, 14.0));
      composingRect = editable.getRectForComposingRange(const TextRange(start: 5, end: 6));
      expect(composingRect, const Rect.fromLTRB(54.0, 0.0, 68.0, 14.0));
      composingRect = editable.getRectForComposingRange(const TextRange(start: 6, end: 7));
      expect(composingRect, const Rect.fromLTRB(0.0, 14.0, 14.0, 28.0));
      composingRect = editable.getRectForComposingRange(const TextRange(start: 7, end: 8));
      expect(composingRect, null);
    }, skip: isBrowser); // https://github.com/flutter/flutter/issues/61021

    test('can compute IntrinsicWidth for WidgetSpans', () {
      // Regression test for https://github.com/flutter/flutter/issues/59316
      const double screenWidth = 1000.0;
      const double fixedHeight = 1000.0;
      const String sentence = 'one two';
      final TextSelectionDelegate delegate = _FakeEditableTextState()
        ..textEditingValue = const TextEditingValue(
            text: 'test',
            selection: TextSelection.collapsed(offset: 3),
          );
      final List<RenderBox> renderBoxes = <RenderBox>[
        RenderParagraph(const TextSpan(text: sentence), textDirection: TextDirection.ltr),
      ];
      final ViewportOffset viewportOffset = ViewportOffset.zero();
      final RenderEditable editable = RenderEditable(
        backgroundCursorColor: Colors.grey,
        selectionColor: Colors.black,
        textDirection: TextDirection.ltr,
        cursorColor: Colors.red,
        offset: viewportOffset,
        textSelectionDelegate: delegate,
        onSelectionChanged: (TextSelection selection, RenderEditable renderObject, SelectionChangedCause cause) {},
        startHandleLayerLink: LayerLink(),
        endHandleLayerLink: LayerLink(),
        text: const TextSpan(
          style: TextStyle(
            height: 1.0, fontSize: 10.0, fontFamily: 'Ahem',
          ),
          children: <InlineSpan>[
            TextSpan(text: 'test'),
            WidgetSpan(child: Text('a')),
          ],
        ),
        selection: const TextSelection.collapsed(offset: 3),
        maxLines: 2,
        minLines: 2,
        textScaleFactor: 2.0,
        children: renderBoxes,
      );
      layout(editable, constraints: const BoxConstraints(maxWidth: screenWidth));
      editable.hasFocus = true;
      final double maxIntrinsicWidth = editable.computeMaxIntrinsicWidth(fixedHeight);
      pumpFrame();

      expect(maxIntrinsicWidth, 278);
    }, skip: isBrowser); // https://github.com/flutter/flutter/issues/61020

    test('hits correct WidgetSpan when not scrolled', () {
      final TextSelectionDelegate delegate = _FakeEditableTextState()
        ..textEditingValue = const TextEditingValue(
            text: 'test',
            selection: TextSelection.collapsed(offset: 3),
          );
      final List<RenderBox> renderBoxes = <RenderBox>[
        RenderParagraph(const TextSpan(text: 'a'), textDirection: TextDirection.ltr),
        RenderParagraph(const TextSpan(text: 'b'), textDirection: TextDirection.ltr),
        RenderParagraph(const TextSpan(text: 'c'), textDirection: TextDirection.ltr),
      ];
      final RenderEditable editable = RenderEditable(
        text: const TextSpan(
          style: TextStyle(height: 1.0, fontSize: 10.0, fontFamily: 'Ahem'),
          children: <InlineSpan>[
            TextSpan(text: 'test'),
            WidgetSpan(child: Text('a')),
            TextSpan(children: <InlineSpan>[
                WidgetSpan(child: Text('b')),
                WidgetSpan(child: Text('c')),
              ],
            ),
          ],
        ),
        startHandleLayerLink: LayerLink(),
        endHandleLayerLink: LayerLink(),
        textDirection: TextDirection.ltr,
        offset: ViewportOffset.fixed(0.0),
        textSelectionDelegate: delegate,
        selection: const TextSelection.collapsed(
          offset: 0,
        ),
        children: renderBoxes,
      );
      layout(editable, constraints: BoxConstraints.loose(const Size(500.0, 500.0)));
      // Prepare for painting after layout.
      pumpFrame(phase: EnginePhase.compositingBits);
      BoxHitTestResult result = BoxHitTestResult();
      editable.hitTest(result, position: Offset.zero);
      // We expect two hit test entries in the path because the RenderEditable
      // will add itself as well.
      expect(result.path, hasLength(2));
      HitTestTarget target = result.path.first.target;
      expect(target, isA<TextSpan>());
      expect((target as TextSpan).text, 'test');
      // Only testing the RenderEditable entry here once, not anymore below.
      expect(result.path.last.target, isA<RenderEditable>());
      result = BoxHitTestResult();
      editable.hitTest(result, position: const Offset(15.0, 0.0));
      expect(result.path, hasLength(2));
      target = result.path.first.target;
      expect(target, isA<TextSpan>());
      expect((target as TextSpan).text, 'test');

      result = BoxHitTestResult();
      editable.hitTest(result, position: const Offset(41.0, 0.0));
      expect(result.path, hasLength(3));
      target = result.path.first.target;
      expect(target, isA<TextSpan>());
      expect((target as TextSpan).text, 'a');

      result = BoxHitTestResult();
      editable.hitTest(result, position: const Offset(55.0, 0.0));
      expect(result.path, hasLength(3));
      target = result.path.first.target;
      expect(target, isA<TextSpan>());
      expect((target as TextSpan).text, 'b');

      result = BoxHitTestResult();
      editable.hitTest(result, position: const Offset(69.0, 5.0));
      expect(result.path, hasLength(3));
      target = result.path.first.target;
      expect(target, isA<TextSpan>());
      expect((target as TextSpan).text, 'c');

      result = BoxHitTestResult();
      editable.hitTest(result, position: const Offset(5.0, 15.0));
      expect(result.path, hasLength(0));
    }, skip: isBrowser); // https://github.com/flutter/flutter/issues/61020
  });

  test('does not skip TextPainter.layout because of invalid cache', () {
    // Regression test for https://github.com/flutter/flutter/issues/84896.
    final TextSelectionDelegate delegate = _FakeEditableTextState();
    const BoxConstraints constraints = BoxConstraints(minWidth: 100, maxWidth: 500);
    final RenderEditable editable = RenderEditable(
      text: const TextSpan(
        style: TextStyle(height: 1.0, fontSize: 10.0, fontFamily: 'Ahem'),
        text: 'A',
      ),
      startHandleLayerLink: LayerLink(),
      endHandleLayerLink: LayerLink(),
      textAlign: TextAlign.start,
      textDirection: TextDirection.ltr,
      locale: const Locale('en', 'US'),
      forceLine: true,
      offset: ViewportOffset.fixed(10.0),
      textSelectionDelegate: delegate,
      selection: const TextSelection.collapsed(offset: 0),
      cursorColor: const Color(0xFFFFFFFF),
      showCursor: ValueNotifier<bool>(true),
    );
    layout(editable, constraints: constraints);

    final double initialWidth = editable.computeDryLayout(constraints).width;
    expect(initialWidth, 500);

    // Turn off forceLine. Now the width should be significantly smaller.
    editable.forceLine = false;
    expect(editable.computeDryLayout(constraints).width, lessThan(initialWidth));
  });
}

class _TestRenderEditable extends RenderEditable {
  _TestRenderEditable({
    required TextDirection textDirection,
    required ViewportOffset offset,
    required TextSelectionDelegate textSelectionDelegate,
    TextSpan? text,
    required LayerLink startHandleLayerLink,
    required LayerLink endHandleLayerLink,
    TextSelection? selection,
  }) : super(
      textDirection: textDirection,
      offset: offset,
      textSelectionDelegate: textSelectionDelegate,
      text: text,
      startHandleLayerLink: startHandleLayerLink,
      endHandleLayerLink: endHandleLayerLink,
      selection: selection,
    );

  int paintCount = 0;

  @override
  void paint(PaintingContext context, Offset offset) {
    super.paint(context, offset);
    paintCount += 1;
  }
}

class _TestRenderEditablePainter extends RenderEditablePainter {
  bool repaint = true;
  int paintCount = 0;
  static final List<_TestRenderEditablePainter> paintHistory = <_TestRenderEditablePainter>[];

  @override
  void paint(Canvas canvas, Size size, RenderEditable renderEditable) {
    paintCount += 1;
    canvas.drawRect(const Rect.fromLTRB(1, 1, 1, 1), Paint()..color = const Color(0x12345678));
    paintHistory.add(this);
  }

  @override
  bool shouldRepaint(RenderEditablePainter? oldDelegate) => repaint;

  void markNeedsPaint() {
    notifyListeners();
  }
}<|MERGE_RESOLUTION|>--- conflicted
+++ resolved
@@ -898,7 +898,6 @@
     expect(endpoints[0].point.dx, 0);
   });
 
-<<<<<<< HEAD
   group('nextCharacter', () {
     test('handles normal strings correctly', () {
       expect(TextEditingValue.nextCharacter(0, '01234567'), 1);
@@ -945,71 +944,6 @@
       expect(TextEditingValue.nextCharacter(12, '0123👨‍👩‍👦2345'), 13);
     });
   });
-=======
-    layout(editable);
-    editable.hasFocus = true;
-
-    editable.selectPositionAt(from: Offset.zero, cause: SelectionChangedCause.tap);
-    editable.selection = const TextSelection.collapsed(offset: 0);
-    pumpFrame();
-
-    // Move to the end of the first line.
-    editable.moveSelectionRightByLine(SelectionChangedCause.keyboard);
-    expect(currentSelection.isCollapsed, true);
-    expect(currentSelection.baseOffset, 13);
-    expect(currentSelection.affinity, TextAffinity.upstream);
-    // RenderEditable relies on its parent that passes onSelectionChanged to set
-    // the selection.
-
-    // Try moveSelectionRightByLine again and nothing happens because we're
-    // already at the end of a line.
-    editable.moveSelectionRightByLine(SelectionChangedCause.keyboard);
-    expect(currentSelection.isCollapsed, true);
-    expect(currentSelection.baseOffset, 13);
-    expect(currentSelection.affinity, TextAffinity.upstream);
-
-    // Move back to the start of the line.
-    editable.moveSelectionLeftByLine(SelectionChangedCause.keyboard);
-    expect(currentSelection.isCollapsed, true);
-    expect(currentSelection.baseOffset, 0);
-    expect(currentSelection.affinity, TextAffinity.downstream);
-
-    // Trying moveSelectionLeftByLine does nothing at the leftmost of the field.
-    editable.moveSelectionLeftByLine(SelectionChangedCause.keyboard);
-    expect(currentSelection.isCollapsed, true);
-    expect(currentSelection.baseOffset, 0);
-    expect(currentSelection.affinity, TextAffinity.downstream);
-
-    // Move the selection to the empty line.
-    editable.moveSelectionRightByLine(SelectionChangedCause.keyboard);
-    expect(currentSelection.isCollapsed, true);
-    expect(currentSelection.baseOffset, 13);
-    expect(currentSelection.affinity, TextAffinity.upstream);
-    editable.moveSelectionRight(SelectionChangedCause.keyboard);
-    expect(currentSelection.isCollapsed, true);
-    expect(currentSelection.baseOffset, 14);
-
-    // Neither moveSelectionLeftByLine nor moveSelectionRightByLine do anything
-    // here, because we're at both the beginning and end of the line.
-    editable.moveSelectionLeftByLine(SelectionChangedCause.keyboard);
-    expect(currentSelection.isCollapsed, true);
-    expect(currentSelection.baseOffset, 14);
-    expect(currentSelection.affinity, TextAffinity.downstream);
-    editable.moveSelectionRightByLine(SelectionChangedCause.keyboard);
-    expect(currentSelection.isCollapsed, true);
-    expect(currentSelection.baseOffset, 14);
-    expect(currentSelection.affinity, TextAffinity.downstream);
-  }, skip: isBrowser); // https://github.com/flutter/flutter/issues/61021
-
-  test('arrow keys and delete handle simple text correctly', () async {
-    final TextSelectionDelegate delegate = FakeEditableTextState()
-      ..textEditingValue = const TextEditingValue(
-          text: 'test',
-          selection: TextSelection.collapsed(offset: 0),
-        );
-    final ViewportOffset viewportOffset = ViewportOffset.zero();
-    late TextSelection currentSelection;
->>>>>>> e4cf7a0b
 
   group('getRectForComposingRange', () {
     const TextSpan emptyTextSpan = TextSpan(text: '\u200e');
@@ -1152,2061 +1086,6 @@
       layout(editable, constraints: BoxConstraints.loose(const Size(100, 100)));
       // Prepare for painting after layout.
 
-<<<<<<< HEAD
-=======
-    editable.deleteForward(SelectionChangedCause.keyboard);
-    expect(delegate.textEditingValue.text, '');
-  }, skip: isBrowser); // https://github.com/flutter/flutter/issues/61021
-
-  test('arrow keys work after detaching the widget and attaching it again', () async {
-    final TextSelectionDelegate delegate = FakeEditableTextState()
-      ..textEditingValue = const TextEditingValue(
-          text: 'W Szczebrzeszynie chrząszcz brzmi w trzcinie',
-          selection: TextSelection.collapsed(offset: 0),
-        );
-    final ViewportOffset viewportOffset = ViewportOffset.zero();
-    final RenderEditable editable = RenderEditable(
-      backgroundCursorColor: Colors.grey,
-      selectionColor: Colors.black,
-      textDirection: TextDirection.ltr,
-      cursorColor: Colors.red,
-      offset: viewportOffset,
-      textSelectionDelegate: delegate,
-      onSelectionChanged: (TextSelection selection, RenderEditable renderObject, SelectionChangedCause cause) {
-        renderObject.selection = selection;
-      },
-      startHandleLayerLink: LayerLink(),
-      endHandleLayerLink: LayerLink(),
-      text: const TextSpan(
-        text: 'W Szczebrzeszynie chrząszcz brzmi w trzcinie',
-        style: TextStyle(
-          height: 1.0, fontSize: 10.0, fontFamily: 'Ahem',
-        ),
-      ),
-      selection: const TextSelection.collapsed(
-        offset: 0,
-      ),
-    );
-
-    final PipelineOwner pipelineOwner = PipelineOwner();
-    editable.attach(pipelineOwner);
-    editable.hasFocus = true;
-    editable.detach();
-    layout(editable);
-    editable.hasFocus = true;
-    editable.selectPositionAt(from: Offset.zero, cause: SelectionChangedCause.tap);
-    editable.selection = const TextSelection.collapsed(offset: 0);
-    pumpFrame();
-
-    editable.moveSelectionRight(SelectionChangedCause.keyboard);
-    editable.moveSelectionRight(SelectionChangedCause.keyboard);
-    editable.moveSelectionRight(SelectionChangedCause.keyboard);
-    editable.moveSelectionRight(SelectionChangedCause.keyboard);
-    expect(editable.selection?.isCollapsed, true);
-    expect(editable.selection?.baseOffset, 4);
-
-    editable.moveSelectionLeft(SelectionChangedCause.keyboard);
-    expect(editable.selection?.isCollapsed, true);
-    expect(editable.selection?.baseOffset, 3);
-
-     editable.deleteForward(SelectionChangedCause.keyboard);
-    expect(delegate.textEditingValue.text, 'W Sczebrzeszynie chrząszcz brzmi w trzcinie');
-  }, skip: isBrowser); // https://github.com/flutter/flutter/issues/61021
-
-  test('RenderEditable registers and unregisters raw keyboard listener correctly', () async {
-    final TextSelectionDelegate delegate = FakeEditableTextState()
-      ..textEditingValue = const TextEditingValue(
-        text: 'how are you',
-        selection: TextSelection.collapsed(offset: 0),
-      );
-    final ViewportOffset viewportOffset = ViewportOffset.zero();
-    final RenderEditable editable = RenderEditable(
-      backgroundCursorColor: Colors.grey,
-      selectionColor: Colors.black,
-      textDirection: TextDirection.ltr,
-      cursorColor: Colors.red,
-      offset: viewportOffset,
-      hasFocus: true,
-      textSelectionDelegate: delegate,
-      onSelectionChanged: (TextSelection selection, RenderEditable renderObject, SelectionChangedCause cause) {
-        renderObject.selection = selection;
-      },
-      startHandleLayerLink: LayerLink(),
-      endHandleLayerLink: LayerLink(),
-      text: const TextSpan(
-        text: 'how are you',
-        style: TextStyle(
-          height: 1.0, fontSize: 10.0, fontFamily: 'Ahem',
-        ),
-      ),
-      selection: const TextSelection.collapsed(
-        offset: 0,
-      ),
-    );
-
-    final PipelineOwner pipelineOwner = PipelineOwner();
-    editable.attach(pipelineOwner);
-
-    editable.deleteForward(SelectionChangedCause.keyboard);
-    expect(delegate.textEditingValue.text, 'ow are you');
-  }, skip: isBrowser); // https://github.com/flutter/flutter/issues/61021
-
-  test('arrow keys with selection text', () async {
-    const String text = '012345';
-    final TextSelectionDelegate delegate = FakeEditableTextState()
-      ..textEditingValue = const TextEditingValue(text: text);
-    final ViewportOffset viewportOffset = ViewportOffset.zero();
-    late TextSelection currentSelection;
-    final RenderEditable editable = RenderEditable(
-      backgroundCursorColor: Colors.grey,
-      selectionColor: Colors.black,
-      textDirection: TextDirection.ltr,
-      cursorColor: Colors.red,
-      offset: viewportOffset,
-      textSelectionDelegate: delegate,
-      onSelectionChanged: (TextSelection selection, RenderEditable renderObject, SelectionChangedCause cause) {
-        renderObject.selection = selection;
-        currentSelection = selection;
-      },
-      startHandleLayerLink: LayerLink(),
-      endHandleLayerLink: LayerLink(),
-      text: const TextSpan(
-        text: text,  // Thumbs up
-        style: TextStyle(height: 1.0, fontSize: 10.0, fontFamily: 'Ahem'),
-      ),
-      selection: const TextSelection.collapsed(
-        offset: 0,
-      ),
-    );
-
-    layout(editable);
-    editable.hasFocus = true;
-
-    editable.selection = const TextSelection(baseOffset: 2, extentOffset: 4);
-    pumpFrame();
-
-    editable.moveSelectionRight(SelectionChangedCause.keyboard);
-    expect(currentSelection.isCollapsed, true);
-    expect(currentSelection.baseOffset, 4);
-
-    editable.selection = const TextSelection(baseOffset: 4, extentOffset: 2);
-    pumpFrame();
-
-    editable.moveSelectionRight(SelectionChangedCause.keyboard);
-    expect(currentSelection.isCollapsed, true);
-    expect(currentSelection.baseOffset, 4);
-
-    editable.selection = const TextSelection(baseOffset: 2, extentOffset: 4);
-    pumpFrame();
-
-    editable.moveSelectionLeft(SelectionChangedCause.keyboard);
-    expect(currentSelection.isCollapsed, true);
-    expect(currentSelection.baseOffset, 2);
-
-    editable.selection = const TextSelection(baseOffset: 4, extentOffset: 2);
-    pumpFrame();
-
-    editable.moveSelectionLeft(SelectionChangedCause.keyboard);
-    expect(currentSelection.isCollapsed, true);
-    expect(currentSelection.baseOffset, 2);
-  }, skip: isBrowser); // https://github.com/flutter/flutter/issues/58068
-
-  test('arrow keys with selection text and shift', () async {
-    const String text = '012345';
-    final TextSelectionDelegate delegate = FakeEditableTextState()
-      ..textEditingValue = const TextEditingValue(text: text);
-    final ViewportOffset viewportOffset = ViewportOffset.zero();
-    late TextSelection currentSelection;
-    final RenderEditable editable = RenderEditable(
-      backgroundCursorColor: Colors.grey,
-      selectionColor: Colors.black,
-      textDirection: TextDirection.ltr,
-      cursorColor: Colors.red,
-      offset: viewportOffset,
-      textSelectionDelegate: delegate,
-      onSelectionChanged: (TextSelection selection, RenderEditable renderObject, SelectionChangedCause cause) {
-        renderObject.selection = selection;
-        currentSelection = selection;
-      },
-      startHandleLayerLink: LayerLink(),
-      endHandleLayerLink: LayerLink(),
-      text: const TextSpan(
-        text: text,  // Thumbs up
-        style: TextStyle(height: 1.0, fontSize: 10.0, fontFamily: 'Ahem'),
-      ),
-      selection: const TextSelection.collapsed(
-        offset: 0,
-      ),
-    );
-
-    layout(editable);
-    editable.hasFocus = true;
-
-    editable.selection = const TextSelection(baseOffset: 2, extentOffset: 4);
-    pumpFrame();
-
-    editable.extendSelectionRight(SelectionChangedCause.keyboard);
-    expect(currentSelection.isCollapsed, false);
-    expect(currentSelection.baseOffset, 2);
-    expect(currentSelection.extentOffset, 5);
-
-    editable.selection = const TextSelection(baseOffset: 4, extentOffset: 2);
-    pumpFrame();
-
-    editable.extendSelectionRight(SelectionChangedCause.keyboard);
-    expect(currentSelection.isCollapsed, false);
-    expect(currentSelection.baseOffset, 4);
-    expect(currentSelection.extentOffset, 3);
-
-    editable.selection = const TextSelection(baseOffset: 2, extentOffset: 4);
-    pumpFrame();
-
-    editable.extendSelectionLeft(SelectionChangedCause.keyboard);
-    expect(currentSelection.isCollapsed, false);
-    expect(currentSelection.baseOffset, 2);
-    expect(currentSelection.extentOffset, 3);
-
-    editable.selection = const TextSelection(baseOffset: 4, extentOffset: 2);
-    pumpFrame();
-
-    editable.extendSelectionLeft(SelectionChangedCause.keyboard);
-    expect(currentSelection.isCollapsed, false);
-    expect(currentSelection.baseOffset, 4);
-    expect(currentSelection.extentOffset, 1);
-  }, skip: isBrowser); // https://github.com/flutter/flutter/issues/58068
-
-  testVariants('respects enableInteractiveSelection', () async {
-    const String text = '012345';
-    final TextSelectionDelegate delegate = FakeEditableTextState()
-      ..textEditingValue = const TextEditingValue(text: text);
-    final ViewportOffset viewportOffset = ViewportOffset.zero();
-    late TextSelection currentSelection;
-    final RenderEditable editable = RenderEditable(
-      backgroundCursorColor: Colors.grey,
-      selectionColor: Colors.black,
-      textDirection: TextDirection.ltr,
-      cursorColor: Colors.red,
-      offset: viewportOffset,
-      textSelectionDelegate: delegate,
-      onSelectionChanged: (TextSelection selection, RenderEditable renderObject, SelectionChangedCause cause) {
-        renderObject.selection = selection;
-        currentSelection = selection;
-      },
-      startHandleLayerLink: LayerLink(),
-      endHandleLayerLink: LayerLink(),
-      text: const TextSpan(
-        text: text,  // Thumbs up
-        style: TextStyle(height: 1.0, fontSize: 10.0, fontFamily: 'Ahem'),
-      ),
-      selection: const TextSelection.collapsed(
-        offset: 0,
-      ),
-      enableInteractiveSelection: false,
-    );
-
-    layout(editable);
-    editable.hasFocus = true;
-
-    editable.selection = const TextSelection.collapsed(offset: 2);
-    pumpFrame();
-
-    await simulateKeyDownEvent(LogicalKeyboardKey.shift);
-
-    editable.moveSelectionRight(SelectionChangedCause.keyboard);
-    expect(currentSelection.isCollapsed, true);
-    expect(currentSelection.baseOffset, 3);
-
-    editable.moveSelectionLeft(SelectionChangedCause.keyboard);
-    expect(currentSelection.isCollapsed, true);
-    expect(currentSelection.baseOffset, 2);
-
-    final LogicalKeyboardKey wordModifier =
-        Platform.isMacOS ? LogicalKeyboardKey.alt : LogicalKeyboardKey.control;
-
-    await simulateKeyDownEvent(wordModifier);
-
-    editable.moveSelectionRightByWord(SelectionChangedCause.keyboard);
-    expect(currentSelection.isCollapsed, true);
-    expect(currentSelection.baseOffset, 6);
-
-    editable.moveSelectionLeftByWord(SelectionChangedCause.keyboard);
-    expect(currentSelection.isCollapsed, true);
-    expect(currentSelection.baseOffset, 0);
-
-    await simulateKeyUpEvent(wordModifier);
-    await simulateKeyUpEvent(LogicalKeyboardKey.shift);
-  }, skip: isBrowser, variant: KeySimulatorTransitModeVariant.all()); // https://github.com/flutter/flutter/issues/58068
-
-  group('delete', () {
-    test('when as a non-collapsed selection, it should delete a selection', () async {
-      final TextSelectionDelegate delegate = FakeEditableTextState()
-        ..textEditingValue = const TextEditingValue(
-            text: 'test',
-            selection: TextSelection(baseOffset: 1, extentOffset: 3),
-          );
-      final ViewportOffset viewportOffset = ViewportOffset.zero();
-      final RenderEditable editable = RenderEditable(
-        backgroundCursorColor: Colors.grey,
-        selectionColor: Colors.black,
-        textDirection: TextDirection.ltr,
-        cursorColor: Colors.red,
-        offset: viewportOffset,
-        textSelectionDelegate: delegate,
-        onSelectionChanged: (TextSelection selection, RenderEditable renderObject, SelectionChangedCause cause) {},
-        startHandleLayerLink: LayerLink(),
-        endHandleLayerLink: LayerLink(),
-        text: const TextSpan(
-          text: 'test',
-          style: TextStyle(
-            height: 1.0, fontSize: 10.0, fontFamily: 'Ahem',
-          ),
-        ),
-        selection: const TextSelection(baseOffset: 1, extentOffset: 3),
-      );
-
-      layout(editable);
-      editable.hasFocus = true;
-      pumpFrame();
-
-      editable.delete(SelectionChangedCause.keyboard);
-      expect(delegate.textEditingValue.text, 'tt');
-      expect(delegate.textEditingValue.selection.isCollapsed, true);
-      expect(delegate.textEditingValue.selection.baseOffset, 1);
-    }, skip: isBrowser); // https://github.com/flutter/flutter/issues/61021
-
-    test('when as simple text, it should delete the character to the left', () async {
-      final TextSelectionDelegate delegate = FakeEditableTextState()
-        ..textEditingValue = const TextEditingValue(
-            text: 'test',
-            selection: TextSelection.collapsed(offset: 3),
-          );
-      final ViewportOffset viewportOffset = ViewportOffset.zero();
-      final RenderEditable editable = RenderEditable(
-        backgroundCursorColor: Colors.grey,
-        selectionColor: Colors.black,
-        textDirection: TextDirection.ltr,
-        cursorColor: Colors.red,
-        offset: viewportOffset,
-        textSelectionDelegate: delegate,
-        onSelectionChanged: (TextSelection selection, RenderEditable renderObject, SelectionChangedCause cause) {},
-        startHandleLayerLink: LayerLink(),
-        endHandleLayerLink: LayerLink(),
-        text: const TextSpan(
-          text: 'test',
-          style: TextStyle(
-            height: 1.0, fontSize: 10.0, fontFamily: 'Ahem',
-          ),
-        ),
-        selection: const TextSelection.collapsed(offset: 3),
-      );
-
-      layout(editable);
-      editable.hasFocus = true;
-      pumpFrame();
-
-      editable.delete(SelectionChangedCause.keyboard);
-      expect(delegate.textEditingValue.text, 'tet');
-      expect(delegate.textEditingValue.selection.isCollapsed, true);
-      expect(delegate.textEditingValue.selection.baseOffset, 2);
-    }, skip: isBrowser); // https://github.com/flutter/flutter/issues/61021
-
-    test('when has surrogate pairs, it should delete the pair', () async {
-      final TextSelectionDelegate delegate = FakeEditableTextState()
-        ..textEditingValue = const TextEditingValue(
-            text: '\u{1F44D}',
-            selection: TextSelection.collapsed(offset: 2),
-          );
-      final ViewportOffset viewportOffset = ViewportOffset.zero();
-      final RenderEditable editable = RenderEditable(
-        backgroundCursorColor: Colors.grey,
-        selectionColor: Colors.black,
-        textDirection: TextDirection.ltr,
-        cursorColor: Colors.red,
-        offset: viewportOffset,
-        textSelectionDelegate: delegate,
-        onSelectionChanged: (TextSelection selection, RenderEditable renderObject, SelectionChangedCause cause) {},
-        startHandleLayerLink: LayerLink(),
-        endHandleLayerLink: LayerLink(),
-        text: const TextSpan(
-          text: '\u{1F44D}',  // Thumbs up
-          style: TextStyle(
-            height: 1.0, fontSize: 10.0, fontFamily: 'Ahem',
-          ),
-        ),
-        selection: const TextSelection.collapsed(offset: 2),
-      );
-
-      layout(editable);
-      editable.hasFocus = true;
-      pumpFrame();
-
-      editable.delete(SelectionChangedCause.keyboard);
-      expect(delegate.textEditingValue.text, '');
-      expect(delegate.textEditingValue.selection.isCollapsed, true);
-      expect(delegate.textEditingValue.selection.baseOffset, 0);
-    }, skip: isBrowser); // https://github.com/flutter/flutter/issues/61021
-
-    test('when has grapheme clusters, it should delete the grapheme cluster', () async {
-      final TextSelectionDelegate delegate = FakeEditableTextState()
-        ..textEditingValue = const TextEditingValue(
-            text: '0123👨‍👩‍👦2345',
-            selection: TextSelection.collapsed(offset: 12),
-          );
-      final ViewportOffset viewportOffset = ViewportOffset.zero();
-      final RenderEditable editable = RenderEditable(
-        backgroundCursorColor: Colors.grey,
-        selectionColor: Colors.black,
-        textDirection: TextDirection.ltr,
-        cursorColor: Colors.red,
-        offset: viewportOffset,
-        textSelectionDelegate: delegate,
-        onSelectionChanged: (TextSelection selection, RenderEditable renderObject, SelectionChangedCause cause) {},
-        startHandleLayerLink: LayerLink(),
-        endHandleLayerLink: LayerLink(),
-        text: const TextSpan(
-          text: '0123👨‍👩‍👦2345',
-          style: TextStyle(
-            height: 1.0, fontSize: 10.0, fontFamily: 'Ahem',
-          ),
-        ),
-        selection: const TextSelection.collapsed(offset: 12),
-      );
-
-      layout(editable);
-      editable.hasFocus = true;
-      pumpFrame();
-
-      editable.delete(SelectionChangedCause.keyboard);
-      expect(delegate.textEditingValue.text, '01232345');
-      expect(delegate.textEditingValue.selection.isCollapsed, true);
-      expect(delegate.textEditingValue.selection.baseOffset, 4);
-    }, skip: isBrowser); // https://github.com/flutter/flutter/issues/61021
-
-    test('when is at the start of the text, it should be a no-op', () async {
-      final TextSelectionDelegate delegate = FakeEditableTextState()
-        ..textEditingValue = const TextEditingValue(
-            text: 'test',
-            selection: TextSelection.collapsed(offset: 0),
-          );
-      final ViewportOffset viewportOffset = ViewportOffset.zero();
-      final RenderEditable editable = RenderEditable(
-        backgroundCursorColor: Colors.grey,
-        selectionColor: Colors.black,
-        textDirection: TextDirection.ltr,
-        cursorColor: Colors.red,
-        offset: viewportOffset,
-        textSelectionDelegate: delegate,
-        onSelectionChanged: (TextSelection selection, RenderEditable renderObject, SelectionChangedCause cause) {},
-        startHandleLayerLink: LayerLink(),
-        endHandleLayerLink: LayerLink(),
-        text: const TextSpan(
-          text: 'test',
-          style: TextStyle(
-            height: 1.0, fontSize: 10.0, fontFamily: 'Ahem',
-          ),
-        ),
-        selection: const TextSelection.collapsed(offset: 0),
-      );
-
-      layout(editable);
-      editable.hasFocus = true;
-      pumpFrame();
-
-      editable.delete(SelectionChangedCause.keyboard);
-      expect(delegate.textEditingValue.text, 'test');
-      expect(delegate.textEditingValue.selection.isCollapsed, true);
-      expect(delegate.textEditingValue.selection.baseOffset, 0);
-    }, skip: isBrowser); // https://github.com/flutter/flutter/issues/61021
-
-    test('when input has obscured text, it should delete the character to the left', () async {
-      final TextSelectionDelegate delegate = FakeEditableTextState()
-        ..textEditingValue = const TextEditingValue(
-          text: 'test',
-          selection: TextSelection.collapsed(offset: 4),
-        );
-
-      final ViewportOffset viewportOffset = ViewportOffset.zero();
-      final RenderEditable editable = RenderEditable(
-        backgroundCursorColor: Colors.grey,
-        selectionColor: Colors.black,
-        textDirection: TextDirection.ltr,
-        cursorColor: Colors.red,
-        offset: viewportOffset,
-        textSelectionDelegate: delegate,
-        obscureText: true,
-        onSelectionChanged: (TextSelection selection, RenderEditable renderObject, SelectionChangedCause cause) {},
-        startHandleLayerLink: LayerLink(),
-        endHandleLayerLink: LayerLink(),
-        text: const TextSpan(
-          text: '****',
-          style: TextStyle(
-            height: 1.0, fontSize: 10.0, fontFamily: 'Ahem',
-          ),
-        ),
-        selection: const TextSelection.collapsed(offset: 4),
-      );
-
-      layout(editable);
-      editable.hasFocus = true;
-      pumpFrame();
-
-      editable.delete(SelectionChangedCause.keyboard);
-      expect(delegate.textEditingValue.text, 'tes');
-      expect(delegate.textEditingValue.selection.isCollapsed, true);
-      expect(delegate.textEditingValue.selection.baseOffset, 3);
-    }, skip: isBrowser);
-
-    test('when using cjk characters', () async {
-        const String text = '用多個塊測試';
-        const int offset = 4;
-        final TextSelectionDelegate delegate = FakeEditableTextState()
-          ..textEditingValue = const TextEditingValue(
-              text: text,
-              selection: TextSelection.collapsed(offset: offset),
-            );
-        final ViewportOffset viewportOffset = ViewportOffset.zero();
-        final RenderEditable editable = RenderEditable(
-          backgroundCursorColor: Colors.grey,
-          selectionColor: Colors.black,
-          textDirection: TextDirection.ltr,
-          cursorColor: Colors.red,
-          offset: viewportOffset,
-          textSelectionDelegate: delegate,
-          onSelectionChanged: (TextSelection selection, RenderEditable renderObject, SelectionChangedCause cause) {},
-          startHandleLayerLink: LayerLink(),
-          endHandleLayerLink: LayerLink(),
-          text: const TextSpan(
-            text: text,
-            style: TextStyle(
-              height: 1.0, fontSize: 10.0, fontFamily: 'Ahem',
-            ),
-          ),
-          selection: const TextSelection.collapsed(offset: offset),
-        );
-
-        layout(editable);
-        editable.hasFocus = true;
-        pumpFrame();
-
-        editable.delete(SelectionChangedCause.keyboard);
-        expect(delegate.textEditingValue.text, '用多個測試');
-        expect(delegate.textEditingValue.selection.isCollapsed, true);
-        expect(delegate.textEditingValue.selection.baseOffset, 3);
-      }, skip: isBrowser);
-
-    test('when using rtl', () async {
-      const String text = 'برنامج أهلا بالعالم';
-      const int offset = text.length;
-      final TextSelectionDelegate delegate = FakeEditableTextState()
-        ..textEditingValue = const TextEditingValue(
-            text: text,
-            selection: TextSelection.collapsed(offset: offset),
-          );
-      final ViewportOffset viewportOffset = ViewportOffset.zero();
-      final RenderEditable editable = RenderEditable(
-        backgroundCursorColor: Colors.grey,
-        selectionColor: Colors.black,
-        textDirection: TextDirection.rtl,
-        cursorColor: Colors.red,
-        offset: viewportOffset,
-        textSelectionDelegate: delegate,
-        onSelectionChanged: (TextSelection selection, RenderEditable renderObject, SelectionChangedCause cause) {},
-        startHandleLayerLink: LayerLink(),
-        endHandleLayerLink: LayerLink(),
-        text: const TextSpan(
-          text: text,
-          style: TextStyle(
-            height: 1.0, fontSize: 10.0, fontFamily: 'Ahem',
-          ),
-        ),
-        selection: const TextSelection.collapsed(offset: offset),
-      );
-
-      layout(editable);
-      editable.hasFocus = true;
-      pumpFrame();
-
-      editable.delete(SelectionChangedCause.keyboard);
-      expect(delegate.textEditingValue.text, 'برنامج أهلا بالعال');
-      expect(delegate.textEditingValue.selection.isCollapsed, true);
-      expect(delegate.textEditingValue.selection.baseOffset, text.length - 1);
-    }, skip: isBrowser);
-  });
-
-  group('deleteByWord', () {
-    test('when cursor is on the middle of a word, it should delete the left part of the word', () async {
-      const String text = 'test with multiple blocks';
-      const int offset = 8;
-      final TextSelectionDelegate delegate = FakeEditableTextState()
-        ..textEditingValue = const TextEditingValue(
-            text: text,
-            selection: TextSelection.collapsed(offset: offset),
-          );
-      final ViewportOffset viewportOffset = ViewportOffset.zero();
-      final RenderEditable editable = RenderEditable(
-        backgroundCursorColor: Colors.grey,
-        selectionColor: Colors.black,
-        textDirection: TextDirection.ltr,
-        cursorColor: Colors.red,
-        offset: viewportOffset,
-        textSelectionDelegate: delegate,
-        onSelectionChanged: (TextSelection selection, RenderEditable renderObject, SelectionChangedCause cause) {},
-        startHandleLayerLink: LayerLink(),
-        endHandleLayerLink: LayerLink(),
-        text: const TextSpan(
-          text: text,
-          style: TextStyle(
-            height: 1.0, fontSize: 10.0, fontFamily: 'Ahem',
-          ),
-        ),
-        selection: const TextSelection.collapsed(offset: offset),
-      );
-
-      layout(editable);
-      editable.hasFocus = true;
-      pumpFrame();
-
-      editable.deleteByWord(SelectionChangedCause.keyboard, false);
-      expect(delegate.textEditingValue.text, 'test h multiple blocks');
-      expect(delegate.textEditingValue.selection.isCollapsed, true);
-      expect(delegate.textEditingValue.selection.baseOffset, 5);
-    }, skip: isBrowser);
-
-    test('when includeWhiteSpace is true, it should treat a whiteSpace as a single word', () async {
-      const String text = 'test with multiple blocks';
-      const int offset = 10;
-      final TextSelectionDelegate delegate = FakeEditableTextState()
-        ..textEditingValue = const TextEditingValue(
-            text: text,
-            selection: TextSelection.collapsed(offset: offset),
-          );
-      final ViewportOffset viewportOffset = ViewportOffset.zero();
-      final RenderEditable editable = RenderEditable(
-        backgroundCursorColor: Colors.grey,
-        selectionColor: Colors.black,
-        textDirection: TextDirection.ltr,
-        cursorColor: Colors.red,
-        offset: viewportOffset,
-        textSelectionDelegate: delegate,
-        onSelectionChanged: (TextSelection selection, RenderEditable renderObject, SelectionChangedCause cause) {},
-        startHandleLayerLink: LayerLink(),
-        endHandleLayerLink: LayerLink(),
-        text: const TextSpan(
-          text: text,
-          style: TextStyle(
-            height: 1.0, fontSize: 10.0, fontFamily: 'Ahem',
-          ),
-        ),
-        selection: const TextSelection.collapsed(offset: offset),
-      );
-
-      layout(editable);
-      editable.hasFocus = true;
-      pumpFrame();
-
-      editable.deleteByWord(SelectionChangedCause.keyboard);
-      expect(delegate.textEditingValue.text, 'test withmultiple blocks');
-      expect(delegate.textEditingValue.selection.isCollapsed, true);
-      expect(delegate.textEditingValue.selection.baseOffset, 9);
-    }, skip: isBrowser);
-
-    test('when cursor is after a word, it should delete the whole word', () async {
-      const String text = 'test with multiple blocks';
-      const int offset = 9;
-      final TextSelectionDelegate delegate = FakeEditableTextState()
-        ..textEditingValue = const TextEditingValue(
-            text: text,
-            selection: TextSelection.collapsed(offset: offset),
-          );
-      final ViewportOffset viewportOffset = ViewportOffset.zero();
-      final RenderEditable editable = RenderEditable(
-        backgroundCursorColor: Colors.grey,
-        selectionColor: Colors.black,
-        textDirection: TextDirection.ltr,
-        cursorColor: Colors.red,
-        offset: viewportOffset,
-        textSelectionDelegate: delegate,
-        onSelectionChanged: (TextSelection selection, RenderEditable renderObject, SelectionChangedCause cause) {},
-        startHandleLayerLink: LayerLink(),
-        endHandleLayerLink: LayerLink(),
-        text: const TextSpan(
-          text: text,
-          style: TextStyle(
-            height: 1.0, fontSize: 10.0, fontFamily: 'Ahem',
-          ),
-        ),
-        selection: const TextSelection.collapsed(offset: offset),
-      );
-
-      layout(editable);
-      editable.hasFocus = true;
-      pumpFrame();
-
-      editable.deleteByWord(SelectionChangedCause.keyboard, false);
-      expect(delegate.textEditingValue.text, 'test  multiple blocks');
-      expect(delegate.textEditingValue.selection.isCollapsed, true);
-      expect(delegate.textEditingValue.selection.baseOffset, 5);
-    }, skip: isBrowser);
-
-    test('when cursor is preceeded by white spaces, it should delete the spaces and the next word to the left', () async {
-      const String text = 'test with   multiple blocks';
-      const int offset = 12;
-      final TextSelectionDelegate delegate = FakeEditableTextState()
-        ..textEditingValue = const TextEditingValue(
-            text: text,
-            selection: TextSelection.collapsed(offset: offset),
-          );
-      final ViewportOffset viewportOffset = ViewportOffset.zero();
-      final RenderEditable editable = RenderEditable(
-        backgroundCursorColor: Colors.grey,
-        selectionColor: Colors.black,
-        textDirection: TextDirection.ltr,
-        cursorColor: Colors.red,
-        offset: viewportOffset,
-        textSelectionDelegate: delegate,
-        onSelectionChanged: (TextSelection selection, RenderEditable renderObject, SelectionChangedCause cause) {},
-        startHandleLayerLink: LayerLink(),
-        endHandleLayerLink: LayerLink(),
-        text: const TextSpan(
-          text: text,
-          style: TextStyle(
-            height: 1.0, fontSize: 10.0, fontFamily: 'Ahem',
-          ),
-        ),
-        selection: const TextSelection.collapsed(offset: offset),
-      );
-
-      layout(editable);
-      editable.hasFocus = true;
-      pumpFrame();
-
-      editable.deleteByWord(SelectionChangedCause.keyboard, false);
-      expect(delegate.textEditingValue.text, 'test multiple blocks');
-      expect(delegate.textEditingValue.selection.isCollapsed, true);
-      expect(delegate.textEditingValue.selection.baseOffset, 5);
-    }, skip: isBrowser);
-
-    test('when cursor is preceeded by tabs spaces', () async {
-      const String text = 'test with\t\t\tmultiple blocks';
-      const int offset = 12;
-      final TextSelectionDelegate delegate = FakeEditableTextState()
-        ..textEditingValue = const TextEditingValue(
-            text: text,
-            selection: TextSelection.collapsed(offset: offset),
-          );
-      final ViewportOffset viewportOffset = ViewportOffset.zero();
-      final RenderEditable editable = RenderEditable(
-        backgroundCursorColor: Colors.grey,
-        selectionColor: Colors.black,
-        textDirection: TextDirection.ltr,
-        cursorColor: Colors.red,
-        offset: viewportOffset,
-        textSelectionDelegate: delegate,
-        onSelectionChanged: (TextSelection selection, RenderEditable renderObject, SelectionChangedCause cause) {},
-        startHandleLayerLink: LayerLink(),
-        endHandleLayerLink: LayerLink(),
-        text: const TextSpan(
-          text: text,
-          style: TextStyle(
-            height: 1.0, fontSize: 10.0, fontFamily: 'Ahem',
-          ),
-        ),
-        selection: const TextSelection.collapsed(offset: offset),
-      );
-
-      layout(editable);
-      editable.hasFocus = true;
-      pumpFrame();
-
-      editable.deleteByWord(SelectionChangedCause.keyboard, false);
-      expect(delegate.textEditingValue.text, 'test multiple blocks');
-      expect(delegate.textEditingValue.selection.isCollapsed, true);
-      expect(delegate.textEditingValue.selection.baseOffset, 5);
-    }, skip: isBrowser);
-
-    test('when cursor is preceeded by break line, it should delete the breaking line and the word right before it', () async {
-      const String text = 'test with\nmultiple blocks';
-      const int offset = 10;
-      final TextSelectionDelegate delegate = FakeEditableTextState()
-        ..textEditingValue = const TextEditingValue(
-            text: text,
-            selection: TextSelection.collapsed(offset: offset),
-          );
-      final ViewportOffset viewportOffset = ViewportOffset.zero();
-      final RenderEditable editable = RenderEditable(
-        backgroundCursorColor: Colors.grey,
-        selectionColor: Colors.black,
-        textDirection: TextDirection.ltr,
-        cursorColor: Colors.red,
-        offset: viewportOffset,
-        textSelectionDelegate: delegate,
-        onSelectionChanged: (TextSelection selection, RenderEditable renderObject, SelectionChangedCause cause) {},
-        startHandleLayerLink: LayerLink(),
-        endHandleLayerLink: LayerLink(),
-        text: const TextSpan(
-          text: text,
-          style: TextStyle(
-            height: 1.0, fontSize: 10.0, fontFamily: 'Ahem',
-          ),
-        ),
-        selection: const TextSelection.collapsed(offset: offset),
-      );
-
-      layout(editable);
-      editable.hasFocus = true;
-      pumpFrame();
-
-      editable.deleteByWord(SelectionChangedCause.keyboard, false);
-      expect(delegate.textEditingValue.text, 'test multiple blocks');
-      expect(delegate.textEditingValue.selection.isCollapsed, true);
-      expect(delegate.textEditingValue.selection.baseOffset, 5);
-    }, skip: isBrowser);
-
-    test('when using cjk characters', () async {
-        const String text = '用多個塊測試';
-        const int offset = 4;
-        final TextSelectionDelegate delegate = FakeEditableTextState()
-          ..textEditingValue = const TextEditingValue(
-              text: text,
-              selection: TextSelection.collapsed(offset: offset),
-            );
-        final ViewportOffset viewportOffset = ViewportOffset.zero();
-        final RenderEditable editable = RenderEditable(
-          backgroundCursorColor: Colors.grey,
-          selectionColor: Colors.black,
-          textDirection: TextDirection.ltr,
-          cursorColor: Colors.red,
-          offset: viewportOffset,
-          textSelectionDelegate: delegate,
-          onSelectionChanged: (TextSelection selection, RenderEditable renderObject, SelectionChangedCause cause) {},
-          startHandleLayerLink: LayerLink(),
-          endHandleLayerLink: LayerLink(),
-          text: const TextSpan(
-            text: text,
-            style: TextStyle(
-              height: 1.0, fontSize: 10.0, fontFamily: 'Ahem',
-            ),
-          ),
-          selection: const TextSelection.collapsed(offset: offset),
-        );
-
-        layout(editable);
-        editable.hasFocus = true;
-        pumpFrame();
-
-        editable.deleteByWord(SelectionChangedCause.keyboard, false);
-        expect(delegate.textEditingValue.text, '用多個測試');
-        expect(delegate.textEditingValue.selection.isCollapsed, true);
-        expect(delegate.textEditingValue.selection.baseOffset, 3);
-      }, skip: isBrowser);
-
-    test('when using rtl', () async {
-      const String text = 'برنامج أهلا بالعالم';
-      const int offset = text.length;
-      final TextSelectionDelegate delegate = FakeEditableTextState()
-        ..textEditingValue = const TextEditingValue(
-            text: text,
-            selection: TextSelection.collapsed(offset: offset),
-          );
-      final ViewportOffset viewportOffset = ViewportOffset.zero();
-      final RenderEditable editable = RenderEditable(
-        backgroundCursorColor: Colors.grey,
-        selectionColor: Colors.black,
-        textDirection: TextDirection.rtl,
-        cursorColor: Colors.red,
-        offset: viewportOffset,
-        textSelectionDelegate: delegate,
-        onSelectionChanged: (TextSelection selection, RenderEditable renderObject, SelectionChangedCause cause) {},
-        startHandleLayerLink: LayerLink(),
-        endHandleLayerLink: LayerLink(),
-        text: const TextSpan(
-          text: text,
-          style: TextStyle(
-            height: 1.0, fontSize: 10.0, fontFamily: 'Ahem',
-          ),
-        ),
-        selection: const TextSelection.collapsed(offset: offset),
-      );
-
-      layout(editable);
-      editable.hasFocus = true;
-      pumpFrame();
-
-      editable.deleteByWord(SelectionChangedCause.keyboard, false);
-      expect(delegate.textEditingValue.text, 'برنامج أهلا ');
-      expect(delegate.textEditingValue.selection.isCollapsed, true);
-      expect(delegate.textEditingValue.selection.baseOffset, 12);
-    }, skip: isBrowser);
-
-    test('when input has obscured text, it should delete everything before the selection', () async {
-      const int offset = 21;
-      final TextSelectionDelegate delegate = FakeEditableTextState()
-        ..textEditingValue = const TextEditingValue(
-          text: 'test with multiple\n\n words',
-          selection: TextSelection.collapsed(offset: offset),
-        );
-
-      final ViewportOffset viewportOffset = ViewportOffset.zero();
-      final RenderEditable editable = RenderEditable(
-        backgroundCursorColor: Colors.grey,
-        selectionColor: Colors.black,
-        textDirection: TextDirection.ltr,
-        cursorColor: Colors.red,
-        offset: viewportOffset,
-        textSelectionDelegate: delegate,
-        obscureText: true,
-        onSelectionChanged: (TextSelection selection, RenderEditable renderObject, SelectionChangedCause cause) {},
-        startHandleLayerLink: LayerLink(),
-        endHandleLayerLink: LayerLink(),
-        text: const TextSpan(
-          text: '****',
-          style: TextStyle(
-            height: 1.0, fontSize: 10.0, fontFamily: 'Ahem',
-          ),
-        ),
-        selection: const TextSelection.collapsed(offset: offset),
-      );
-
-      layout(editable);
-      editable.hasFocus = true;
-      pumpFrame();
-
-      editable.deleteByWord(SelectionChangedCause.keyboard, false);
-      expect(delegate.textEditingValue.text, 'words');
-      expect(delegate.textEditingValue.selection.isCollapsed, true);
-      expect(delegate.textEditingValue.selection.baseOffset, 0);
-    }, skip: isBrowser);
-  });
-
-  group('deleteByLine', () {
-    test('when cursor is on last character of a line, it should delete everything to the left', () async {
-      const String text = 'test with multiple blocks';
-      const int offset = text.length;
-      final TextSelectionDelegate delegate = FakeEditableTextState()
-        ..textEditingValue = const TextEditingValue(
-            text: text,
-            selection: TextSelection.collapsed(offset: offset),
-          );
-      final ViewportOffset viewportOffset = ViewportOffset.zero();
-      final RenderEditable editable = RenderEditable(
-        backgroundCursorColor: Colors.grey,
-        selectionColor: Colors.black,
-        textDirection: TextDirection.ltr,
-        cursorColor: Colors.red,
-        offset: viewportOffset,
-        textSelectionDelegate: delegate,
-        onSelectionChanged: (TextSelection selection, RenderEditable renderObject, SelectionChangedCause cause) {},
-        startHandleLayerLink: LayerLink(),
-        endHandleLayerLink: LayerLink(),
-        text: const TextSpan(
-          text: text,
-          style: TextStyle(
-            height: 1.0, fontSize: 10.0, fontFamily: 'Ahem',
-          ),
-        ),
-        selection: const TextSelection.collapsed(offset: offset),
-      );
-
-      layout(editable);
-      editable.hasFocus = true;
-      pumpFrame();
-
-      editable.deleteByLine(SelectionChangedCause.keyboard);
-      expect(delegate.textEditingValue.text, '');
-      expect(delegate.textEditingValue.selection.isCollapsed, true);
-      expect(delegate.textEditingValue.selection.baseOffset, 0);
-    }, skip: isBrowser);
-
-    test('when cursor is on the middle of a word, it should delete delete everything to the left', () async {
-      const String text = 'test with multiple blocks';
-      const int offset = 8;
-      final TextSelectionDelegate delegate = FakeEditableTextState()
-        ..textEditingValue = const TextEditingValue(
-            text: text,
-            selection: TextSelection.collapsed(offset: offset),
-          );
-      final ViewportOffset viewportOffset = ViewportOffset.zero();
-      final RenderEditable editable = RenderEditable(
-        backgroundCursorColor: Colors.grey,
-        selectionColor: Colors.black,
-        textDirection: TextDirection.ltr,
-        cursorColor: Colors.red,
-        offset: viewportOffset,
-        textSelectionDelegate: delegate,
-        onSelectionChanged: (TextSelection selection, RenderEditable renderObject, SelectionChangedCause cause) {},
-        startHandleLayerLink: LayerLink(),
-        endHandleLayerLink: LayerLink(),
-        text: const TextSpan(
-          text: text,
-          style: TextStyle(
-            height: 1.0, fontSize: 10.0, fontFamily: 'Ahem',
-          ),
-        ),
-        selection: const TextSelection.collapsed(offset: offset),
-      );
-
-      layout(editable);
-      editable.hasFocus = true;
-      pumpFrame();
-
-      editable.deleteByLine(SelectionChangedCause.keyboard);
-      expect(delegate.textEditingValue.text, 'h multiple blocks');
-      expect(delegate.textEditingValue.selection.isCollapsed, true);
-      expect(delegate.textEditingValue.selection.baseOffset, 0);
-    }, skip: isBrowser);
-
-    test('when previous character is a breakline, it should preserve it', () async {
-      const String text = 'test with\nmultiple blocks';
-      const int offset = 10;
-      final TextSelectionDelegate delegate = FakeEditableTextState()
-        ..textEditingValue = const TextEditingValue(
-            text: text,
-            selection: TextSelection.collapsed(offset: offset),
-          );
-      final ViewportOffset viewportOffset = ViewportOffset.zero();
-      final RenderEditable editable = RenderEditable(
-        backgroundCursorColor: Colors.grey,
-        selectionColor: Colors.black,
-        textDirection: TextDirection.ltr,
-        cursorColor: Colors.red,
-        offset: viewportOffset,
-        textSelectionDelegate: delegate,
-        onSelectionChanged: (TextSelection selection, RenderEditable renderObject, SelectionChangedCause cause) {},
-        startHandleLayerLink: LayerLink(),
-        endHandleLayerLink: LayerLink(),
-        text: const TextSpan(
-          text: text,
-          style: TextStyle(
-            height: 1.0, fontSize: 10.0, fontFamily: 'Ahem',
-          ),
-        ),
-        selection: const TextSelection.collapsed(offset: offset),
-      );
-
-      layout(editable);
-      editable.hasFocus = true;
-      pumpFrame();
-
-      editable.deleteByLine(SelectionChangedCause.keyboard);
-      expect(delegate.textEditingValue.text, text);
-      expect(delegate.textEditingValue.selection.isCollapsed, true);
-      expect(delegate.textEditingValue.selection.baseOffset, offset);
-    }, skip: isBrowser);
-
-    test('when text is multiline, it should delete until the first line break it finds', () async {
-      const String text = 'test with\n\nMore stuff right here.\nmultiple blocks';
-      const int offset = 22;
-      final TextSelectionDelegate delegate = FakeEditableTextState()
-        ..textEditingValue = const TextEditingValue(
-            text: text,
-            selection: TextSelection.collapsed(offset: offset),
-          );
-      final ViewportOffset viewportOffset = ViewportOffset.zero();
-      final RenderEditable editable = RenderEditable(
-        backgroundCursorColor: Colors.grey,
-        selectionColor: Colors.black,
-        textDirection: TextDirection.ltr,
-        cursorColor: Colors.red,
-        offset: viewportOffset,
-        textSelectionDelegate: delegate,
-        onSelectionChanged: (TextSelection selection, RenderEditable renderObject, SelectionChangedCause cause) {},
-        startHandleLayerLink: LayerLink(),
-        endHandleLayerLink: LayerLink(),
-        text: const TextSpan(
-          text: text,
-          style: TextStyle(
-            height: 1.0, fontSize: 10.0, fontFamily: 'Ahem',
-          ),
-        ),
-        selection: const TextSelection.collapsed(offset: offset),
-      );
-
-      layout(editable);
-      editable.hasFocus = true;
-      pumpFrame();
-
-      editable.deleteByLine(SelectionChangedCause.keyboard);
-      expect(delegate.textEditingValue.text, 'test with\n\nright here.\nmultiple blocks');
-      expect(delegate.textEditingValue.selection.isCollapsed, true);
-      expect(delegate.textEditingValue.selection.baseOffset, 11);
-    }, skip: isBrowser);
-
-    test('when input has obscured text, it should delete everything before the selection', () async {
-      const int offset = 21;
-      final TextSelectionDelegate delegate = FakeEditableTextState()
-        ..textEditingValue = const TextEditingValue(
-          text: 'test with multiple\n\n words',
-          selection: TextSelection.collapsed(offset: offset),
-        );
-
-      final ViewportOffset viewportOffset = ViewportOffset.zero();
-      final RenderEditable editable = RenderEditable(
-        backgroundCursorColor: Colors.grey,
-        selectionColor: Colors.black,
-        textDirection: TextDirection.ltr,
-        cursorColor: Colors.red,
-        offset: viewportOffset,
-        textSelectionDelegate: delegate,
-        obscureText: true,
-        onSelectionChanged: (TextSelection selection, RenderEditable renderObject, SelectionChangedCause cause) {},
-        startHandleLayerLink: LayerLink(),
-        endHandleLayerLink: LayerLink(),
-        text: const TextSpan(
-          text: '****',
-          style: TextStyle(
-            height: 1.0, fontSize: 10.0, fontFamily: 'Ahem',
-          ),
-        ),
-        selection: const TextSelection.collapsed(offset: offset),
-      );
-
-      layout(editable);
-      editable.hasFocus = true;
-      pumpFrame();
-
-      editable.deleteByLine(SelectionChangedCause.keyboard);
-      expect(delegate.textEditingValue.text, 'words');
-      expect(delegate.textEditingValue.selection.isCollapsed, true);
-      expect(delegate.textEditingValue.selection.baseOffset, 0);
-    }, skip: isBrowser);
-  });
-
-  group('deleteForward', () {
-    test('when as a non-collapsed selection, it should delete a selection', () async {
-      final TextSelectionDelegate delegate = FakeEditableTextState()
-        ..textEditingValue = const TextEditingValue(
-            text: 'test',
-            selection: TextSelection(baseOffset: 1, extentOffset: 3),
-          );
-      final ViewportOffset viewportOffset = ViewportOffset.zero();
-      final RenderEditable editable = RenderEditable(
-        backgroundCursorColor: Colors.grey,
-        selectionColor: Colors.black,
-        textDirection: TextDirection.ltr,
-        cursorColor: Colors.red,
-        offset: viewportOffset,
-        textSelectionDelegate: delegate,
-        onSelectionChanged: (TextSelection selection, RenderEditable renderObject, SelectionChangedCause cause) {},
-        startHandleLayerLink: LayerLink(),
-        endHandleLayerLink: LayerLink(),
-        text: const TextSpan(
-          text: 'test',
-          style: TextStyle(
-            height: 1.0, fontSize: 10.0, fontFamily: 'Ahem',
-          ),
-        ),
-        selection: const TextSelection(baseOffset: 1, extentOffset: 3),
-      );
-
-      layout(editable);
-      editable.hasFocus = true;
-      pumpFrame();
-
-      editable.deleteForward(SelectionChangedCause.keyboard);
-      expect(delegate.textEditingValue.text, 'tt');
-      expect(delegate.textEditingValue.selection.isCollapsed, true);
-      expect(delegate.textEditingValue.selection.baseOffset, 1);
-    }, skip: isBrowser); // https://github.com/flutter/flutter/issues/61021
-
-    test('when includeWhiteSpace is true, it should treat a whiteSpace as a single word', () async {
-      const String text = 'test with multiple blocks';
-      const int offset = 9;
-      final TextSelectionDelegate delegate = FakeEditableTextState()
-        ..textEditingValue = const TextEditingValue(
-            text: text,
-            selection: TextSelection.collapsed(offset: offset),
-          );
-      final ViewportOffset viewportOffset = ViewportOffset.zero();
-      final RenderEditable editable = RenderEditable(
-        backgroundCursorColor: Colors.grey,
-        selectionColor: Colors.black,
-        textDirection: TextDirection.ltr,
-        cursorColor: Colors.red,
-        offset: viewportOffset,
-        textSelectionDelegate: delegate,
-        onSelectionChanged: (TextSelection selection, RenderEditable renderObject, SelectionChangedCause cause) {},
-        startHandleLayerLink: LayerLink(),
-        endHandleLayerLink: LayerLink(),
-        text: const TextSpan(
-          text: text,
-          style: TextStyle(
-            height: 1.0, fontSize: 10.0, fontFamily: 'Ahem',
-          ),
-        ),
-        selection: const TextSelection.collapsed(offset: offset),
-      );
-
-      layout(editable);
-      editable.hasFocus = true;
-      pumpFrame();
-
-      editable.deleteForwardByWord(SelectionChangedCause.keyboard);
-      expect(delegate.textEditingValue.text, 'test withmultiple blocks');
-      expect(delegate.textEditingValue.selection.isCollapsed, true);
-      expect(delegate.textEditingValue.selection.baseOffset, 9);
-    }, skip: isBrowser);
-
-    test('when at the end of a text, it should be a no-op', () async {
-      final TextSelectionDelegate delegate = FakeEditableTextState()
-        ..textEditingValue = const TextEditingValue(
-            text: 'test',
-            selection: TextSelection.collapsed(offset: 4),
-          );
-      final ViewportOffset viewportOffset = ViewportOffset.zero();
-      final RenderEditable editable = RenderEditable(
-        backgroundCursorColor: Colors.grey,
-        selectionColor: Colors.black,
-        textDirection: TextDirection.ltr,
-        cursorColor: Colors.red,
-        offset: viewportOffset,
-        textSelectionDelegate: delegate,
-        onSelectionChanged: (TextSelection selection, RenderEditable renderObject, SelectionChangedCause cause) {},
-        startHandleLayerLink: LayerLink(),
-        endHandleLayerLink: LayerLink(),
-        text: const TextSpan(
-          text: 'test',
-          style: TextStyle(
-            height: 1.0, fontSize: 10.0, fontFamily: 'Ahem',
-          ),
-        ),
-        selection: const TextSelection.collapsed(offset: 4),
-      );
-
-      layout(editable);
-      editable.hasFocus = true;
-      pumpFrame();
-
-      editable.deleteForward(SelectionChangedCause.keyboard);
-      expect(delegate.textEditingValue.text, 'test');
-      expect(delegate.textEditingValue.selection.isCollapsed, true);
-      expect(delegate.textEditingValue.selection.baseOffset, 4);
-    }, skip: isBrowser); // https://github.com/flutter/flutter/issues/61021
-
-    test('when the input has obscured text, it should delete the forward character', () async {
-      final TextSelectionDelegate delegate = FakeEditableTextState()
-        ..textEditingValue = const TextEditingValue(
-          text: 'test',
-          selection: TextSelection.collapsed(offset: 0),
-        );
-
-      final ViewportOffset viewportOffset = ViewportOffset.zero();
-      final RenderEditable editable = RenderEditable(
-        backgroundCursorColor: Colors.grey,
-        selectionColor: Colors.black,
-        textDirection: TextDirection.ltr,
-        cursorColor: Colors.red,
-        offset: viewportOffset,
-        textSelectionDelegate: delegate,
-        obscureText: true,
-        onSelectionChanged: (TextSelection selection, RenderEditable renderObject, SelectionChangedCause cause) {},
-        startHandleLayerLink: LayerLink(),
-        endHandleLayerLink: LayerLink(),
-        text: const TextSpan(
-          text: '****',
-          style: TextStyle(
-            height: 1.0, fontSize: 10.0, fontFamily: 'Ahem',
-          ),
-        ),
-        selection: const TextSelection.collapsed(offset: 0),
-      );
-
-      layout(editable);
-      editable.hasFocus = true;
-      pumpFrame();
-
-      editable.deleteForward(SelectionChangedCause.keyboard);
-      expect(delegate.textEditingValue.text, 'est');
-      expect(delegate.textEditingValue.selection.isCollapsed, true);
-      expect(delegate.textEditingValue.selection.baseOffset, 0);
-    }, skip: isBrowser);
-
-    test('when using cjk characters', () async {
-        const String text = '用多個塊測試';
-        const int offset = 0;
-        final TextSelectionDelegate delegate = FakeEditableTextState()
-          ..textEditingValue = const TextEditingValue(
-              text: text,
-              selection: TextSelection.collapsed(offset: offset),
-            );
-        final ViewportOffset viewportOffset = ViewportOffset.zero();
-        final RenderEditable editable = RenderEditable(
-          backgroundCursorColor: Colors.grey,
-          selectionColor: Colors.black,
-          textDirection: TextDirection.ltr,
-          cursorColor: Colors.red,
-          offset: viewportOffset,
-          textSelectionDelegate: delegate,
-          onSelectionChanged: (TextSelection selection, RenderEditable renderObject, SelectionChangedCause cause) {},
-          startHandleLayerLink: LayerLink(),
-          endHandleLayerLink: LayerLink(),
-          text: const TextSpan(
-            text: text,
-            style: TextStyle(
-              height: 1.0, fontSize: 10.0, fontFamily: 'Ahem',
-            ),
-          ),
-          selection: const TextSelection.collapsed(offset: offset),
-        );
-
-        layout(editable);
-        editable.hasFocus = true;
-        pumpFrame();
-
-        editable.deleteForward(SelectionChangedCause.keyboard);
-        expect(delegate.textEditingValue.text, '多個塊測試');
-        expect(delegate.textEditingValue.selection.isCollapsed, true);
-        expect(delegate.textEditingValue.selection.baseOffset, 0);
-      }, skip: isBrowser);
-
-    test('when using rtl', () async {
-      const String text = 'برنامج أهلا بالعالم';
-      const int offset = 0;
-      final TextSelectionDelegate delegate = FakeEditableTextState()
-        ..textEditingValue = const TextEditingValue(
-            text: text,
-            selection: TextSelection.collapsed(offset: offset),
-          );
-      final ViewportOffset viewportOffset = ViewportOffset.zero();
-      final RenderEditable editable = RenderEditable(
-        backgroundCursorColor: Colors.grey,
-        selectionColor: Colors.black,
-        textDirection: TextDirection.rtl,
-        cursorColor: Colors.red,
-        offset: viewportOffset,
-        textSelectionDelegate: delegate,
-        onSelectionChanged: (TextSelection selection, RenderEditable renderObject, SelectionChangedCause cause) {},
-        startHandleLayerLink: LayerLink(),
-        endHandleLayerLink: LayerLink(),
-        text: const TextSpan(
-          text: text,
-          style: TextStyle(
-            height: 1.0, fontSize: 10.0, fontFamily: 'Ahem',
-          ),
-        ),
-        selection: const TextSelection.collapsed(offset: offset),
-      );
-
-      layout(editable);
-      editable.hasFocus = true;
-      pumpFrame();
-
-      editable.deleteForward(SelectionChangedCause.keyboard);
-      expect(delegate.textEditingValue.text, 'رنامج أهلا بالعالم');
-      expect(delegate.textEditingValue.selection.isCollapsed, true);
-      expect(delegate.textEditingValue.selection.baseOffset, 0);
-    }, skip: isBrowser);
-
-  });
-
-  group('deleteForwardByWord', () {
-    test('when cursor is on the middle of a word, it should delete the next part of the word', () async {
-      const String text = 'test with multiple blocks';
-      const int offset = 6;
-      final TextSelectionDelegate delegate = FakeEditableTextState()
-        ..textEditingValue = const TextEditingValue(
-            text: text,
-            selection: TextSelection.collapsed(offset: offset),
-          );
-      final ViewportOffset viewportOffset = ViewportOffset.zero();
-      final RenderEditable editable = RenderEditable(
-        backgroundCursorColor: Colors.grey,
-        selectionColor: Colors.black,
-        textDirection: TextDirection.ltr,
-        cursorColor: Colors.red,
-        offset: viewportOffset,
-        textSelectionDelegate: delegate,
-        onSelectionChanged: (TextSelection selection, RenderEditable renderObject, SelectionChangedCause cause) {},
-        startHandleLayerLink: LayerLink(),
-        endHandleLayerLink: LayerLink(),
-        text: const TextSpan(
-          text: text,
-          style: TextStyle(
-            height: 1.0, fontSize: 10.0, fontFamily: 'Ahem',
-          ),
-        ),
-        selection: const TextSelection.collapsed(offset: offset),
-      );
-
-      layout(editable);
-      editable.hasFocus = true;
-      pumpFrame();
-
-      editable.deleteForwardByWord(SelectionChangedCause.keyboard, false);
-      expect(delegate.textEditingValue.text, 'test w multiple blocks');
-      expect(delegate.textEditingValue.selection.isCollapsed, true);
-      expect(delegate.textEditingValue.selection.baseOffset, offset);
-    }, skip: isBrowser);
-
-    test('when cursor is before a word, it should delete the whole word', () async {
-      const String text = 'test with multiple blocks';
-      const int offset = 10;
-      final TextSelectionDelegate delegate = FakeEditableTextState()
-        ..textEditingValue = const TextEditingValue(
-            text: text,
-            selection: TextSelection.collapsed(offset: offset),
-          );
-      final ViewportOffset viewportOffset = ViewportOffset.zero();
-      final RenderEditable editable = RenderEditable(
-        backgroundCursorColor: Colors.grey,
-        selectionColor: Colors.black,
-        textDirection: TextDirection.ltr,
-        cursorColor: Colors.red,
-        offset: viewportOffset,
-        textSelectionDelegate: delegate,
-        onSelectionChanged: (TextSelection selection, RenderEditable renderObject, SelectionChangedCause cause) {},
-        startHandleLayerLink: LayerLink(),
-        endHandleLayerLink: LayerLink(),
-        text: const TextSpan(
-          text: text,
-          style: TextStyle(
-            height: 1.0, fontSize: 10.0, fontFamily: 'Ahem',
-          ),
-        ),
-        selection: const TextSelection.collapsed(offset: offset),
-      );
-
-      layout(editable);
-      editable.hasFocus = true;
-      pumpFrame();
-
-      editable.deleteForwardByWord(SelectionChangedCause.keyboard, false);
-      expect(delegate.textEditingValue.text, 'test with  blocks');
-      expect(delegate.textEditingValue.selection.isCollapsed, true);
-      expect(delegate.textEditingValue.selection.baseOffset, offset);
-    }, skip: isBrowser);
-
-    test('when cursor is preceeded by white spaces, it should delete the spaces and the next word', () async {
-      const String text = 'test with   multiple blocks';
-      const int offset = 9;
-      final TextSelectionDelegate delegate = FakeEditableTextState()
-        ..textEditingValue = const TextEditingValue(
-            text: text,
-            selection: TextSelection.collapsed(offset: offset),
-          );
-      final ViewportOffset viewportOffset = ViewportOffset.zero();
-      final RenderEditable editable = RenderEditable(
-        backgroundCursorColor: Colors.grey,
-        selectionColor: Colors.black,
-        textDirection: TextDirection.ltr,
-        cursorColor: Colors.red,
-        offset: viewportOffset,
-        textSelectionDelegate: delegate,
-        onSelectionChanged: (TextSelection selection, RenderEditable renderObject, SelectionChangedCause cause) {},
-        startHandleLayerLink: LayerLink(),
-        endHandleLayerLink: LayerLink(),
-        text: const TextSpan(
-          text: text,
-          style: TextStyle(
-            height: 1.0, fontSize: 10.0, fontFamily: 'Ahem',
-          ),
-        ),
-        selection: const TextSelection.collapsed(offset: offset),
-      );
-
-      layout(editable);
-      editable.hasFocus = true;
-      pumpFrame();
-
-      editable.deleteForwardByWord(SelectionChangedCause.keyboard, false);
-      expect(delegate.textEditingValue.text, 'test with blocks');
-      expect(delegate.textEditingValue.selection.isCollapsed, true);
-      expect(delegate.textEditingValue.selection.baseOffset, offset);
-    }, skip: isBrowser);
-
-    test('when cursor is before tabs, it should delete the tabs and the next word', () async {
-      const String text = 'test with\t\t\tmultiple blocks';
-      const int offset = 9;
-      final TextSelectionDelegate delegate = FakeEditableTextState()
-        ..textEditingValue = const TextEditingValue(
-            text: text,
-            selection: TextSelection.collapsed(offset: offset),
-          );
-      final ViewportOffset viewportOffset = ViewportOffset.zero();
-      final RenderEditable editable = RenderEditable(
-        backgroundCursorColor: Colors.grey,
-        selectionColor: Colors.black,
-        textDirection: TextDirection.ltr,
-        cursorColor: Colors.red,
-        offset: viewportOffset,
-        textSelectionDelegate: delegate,
-        onSelectionChanged: (TextSelection selection, RenderEditable renderObject, SelectionChangedCause cause) {},
-        startHandleLayerLink: LayerLink(),
-        endHandleLayerLink: LayerLink(),
-        text: const TextSpan(
-          text: text,
-          style: TextStyle(
-            height: 1.0, fontSize: 10.0, fontFamily: 'Ahem',
-          ),
-        ),
-        selection: const TextSelection.collapsed(offset: offset),
-      );
-
-      layout(editable);
-      editable.hasFocus = true;
-      pumpFrame();
-
-      editable.deleteForwardByWord(SelectionChangedCause.keyboard, false);
-      expect(delegate.textEditingValue.text, 'test with blocks');
-      expect(delegate.textEditingValue.selection.isCollapsed, true);
-      expect(delegate.textEditingValue.selection.baseOffset, offset);
-    }, skip: isBrowser);
-
-    test('when cursor is followed by break line, it should delete the next word', () async {
-      const String text = 'test with\n\n\nmultiple blocks';
-      const int offset = 9;
-      final TextSelectionDelegate delegate = FakeEditableTextState()
-        ..textEditingValue = const TextEditingValue(
-            text: text,
-            selection: TextSelection.collapsed(offset: offset),
-          );
-      final ViewportOffset viewportOffset = ViewportOffset.zero();
-      final RenderEditable editable = RenderEditable(
-        backgroundCursorColor: Colors.grey,
-        selectionColor: Colors.black,
-        textDirection: TextDirection.ltr,
-        cursorColor: Colors.red,
-        offset: viewportOffset,
-        textSelectionDelegate: delegate,
-        onSelectionChanged: (TextSelection selection, RenderEditable renderObject, SelectionChangedCause cause) {},
-        startHandleLayerLink: LayerLink(),
-        endHandleLayerLink: LayerLink(),
-        text: const TextSpan(
-          text: text,
-          style: TextStyle(
-            height: 1.0, fontSize: 10.0, fontFamily: 'Ahem',
-          ),
-        ),
-        selection: const TextSelection.collapsed(offset: offset),
-      );
-
-      layout(editable);
-      editable.hasFocus = true;
-      pumpFrame();
-
-      editable.deleteForwardByWord(SelectionChangedCause.keyboard, false);
-      expect(delegate.textEditingValue.text, 'test with blocks');
-      expect(delegate.textEditingValue.selection.isCollapsed, true);
-      expect(delegate.textEditingValue.selection.baseOffset, offset);
-    }, skip: isBrowser);
-
-    test('when using cjk characters', () async {
-        const String text = '用多個塊測試';
-        const int offset = 0;
-        final TextSelectionDelegate delegate = FakeEditableTextState()
-          ..textEditingValue = const TextEditingValue(
-              text: text,
-              selection: TextSelection.collapsed(offset: offset),
-            );
-        final ViewportOffset viewportOffset = ViewportOffset.zero();
-        final RenderEditable editable = RenderEditable(
-          backgroundCursorColor: Colors.grey,
-          selectionColor: Colors.black,
-          textDirection: TextDirection.ltr,
-          cursorColor: Colors.red,
-          offset: viewportOffset,
-          textSelectionDelegate: delegate,
-          onSelectionChanged: (TextSelection selection, RenderEditable renderObject, SelectionChangedCause cause) {},
-          startHandleLayerLink: LayerLink(),
-          endHandleLayerLink: LayerLink(),
-          text: const TextSpan(
-            text: text,
-            style: TextStyle(
-              height: 1.0, fontSize: 10.0, fontFamily: 'Ahem',
-            ),
-          ),
-          selection: const TextSelection.collapsed(offset: offset),
-        );
-
-        layout(editable);
-        editable.hasFocus = true;
-        pumpFrame();
-
-        editable.deleteForwardByWord(SelectionChangedCause.keyboard, false);
-        expect(delegate.textEditingValue.text, '多個塊測試');
-        expect(delegate.textEditingValue.selection.isCollapsed, true);
-        expect(delegate.textEditingValue.selection.baseOffset, offset);
-      }, skip: isBrowser);
-
-    test('when using rtl', () async {
-      const String text = 'برنامج أهلا بالعالم';
-      const int offset = 0;
-      final TextSelectionDelegate delegate = FakeEditableTextState()
-        ..textEditingValue = const TextEditingValue(
-            text: text,
-            selection: TextSelection.collapsed(offset: offset),
-          );
-      final ViewportOffset viewportOffset = ViewportOffset.zero();
-      final RenderEditable editable = RenderEditable(
-        backgroundCursorColor: Colors.grey,
-        selectionColor: Colors.black,
-        textDirection: TextDirection.rtl,
-        cursorColor: Colors.red,
-        offset: viewportOffset,
-        textSelectionDelegate: delegate,
-        onSelectionChanged: (TextSelection selection, RenderEditable renderObject, SelectionChangedCause cause) {},
-        startHandleLayerLink: LayerLink(),
-        endHandleLayerLink: LayerLink(),
-        text: const TextSpan(
-          text: text,
-          style: TextStyle(
-            height: 1.0, fontSize: 10.0, fontFamily: 'Ahem',
-          ),
-        ),
-        selection: const TextSelection.collapsed(offset: offset),
-      );
-
-      layout(editable);
-      editable.hasFocus = true;
-      pumpFrame();
-
-      editable.deleteForwardByWord(SelectionChangedCause.keyboard, false);
-      expect(delegate.textEditingValue.text, ' أهلا بالعالم');
-      expect(delegate.textEditingValue.selection.isCollapsed, true);
-      expect(delegate.textEditingValue.selection.baseOffset, offset);
-    }, skip: isBrowser);
-
-    test('when input has obscured text, it should delete everything after the selection', () async {
-      const int offset = 4;
-      final TextSelectionDelegate delegate = FakeEditableTextState()
-        ..textEditingValue = const TextEditingValue(
-          text: 'test with multiple\n\n words',
-          selection: TextSelection.collapsed(offset: offset),
-        );
-
-      final ViewportOffset viewportOffset = ViewportOffset.zero();
-      final RenderEditable editable = RenderEditable(
-        backgroundCursorColor: Colors.grey,
-        selectionColor: Colors.black,
-        textDirection: TextDirection.ltr,
-        cursorColor: Colors.red,
-        offset: viewportOffset,
-        textSelectionDelegate: delegate,
-        obscureText: true,
-        onSelectionChanged: (TextSelection selection, RenderEditable renderObject, SelectionChangedCause cause) {},
-        startHandleLayerLink: LayerLink(),
-        endHandleLayerLink: LayerLink(),
-        text: const TextSpan(
-          text: '****',
-          style: TextStyle(
-            height: 1.0, fontSize: 10.0, fontFamily: 'Ahem',
-          ),
-        ),
-        selection: const TextSelection.collapsed(offset: offset),
-      );
-
-      layout(editable);
-      editable.hasFocus = true;
-      pumpFrame();
-
-      editable.deleteForwardByWord(SelectionChangedCause.keyboard, false);
-      expect(delegate.textEditingValue.text, 'test');
-      expect(delegate.textEditingValue.selection.isCollapsed, true);
-      expect(delegate.textEditingValue.selection.baseOffset, offset);
-    }, skip: isBrowser);
-  });
-
-  group('deleteForwardByLine', () {
-    test('when cursor is on first character of a line, it should delete everything that follows', () async {
-      const String text = 'test with multiple blocks';
-      const int offset = 4;
-      final TextSelectionDelegate delegate = FakeEditableTextState()
-        ..textEditingValue = const TextEditingValue(
-            text: text,
-            selection: TextSelection.collapsed(offset: offset),
-          );
-      final ViewportOffset viewportOffset = ViewportOffset.zero();
-      final RenderEditable editable = RenderEditable(
-        backgroundCursorColor: Colors.grey,
-        selectionColor: Colors.black,
-        textDirection: TextDirection.ltr,
-        cursorColor: Colors.red,
-        offset: viewportOffset,
-        textSelectionDelegate: delegate,
-        onSelectionChanged: (TextSelection selection, RenderEditable renderObject, SelectionChangedCause cause) {},
-        startHandleLayerLink: LayerLink(),
-        endHandleLayerLink: LayerLink(),
-        text: const TextSpan(
-          text: text,
-          style: TextStyle(
-            height: 1.0, fontSize: 10.0, fontFamily: 'Ahem',
-          ),
-        ),
-        selection: const TextSelection.collapsed(offset: offset),
-      );
-
-      layout(editable);
-      editable.hasFocus = true;
-      pumpFrame();
-
-      editable.deleteForwardByLine(SelectionChangedCause.keyboard);
-      expect(delegate.textEditingValue.text, 'test');
-      expect(delegate.textEditingValue.selection.isCollapsed, true);
-      expect(delegate.textEditingValue.selection.baseOffset, offset);
-    }, skip: isBrowser);
-
-    test('when cursor is on the middle of a word, it should delete delete everything that follows', () async {
-      const String text = 'test with multiple blocks';
-      const int offset = 8;
-      final TextSelectionDelegate delegate = FakeEditableTextState()
-        ..textEditingValue = const TextEditingValue(
-            text: text,
-            selection: TextSelection.collapsed(offset: offset),
-          );
-      final ViewportOffset viewportOffset = ViewportOffset.zero();
-      final RenderEditable editable = RenderEditable(
-        backgroundCursorColor: Colors.grey,
-        selectionColor: Colors.black,
-        textDirection: TextDirection.ltr,
-        cursorColor: Colors.red,
-        offset: viewportOffset,
-        textSelectionDelegate: delegate,
-        onSelectionChanged: (TextSelection selection, RenderEditable renderObject, SelectionChangedCause cause) {},
-        startHandleLayerLink: LayerLink(),
-        endHandleLayerLink: LayerLink(),
-        text: const TextSpan(
-          text: text,
-          style: TextStyle(
-            height: 1.0, fontSize: 10.0, fontFamily: 'Ahem',
-          ),
-        ),
-        selection: const TextSelection.collapsed(offset: offset),
-      );
-
-      layout(editable);
-      editable.hasFocus = true;
-      pumpFrame();
-
-      editable.deleteForwardByLine(SelectionChangedCause.keyboard);
-      expect(delegate.textEditingValue.text, 'test wit');
-      expect(delegate.textEditingValue.selection.isCollapsed, true);
-      expect(delegate.textEditingValue.selection.baseOffset, offset);
-    }, skip: isBrowser);
-
-    test('when next character is a breakline, it should preserve it', () async {
-      const String text = 'test with\n\n\nmultiple blocks';
-      const int offset = 9;
-      final TextSelectionDelegate delegate = FakeEditableTextState()
-        ..textEditingValue = const TextEditingValue(
-            text: text,
-            selection: TextSelection.collapsed(offset: offset),
-          );
-      final ViewportOffset viewportOffset = ViewportOffset.zero();
-      final RenderEditable editable = RenderEditable(
-        backgroundCursorColor: Colors.grey,
-        selectionColor: Colors.black,
-        textDirection: TextDirection.ltr,
-        cursorColor: Colors.red,
-        offset: viewportOffset,
-        textSelectionDelegate: delegate,
-        onSelectionChanged: (TextSelection selection, RenderEditable renderObject, SelectionChangedCause cause) {},
-        startHandleLayerLink: LayerLink(),
-        endHandleLayerLink: LayerLink(),
-        text: const TextSpan(
-          text: text,
-          style: TextStyle(
-            height: 1.0, fontSize: 10.0, fontFamily: 'Ahem',
-          ),
-        ),
-        selection: const TextSelection.collapsed(offset: offset),
-      );
-
-      layout(editable);
-      editable.hasFocus = true;
-      pumpFrame();
-
-      editable.deleteForwardByLine(SelectionChangedCause.keyboard);
-      expect(delegate.textEditingValue.text, text);
-      expect(delegate.textEditingValue.selection.isCollapsed, true);
-      expect(delegate.textEditingValue.selection.baseOffset, offset);
-    }, skip: isBrowser);
-
-    test('when text is multiline, it should delete until the first line break it finds', () async {
-      const String text = 'test with\n\nMore stuff right here.\nmultiple blocks';
-      const int offset = 2;
-      final TextSelectionDelegate delegate = FakeEditableTextState()
-        ..textEditingValue = const TextEditingValue(
-            text: text,
-            selection: TextSelection.collapsed(offset: offset),
-          );
-      final ViewportOffset viewportOffset = ViewportOffset.zero();
-      final RenderEditable editable = RenderEditable(
-        backgroundCursorColor: Colors.grey,
-        selectionColor: Colors.black,
-        textDirection: TextDirection.ltr,
-        cursorColor: Colors.red,
-        offset: viewportOffset,
-        textSelectionDelegate: delegate,
-        onSelectionChanged: (TextSelection selection, RenderEditable renderObject, SelectionChangedCause cause) {},
-        startHandleLayerLink: LayerLink(),
-        endHandleLayerLink: LayerLink(),
-        text: const TextSpan(
-          text: text,
-          style: TextStyle(
-            height: 1.0, fontSize: 10.0, fontFamily: 'Ahem',
-          ),
-        ),
-        selection: const TextSelection.collapsed(offset: offset),
-      );
-
-      layout(editable);
-      editable.hasFocus = true;
-      pumpFrame();
-
-      editable.deleteForwardByLine(SelectionChangedCause.keyboard);
-      expect(delegate.textEditingValue.text, 'te\n\nMore stuff right here.\nmultiple blocks');
-      expect(delegate.textEditingValue.selection.isCollapsed, true);
-      expect(delegate.textEditingValue.selection.baseOffset, offset);
-    }, skip: isBrowser);
-
-    test('when input has obscured text, it should delete everything after the selection', () async {
-      const int offset = 4;
-      final TextSelectionDelegate delegate = FakeEditableTextState()
-        ..textEditingValue = const TextEditingValue(
-          text: 'test with multiple\n\n words',
-          selection: TextSelection.collapsed(offset: offset),
-        );
-
-      final ViewportOffset viewportOffset = ViewportOffset.zero();
-      final RenderEditable editable = RenderEditable(
-        backgroundCursorColor: Colors.grey,
-        selectionColor: Colors.black,
-        textDirection: TextDirection.ltr,
-        cursorColor: Colors.red,
-        offset: viewportOffset,
-        textSelectionDelegate: delegate,
-        obscureText: true,
-        onSelectionChanged: (TextSelection selection, RenderEditable renderObject, SelectionChangedCause cause) {},
-        startHandleLayerLink: LayerLink(),
-        endHandleLayerLink: LayerLink(),
-        text: const TextSpan(
-          text: '****',
-          style: TextStyle(
-            height: 1.0, fontSize: 10.0, fontFamily: 'Ahem',
-          ),
-        ),
-        selection: const TextSelection.collapsed(offset: offset),
-      );
-
-      layout(editable);
-      editable.hasFocus = true;
-      pumpFrame();
-
-      editable.deleteForwardByLine(SelectionChangedCause.keyboard);
-      expect(delegate.textEditingValue.text, 'test');
-      expect(delegate.textEditingValue.selection.isCollapsed, true);
-      expect(delegate.textEditingValue.selection.baseOffset, offset);
-    }, skip: isBrowser);
-  });
-
-  test('getEndpointsForSelection handles empty characters', () {
-    final TextSelectionDelegate delegate = FakeEditableTextState();
-    final RenderEditable editable = RenderEditable(
-      // This is a Unicode left-to-right mark character that will not render
-      // any glyphs.
-      text: const TextSpan(text: '\u200e'),
-      textAlign: TextAlign.start,
-      textDirection: TextDirection.ltr,
-      offset: ViewportOffset.zero(),
-      textSelectionDelegate: delegate,
-      startHandleLayerLink: LayerLink(),
-      endHandleLayerLink: LayerLink(),
-    );
-    editable.layout(BoxConstraints.loose(const Size(100, 100)));
-    final List<TextSelectionPoint> endpoints = editable.getEndpointsForSelection(
-      const TextSelection(baseOffset: 0, extentOffset: 1),
-    );
-    expect(endpoints[0].point.dx, 0);
-  });
-
-  group('nextCharacter', () {
-    test('handles normal strings correctly', () {
-      expect(RenderEditable.nextCharacter(0, '01234567'), 1);
-      expect(RenderEditable.nextCharacter(3, '01234567'), 4);
-      expect(RenderEditable.nextCharacter(7, '01234567'), 8);
-      expect(RenderEditable.nextCharacter(8, '01234567'), 8);
-    });
-
-    test('throws for invalid indices', () {
-      expect(() => RenderEditable.nextCharacter(-1, '01234567'), throwsAssertionError);
-      expect(() => RenderEditable.nextCharacter(9, '01234567'), throwsAssertionError);
-    });
-
-    test('skips spaces in normal strings when includeWhitespace is false', () {
-      expect(RenderEditable.nextCharacter(3, '0123 5678', false), 5);
-      expect(RenderEditable.nextCharacter(4, '0123 5678', false), 5);
-      expect(RenderEditable.nextCharacter(3, '0123      0123', false), 10);
-      expect(RenderEditable.nextCharacter(2, '0123      0123', false), 3);
-      expect(RenderEditable.nextCharacter(4, '0123      0123', false), 10);
-      expect(RenderEditable.nextCharacter(9, '0123      0123', false), 10);
-      expect(RenderEditable.nextCharacter(10, '0123      0123', false), 11);
-      // If the subsequent characters are all whitespace, it returns the length
-      // of the string.
-      expect(RenderEditable.nextCharacter(5, '0123      ', false), 10);
-    });
-
-    test('handles surrogate pairs correctly', () {
-      expect(RenderEditable.nextCharacter(3, '0123👨👩👦0123'), 4);
-      expect(RenderEditable.nextCharacter(4, '0123👨👩👦0123'), 6);
-      expect(RenderEditable.nextCharacter(5, '0123👨👩👦0123'), 6);
-      expect(RenderEditable.nextCharacter(6, '0123👨👩👦0123'), 8);
-      expect(RenderEditable.nextCharacter(7, '0123👨👩👦0123'), 8);
-      expect(RenderEditable.nextCharacter(8, '0123👨👩👦0123'), 10);
-      expect(RenderEditable.nextCharacter(9, '0123👨👩👦0123'), 10);
-      expect(RenderEditable.nextCharacter(10, '0123👨👩👦0123'), 11);
-    });
-
-    test('handles extended grapheme clusters correctly', () {
-      expect(RenderEditable.nextCharacter(3, '0123👨‍👩‍👦2345'), 4);
-      expect(RenderEditable.nextCharacter(4, '0123👨‍👩‍👦2345'), 12);
-      // Even when extent falls within an extended grapheme cluster, it still
-      // identifies the whole grapheme cluster.
-      expect(RenderEditable.nextCharacter(5, '0123👨‍👩‍👦2345'), 12);
-      expect(RenderEditable.nextCharacter(12, '0123👨‍👩‍👦2345'), 13);
-    });
-  });
-
-  group('getRectForComposingRange', () {
-    const TextSpan emptyTextSpan = TextSpan(text: '\u200e');
-    final TextSelectionDelegate delegate = FakeEditableTextState();
-    final RenderEditable editable = RenderEditable(
-      maxLines: null,
-      textAlign: TextAlign.start,
-      textDirection: TextDirection.ltr,
-      offset: ViewportOffset.zero(),
-      textSelectionDelegate: delegate,
-      startHandleLayerLink: LayerLink(),
-      endHandleLayerLink: LayerLink(),
-    );
-
-    test('returns null when no composing range', () {
-      editable.text = const TextSpan(text: '123');
-      editable.layout(const BoxConstraints.tightFor(width: 200));
-
-      // Invalid range.
-      expect(editable.getRectForComposingRange(const TextRange(start: -1, end: 2)), isNull);
-      // Collapsed range.
-      expect(editable.getRectForComposingRange(const TextRange.collapsed(2)), isNull);
-
-      // Empty Editable.
-      editable.text = emptyTextSpan;
-      editable.layout(const BoxConstraints.tightFor(width: 200));
-
-      expect(
-        editable.getRectForComposingRange(const TextRange(start: 0, end: 1)),
-        // On web this evaluates to a zero-width Rect.
-        anyOf(isNull, (Rect rect) => rect.width == 0),
-      );
-    });
-
-    test('more than 1 run on the same line', () {
-      const TextStyle tinyText = TextStyle(fontSize: 1, fontFamily: 'Ahem');
-      const TextStyle normalText = TextStyle(fontSize: 10, fontFamily: 'Ahem');
-      editable.text = TextSpan(
-        children: <TextSpan>[
-          const TextSpan(text: 'A', style: tinyText),
-          TextSpan(text: 'A' * 20, style: normalText),
-          const TextSpan(text: 'A', style: tinyText),
-        ],
-      );
-      // Give it a width that forces the editable to wrap.
-      editable.layout(const BoxConstraints.tightFor(width: 200));
-
-      final Rect composingRect = editable.getRectForComposingRange(const TextRange(start: 0, end: 20 + 2))!;
-
-      // Since the range covers an entire line, the Rect should also be almost
-      // as wide as the entire paragraph (give or take 1 character).
-      expect(composingRect.width, greaterThan(200 - 10));
-    }, skip: isBrowser); // https://github.com/flutter/flutter/issues/66089
-  });
-
-  group('previousCharacter', () {
-    test('handles normal strings correctly', () {
-      expect(RenderEditable.previousCharacter(8, '01234567'), 7);
-      expect(RenderEditable.previousCharacter(0, '01234567'), 0);
-      expect(RenderEditable.previousCharacter(1, '01234567'), 0);
-      expect(RenderEditable.previousCharacter(5, '01234567'), 4);
-      expect(RenderEditable.previousCharacter(8, '01234567'), 7);
-    });
-
-    test('throws for invalid indices', () {
-      expect(() => RenderEditable.previousCharacter(-1, '01234567'), throwsAssertionError);
-      expect(() => RenderEditable.previousCharacter(9, '01234567'), throwsAssertionError);
-    });
-
-    test('skips spaces in normal strings when includeWhitespace is false', () {
-      expect(RenderEditable.previousCharacter(10, '0123      0123', false), 3);
-      expect(RenderEditable.previousCharacter(11, '0123      0123', false), 10);
-      expect(RenderEditable.previousCharacter(9, '0123      0123', false), 3);
-      expect(RenderEditable.previousCharacter(4, '0123      0123', false), 3);
-      expect(RenderEditable.previousCharacter(3, '0123      0123', false), 2);
-      // If the previous characters are all whitespace, it returns zero.
-      expect(RenderEditable.previousCharacter(3, '          0123', false), 0);
-    });
-
-    test('handles surrogate pairs correctly', () {
-      expect(RenderEditable.previousCharacter(11, '0123👨👩👦0123'), 10);
-      expect(RenderEditable.previousCharacter(10, '0123👨👩👦0123'), 8);
-      expect(RenderEditable.previousCharacter(9, '0123👨👩👦0123'), 8);
-      expect(RenderEditable.previousCharacter(8, '0123👨👩👦0123'), 6);
-      expect(RenderEditable.previousCharacter(7, '0123👨👩👦0123'), 6);
-      expect(RenderEditable.previousCharacter(6, '0123👨👩👦0123'), 4);
-      expect(RenderEditable.previousCharacter(5, '0123👨👩👦0123'), 4);
-      expect(RenderEditable.previousCharacter(4, '0123👨👩👦0123'), 3);
-      expect(RenderEditable.previousCharacter(3, '0123👨👩👦0123'), 2);
-    });
-
-    test('handles extended grapheme clusters correctly', () {
-      expect(RenderEditable.previousCharacter(13, '0123👨‍👩‍👦2345'), 12);
-      // Even when extent falls within an extended grapheme cluster, it still
-      // identifies the whole grapheme cluster.
-      expect(RenderEditable.previousCharacter(12, '0123👨‍👩‍👦2345'), 4);
-      expect(RenderEditable.previousCharacter(11, '0123👨‍👩‍👦2345'), 4);
-      expect(RenderEditable.previousCharacter(5, '0123👨‍👩‍👦2345'), 4);
-      expect(RenderEditable.previousCharacter(4, '0123👨‍👩‍👦2345'), 3);
-    });
-  });
-
-  group('custom painters', () {
-    final TextSelectionDelegate delegate = FakeEditableTextState();
-
-    final _TestRenderEditable editable = _TestRenderEditable(
-      textDirection: TextDirection.ltr,
-      offset: ViewportOffset.zero(),
-      textSelectionDelegate: delegate,
-      text: const TextSpan(
-        text: 'test',
-        style: TextStyle(
-          height: 1.0,
-          fontSize: 10.0,
-          fontFamily: 'Ahem',
-        ),
-      ),
-      startHandleLayerLink: LayerLink(),
-      endHandleLayerLink: LayerLink(),
-      selection: const TextSelection.collapsed(
-        offset: 4,
-        affinity: TextAffinity.upstream,
-      ),
-    );
-
-    setUp(() { EditableText.debugDeterministicCursor = true; });
-    tearDown(() {
-      EditableText.debugDeterministicCursor = false;
-      _TestRenderEditablePainter.paintHistory.clear();
-      editable.foregroundPainter = null;
-      editable.painter = null;
-      editable.paintCount = 0;
-
-      final AbstractNode? parent = editable.parent;
-      if (parent is RenderConstrainedBox)
-        parent.child = null;
-    });
-
-    test('paints in the correct order', () {
-      layout(editable, constraints: BoxConstraints.loose(const Size(100, 100)));
-      // Prepare for painting after layout.
-
->>>>>>> e4cf7a0b
       // Foreground painter.
       editable.foregroundPainter = _TestRenderEditablePainter();
       pumpFrame(phase: EnginePhase.compositingBits);

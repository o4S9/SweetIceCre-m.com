// Copyright 2016 The Chromium Authors. All rights reserved.
// Use of this source code is governed by a BSD-style license that can be
// found in the LICENSE file.
import 'dart:math' as math;

import 'package:flutter_test/flutter_test.dart';
import 'package:flutter/painting.dart';

void main() {
  test('LinearGradient scale test', () {
    const LinearGradient testGradient = const LinearGradient(
      begin: Alignment.bottomRight,
      end: const Alignment(0.7, 1.0),
      colors: const <Color>[
        const Color(0x00FFFFFF),
        const Color(0x11777777),
        const Color(0x44444444),
      ],
    );
    final LinearGradient actual = LinearGradient.lerp(null, testGradient, 0.25);

    expect(actual, const LinearGradient(
      begin: Alignment.bottomRight,
      end: const Alignment(0.7, 1.0),
      colors: const <Color>[
        const Color(0x00FFFFFF),
        const Color(0x04777777),
        const Color(0x11444444),
      ],
    ));
  });

  test('LinearGradient lerp test', () {
    const LinearGradient testGradient1 = const LinearGradient(
      begin: Alignment.topLeft,
      end: Alignment.bottomLeft,
      colors: const <Color>[
        const Color(0x33333333),
        const Color(0x66666666),
      ],
    );
    const LinearGradient testGradient2 = const LinearGradient(
      begin: Alignment.topRight,
      end: Alignment.topLeft,
      colors: const <Color>[
        const Color(0x44444444),
        const Color(0x88888888),
      ],
    );

    final LinearGradient actual = LinearGradient.lerp(testGradient1, testGradient2, 0.5);
    expect(actual, const LinearGradient(
      begin: const Alignment(0.0, -1.0),
      end: const Alignment(-1.0, 0.0),
      colors: const <Color>[
        const Color(0x3B3B3B3B),
        const Color(0x77777777),
      ],
    ));
  });

  test('LinearGradient lerp test with stops', () {
    const LinearGradient testGradient1 = const LinearGradient(
      begin: Alignment.topLeft,
      end: Alignment.bottomLeft,
      colors: const <Color>[
        const Color(0x33333333),
        const Color(0x66666666),
      ],
      stops: const <double>[
        0.0,
        0.5,
      ],
    );
    const LinearGradient testGradient2 = const LinearGradient(
      begin: Alignment.topRight,
      end: Alignment.topLeft,
      colors: const <Color>[
        const Color(0x44444444),
        const Color(0x88888888),
      ],
      stops: const <double>[
        0.5,
        1.0,
      ],
    );

    final LinearGradient actual = LinearGradient.lerp(testGradient1, testGradient2, 0.5);
    expect(actual, const LinearGradient(
      begin: const Alignment(0.0, -1.0),
      end: const Alignment(-1.0, 0.0),
      colors: const <Color>[
        const Color(0x3B3B3B3B),
        const Color(0x77777777),
      ],
      stops: const <double>[
        0.25,
        0.75,
      ],
    ));
  });

  test('LinearGradient toString', () {
    expect(
      const LinearGradient(
        begin: Alignment.topLeft,
        end: Alignment.bottomLeft,
        colors: const <Color>[
          const Color(0x33333333),
          const Color(0x66666666),
        ],
      ).toString(),
      equals(
        'LinearGradient(topLeft, bottomLeft, [Color(0x33333333), Color(0x66666666)], null, TileMode.clamp)',
      ),
    );
  });

  test('LinearGradient with AlignmentDirectional', () {
    expect(
      () {
        return const LinearGradient(
          begin: AlignmentDirectional.topStart,
          colors: const <Color>[ const Color(0xFFFFFFFF), const Color(0xFFFFFFFF) ]
        ).createShader(new Rect.fromLTWH(0.0, 0.0, 100.0, 100.0));
      },
      throwsAssertionError,
    );
    expect(
      () {
        return const LinearGradient(
          begin: AlignmentDirectional.topStart,
          colors: const <Color>[ const Color(0xFFFFFFFF), const Color(0xFFFFFFFF) ]
        ).createShader(new Rect.fromLTWH(0.0, 0.0, 100.0, 100.0), textDirection: TextDirection.rtl);
      },
      returnsNormally,
    );
    expect(
      () {
        return const LinearGradient(
          begin: AlignmentDirectional.topStart,
          colors: const <Color>[ const Color(0xFFFFFFFF), const Color(0xFFFFFFFF) ]
        ).createShader(new Rect.fromLTWH(0.0, 0.0, 100.0, 100.0), textDirection: TextDirection.ltr);
      },
      returnsNormally,
    );
    expect(
      () {
        return const LinearGradient(
          begin: Alignment.topLeft,
          colors: const <Color>[ const Color(0xFFFFFFFF), const Color(0xFFFFFFFF) ]
        ).createShader(new Rect.fromLTWH(0.0, 0.0, 100.0, 100.0));
      },
      returnsNormally,
    );
  });

  test('RadialGradient with AlignmentDirectional', () {
    expect(
      () {
        return const RadialGradient(
          center: AlignmentDirectional.topStart,
          colors: const <Color>[ const Color(0xFFFFFFFF), const Color(0xFFFFFFFF) ]
        ).createShader(new Rect.fromLTWH(0.0, 0.0, 100.0, 100.0));
      },
      throwsAssertionError,
    );

    expect(
      () {
        return const RadialGradient(
          center: AlignmentDirectional.topStart,
          colors: const <Color>[ const Color(0xFFFFFFFF), const Color(0xFFFFFFFF) ]
        ).createShader(new Rect.fromLTWH(0.0, 0.0, 100.0, 100.0), textDirection: TextDirection.rtl);
      },
      returnsNormally,
    );
    expect(
      () {
        return const RadialGradient(
          center: AlignmentDirectional.topStart,
          colors: const <Color>[ const Color(0xFFFFFFFF), const Color(0xFFFFFFFF) ]
        ).createShader(new Rect.fromLTWH(0.0, 0.0, 100.0, 100.0), textDirection: TextDirection.ltr);
      },
      returnsNormally,
    );
    expect(
      () {
        return const RadialGradient(
          center: Alignment.topLeft,
          colors: const <Color>[ const Color(0xFFFFFFFF), const Color(0xFFFFFFFF) ]
        ).createShader(new Rect.fromLTWH(0.0, 0.0, 100.0, 100.0));
      },
      returnsNormally,
    );
  });

  test('SweepGradient with AlignmentDirectional', () {
    expect(
      () {
        return const SweepGradient(
          center: AlignmentDirectional.topStart,
          colors: const <Color>[ const Color(0xFFFFFFFF), const Color(0xFFFFFFFF) ]
        ).createShader(new Rect.fromLTWH(0.0, 0.0, 100.0, 100.0));
      },
      throwsAssertionError,
    );
    expect(
      () {
        return const SweepGradient(
          center: AlignmentDirectional.topStart,
          colors: const <Color>[ const Color(0xFFFFFFFF), const Color(0xFFFFFFFF) ]
        ).createShader(new Rect.fromLTWH(0.0, 0.0, 100.0, 100.0), textDirection: TextDirection.rtl);
      },
      returnsNormally,
    );
    expect(
      () {
        return const SweepGradient(
          center: AlignmentDirectional.topStart,
          colors: const <Color>[ const Color(0xFFFFFFFF), const Color(0xFFFFFFFF) ]
        ).createShader(new Rect.fromLTWH(0.0, 0.0, 100.0, 100.0), textDirection: TextDirection.ltr);
      },
      returnsNormally,
    );
    expect(
      () {
        return const SweepGradient(
          center: Alignment.topLeft,
          colors: const <Color>[ const Color(0xFFFFFFFF), const Color(0xFFFFFFFF) ]
        ).createShader(new Rect.fromLTWH(0.0, 0.0, 100.0, 100.0));
      },
      returnsNormally,
    );
  });

  test('RadialGradient lerp test', () {
    const RadialGradient testGradient1 = const RadialGradient(
      center: Alignment.topLeft,
      radius: 20.0,
      colors: const <Color>[
        const Color(0x33333333),
        const Color(0x66666666),
      ],
    );
    const RadialGradient testGradient2 = const RadialGradient(
      center: Alignment.topRight,
      radius: 10.0,
      colors: const <Color>[
        const Color(0x44444444),
        const Color(0x88888888),
      ],
    );

    final RadialGradient actual = RadialGradient.lerp(testGradient1, testGradient2, 0.5);
    expect(actual, const RadialGradient(
      center: const Alignment(0.0, -1.0),
      radius: 15.0,
      colors: const <Color>[
        const Color(0x3B3B3B3B),
        const Color(0x77777777),
      ],
    ));
  });

  test('RadialGradient lerp test with stops', () {
    const RadialGradient testGradient1 = const RadialGradient(
      center: Alignment.topLeft,
      radius: 20.0,
      colors: const <Color>[
        const Color(0x33333333),
        const Color(0x66666666),
      ],
      stops: const <double>[
        0.0,
        0.5,
      ],
    );
    const RadialGradient testGradient2 = const RadialGradient(
      center: Alignment.topRight,
      radius: 10.0,
      colors: const <Color>[
        const Color(0x44444444),
        const Color(0x88888888),
      ],
      stops: const <double>[
        0.5,
        1.0,
      ],
    );

    final RadialGradient actual = RadialGradient.lerp(testGradient1, testGradient2, 0.5);
    
    expect(actual.focal, isNull);
    
    expect(actual, const RadialGradient(
      center: const Alignment(0.0, -1.0),
      radius: 15.0,
      colors: const <Color>[
        const Color(0x3B3B3B3B),
        const Color(0x77777777),
      ],
      stops: const <double>[
        0.25,
        0.75,
      ],
    ));
  });

<<<<<<< HEAD
  test('RadialGradient lerp test with focal', () {
    const RadialGradient testGradient1 = const RadialGradient(
      center: Alignment.topLeft,
      focal: Alignment.centerLeft,
      radius: 20.0,
      focalRadius: 10.0,
=======
  test('SweepGradient lerp test', () {
    const SweepGradient testGradient1 = const SweepGradient(
      center: Alignment.topLeft,
      startAngle: 0.0,
      endAngle: math.pi / 2,
>>>>>>> 61a4ab38
      colors: const <Color>[
        const Color(0x33333333),
        const Color(0x66666666),
      ],
    );
<<<<<<< HEAD
    const RadialGradient testGradient2 = const RadialGradient(
      center: Alignment.topRight,
      focal: Alignment.centerRight,
      radius: 10.0,
      focalRadius: 5.0,
=======
    const SweepGradient testGradient2 = const SweepGradient(
      center: Alignment.topRight,
      startAngle: math.pi / 2,
      endAngle: math.pi,
>>>>>>> 61a4ab38
      colors: const <Color>[
        const Color(0x44444444),
        const Color(0x88888888),
      ],
    );
<<<<<<< HEAD
    const RadialGradient testGradient3 = const RadialGradient(
      center: Alignment.topRight,
      radius: 10.0,
=======

    final SweepGradient actual = SweepGradient.lerp(testGradient1, testGradient2, 0.5);
    expect(actual, const SweepGradient(
      center: const Alignment(0.0, -1.0),
      startAngle: math.pi / 4,
      endAngle: math.pi * 3/4,
      colors: const <Color>[
        const Color(0x3B3B3B3B),
        const Color(0x77777777),
      ],
    ));
  });

  test('SweepGradient lerp test with stops', () {
    const SweepGradient testGradient1 = const SweepGradient(
      center: Alignment.topLeft,
      startAngle: 0.0,
      endAngle: math.pi / 2,
      colors: const <Color>[
        const Color(0x33333333),
        const Color(0x66666666),
      ],
      stops: const <double>[
        0.0,
        0.5,
      ],
    );
    const SweepGradient testGradient2 = const SweepGradient(
      center: Alignment.topRight,
      startAngle: math.pi / 2,
      endAngle:  math.pi,
>>>>>>> 61a4ab38
      colors: const <Color>[
        const Color(0x44444444),
        const Color(0x88888888),
      ],
<<<<<<< HEAD
    );

    final RadialGradient actual = RadialGradient.lerp(testGradient1, testGradient2, 0.5);
    expect(actual, const RadialGradient(
      center: const Alignment(0.0, -1.0),
      focal: const Alignment(0.0, 0.0),
      radius: 15.0,
      focalRadius: 7.5,
=======
      stops: const <double>[
        0.5,
        1.0,
      ],
    );

    final SweepGradient actual = SweepGradient.lerp(testGradient1, testGradient2, 0.5);
    expect(actual, const SweepGradient(
      center: const Alignment(0.0, -1.0),
      startAngle: math.pi / 4,
      endAngle: math.pi * 3/4,
>>>>>>> 61a4ab38
      colors: const <Color>[
        const Color(0x3B3B3B3B),
        const Color(0x77777777),
      ],
<<<<<<< HEAD
    ));

    final RadialGradient actual2 = RadialGradient.lerp(testGradient1, testGradient3, 0.5);
    expect(actual2, const RadialGradient(
      center: const Alignment(0.0, -1.0),
      focal: const Alignment(-0.5, 0.0),
      radius: 15.0,
      focalRadius: 5.0,
      colors: const <Color>[
        const Color(0x3B3B3B3B),
        const Color(0x77777777),
      ],
    ));
  });
  
=======
      stops: const <double>[
        0.25,
        0.75,
      ],
    ));
  });

  test('SweepGradient scale test)', () {
    const SweepGradient testGradient = const SweepGradient(
      center: Alignment.topLeft,
      startAngle: 0.0,
      endAngle: math.pi / 2,
      colors: const <Color>[
        const Color(0xff333333),
        const Color(0xff666666),
      ],
    );
    
    final SweepGradient actual = testGradient.scale(0.5);
    
    expect(actual, const SweepGradient(
      center: Alignment.topLeft,
      startAngle: 0.0,
      endAngle: math.pi / 2,
      colors: const <Color>[
        const Color(0x80333333),
        const Color(0x80666666),
      ],
    ));
  });

>>>>>>> 61a4ab38
  test('Gradient lerp test (with RadialGradient)', () {
    const RadialGradient testGradient1 = const RadialGradient(
      center: Alignment.topLeft,
      radius: 20.0,
      colors: const <Color>[
        const Color(0x33333333),
        const Color(0x66666666),
      ],
    );
    const RadialGradient testGradient2 = const RadialGradient(
      center: const Alignment(0.0, -1.0),
      radius: 15.0,
      colors: const <Color>[
        const Color(0x3B3B3B3B),
        const Color(0x77777777),
      ],
    );
    const RadialGradient testGradient3 = const RadialGradient(
      center: Alignment.topRight,
      radius: 10.0,
      colors: const <Color>[
        const Color(0x44444444),
        const Color(0x88888888),
      ],
    );

    expect(Gradient.lerp(testGradient1, testGradient3, 0.0), testGradient1);
    expect(Gradient.lerp(testGradient1, testGradient3, 0.5), testGradient2);
    expect(Gradient.lerp(testGradient1, testGradient3, 1.0), testGradient3);
    expect(Gradient.lerp(testGradient3, testGradient1, 0.0), testGradient3);
    expect(Gradient.lerp(testGradient3, testGradient1, 0.5), testGradient2);
    expect(Gradient.lerp(testGradient3, testGradient1, 1.0), testGradient1);
  });

  test('Gradient lerp test (LinearGradient to RadialGradient)', () {
    const LinearGradient testGradient1 = const LinearGradient(
      begin: Alignment.topLeft,
      end: Alignment.bottomRight,
      colors: const <Color>[
        const Color(0x33333333),
        const Color(0x66666666),
      ],
    );
    const RadialGradient testGradient2 = const RadialGradient(
      center: Alignment.center,
      radius: 20.0,
      colors: const <Color>[
        const Color(0x44444444),
        const Color(0x88888888),
      ],
    );

    expect(Gradient.lerp(testGradient1, testGradient2, 0.0), testGradient1);
    expect(Gradient.lerp(testGradient1, testGradient2, 1.0), testGradient2);
    expect(Gradient.lerp(testGradient1, testGradient2, 0.5), testGradient2.scale(0.0));
  });

  test('Gradients can handle missing stops and report mismatched stops', () {
    const LinearGradient test1a = const LinearGradient(
      colors: const <Color>[
        const Color(0x11111111),
        const Color(0x22222222),
        const Color(0x33333333),
      ],
    );
    const RadialGradient test1b = const RadialGradient(
      colors: const <Color>[
        const Color(0x11111111),
        const Color(0x22222222),
        const Color(0x33333333),
      ],
    );
    const LinearGradient test2a = const LinearGradient(
      colors: const <Color>[
        const Color(0x11111111),
        const Color(0x22222222),
        const Color(0x33333333),
      ],
      stops: const <double>[0.0, 1.0],
    );
    const RadialGradient test2b = const RadialGradient(
      colors: const <Color>[
        const Color(0x11111111),
        const Color(0x22222222),
        const Color(0x33333333),
      ],
      stops: const <double>[0.0, 1.0],
    );
    final Rect rect = new Rect.fromLTWH(1.0, 2.0, 3.0, 4.0);
    expect(test1a.createShader(rect), isNotNull);
    expect(test1b.createShader(rect), isNotNull);
    expect(() { test2a.createShader(rect); }, throwsArgumentError);
    expect(() { test2b.createShader(rect); }, throwsArgumentError);
  });
}<|MERGE_RESOLUTION|>--- conflicted
+++ resolved
@@ -195,45 +195,6 @@
     );
   });
 
-  test('SweepGradient with AlignmentDirectional', () {
-    expect(
-      () {
-        return const SweepGradient(
-          center: AlignmentDirectional.topStart,
-          colors: const <Color>[ const Color(0xFFFFFFFF), const Color(0xFFFFFFFF) ]
-        ).createShader(new Rect.fromLTWH(0.0, 0.0, 100.0, 100.0));
-      },
-      throwsAssertionError,
-    );
-    expect(
-      () {
-        return const SweepGradient(
-          center: AlignmentDirectional.topStart,
-          colors: const <Color>[ const Color(0xFFFFFFFF), const Color(0xFFFFFFFF) ]
-        ).createShader(new Rect.fromLTWH(0.0, 0.0, 100.0, 100.0), textDirection: TextDirection.rtl);
-      },
-      returnsNormally,
-    );
-    expect(
-      () {
-        return const SweepGradient(
-          center: AlignmentDirectional.topStart,
-          colors: const <Color>[ const Color(0xFFFFFFFF), const Color(0xFFFFFFFF) ]
-        ).createShader(new Rect.fromLTWH(0.0, 0.0, 100.0, 100.0), textDirection: TextDirection.ltr);
-      },
-      returnsNormally,
-    );
-    expect(
-      () {
-        return const SweepGradient(
-          center: Alignment.topLeft,
-          colors: const <Color>[ const Color(0xFFFFFFFF), const Color(0xFFFFFFFF) ]
-        ).createShader(new Rect.fromLTWH(0.0, 0.0, 100.0, 100.0));
-      },
-      returnsNormally,
-    );
-  });
-
   test('RadialGradient lerp test', () {
     const RadialGradient testGradient1 = const RadialGradient(
       center: Alignment.topLeft,
@@ -307,84 +268,34 @@
     ));
   });
 
-<<<<<<< HEAD
   test('RadialGradient lerp test with focal', () {
     const RadialGradient testGradient1 = const RadialGradient(
       center: Alignment.topLeft,
       focal: Alignment.centerLeft,
       radius: 20.0,
       focalRadius: 10.0,
-=======
-  test('SweepGradient lerp test', () {
-    const SweepGradient testGradient1 = const SweepGradient(
-      center: Alignment.topLeft,
-      startAngle: 0.0,
-      endAngle: math.pi / 2,
->>>>>>> 61a4ab38
-      colors: const <Color>[
-        const Color(0x33333333),
-        const Color(0x66666666),
-      ],
-    );
-<<<<<<< HEAD
+      colors: const <Color>[
+        const Color(0x33333333),
+        const Color(0x66666666),
+      ],
+    );
     const RadialGradient testGradient2 = const RadialGradient(
       center: Alignment.topRight,
       focal: Alignment.centerRight,
       radius: 10.0,
       focalRadius: 5.0,
-=======
-    const SweepGradient testGradient2 = const SweepGradient(
-      center: Alignment.topRight,
-      startAngle: math.pi / 2,
-      endAngle: math.pi,
->>>>>>> 61a4ab38
-      colors: const <Color>[
-        const Color(0x44444444),
-        const Color(0x88888888),
-      ],
-    );
-<<<<<<< HEAD
+      colors: const <Color>[
+        const Color(0x44444444),
+        const Color(0x88888888),
+      ],
+    );
     const RadialGradient testGradient3 = const RadialGradient(
       center: Alignment.topRight,
       radius: 10.0,
-=======
-
-    final SweepGradient actual = SweepGradient.lerp(testGradient1, testGradient2, 0.5);
-    expect(actual, const SweepGradient(
-      center: const Alignment(0.0, -1.0),
-      startAngle: math.pi / 4,
-      endAngle: math.pi * 3/4,
-      colors: const <Color>[
-        const Color(0x3B3B3B3B),
-        const Color(0x77777777),
-      ],
-    ));
-  });
-
-  test('SweepGradient lerp test with stops', () {
-    const SweepGradient testGradient1 = const SweepGradient(
-      center: Alignment.topLeft,
-      startAngle: 0.0,
-      endAngle: math.pi / 2,
-      colors: const <Color>[
-        const Color(0x33333333),
-        const Color(0x66666666),
-      ],
-      stops: const <double>[
-        0.0,
-        0.5,
-      ],
-    );
-    const SweepGradient testGradient2 = const SweepGradient(
-      center: Alignment.topRight,
-      startAngle: math.pi / 2,
-      endAngle:  math.pi,
->>>>>>> 61a4ab38
-      colors: const <Color>[
-        const Color(0x44444444),
-        const Color(0x88888888),
-      ],
-<<<<<<< HEAD
+      colors: const <Color>[
+        const Color(0x44444444),
+        const Color(0x88888888),
+      ],
     );
 
     final RadialGradient actual = RadialGradient.lerp(testGradient1, testGradient2, 0.5);
@@ -393,24 +304,10 @@
       focal: const Alignment(0.0, 0.0),
       radius: 15.0,
       focalRadius: 7.5,
-=======
-      stops: const <double>[
-        0.5,
-        1.0,
-      ],
-    );
-
-    final SweepGradient actual = SweepGradient.lerp(testGradient1, testGradient2, 0.5);
-    expect(actual, const SweepGradient(
-      center: const Alignment(0.0, -1.0),
-      startAngle: math.pi / 4,
-      endAngle: math.pi * 3/4,
->>>>>>> 61a4ab38
-      colors: const <Color>[
-        const Color(0x3B3B3B3B),
-        const Color(0x77777777),
-      ],
-<<<<<<< HEAD
+      colors: const <Color>[
+        const Color(0x3B3B3B3B),
+        const Color(0x77777777),
+      ],
     ));
 
     final RadialGradient actual2 = RadialGradient.lerp(testGradient1, testGradient3, 0.5);
@@ -426,7 +323,75 @@
     ));
   });
   
-=======
+  test('SweepGradient lerp test', () {
+    const SweepGradient testGradient1 = const SweepGradient(
+      center: Alignment.topLeft,
+      startAngle: 0.0,
+      endAngle: math.pi / 2,
+      colors: const <Color>[
+        const Color(0x33333333),
+        const Color(0x66666666),
+      ],
+    );
+    const SweepGradient testGradient2 = const SweepGradient(
+      center: Alignment.topRight,
+      startAngle: math.pi / 2,
+      endAngle: math.pi,
+      colors: const <Color>[
+        const Color(0x44444444),
+        const Color(0x88888888),
+      ],
+    );
+
+    final SweepGradient actual = SweepGradient.lerp(testGradient1, testGradient2, 0.5);
+    expect(actual, const SweepGradient(
+      center: const Alignment(0.0, -1.0),
+      startAngle: math.pi / 4,
+      endAngle: math.pi * 3/4,
+      colors: const <Color>[
+        const Color(0x3B3B3B3B),
+        const Color(0x77777777),
+      ],
+    ));
+  });
+
+  test('SweepGradient lerp test with stops', () {
+    const SweepGradient testGradient1 = const SweepGradient(
+      center: Alignment.topLeft,
+      startAngle: 0.0,
+      endAngle: math.pi / 2,
+      colors: const <Color>[
+        const Color(0x33333333),
+        const Color(0x66666666),
+      ],
+      stops: const <double>[
+        0.0,
+        0.5,
+      ],
+    );
+    const SweepGradient testGradient2 = const SweepGradient(
+      center: Alignment.topRight,
+      startAngle: math.pi / 2,
+      endAngle:  math.pi,
+      colors: const <Color>[
+        const Color(0x44444444),
+        const Color(0x88888888),
+      ],
+      stops: const <double>[
+        0.5,
+        1.0,
+      ],
+    );
+
+    final SweepGradient actual = SweepGradient.lerp(testGradient1, testGradient2, 0.5);
+    expect(actual, const SweepGradient(
+      center: const Alignment(0.0, -1.0),
+      startAngle: math.pi / 4,
+      endAngle: math.pi * 3/4,
+      colors: const <Color>[
+        const Color(0x3B3B3B3B),
+        const Color(0x77777777),
+      ],
       stops: const <double>[
         0.25,
         0.75,
@@ -458,7 +423,6 @@
     ));
   });
 
->>>>>>> 61a4ab38
   test('Gradient lerp test (with RadialGradient)', () {
     const RadialGradient testGradient1 = const RadialGradient(
       center: Alignment.topLeft,

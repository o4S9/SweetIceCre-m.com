// Copyright 2016 The Chromium Authors. All rights reserved.
// Use of this source code is governed by a BSD-style license that can be
// found in the LICENSE file.

import 'package:flutter/material.dart';
import 'package:flutter_test/flutter_test.dart';

void main() {
  testWidgets('runApp inside onPressed does not throw', (WidgetTester tester) async {
    await tester.pumpWidget(
<<<<<<< HEAD
      Material(
        child: RaisedButton(
          onPressed: () {
            runApp(const Center(child: Text('Done', textDirection: TextDirection.ltr)));
          },
          child: const Text('GO', textDirection: TextDirection.ltr)
=======
      new Directionality(
        textDirection: TextDirection.ltr,
        child: new Material(
          child: new RaisedButton(
            onPressed: () {
              runApp(const Center(child: Text('Done', textDirection: TextDirection.ltr,)));
            },
            child: const Text('GO')
          )
>>>>>>> bd1e5a36
        )
      )
    );
    await tester.tap(find.text('GO'));
    expect(find.text('Done'), findsOneWidget);
  });
}<|MERGE_RESOLUTION|>--- conflicted
+++ resolved
@@ -8,24 +8,15 @@
 void main() {
   testWidgets('runApp inside onPressed does not throw', (WidgetTester tester) async {
     await tester.pumpWidget(
-<<<<<<< HEAD
-      Material(
-        child: RaisedButton(
-          onPressed: () {
-            runApp(const Center(child: Text('Done', textDirection: TextDirection.ltr)));
-          },
-          child: const Text('GO', textDirection: TextDirection.ltr)
-=======
-      new Directionality(
+      Directionality(
         textDirection: TextDirection.ltr,
-        child: new Material(
-          child: new RaisedButton(
+        child: Material(
+          child: RaisedButton(
             onPressed: () {
               runApp(const Center(child: Text('Done', textDirection: TextDirection.ltr,)));
             },
             child: const Text('GO')
           )
->>>>>>> bd1e5a36
         )
       )
     );

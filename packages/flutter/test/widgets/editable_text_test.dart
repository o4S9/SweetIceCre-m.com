--- conflicted
+++ resolved
@@ -12825,21 +12825,12 @@
       final BuildContext context = tester.firstElement(find.byType(EditableText));
 
       expect(
-<<<<<<< HEAD
-        editableText.magnifierConfiguration.magnifierBuilder(
-          context,
-          MagnifierController(),
-          ValueNotifier<MagnifierTextSelectionInfo>(const MagnifierTextSelectionInfo.empty())
-        ),
-        isNull
-=======
           editableText.magnifierConfiguration.magnifierBuilder(
               context,
               MagnifierController(),
               ValueNotifier<MagnifierOverlayInfoBearer>(MagnifierOverlayInfoBearer.empty)
             ),
           isNull,
->>>>>>> 5bc4a761
       );
     });
   });

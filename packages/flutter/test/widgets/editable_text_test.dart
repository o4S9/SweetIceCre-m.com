--- conflicted
+++ resolved
@@ -1847,11 +1847,8 @@
         composing: TextRange(start: 5, end: 14),
       ),
     );
-<<<<<<< HEAD
+
     final FocusNode focusNode = FocusNode();
-=======
-    final FocusNode focusNode = FocusNode(debugLabel: 'Test Focus Node');
->>>>>>> 7d667dec
 
     await tester.pumpWidget(MaterialApp( // So we can show overlays.
       home: EditableText(
@@ -2183,8 +2180,6 @@
     state.showHandles();
     await tester.pump();
     await verifyVisibility(HandlePositionInViewport.leftEdge, true, HandlePositionInViewport.within, true);
-<<<<<<< HEAD
-
     // Drag the text slightly so the first word is partially visible. Only the
     // right handle should be visible.
     scrollable.controller.jumpTo(20.0);
@@ -2368,8 +2363,6 @@
     renderEditable.selectWord(cause: SelectionChangedCause.longPress);
     await tester.pump();
     await verifyVisibility(HandlePositionInViewport.leftEdge, true, HandlePositionInViewport.within, true);
-=======
->>>>>>> 7d667dec
 
     // Drag the text slightly so the first word is partially visible. Only the
     // right handle should be visible.

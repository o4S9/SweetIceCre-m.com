// Copyright 2014 The Flutter Authors. All rights reserved.
// Use of this source code is governed by a BSD-style license that can be
// found in the LICENSE file.

// @dart = 2.8

import 'dart:math' as math;
import 'package:flutter/gestures.dart';
import 'package:flutter_test/flutter_test.dart';
import 'package:flutter/material.dart';
import 'package:flutter/widgets.dart';
import 'package:flutter/rendering.dart';
import 'package:mockito/mockito.dart';

void main() {
  group('PhysicalShape', () {
    testWidgets('properties', (WidgetTester tester) async {
      await tester.pumpWidget(
        const PhysicalShape(
          clipper: ShapeBorderClipper(shape: CircleBorder()),
          elevation: 2.0,
          color: Color(0xFF0000FF),
          shadowColor: Color(0xFF00FF00),
        ),
      );
      final RenderPhysicalShape renderObject = tester.renderObject(find.byType(PhysicalShape));
      expect(renderObject.clipper, const ShapeBorderClipper(shape: CircleBorder()));
      expect(renderObject.color, const Color(0xFF0000FF));
      expect(renderObject.shadowColor, const Color(0xFF00FF00));
      expect(renderObject.elevation, 2.0);
    });

    testWidgets('hit test', (WidgetTester tester) async {
      await tester.pumpWidget(
        PhysicalShape(
          clipper: const ShapeBorderClipper(shape: CircleBorder()),
          elevation: 2.0,
          color: const Color(0xFF0000FF),
          shadowColor: const Color(0xFF00FF00),
          child: Container(color: const Color(0xFF0000FF)),
        ),
      );

      final RenderPhysicalShape renderPhysicalShape =
        tester.renderObject(find.byType(PhysicalShape));

      // The viewport is 800x600, the CircleBorder is centered and fits
      // the shortest edge, so we get a circle of radius 300, centered at
      // (400, 300).
      //
      // We test by sampling a few points around the left-most point of the
      // circle (100, 300).

      expect(tester.hitTestOnBinding(const Offset(99.0, 300.0)), doesNotHit(renderPhysicalShape));
      expect(tester.hitTestOnBinding(const Offset(100.0, 300.0)), hits(renderPhysicalShape));
      expect(tester.hitTestOnBinding(const Offset(100.0, 299.0)), doesNotHit(renderPhysicalShape));
      expect(tester.hitTestOnBinding(const Offset(100.0, 301.0)), doesNotHit(renderPhysicalShape));
    });

  });

  group('FractionalTranslation', () {
    testWidgets('hit test - entirely inside the bounding box', (WidgetTester tester) async {
      final GlobalKey key1 = GlobalKey();
      bool _pointerDown = false;

      await tester.pumpWidget(
        Center(
          child: FractionalTranslation(
            translation: Offset.zero,
            transformHitTests: true,
            child: Listener(
              onPointerDown: (PointerDownEvent event) {
                _pointerDown = true;
              },
              child: SizedBox(
                key: key1,
                width: 100.0,
                height: 100.0,
                child: Container(
                  color: const Color(0xFF0000FF)
                ),
              ),
            ),
          ),
        ),
      );
      expect(_pointerDown, isFalse);
      await tester.tap(find.byKey(key1));
      expect(_pointerDown, isTrue);
    });

    testWidgets('hit test - partially inside the bounding box', (WidgetTester tester) async {
      final GlobalKey key1 = GlobalKey();
      bool _pointerDown = false;

      await tester.pumpWidget(
        Center(
          child: FractionalTranslation(
            translation: const Offset(0.5, 0.5),
            transformHitTests: true,
            child: Listener(
              onPointerDown: (PointerDownEvent event) {
                _pointerDown = true;
              },
              child: SizedBox(
                key: key1,
                width: 100.0,
                height: 100.0,
                child: Container(
                  color: const Color(0xFF0000FF)
                ),
              ),
            ),
          ),
        ),
      );
      expect(_pointerDown, isFalse);
      await tester.tap(find.byKey(key1));
      expect(_pointerDown, isTrue);
    });

    testWidgets('hit test - completely outside the bounding box', (WidgetTester tester) async {
      final GlobalKey key1 = GlobalKey();
      bool _pointerDown = false;

      await tester.pumpWidget(
        Center(
          child: FractionalTranslation(
            translation: const Offset(1.0, 1.0),
            transformHitTests: true,
            child: Listener(
              onPointerDown: (PointerDownEvent event) {
                _pointerDown = true;
              },
              child: SizedBox(
                key: key1,
                width: 100.0,
                height: 100.0,
                child: Container(
                  color: const Color(0xFF0000FF)
                ),
              ),
            ),
          ),
        ),
      );
      expect(_pointerDown, isFalse);
      await tester.tap(find.byKey(key1));
      expect(_pointerDown, isTrue);
    });

    testWidgets('semantics bounds are updated', (WidgetTester tester) async {
      final GlobalKey fractionalTranslationKey = GlobalKey();
      final GlobalKey textKey = GlobalKey();
      Offset offset = const Offset(0.4, 0.4);

      await tester.pumpWidget(
          StatefulBuilder(
            builder: (BuildContext context, StateSetter setState) {
              return Directionality(
                textDirection: TextDirection.ltr,
                child: Center(
                  child: Semantics(
                    explicitChildNodes: true,
                    child: FractionalTranslation(
                      key: fractionalTranslationKey,
                      translation: offset,
                      transformHitTests: true,
                      child: GestureDetector(
                        onTap: () {
                          setState(() {
                            offset = const Offset(0.8, 0.8);
                          });
                        },
                        child: SizedBox(
                          width: 100.0,
                          height: 100.0,
                          child: Text(
                            'foo',
                            key: textKey,
                          ),
                        ),
                      ),
                    ),
                  ),
                ),
              );
            },
          )
      );

      expect(
        tester.getSemantics(find.byKey(textKey)).transform,
        Matrix4(
          3.0, 0.0, 0.0, 0.0,
          0.0, 3.0, 0.0, 0.0,
          0.0, 0.0, 1.0, 0.0,
          1170.0, 870.0, 0.0, 1.0,
        ),
      );

      await tester.tap(find.byKey(fractionalTranslationKey));
      await tester.pump();
      expect(
        tester.getSemantics(find.byKey(textKey)).transform,
        Matrix4(
          3.0, 0.0, 0.0, 0.0,
          0.0, 3.0, 0.0, 0.0,
          0.0, 0.0, 1.0, 0.0,
          1290.0, 990.0, 0.0, 1.0,
        ),
      );
    });
  });

  group('Row', () {
    testWidgets('multiple baseline aligned children', (WidgetTester tester) async {
      final UniqueKey key1 = UniqueKey();
      final UniqueKey key2 = UniqueKey();
      const double fontSize1 = 54;
      const double fontSize2 = 14;

      await tester.pumpWidget(
        MaterialApp(
          home: Scaffold(
            body: Container(
              child: Row(
                crossAxisAlignment: CrossAxisAlignment.baseline,
                textBaseline: TextBaseline.alphabetic,
                children: <Widget>[
                  Text('big text',
                    key: key1,
                    style: const TextStyle(fontSize: fontSize1),
                  ),
                  Text('one\ntwo\nthree\nfour\nfive\nsix\nseven',
                    key: key2,
                    style: const TextStyle(fontSize: fontSize2),
                  ),
                ],
              ),
            ),
          ),
        ),
      );

      final RenderBox textBox1 = tester.renderObject(find.byKey(key1));
      final RenderBox textBox2 = tester.renderObject(find.byKey(key2));
      final RenderBox rowBox = tester.renderObject(find.byType(Row));

      // The two Texts are baseline aligned, so some portion of them extends
      // both above and below the baseline. The first has a huge font size, so
      // it extends higher above the baseline than usual. The second has many
      // lines, but being aligned by the first line's baseline, they hang far
      // below the baseline. The size of the parent row is just enough to
      // contain both of them.
      const double ahemBaselineLocation = 0.8; // https://web-platform-tests.org/writing-tests/ahem.html
      const double aboveBaseline1 = fontSize1 * ahemBaselineLocation;
      const double belowBaseline1 = fontSize1 * (1 - ahemBaselineLocation);
      const double aboveBaseline2 = fontSize2 * ahemBaselineLocation;
      const double belowBaseline2 = fontSize2 * (1 - ahemBaselineLocation) + fontSize2 * 6;
      final double aboveBaseline = math.max(aboveBaseline1, aboveBaseline2);
      final double belowBaseline = math.max(belowBaseline1, belowBaseline2);
      expect(rowBox.size.height, greaterThan(textBox1.size.height));
      expect(rowBox.size.height, greaterThan(textBox2.size.height));
      expect(rowBox.size.height, closeTo(aboveBaseline + belowBaseline, .001));
      expect(tester.getTopLeft(find.byKey(key1)).dy, 0);
      expect(
        tester.getTopLeft(find.byKey(key2)).dy,
        closeTo(aboveBaseline1 - aboveBaseline2, .001),
      );
    });
  });

  test('UnconstrainedBox toString', () {
    expect(
      const UnconstrainedBox(constrainedAxis: Axis.vertical,).toString(),
      equals('UnconstrainedBox(alignment: center, constrainedAxis: vertical)'),
    );
    expect(
      const UnconstrainedBox(constrainedAxis: Axis.horizontal, textDirection: TextDirection.rtl, alignment: Alignment.topRight).toString(),
      equals('UnconstrainedBox(alignment: topRight, constrainedAxis: horizontal, textDirection: rtl)'),
    );
  });

  testWidgets('UnconstrainedBox can set and update clipBehavior', (WidgetTester tester) async {
    await tester.pumpWidget(const UnconstrainedBox());
    final RenderUnconstrainedBox renderObject = tester.allRenderObjects.whereType<RenderUnconstrainedBox>().first;
    expect(renderObject.clipBehavior, equals(Clip.hardEdge));

    await tester.pumpWidget(const UnconstrainedBox(clipBehavior: Clip.antiAlias));
    expect(renderObject.clipBehavior, equals(Clip.antiAlias));
  });

  group('ColoredBox', () {
    _MockCanvas mockCanvas;
    _MockPaintingContext mockContext;
    const Color colorToPaint = Color(0xFFABCDEF);

    setUp(() {
      mockContext = _MockPaintingContext();
      mockCanvas = _MockCanvas();
      when(mockContext.canvas).thenReturn(mockCanvas);
    });

    testWidgets('ColoredBox - no size, no child', (WidgetTester tester) async {
      await tester.pumpWidget(Flex(
        direction: Axis.horizontal,
        textDirection: TextDirection.ltr,
        children: const <Widget>[
          SizedBox.shrink(
            child: ColoredBox(color: colorToPaint),
          ),
        ],
      ));
      expect(find.byType(ColoredBox), findsOneWidget);
      final RenderObject renderColoredBox = tester.renderObject(find.byType(ColoredBox));

      renderColoredBox.paint(mockContext, Offset.zero);

      verifyNever(mockCanvas.drawRect(any, any));
      verifyNever(mockContext.paintChild(any, any));
    });

    testWidgets('ColoredBox - no size, child', (WidgetTester tester) async {
      const ValueKey<int> key = ValueKey<int>(0);
      const Widget child = SizedBox.expand(key: key);
      await tester.pumpWidget(Flex(
        direction: Axis.horizontal,
        textDirection: TextDirection.ltr,
        children: const <Widget>[
          SizedBox.shrink(
            child: ColoredBox(color: colorToPaint, child: child),
          ),
        ],
      ));
      expect(find.byType(ColoredBox), findsOneWidget);
      final RenderObject renderColoredBox = tester.renderObject(find.byType(ColoredBox));
      final RenderObject renderSizedBox = tester.renderObject(find.byKey(key));

      renderColoredBox.paint(mockContext, Offset.zero);

      verifyNever(mockCanvas.drawRect(any, any));
      verify(mockContext.paintChild(renderSizedBox, Offset.zero)).called(1);
    });

    testWidgets('ColoredBox - size, no child', (WidgetTester tester) async {
      await tester.pumpWidget(const ColoredBox(color: colorToPaint));
      expect(find.byType(ColoredBox), findsOneWidget);
      final RenderObject renderColoredBox = tester.renderObject(find.byType(ColoredBox));

      renderColoredBox.paint(mockContext, Offset.zero);

      final List<dynamic> drawRect = verify(mockCanvas.drawRect(captureAny, captureAny)).captured;
      expect(drawRect.length, 2);
      expect(drawRect[0], const Rect.fromLTWH(0, 0, 800, 600));
      expect(drawRect[1].color, colorToPaint);
      verifyNever(mockContext.paintChild(any, any));
    });

    testWidgets('ColoredBox - size, child', (WidgetTester tester) async {
      const ValueKey<int> key = ValueKey<int>(0);
      const Widget child = SizedBox.expand(key: key);
      await tester.pumpWidget(const ColoredBox(color: colorToPaint, child: child));
      expect(find.byType(ColoredBox), findsOneWidget);
      final RenderObject renderColoredBox = tester.renderObject(find.byType(ColoredBox));
      final RenderObject renderSizedBox = tester.renderObject(find.byKey(key));

      renderColoredBox.paint(mockContext, Offset.zero);

      final List<dynamic> drawRect = verify(mockCanvas.drawRect(captureAny, captureAny)).captured;
      expect(drawRect.length, 2);
      expect(drawRect[0], const Rect.fromLTWH(0, 0, 800, 600));
      expect(drawRect[1].color, colorToPaint);
      verify(mockContext.paintChild(renderSizedBox, Offset.zero)).called(1);
    });

    testWidgets('ColoredBox - properties', (WidgetTester tester) async {
      const ColoredBox box = ColoredBox(color: colorToPaint);
      final DiagnosticPropertiesBuilder properties = DiagnosticPropertiesBuilder();
      box.debugFillProperties(properties);

      expect(properties.properties.first.value, colorToPaint);
    });
  });
  testWidgets('Inconsequential golden test', (WidgetTester tester) async {
    // The test validates the Flutter Gold integration. Any changes to the
    // golden file can be approved at any time.
    await tester.pumpWidget(RepaintBoundary(
      child: Container(
        color: const Color(0xFF42A5F5),
      ),
    ));

    await tester.pumpAndSettle();
    await expectLater(
      find.byType(RepaintBoundary),
      matchesGoldenFile('inconsequential_golden_file.png'),
    );
<<<<<<< HEAD
=======
    // TODO(Piinks): Remove skip once web goldens are supported, https://github.com/flutter/flutter/issues/40297
  }, skip: isBrowser);

  testWidgets('IgnorePointer ignores pointers', (WidgetTester tester) async {
    final List<String> logs = <String>[];
    Widget target({bool ignoring}) => Align(
      alignment: Alignment.topLeft,
      child: Directionality(
        textDirection: TextDirection.ltr,
        child: SizedBox(
          width: 100,
          height: 100,
          child: Listener(
            onPointerDown: (_) { logs.add('down1'); },
            child: MouseRegion(
              onEnter: (_) { logs.add('enter1'); },
              onExit: (_) { logs.add('exit1'); },
              cursor: SystemMouseCursors.forbidden,
              child: Stack(
                children: <Widget>[
                  Listener(
                    onPointerDown: (_) { logs.add('down2'); },
                    child: MouseRegion(
                      cursor: SystemMouseCursors.click,
                      onEnter: (_) { logs.add('enter2'); },
                      onExit: (_) { logs.add('exit2'); },
                    ),
                  ),
                  IgnorePointer(
                    ignoring: ignoring,
                    child: Listener(
                      onPointerDown: (_) { logs.add('down3'); },
                      child: MouseRegion(
                        cursor: SystemMouseCursors.text,
                        onEnter: (_) { logs.add('enter3'); },
                        onExit: (_) { logs.add('exit3'); },
                      ),
                    ),
                  )
                ],
              ),
            ),
          ),
        ),
      ),
    );

    final TestGesture gesture = await tester.createGesture(pointer: 1, kind: PointerDeviceKind.mouse);
    await gesture.addPointer(location: const Offset(200, 200));
    addTearDown(gesture.removePointer);

    await tester.pumpWidget(target(ignoring: true));
    expect(logs, isEmpty);

    await gesture.moveTo(const Offset(50, 50));
    expect(logs, <String>['enter1', 'enter2']);
    logs.clear();

    await gesture.down(const Offset(50, 50));
    expect(logs, <String>['down2', 'down1']);
    logs.clear();

    await gesture.up();
    expect(logs, isEmpty);

    await tester.pumpWidget(target(ignoring: false));
    expect(logs, <String>['exit2', 'enter3']);
    logs.clear();

    await gesture.down(const Offset(50, 50));
    expect(logs, <String>['down3', 'down1']);
    logs.clear();

    await gesture.up();
    expect(logs, isEmpty);

    await tester.pumpWidget(target(ignoring: true));
    expect(logs, <String>['exit3', 'enter2']);
    logs.clear();
  });

  testWidgets('AbsorbPointer absorbs pointers', (WidgetTester tester) async {
    final List<String> logs = <String>[];
    Widget target({bool absorbing}) => Align(
      alignment: Alignment.topLeft,
      child: Directionality(
        textDirection: TextDirection.ltr,
        child: SizedBox(
          width: 100,
          height: 100,
          child: Listener(
            onPointerDown: (_) { logs.add('down1'); },
            child: MouseRegion(
              onEnter: (_) { logs.add('enter1'); },
              onExit: (_) { logs.add('exit1'); },
              cursor: SystemMouseCursors.forbidden,
              child: Stack(
                children: <Widget>[
                  Listener(
                    onPointerDown: (_) { logs.add('down2'); },
                    child: MouseRegion(
                      cursor: SystemMouseCursors.click,
                      onEnter: (_) { logs.add('enter2'); },
                      onExit: (_) { logs.add('exit2'); },
                    ),
                  ),
                  AbsorbPointer(
                    absorbing: absorbing,
                    child: Listener(
                      onPointerDown: (_) { logs.add('down3'); },
                      child: MouseRegion(
                        cursor: SystemMouseCursors.text,
                        onEnter: (_) { logs.add('enter3'); },
                        onExit: (_) { logs.add('exit3'); },
                      ),
                    ),
                  )
                ],
              ),
            ),
          ),
        ),
      ),
    );

    final TestGesture gesture = await tester.createGesture(pointer: 1, kind: PointerDeviceKind.mouse);
    await gesture.addPointer(location: const Offset(200, 200));
    addTearDown(gesture.removePointer);

    await tester.pumpWidget(target(absorbing: true));
    expect(logs, isEmpty);

    await gesture.moveTo(const Offset(50, 50));
    expect(logs, <String>['enter1']);
    logs.clear();

    await gesture.down(const Offset(50, 50));
    expect(logs, <String>['down1']);
    logs.clear();

    await gesture.up();
    expect(logs, isEmpty);

    await tester.pumpWidget(target(absorbing: false));
    expect(logs, <String>['enter3']);
    logs.clear();

    await gesture.down(const Offset(50, 50));
    expect(logs, <String>['down3', 'down1']);
    logs.clear();

    await gesture.up();
    expect(logs, isEmpty);

    await tester.pumpWidget(target(absorbing: true));
    expect(logs, <String>['exit3']);
    logs.clear();
>>>>>>> 8ed8b06a
  });
}

HitsRenderBox hits(RenderBox renderBox) => HitsRenderBox(renderBox);

class HitsRenderBox extends Matcher {
  const HitsRenderBox(this.renderBox);

  final RenderBox renderBox;

  @override
  Description describe(Description description) =>
    description.add('hit test result contains ').addDescriptionOf(renderBox);

  @override
  bool matches(dynamic item, Map<dynamic, dynamic> matchState) {
    final HitTestResult hitTestResult = item as HitTestResult;
    return hitTestResult.path.where(
      (HitTestEntry entry) => entry.target == renderBox
    ).isNotEmpty;
  }
}

DoesNotHitRenderBox doesNotHit(RenderBox renderBox) => DoesNotHitRenderBox(renderBox);

class DoesNotHitRenderBox extends Matcher {
  const DoesNotHitRenderBox(this.renderBox);

  final RenderBox renderBox;

  @override
  Description describe(Description description) =>
    description.add("hit test result doesn't contain ").addDescriptionOf(renderBox);

  @override
  bool matches(dynamic item, Map<dynamic, dynamic> matchState) {
    final HitTestResult hitTestResult = item as HitTestResult;
    return hitTestResult.path.where(
      (HitTestEntry entry) => entry.target == renderBox
    ).isEmpty;
  }
}

class _MockPaintingContext extends Mock implements PaintingContext {}
class _MockCanvas extends Mock implements Canvas {}<|MERGE_RESOLUTION|>--- conflicted
+++ resolved
@@ -397,10 +397,7 @@
       find.byType(RepaintBoundary),
       matchesGoldenFile('inconsequential_golden_file.png'),
     );
-<<<<<<< HEAD
-=======
-    // TODO(Piinks): Remove skip once web goldens are supported, https://github.com/flutter/flutter/issues/40297
-  }, skip: isBrowser);
+  });
 
   testWidgets('IgnorePointer ignores pointers', (WidgetTester tester) async {
     final List<String> logs = <String>[];
@@ -556,7 +553,6 @@
     await tester.pumpWidget(target(absorbing: true));
     expect(logs, <String>['exit3']);
     logs.clear();
->>>>>>> 8ed8b06a
   });
 }
 

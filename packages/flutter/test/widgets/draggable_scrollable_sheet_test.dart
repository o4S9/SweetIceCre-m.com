--- conflicted
+++ resolved
@@ -19,11 +19,8 @@
     Key? containerKey,
     Key? stackKey,
     NotificationListenerCallback<ScrollNotification>? onScrollNotification,
-<<<<<<< HEAD
     bool bounceBack = false,
-=======
     bool ignoreController = false,
->>>>>>> 8662e22b
   }) {
     return Directionality(
       textDirection: TextDirection.ltr,

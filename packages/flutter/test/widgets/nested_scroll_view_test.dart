// Copyright 2014 The Flutter Authors. All rights reserved.
// Use of this source code is governed by a BSD-style license that can be
// found in the LICENSE file.

import 'package:flutter/foundation.dart';
import 'package:flutter/material.dart';
import 'package:flutter_test/flutter_test.dart';
import 'package:flutter/gestures.dart' show DragStartBehavior;
import 'package:flutter/rendering.dart';

class _CustomPhysics extends ClampingScrollPhysics {
  const _CustomPhysics({ ScrollPhysics parent }) : super(parent: parent);

  @override
  _CustomPhysics applyTo(ScrollPhysics ancestor) {
    return _CustomPhysics(parent: buildParent(ancestor));
  }

  @override
  Simulation createBallisticSimulation(ScrollMetrics position, double dragVelocity) {
    return ScrollSpringSimulation(spring, 1000.0, 1000.0, 1000.0);
  }
}

Widget buildTest({
  ScrollController controller,
  String title = 'TTTTTTTT',
  Key key,
  bool expanded = true,
}) {
  return Localizations(
    locale: const Locale('en', 'US'),
    delegates: const <LocalizationsDelegate<dynamic>>[
      DefaultMaterialLocalizations.delegate,
      DefaultWidgetsLocalizations.delegate,
    ],
    child: Directionality(
      textDirection: TextDirection.ltr,
      child: MediaQuery(
        data: const MediaQueryData(),
        child: Scaffold(
          drawerDragStartBehavior: DragStartBehavior.down,
          body: DefaultTabController(
            length: 4,
            child: NestedScrollView(
              key: key,
              dragStartBehavior: DragStartBehavior.down,
              controller: controller,
              headerSliverBuilder: (BuildContext context, bool innerBoxIsScrolled) {
                return <Widget>[
                  SliverAppBar(
                    title: Text(title),
                    pinned: true,
                    expandedHeight: expanded ? 200.0 : 0.0,
                    forceElevated: innerBoxIsScrolled,
                    bottom: const TabBar(
                      tabs: <Tab>[
                        Tab(text: 'AA'),
                        Tab(text: 'BB'),
                        Tab(text: 'CC'),
                        Tab(text: 'DD'),
                      ],
                    ),
                  ),
                ];
              },
              body: TabBarView(
                children: <Widget>[
                  ListView(
                    children: <Widget>[
                      Container(
                        height: 300.0,
                        child: const Text('aaa1'),
                      ),
                      Container(
                        height: 200.0,
                        child: const Text('aaa2'),
                      ),
                      Container(
                        height: 100.0,
                        child: const Text('aaa3'),
                      ),
                      Container(
                        height: 50.0,
                        child: const Text('aaa4'),
                      ),
                    ],
                  ),
                  ListView(
                    dragStartBehavior: DragStartBehavior.down,
                    children: <Widget>[
                      Container(
                        height: 100.0,
                        child: const Text('bbb1'),
                      ),
                    ],
                  ),
                  Container(
                    child: const Center(child: Text('ccc1')),
                  ),
                  ListView(
                    dragStartBehavior: DragStartBehavior.down,
                    children: <Widget>[
                      Container(
                        height: 10000.0,
                        child: const Text('ddd1'),
                      ),
                    ],
                  ),
                ],
              ),
            ),
          ),
        ),
      ),
    ),
  );
}

void main() {
  testWidgets('NestedScrollView overscroll and release and hold', (WidgetTester tester) async {
    await tester.pumpWidget(buildTest());
    expect(find.text('aaa2'), findsOneWidget);
    await tester.pump(const Duration(milliseconds: 250));
    final Offset point1 = tester.getCenter(find.text('aaa1'));
    await tester.dragFrom(point1, const Offset(0.0, 200.0));
    await tester.pump();
    expect(
      tester.renderObject<RenderBox>(find.byType(AppBar)).size.height,
      200.0,
    );
    await tester.flingFrom(point1, const Offset(0.0, -80.0), 50000.0);
    await tester.pump(const Duration(milliseconds: 20));
    final Offset point2 = tester.getCenter(find.text('aaa1'));
    expect(point2.dy, greaterThan(point1.dy));
    // TODO(ianh): Once we improve how we handle scrolling down from overscroll,
    // the following expectation should switch to 200.0.
<<<<<<< HEAD
    expect(
      tester.renderObject<RenderBox>(find.byType(AppBar)).size.height,
      120.0,
    );
    debugDefaultTargetPlatformOverride = null;
  });

=======
    expect(tester.renderObject<RenderBox>(find.byType(AppBar)).size.height, 120.0);
  }, variant: const TargetPlatformVariant(<TargetPlatform>{ TargetPlatform.iOS,  TargetPlatform.macOS }));
>>>>>>> 7aec9b46
  testWidgets('NestedScrollView overscroll and release and hold', (WidgetTester tester) async {
    await tester.pumpWidget(buildTest());
    expect(find.text('aaa2'), findsOneWidget);
    await tester.pump(const Duration(milliseconds: 250));
    final Offset point = tester.getCenter(find.text('aaa1'));
    await tester.flingFrom(point, const Offset(0.0, 200.0), 5000.0);
    await tester.pump(const Duration(milliseconds: 10));
    await tester.pump(const Duration(milliseconds: 10));
    await tester.pump(const Duration(milliseconds: 10));
    expect(find.text('aaa2'), findsNothing);
    final TestGesture gesture1 = await tester.startGesture(point);
    await tester.pump(const Duration(milliseconds: 5000));
    expect(find.text('aaa2'), findsNothing);
    await gesture1.moveBy(const Offset(0.0, 50.0));
    await tester.pump(const Duration(milliseconds: 10));
    await tester.pump(const Duration(milliseconds: 10));
    expect(find.text('aaa2'), findsNothing);
    await tester.pump(const Duration(milliseconds: 1000));
<<<<<<< HEAD
    debugDefaultTargetPlatformOverride = null;
  });

=======
  }, variant: const TargetPlatformVariant(<TargetPlatform>{ TargetPlatform.iOS,  TargetPlatform.macOS }));
>>>>>>> 7aec9b46
  testWidgets('NestedScrollView overscroll and release', (WidgetTester tester) async {
    await tester.pumpWidget(buildTest());
    expect(find.text('aaa2'), findsOneWidget);
    await tester.pump(const Duration(milliseconds: 500));
    final TestGesture gesture1 = await tester.startGesture(
      tester.getCenter(find.text('aaa1'))
    );
    await gesture1.moveBy(const Offset(0.0, 200.0));
    await tester.pumpAndSettle();
    expect(find.text('aaa2'), findsNothing);
    await tester.pump(const Duration(seconds: 1));
    await gesture1.up();
    await tester.pumpAndSettle();
    expect(find.text('aaa2'), findsOneWidget);
<<<<<<< HEAD
    debugDefaultTargetPlatformOverride = null;
  }, skip: true); // https://github.com/flutter/flutter/issues/9040
=======
  },
  skip: true,  // https://github.com/flutter/flutter/issues/9040
  variant: const TargetPlatformVariant(<TargetPlatform>{ TargetPlatform.iOS,  TargetPlatform.macOS }));
>>>>>>> 7aec9b46

  testWidgets('NestedScrollView', (WidgetTester tester) async {
    await tester.pumpWidget(buildTest());
    expect(find.text('aaa2'), findsOneWidget);
    expect(find.text('aaa3'), findsNothing);
    expect(find.text('bbb1'), findsNothing);
    await tester.pump(const Duration(milliseconds: 250));
    expect(
      tester.renderObject<RenderBox>(find.byType(AppBar)).size.height,
      200.0,
    );

    await tester.drag(find.text('AA'), const Offset(0.0, -20.0));
    await tester.pump(const Duration(milliseconds: 250));
    expect(
      tester.renderObject<RenderBox>(find.byType(AppBar)).size.height,
      180.0,
    );

    await tester.drag(find.text('AA'), const Offset(0.0, -20.0));
    await tester.pump(const Duration(milliseconds: 250));
    expect(
      tester.renderObject<RenderBox>(find.byType(AppBar)).size.height,
      160.0,
    );

    await tester.drag(find.text('AA'), const Offset(0.0, -20.0));
    await tester.pump(const Duration(milliseconds: 250));
    expect(
      tester.renderObject<RenderBox>(find.byType(AppBar)).size.height,
      140.0,
    );

    expect(find.text('aaa4'), findsNothing);
    await tester.pump(const Duration(milliseconds: 250));
    await tester.fling(find.text('AA'), const Offset(0.0, -50.0), 10000.0);
    await tester.pumpAndSettle(const Duration(milliseconds: 250));
    expect(find.text('aaa4'), findsOneWidget);

    final double minHeight = tester.renderObject<RenderBox>(find.byType(AppBar)).size.height;
    expect(minHeight, lessThan(140.0));

    await tester.pump(const Duration(milliseconds: 250));
    await tester.tap(find.text('BB'));
    await tester.pumpAndSettle(const Duration(milliseconds: 250));
    expect(find.text('aaa4'), findsNothing);
    expect(find.text('bbb1'), findsOneWidget);

    await tester.pump(const Duration(milliseconds: 250));
    await tester.tap(find.text('CC'));
    await tester.pumpAndSettle(const Duration(milliseconds: 250));
    expect(find.text('bbb1'), findsNothing);
    expect(find.text('ccc1'), findsOneWidget);
    expect(
      tester.renderObject<RenderBox>(find.byType(AppBar)).size.height,
      minHeight,
    );

    await tester.pump(const Duration(milliseconds: 250));
    await tester.fling(find.text('AA'), const Offset(0.0, 50.0), 10000.0);
    await tester.pumpAndSettle(const Duration(milliseconds: 250));
    expect(find.text('ccc1'), findsOneWidget);
    expect(
      tester.renderObject<RenderBox>(find.byType(AppBar)).size.height,
      200.0,
    );
  });

  testWidgets('NestedScrollView with a ScrollController', (WidgetTester tester) async {
    final ScrollController controller = ScrollController(
      initialScrollOffset: 50.0,
    );

    double scrollOffset;
    controller.addListener(() {
      scrollOffset = controller.offset;
    });

    await tester.pumpWidget(buildTest(controller: controller));
    expect(controller.position.minScrollExtent, 0.0);
    expect(controller.position.pixels, 50.0);
    expect(controller.position.maxScrollExtent, 200.0);

    // The appbar's expandedHeight - initialScrollOffset = 150.
    expect(
      tester.renderObject<RenderBox>(find.byType(AppBar)).size.height,
      150.0,
    );

    // Fully expand the appbar by scrolling (no animation) to 0.0.
    controller.jumpTo(0.0);
    await tester.pumpAndSettle();
    expect(scrollOffset, 0.0);
    expect(
      tester.renderObject<RenderBox>(find.byType(AppBar)).size.height,
      200.0,
    );

    // Scroll back to 50.0 animating over 100ms.
    controller.animateTo(
      50.0,
      duration: const Duration(milliseconds: 100),
      curve: Curves.linear,
    );
    await tester.pump();
    await tester.pump();
    expect(scrollOffset, 0.0);
    expect(
      tester.renderObject<RenderBox>(find.byType(AppBar)).size.height,
      200.0,
    );
    await tester.pump(const Duration(milliseconds: 50)); // 50ms - halfway to scroll offset = 50.0.
    expect(scrollOffset, 25.0);
    expect(
      tester.renderObject<RenderBox>(find.byType(AppBar)).size.height,
      175.0,
    );
    await tester.pump(const Duration(milliseconds: 50)); // 100ms - all the way to scroll offset = 50.0.
    expect(scrollOffset, 50.0);
    expect(
      tester.renderObject<RenderBox>(find.byType(AppBar)).size.height,
      150.0,
    );

    // Scroll to the end, (we're not scrolling to the end of the list that contains aaa1,
    // just to the end of the outer scrollview). Verify that the first item in each tab
    // is still visible.
    controller.jumpTo(controller.position.maxScrollExtent);
    await tester.pumpAndSettle();
    expect(scrollOffset, 200.0);
    expect(find.text('aaa1'), findsOneWidget);

    await tester.tap(find.text('BB'));
    await tester.pumpAndSettle();
    expect(find.text('bbb1'), findsOneWidget);

    await tester.tap(find.text('CC'));
    await tester.pumpAndSettle();
    expect(find.text('ccc1'), findsOneWidget);

    await tester.tap(find.text('DD'));
    await tester.pumpAndSettle();
    expect(find.text('ddd1'), findsOneWidget);
  });

  testWidgets('Three NestedScrollViews with one ScrollController', (WidgetTester tester) async {
    final TrackingScrollController controller = TrackingScrollController();
    expect(controller.mostRecentlyUpdatedPosition, isNull);
    expect(controller.initialScrollOffset, 0.0);

    await tester.pumpWidget(Directionality(
      textDirection: TextDirection.ltr,
      child: PageView(
        children: <Widget>[
          buildTest(controller: controller, title: 'Page0'),
          buildTest(controller: controller, title: 'Page1'),
          buildTest(controller: controller, title: 'Page2'),
        ],
      ),
    ));

    // Initially Page0 is visible and Page0's appbar is fully expanded (height = 200.0).
    expect(find.text('Page0'), findsOneWidget);
    expect(find.text('Page1'), findsNothing);
    expect(find.text('Page2'), findsNothing);
    expect(
      tester.renderObject<RenderBox>(find.byType(AppBar)).size.height,
      200.0,
    );

    // A scroll collapses Page0's appbar to 150.0.
    controller.jumpTo(50.0);
    await tester.pumpAndSettle();
    expect(
      tester.renderObject<RenderBox>(find.byType(AppBar)).size.height,
      150.0,
    );

    // Fling to Page1. Page1's appbar height is the same as the appbar for Page0.
    await tester.fling(find.text('Page0'), const Offset(-100.0, 0.0), 10000.0);
    await tester.pumpAndSettle();
    expect(find.text('Page0'), findsNothing);
    expect(find.text('Page1'), findsOneWidget);
    expect(find.text('Page2'), findsNothing);
    expect(
      tester.renderObject<RenderBox>(find.byType(AppBar)).size.height,
      150.0,
    );

    // Expand Page1's appbar and then fling to Page2. Page2's appbar appears
    // fully expanded.
    controller.jumpTo(0.0);
    await tester.pumpAndSettle();
    expect(
      tester.renderObject<RenderBox>(find.byType(AppBar)).size.height,
      200.0,
    );
    await tester.fling(find.text('Page1'), const Offset(-100.0, 0.0), 10000.0);
    await tester.pumpAndSettle();
    expect(find.text('Page0'), findsNothing);
    expect(find.text('Page1'), findsNothing);
    expect(find.text('Page2'), findsOneWidget);
    expect(
      tester.renderObject<RenderBox>(find.byType(AppBar)).size.height,
      200.0,
    );
  });

  testWidgets('NestedScrollViews with custom physics', (WidgetTester tester) async {
    await tester.pumpWidget(Directionality(
      textDirection: TextDirection.ltr,
      child: Localizations(
        locale: const Locale('en', 'US'),
        delegates: const <LocalizationsDelegate<dynamic>>[
          DefaultMaterialLocalizations.delegate,
          DefaultWidgetsLocalizations.delegate,
        ],
        child: MediaQuery(
          data: const MediaQueryData(),
          child: NestedScrollView(
            physics: const _CustomPhysics(),
            headerSliverBuilder: (BuildContext context, bool innerBoxIsScrolled) {
              return <Widget>[
                const SliverAppBar(
                  floating: true,
                  title: Text('AA'),
                ),
              ];
            },
            body: Container(),
          ),
        ),
      ),
    ));
    expect(find.text('AA'), findsOneWidget);
    await tester.pump(const Duration(milliseconds: 500));
    final Offset point1 = tester.getCenter(find.text('AA'));
    await tester.dragFrom(point1, const Offset(0.0, 200.0));
    await tester.pump(const Duration(milliseconds: 20));
    final Offset point2 = tester.getCenter(find.text(
      'AA',
      skipOffstage: false,
    ));
    expect(point1.dy, greaterThan(point2.dy));
  });

  testWidgets('NestedScrollView and internal scrolling', (WidgetTester tester) async {
    debugDisableShadows = false;
    const List<String> _tabs = <String>['Hello', 'World'];
    int buildCount = 0;
    await tester.pumpWidget(
      MaterialApp(home: Material(child:
        // THE FOLLOWING SECTION IS FROM THE NestedScrollView DOCUMENTATION
        // (EXCEPT FOR THE CHANGES TO THE buildCount COUNTER)
        DefaultTabController(
          length: _tabs.length, // This is the number of tabs.
          child: NestedScrollView(
            dragStartBehavior: DragStartBehavior.down,
            headerSliverBuilder: (BuildContext context, bool innerBoxIsScrolled) {
              buildCount += 1; // THIS LINE IS NOT IN THE ORIGINAL -- ADDED FOR TEST
              // These are the slivers that show up in the "outer" scroll view.
              return <Widget>[
                SliverOverlapAbsorber(
                  // This widget takes the overlapping behavior of the
                  // SliverAppBar, and redirects it to the SliverOverlapInjector
                  // below. If it is missing, then it is possible for the nested
                  // "inner" scroll view below to end up under the SliverAppBar
                  // even when the inner scroll view thinks it has not been
                  // scrolled. This is not necessary if the
                  // "headerSliverBuilder" only builds widgets that do not
                  // overlap the next sliver.
                  handle: NestedScrollView.sliverOverlapAbsorberHandleFor(context),
                  sliver: SliverAppBar(
                    title: const Text('Books'), // This is the title in the app bar.
                    pinned: true,
                    expandedHeight: 150.0,
                    // The "forceElevated" property causes the SliverAppBar to
                    // show a shadow. The "innerBoxIsScrolled" parameter is true
                    // when the inner scroll view is scrolled beyond its "zero"
                    // point, i.e. when it appears to be scrolled below the
                    // SliverAppBar. Without this, there are cases where the
                    // shadow would appear or not appear inappropriately,
                    // because the SliverAppBar is not actually aware of the
                    // precise position of the inner scroll views.
                    forceElevated: innerBoxIsScrolled,
                    bottom: TabBar(
                      // These are the widgets to put in each tab in the tab
                      // bar.
                      tabs: _tabs.map<Widget>((String name) => Tab(text: name)).toList(),
                      dragStartBehavior: DragStartBehavior.down,
                    ),
                  ),
                ),
              ];
            },
            body: TabBarView(
              dragStartBehavior: DragStartBehavior.down,
              // These are the contents of the tab views, below the tabs.
              children: _tabs.map<Widget>((String name) {
                return SafeArea(
                  top: false,
                  bottom: false,
                  child: Builder(
                    // This Builder is needed to provide a BuildContext that is
                    // "inside" the NestedScrollView, so that
                    // sliverOverlapAbsorberHandleFor() can find the
                    // NestedScrollView.
                    builder: (BuildContext context) {
                      return CustomScrollView(
                        // The "controller" and "primary" members should be left
                        // unset, so that the NestedScrollView can control this
                        // inner scroll view.
                        // If the "controller" property is set, then this scroll
                        // view will not be associated with the
                        // NestedScrollView. The PageStorageKey should be unique
                        // to this ScrollView; it allows the list to remember
                        // its scroll position when the tab view is not on the
                        // screen.
                        key: PageStorageKey<String>(name),
                        dragStartBehavior: DragStartBehavior.down,
                        slivers: <Widget>[
                          SliverOverlapInjector(
                            // This is the flip side of the
                            // SliverOverlapAbsorber above.
                            handle: NestedScrollView.sliverOverlapAbsorberHandleFor(context),
                          ),
                          SliverPadding(
                            padding: const EdgeInsets.all(8.0),
                            // In this example, the inner scroll view has
                            // fixed-height list items, hence the use of
                            // SliverFixedExtentList. However, one could use any
                            // sliver widget here, e.g. SliverList or
                            // SliverGrid.
                            sliver: SliverFixedExtentList(
                              // The items in this example are fixed to 48
                              // pixels high. This matches the Material Design
                              // spec for ListTile widgets.
                              itemExtent: 48.0,
                              delegate: SliverChildBuilderDelegate(
                                (BuildContext context, int index) {
                                  // This builder is called for each child.
                                  // In this example, we just number each list
                                  // item.
                                  return ListTile(
                                    title: Text('Item $index'),
                                  );
                                },
                                // The childCount of the
                                // SliverChildBuilderDelegate specifies how many
                                // children this inner list has. In this
                                // example, each tab has a list of exactly 30
                                // items, but this is arbitrary.
                                childCount: 30,
                              ),
                            ),
                          ),
                        ],
                      );
                    },
                  ),
                );
              }).toList(),
            ),
          ),
        ),
        // END
      )),
    );

    PhysicalModelLayer _dfsFindPhysicalLayer(ContainerLayer layer) {
      expect(layer, isNotNull);
      Layer child = layer.firstChild;
      while (child != null) {
        if (child is PhysicalModelLayer) {
          return child;
        }
        if (child is ContainerLayer) {
          final PhysicalModelLayer candidate = _dfsFindPhysicalLayer(child);
          if (candidate != null) {
            return candidate;
          }
        }
        child = child.nextSibling;
      }
      return null;
    }

    final ContainerLayer nestedScrollViewLayer = find.byType(NestedScrollView).evaluate().first.renderObject.debugLayer;
    void _checkPhysicalLayer({@required double elevation}) {
      final PhysicalModelLayer layer = _dfsFindPhysicalLayer(nestedScrollViewLayer);
      expect(layer, isNotNull);
      expect(layer.elevation, equals(elevation));
    }

    int expectedBuildCount = 0;
    expectedBuildCount += 1;
    expect(buildCount, expectedBuildCount);
    expect(find.text('Item 2'), findsOneWidget);
    expect(find.text('Item 18'), findsNothing);
    _checkPhysicalLayer(elevation: 0);
    // scroll down
    final TestGesture gesture0 = await tester.startGesture(
      tester.getCenter(find.text('Item 2'))
    );
    await gesture0.moveBy(const Offset(0.0, -120.0)); // tiny bit more than the pinned app bar height (56px * 2)
    await tester.pump();
    expect(buildCount, expectedBuildCount);
    expect(find.text('Item 2'), findsOneWidget);
    expect(find.text('Item 18'), findsNothing);
    await gesture0.up();
    await tester.pump(const Duration(milliseconds: 1)); // start shadow animation
    expectedBuildCount += 1;
    expect(buildCount, expectedBuildCount);
    await tester.pump(const Duration(milliseconds: 1)); // during shadow animation
    expect(buildCount, expectedBuildCount);
    _checkPhysicalLayer(elevation: 0.00018262863159179688);
    await tester.pump(const Duration(seconds: 1)); // end shadow animation
    expect(buildCount, expectedBuildCount);
    _checkPhysicalLayer(elevation: 4);
    // scroll down
    final TestGesture gesture1 = await tester.startGesture(
      tester.getCenter(find.text('Item 2'))
    );
    await gesture1.moveBy(const Offset(0.0, -800.0));
    await tester.pump();
    expect(buildCount, expectedBuildCount);
    _checkPhysicalLayer(elevation: 4);
    expect(find.text('Item 2'), findsNothing);
    expect(find.text('Item 18'), findsOneWidget);
    await gesture1.up();
    await tester.pump(const Duration(seconds: 1));
    expect(buildCount, expectedBuildCount);
    _checkPhysicalLayer(elevation: 4);
    // swipe left to bring in tap on the right
    final TestGesture gesture2 = await tester.startGesture(
      tester.getCenter(find.byType(NestedScrollView))
    );
    await gesture2.moveBy(const Offset(-400.0, 0.0));
    await tester.pump();
    expect(buildCount, expectedBuildCount);
    expect(find.text('Item 18'), findsOneWidget);
    expect(find.text('Item 2'), findsOneWidget);
    expect(find.text('Item 0'), findsOneWidget);
    expect(tester.getTopLeft(
      find.ancestor(
        of: find.text('Item 0'),
        matching: find.byType(ListTile),
      )).dy,
      tester.getBottomLeft(find.byType(AppBar)).dy + 8.0,
    );
    _checkPhysicalLayer(elevation: 4);
    await gesture2.up();
    await tester.pump(); // start sideways scroll
    await tester.pump(const Duration(seconds: 1)); // end sideways scroll, triggers shadow going away
    expect(buildCount, expectedBuildCount);
    await tester.pump(const Duration(seconds: 1)); // start shadow going away
    expectedBuildCount += 1;
    expect(buildCount, expectedBuildCount);
    await tester.pump(const Duration(seconds: 1)); // end shadow going away
    expect(buildCount, expectedBuildCount);
    expect(find.text('Item 18'), findsNothing);
    expect(find.text('Item 2'), findsOneWidget);
    _checkPhysicalLayer(elevation: 0);
    await tester.pump(const Duration(seconds: 1)); // just checking we don't rebuild...
    expect(buildCount, expectedBuildCount);
    // peek left to see it's still in the right place
    final TestGesture gesture3 = await tester.startGesture(
      tester.getCenter(find.byType(NestedScrollView))
    );
    await gesture3.moveBy(const Offset(400.0, 0.0));
    await tester.pump(); // bring the left page into view
    expect(buildCount, expectedBuildCount);
    await tester.pump(); // shadow comes back starting here
    expectedBuildCount += 1;
    expect(buildCount, expectedBuildCount);
    expect(find.text('Item 18'), findsOneWidget);
    expect(find.text('Item 2'), findsOneWidget);
    _checkPhysicalLayer(elevation: 0);
    await tester.pump(const Duration(seconds: 1)); // shadow finishes coming back
    expect(buildCount, expectedBuildCount);
    _checkPhysicalLayer(elevation: 4);
    await gesture3.moveBy(const Offset(-400.0, 0.0));
    await gesture3.up();
    await tester.pump(); // left tab view goes away
    expect(buildCount, expectedBuildCount);
    await tester.pump(); // shadow goes away starting here
    expectedBuildCount += 1;
    expect(buildCount, expectedBuildCount);
    _checkPhysicalLayer(elevation: 4);
    await tester.pump(const Duration(seconds: 1)); // shadow finishes going away
    expect(buildCount, expectedBuildCount);
    _checkPhysicalLayer(elevation: 0);
    // scroll back up
    final TestGesture gesture4 = await tester.startGesture(
      tester.getCenter(find.byType(NestedScrollView))
    );
    await gesture4.moveBy(const Offset(0.0, 200.0)); // expands the appbar again
    await tester.pump();
    expect(buildCount, expectedBuildCount);
    expect(find.text('Item 2'), findsOneWidget);
    expect(find.text('Item 18'), findsNothing);
    _checkPhysicalLayer(elevation: 0);
    await gesture4.up();
    await tester.pump(const Duration(seconds: 1));
    expect(buildCount, expectedBuildCount);
    _checkPhysicalLayer(elevation: 0);
    // peek left to see it's now back at zero
    final TestGesture gesture5 = await tester.startGesture(
      tester.getCenter(find.byType(NestedScrollView))
    );
    await gesture5.moveBy(const Offset(400.0, 0.0));
    await tester.pump(); // bring the left page into view
    await tester.pump(); // shadow would come back starting here, but there's no shadow to show
    expect(buildCount, expectedBuildCount);
    expect(find.text('Item 18'), findsNothing);
    expect(find.text('Item 2'), findsNWidgets(2));
    _checkPhysicalLayer(elevation: 0);
    await tester.pump(const Duration(seconds: 1)); // shadow would be finished coming back
    _checkPhysicalLayer(elevation: 0);
    await gesture5.up();
    await tester.pump(); // right tab view goes away
    await tester.pumpAndSettle();
    expect(buildCount, expectedBuildCount);
    _checkPhysicalLayer(elevation: 0);
    debugDisableShadows = true;
  });

  testWidgets('NestedScrollView and bouncing', (WidgetTester tester) async {
    // This verifies that overscroll bouncing works correctly on iOS. For
    // example, this checks that if you pull to overscroll, friction is applied;
    // it also makes sure that if you scroll back the other way, the scroll
    // positions of the inner and outer list don't have a discontinuity.
    const Key key1 = ValueKey<int>(1);
    const Key key2 = ValueKey<int>(2);
    await tester.pumpWidget(
      MaterialApp(
        home: Material(
          child: DefaultTabController(
            length: 1,
            child: NestedScrollView(
              dragStartBehavior: DragStartBehavior.down,
              headerSliverBuilder: (BuildContext context, bool innerBoxIsScrolled) {
                return <Widget>[
                  const SliverPersistentHeader(
                    delegate: TestHeader(key: key1),
                  ),
                ];
              },
              body: SingleChildScrollView(
                dragStartBehavior: DragStartBehavior.down,
                child: Container(
                  height: 1000.0,
                  child: const Placeholder(key: key2),
                ),
              ),
            ),
          ),
        ),
      ),
    );
    expect(
      tester.getRect(find.byKey(key1)),
      const Rect.fromLTWH(0.0, 0.0, 800.0, 100.0),
    );
    expect(
      tester.getRect(find.byKey(key2)),
      const Rect.fromLTWH(0.0, 100.0, 800.0, 1000.0),
    );
    final TestGesture gesture = await tester.startGesture(
      const Offset(10.0, 10.0)
    );
    await gesture.moveBy(const Offset(0.0, -10.0)); // scroll up
    await tester.pump();
    expect(
      tester.getRect(find.byKey(key1)),
      const Rect.fromLTWH(0.0, -10.0, 800.0, 100.0),
    );
    expect(
      tester.getRect(find.byKey(key2)),
      const Rect.fromLTWH(0.0, 90.0, 800.0, 1000.0),
    );
    await gesture.moveBy(const Offset(0.0, 10.0)); // scroll back to origin
    await tester.pump();
    expect(
      tester.getRect(find.byKey(key1)),
      const Rect.fromLTWH(0.0, 0.0, 800.0, 100.0),
    );
    expect(
      tester.getRect(find.byKey(key2)),
      const Rect.fromLTWH(0.0, 100.0, 800.0, 1000.0),
    );
    await gesture.moveBy(const Offset(0.0, 10.0)); // overscroll
    await gesture.moveBy(const Offset(0.0, 10.0)); // overscroll
    await gesture.moveBy(const Offset(0.0, 10.0)); // overscroll
    await tester.pump();
    expect(
      tester.getRect(find.byKey(key1)),
      const Rect.fromLTWH(0.0, 0.0, 800.0, 100.0),
    );
    expect(tester.getRect(find.byKey(key2)).top, greaterThan(100.0));
    expect(tester.getRect(find.byKey(key2)).top, lessThan(130.0));
    await gesture.moveBy(const Offset(0.0, -1.0)); // scroll back a little
    await tester.pump();
    expect(
      tester.getRect(find.byKey(key1)),
      const Rect.fromLTWH(0.0, -1.0, 800.0, 100.0),
    );
    expect(tester.getRect(find.byKey(key2)).top, greaterThan(100.0));
    expect(tester.getRect(find.byKey(key2)).top, lessThan(129.0));
    await gesture.moveBy(const Offset(0.0, -10.0)); // scroll back a lot
    await tester.pump();
    expect(
      tester.getRect(find.byKey(key1)),
      const Rect.fromLTWH(0.0, -11.0, 800.0, 100.0),
    );
    await gesture.moveBy(const Offset(0.0, 20.0)); // overscroll again
    await tester.pump();
    expect(
      tester.getRect(find.byKey(key1)),
      const Rect.fromLTWH(0.0, 0.0, 800.0, 100.0),
    );
    await gesture.up();
    debugDefaultTargetPlatformOverride = null;
  }, variant: const TargetPlatformVariant(<TargetPlatform>{ TargetPlatform.iOS,  TargetPlatform.macOS }));

  group('NestedScrollViewState exposes inner and outer controllers', () {
    testWidgets('Scrolling by less than the outer extent does not scroll the inner body', (WidgetTester tester) async {
      final GlobalKey<NestedScrollViewState> globalKey = GlobalKey();
      await tester.pumpWidget(buildTest(
        key: globalKey,
        expanded: false,
      ));

      double appBarHeight = tester.renderObject<RenderBox>(find.byType(AppBar)).size.height;
      expect(appBarHeight, 104.0);
      final double scrollExtent = appBarHeight - 50.0;
      expect(globalKey.currentState.outerController.offset, 0.0);
      expect(globalKey.currentState.innerController.offset, 0.0);

      // The scroll gesture should occur in the inner body, so the whole
      // scroll view is scrolled.
      final TestGesture gesture = await tester.startGesture(Offset(
        0.0,
        appBarHeight + 1.0,
      ));
      await gesture.moveBy(Offset(0.0, -scrollExtent));
      await tester.pump();

      appBarHeight = tester.renderObject<RenderBox>(find.byType(AppBar)).size.height;
      // This is not an expanded AppBar.
      expect(appBarHeight, 104.0);
      // The outer scroll controller should show an offset of the applied
      // scrollExtent.
      expect(globalKey.currentState.outerController.offset, 54.0);
      // the inner scroll controller should not have scrolled.
      expect(globalKey.currentState.innerController.offset, 0.0);
    });

    testWidgets('Scrolling by exactly the outer extent does not scroll the inner body', (WidgetTester tester) async {
      final GlobalKey<NestedScrollViewState> globalKey = GlobalKey();
      await tester.pumpWidget(buildTest(
        key: globalKey,
        expanded: false,
      ));

      double appBarHeight = tester.renderObject<RenderBox>(find.byType(AppBar)).size.height;
      expect(appBarHeight, 104.0);
      final double scrollExtent = appBarHeight;
      expect(globalKey.currentState.outerController.offset, 0.0);
      expect(globalKey.currentState.innerController.offset, 0.0);

      // The scroll gesture should occur in the inner body, so the whole
      // scroll view is scrolled.
      final TestGesture gesture = await tester.startGesture(Offset(
        0.0,
        appBarHeight + 1.0,
      ));
      await gesture.moveBy(Offset(0.0, -scrollExtent));
      await tester.pump();

      appBarHeight = tester.renderObject<RenderBox>(find.byType(AppBar)).size.height;
      // This is not an expanded AppBar.
      expect(appBarHeight, 104.0);
      // The outer scroll controller should show an offset of the applied
      // scrollExtent.
      expect(globalKey.currentState.outerController.offset, 104.0);
      // the inner scroll controller should not have scrolled.
      expect(globalKey.currentState.innerController.offset, 0.0);
    });

    testWidgets('Scrolling by greater than the outer extent scrolls the inner body', (WidgetTester tester) async {
      final GlobalKey<NestedScrollViewState> globalKey = GlobalKey();
      await tester.pumpWidget(buildTest(
        key: globalKey,
        expanded: false,
      ));

      double appBarHeight = tester.renderObject<RenderBox>(find.byType(AppBar)).size.height;
      expect(appBarHeight, 104.0);
      final double scrollExtent = appBarHeight + 50.0;
      expect(globalKey.currentState.outerController.offset, 0.0);
      expect(globalKey.currentState.innerController.offset, 0.0);

      // The scroll gesture should occur in the inner body, so the whole
      // scroll view is scrolled.
      final TestGesture gesture = await tester.startGesture(Offset(
        0.0,
        appBarHeight + 1.0,
      ));
      await gesture.moveBy(Offset(0.0, -scrollExtent));
      await tester.pump();

      appBarHeight = tester.renderObject<RenderBox>(find.byType(AppBar)).size.height;
      // This is not an expanded AppBar.
      expect(appBarHeight, 104.0);
      // The outer scroll controller should show an offset of the applied
      // scrollExtent.
      expect(globalKey.currentState.outerController.offset, appBarHeight);
      // the inner scroll controller should have scrolled equivalent to the
      // difference between the applied scrollExtent and the outer extent.
      expect(
        globalKey.currentState.innerController.offset,
        scrollExtent - appBarHeight,
      );
    });

    testWidgets('scrolling by less than the expanded outer extent does not scroll the inner body', (WidgetTester tester) async {
      final GlobalKey<NestedScrollViewState> globalKey = GlobalKey();
      await tester.pumpWidget(buildTest(key: globalKey));

      double appBarHeight = tester.renderObject<RenderBox>(find.byType(AppBar)).size.height;
      expect(appBarHeight, 200.0);
      final double scrollExtent = appBarHeight - 50.0;
      expect(globalKey.currentState.outerController.offset, 0.0);
      expect(globalKey.currentState.innerController.offset, 0.0);

      // The scroll gesture should occur in the inner body, so the whole
      // scroll view is scrolled.
      final TestGesture gesture = await tester.startGesture(Offset(
        0.0,
        appBarHeight + 1.0,
      ));
      await gesture.moveBy(Offset(0.0, -scrollExtent));
      await tester.pump();

      appBarHeight = tester.renderObject<RenderBox>(find.byType(AppBar)).size.height;
      // This is an expanding AppBar.
      expect(appBarHeight, 104.0);
      // The outer scroll controller should show an offset of the applied
      // scrollExtent.
      expect(globalKey.currentState.outerController.offset, 150.0);
      // the inner scroll controller should not have scrolled.
      expect(globalKey.currentState.innerController.offset, 0.0);
    });

    testWidgets('scrolling by exactly the expanded outer extent does not scroll the inner body', (WidgetTester tester) async {
      final GlobalKey<NestedScrollViewState> globalKey = GlobalKey();
      await tester.pumpWidget(buildTest(key: globalKey));

      double appBarHeight = tester.renderObject<RenderBox>(find.byType(AppBar)).size.height;
      expect(appBarHeight, 200.0);
      final double scrollExtent = appBarHeight;
      expect(globalKey.currentState.outerController.offset, 0.0);
      expect(globalKey.currentState.innerController.offset, 0.0);

      // The scroll gesture should occur in the inner body, so the whole
      // scroll view is scrolled.
      final TestGesture gesture = await tester.startGesture(Offset(
        0.0,
        appBarHeight + 1.0,
      ));
      await gesture.moveBy(Offset(0.0, -scrollExtent));
      await tester.pump();

      appBarHeight = tester.renderObject<RenderBox>(find.byType(AppBar)).size.height;
      // This is an expanding AppBar.
      expect(appBarHeight, 104.0);
      // The outer scroll controller should show an offset of the applied
      // scrollExtent.
      expect(globalKey.currentState.outerController.offset, 200.0);
      // the inner scroll controller should not have scrolled.
      expect(globalKey.currentState.innerController.offset, 0.0);
    });

    testWidgets('scrolling by greater than the expanded outer extent scrolls the inner body', (WidgetTester tester) async {
      final GlobalKey<NestedScrollViewState> globalKey = GlobalKey();
      await tester.pumpWidget(buildTest(key: globalKey));

      double appBarHeight = tester.renderObject<RenderBox>(find.byType(AppBar)).size.height;
      expect(appBarHeight, 200.0);
      final double scrollExtent = appBarHeight + 50.0;
      expect(globalKey.currentState.outerController.offset, 0.0);
      expect(globalKey.currentState.innerController.offset, 0.0);

      // The scroll gesture should occur in the inner body, so the whole
      // scroll view is scrolled.
      final TestGesture gesture = await tester.startGesture(Offset(
        0.0,
        appBarHeight + 1.0,
      ));
      await gesture.moveBy(Offset(0.0, -scrollExtent));
      await tester.pump();

      appBarHeight = tester.renderObject<RenderBox>(find.byType(AppBar)).size.height;
      // This is an expanding AppBar.
      expect(appBarHeight, 104.0);
      // The outer scroll controller should show an offset of the applied
      // scrollExtent.
      expect(globalKey.currentState.outerController.offset, 200.0);
      // the inner scroll controller should have scrolled equivalent to the
      // difference between the applied scrollExtent and the outer extent.
      expect(globalKey.currentState.innerController.offset, 50.0);
    });

    testWidgets('NestedScrollViewState.outerController should correspond to NestedScrollView.controller', (
      WidgetTester tester) async {
      final GlobalKey<NestedScrollViewState> globalKey = GlobalKey();
      final ScrollController scrollController = ScrollController();

      await tester.pumpWidget(buildTest(
        controller: scrollController,
        key: globalKey,
      ));

      // Scroll to compare offsets between controllers.
      final TestGesture gesture = await tester.startGesture(const Offset(
        0.0,
        100.0,
      ));
      await gesture.moveBy(const Offset(0.0, -100.0));
      await tester.pump();

      expect(
        scrollController.offset,
        globalKey.currentState.outerController.offset,
      );
      expect(
        tester.widget<NestedScrollView>(find.byType(NestedScrollView)).controller.offset,
        globalKey.currentState.outerController.offset,
      );
    });

    group('manipulating controllers when', () {
      testWidgets('outer: not scrolled, inner: not scrolled', (WidgetTester tester) async {
        final GlobalKey<NestedScrollViewState> globalKey1 = GlobalKey();
        await tester.pumpWidget(buildTest(
          key: globalKey1,
          expanded: false,
        ));
        expect(globalKey1.currentState.outerController.position.pixels, 0.0);
        expect(globalKey1.currentState.innerController.position.pixels, 0.0);
        final double appBarHeight = tester.renderObject<RenderBox>(find.byType(AppBar)).size.height;

        // Manipulating Inner
        globalKey1.currentState.innerController.jumpTo(100.0);
        expect(globalKey1.currentState.innerController.position.pixels, 100.0);
        expect(
          globalKey1.currentState.outerController.position.pixels,
          appBarHeight,
        );
        globalKey1.currentState.innerController.jumpTo(0.0);
        expect(globalKey1.currentState.innerController.position.pixels, 0.0);
        expect(
          globalKey1.currentState.outerController.position.pixels,
          appBarHeight,
        );

        // Reset
        final GlobalKey<NestedScrollViewState> globalKey2 = GlobalKey();
        await tester.pumpWidget(buildTest(
          key: globalKey2,
          expanded: false,
        ));
        expect(globalKey2.currentState.outerController.position.pixels, 0.0);
        expect(globalKey2.currentState.innerController.position.pixels, 0.0);

        // Manipulating Outer
        globalKey2.currentState.outerController.jumpTo(100.0);
        expect(globalKey2.currentState.innerController.position.pixels, 0.0);
        expect(globalKey2.currentState.outerController.position.pixels, 100.0);
        globalKey2.currentState.outerController.jumpTo(0.0);
        expect(globalKey2.currentState.innerController.position.pixels, 0.0);
        expect(globalKey2.currentState.outerController.position.pixels, 0.0);
      });

      testWidgets('outer: not scrolled, inner: scrolled', (WidgetTester tester) async {
        final GlobalKey<NestedScrollViewState> globalKey1 = GlobalKey();
        await tester.pumpWidget(buildTest(
          key: globalKey1,
          expanded: false,
        ));
        expect(globalKey1.currentState.outerController.position.pixels, 0.0);
        globalKey1.currentState.innerController.position.setPixels(10.0);
        expect(globalKey1.currentState.innerController.position.pixels, 10.0);
        final double appBarHeight = tester.renderObject<RenderBox>(find.byType(AppBar)).size.height;

        // Manipulating Inner
        globalKey1.currentState.innerController.jumpTo(100.0);
        expect(globalKey1.currentState.innerController.position.pixels, 100.0);
        expect(
          globalKey1.currentState.outerController.position.pixels,
          appBarHeight,
        );
        globalKey1.currentState.innerController.jumpTo(0.0);
        expect(globalKey1.currentState.innerController.position.pixels, 0.0);
        expect(
          globalKey1.currentState.outerController.position.pixels,
          appBarHeight,
        );

        // Reset
        final GlobalKey<NestedScrollViewState> globalKey2 = GlobalKey();
        await tester.pumpWidget(buildTest(
          key: globalKey2,
          expanded: false,
        ));
        expect(globalKey2.currentState.outerController.position.pixels, 0.0);
        globalKey2.currentState.innerController.position.setPixels(10.0);
        expect(globalKey2.currentState.innerController.position.pixels, 10.0);

        // Manipulating Outer
        globalKey2.currentState.outerController.jumpTo(100.0);
        expect(globalKey2.currentState.innerController.position.pixels, 0.0);
        expect(globalKey2.currentState.outerController.position.pixels, 100.0);
        globalKey2.currentState.outerController.jumpTo(0.0);
        expect(globalKey2.currentState.innerController.position.pixels, 0.0);
        expect(globalKey2.currentState.outerController.position.pixels, 0.0);
      });

      testWidgets('outer: scrolled, inner: not scrolled', (WidgetTester tester) async {
        final GlobalKey<NestedScrollViewState> globalKey1 = GlobalKey();
        await tester.pumpWidget(buildTest(
          key: globalKey1,
          expanded: false,
        ));
        expect(globalKey1.currentState.innerController.position.pixels, 0.0);
        globalKey1.currentState.outerController.position.setPixels(10.0);
        expect(globalKey1.currentState.outerController.position.pixels, 10.0);
        final double appBarHeight = tester.renderObject<RenderBox>(find.byType(AppBar)).size.height;

        // Manipulating Inner
        globalKey1.currentState.innerController.jumpTo(100.0);
        expect(globalKey1.currentState.innerController.position.pixels, 100.0);
        expect(
          globalKey1.currentState.outerController.position.pixels,
          appBarHeight,
        );
        globalKey1.currentState.innerController.jumpTo(0.0);
        expect(globalKey1.currentState.innerController.position.pixels, 0.0);
        expect(
          globalKey1.currentState.outerController.position.pixels,
          appBarHeight,
        );

        // Reset
        final GlobalKey<NestedScrollViewState> globalKey2 = GlobalKey();
        await tester.pumpWidget(buildTest(
          key: globalKey2,
          expanded: false,
        ));
        expect(globalKey2.currentState.innerController.position.pixels, 0.0);
        globalKey2.currentState.outerController.position.setPixels(10.0);
        expect(globalKey2.currentState.outerController.position.pixels, 10.0);

        // Manipulating Outer
        globalKey2.currentState.outerController.jumpTo(100.0);
        expect(globalKey2.currentState.innerController.position.pixels, 0.0);
        expect(globalKey2.currentState.outerController.position.pixels, 100.0);
        globalKey2.currentState.outerController.jumpTo(0.0);
        expect(globalKey2.currentState.innerController.position.pixels, 0.0);
        expect(globalKey2.currentState.outerController.position.pixels, 0.0);
      });

      testWidgets('outer: scrolled, inner: scrolled', (WidgetTester tester) async {
        final GlobalKey<NestedScrollViewState> globalKey1 = GlobalKey();
        await tester.pumpWidget(buildTest(
          key: globalKey1,
          expanded: false,
        ));
        globalKey1.currentState.innerController.position.setPixels(10.0);
        expect(globalKey1.currentState.innerController.position.pixels, 10.0);
        globalKey1.currentState.outerController.position.setPixels(10.0);
        expect(globalKey1.currentState.outerController.position.pixels, 10.0);
        final double appBarHeight = tester.renderObject<RenderBox>(find.byType(AppBar)).size.height;

        // Manipulating Inner
        globalKey1.currentState.innerController.jumpTo(100.0);
        expect(globalKey1.currentState.innerController.position.pixels, 100.0);
        expect(
          globalKey1.currentState.outerController.position.pixels,
          appBarHeight,
        );
        globalKey1.currentState.innerController.jumpTo(0.0);
        expect(globalKey1.currentState.innerController.position.pixels, 0.0);
        expect(
          globalKey1.currentState.outerController.position.pixels,
          appBarHeight,
        );

        // Reset
        final GlobalKey<NestedScrollViewState> globalKey2 = GlobalKey();
        await tester.pumpWidget(buildTest(
          key: globalKey2,
          expanded: false,
        ));
        globalKey2.currentState.innerController.position.setPixels(10.0);
        expect(globalKey2.currentState.innerController.position.pixels, 10.0);
        globalKey2.currentState.outerController.position.setPixels(10.0);
        expect(globalKey2.currentState.outerController.position.pixels, 10.0);

        // Manipulating Outer
        globalKey2.currentState.outerController.jumpTo(100.0);
        expect(globalKey2.currentState.innerController.position.pixels, 0.0);
        expect(globalKey2.currentState.outerController.position.pixels, 100.0);
        globalKey2.currentState.outerController.jumpTo(0.0);
        expect(globalKey2.currentState.innerController.position.pixels, 0.0);
        expect(globalKey2.currentState.outerController.position.pixels, 0.0);
      });
    });
  });

  // Regression test for https://github.com/flutter/flutter/issues/39963.
  testWidgets('NestedScrollView with SliverOverlapAbsorber in or out of the first screen', (WidgetTester tester) async {
    await tester.pumpWidget(const _TestLayoutExtentIsNegative(1));
    await tester.pumpWidget(const _TestLayoutExtentIsNegative(10));
  });
}

class TestHeader extends SliverPersistentHeaderDelegate {
  const TestHeader({ this.key });
  final Key key;
  @override
  double get minExtent => 100.0;
  @override
  double get maxExtent => 100.0;
  @override
  Widget build(BuildContext context, double shrinkOffset, bool overlapsContent) {
    return Placeholder(key: key);
  }
  @override
  bool shouldRebuild(TestHeader oldDelegate) => false;
}

class _TestLayoutExtentIsNegative extends StatelessWidget {
  const _TestLayoutExtentIsNegative(this.widgetCountBeforeSliverOverlapAbsorber);
  final int widgetCountBeforeSliverOverlapAbsorber;
  @override
  Widget build(BuildContext context) {
    return MaterialApp(
      home: Scaffold(
        appBar: AppBar(
          title: const Text('Test'),
        ),
        body: NestedScrollView(
          headerSliverBuilder: (BuildContext context, bool innerBoxIsScrolled) {
            return <Widget>[
              ...List<Widget>.generate(widgetCountBeforeSliverOverlapAbsorber, (_) {
                return SliverToBoxAdapter(
                  child: Container(
                    color: Colors.red,
                    height: 200,
                    margin:const EdgeInsets.all(20),
                  ),
                );
              },),
              SliverOverlapAbsorber(
                handle: NestedScrollView.sliverOverlapAbsorberHandleFor(context),
                sliver: SliverAppBar(
                  pinned: true,
                  forceElevated: innerBoxIsScrolled,
                  backgroundColor: Colors.blue[300],
                  title: Container(
                    height: 50,
                    child: const Center(
                      child: Text('Sticky Header'),
                    ),
                  ),
                ),
              )
            ];
          },
          body: Container(
            height: 2000,
            margin: const EdgeInsets.only(top: 50),
            child: ListView(
              children: List<Widget>.generate(3, (_) {
                return Container(
                  color: Colors.green[200],
                  height: 200,
                  margin: const EdgeInsets.all(20),
                );
              },),
            ),
          ),
        ),
      ),
    );
  }
}<|MERGE_RESOLUTION|>--- conflicted
+++ resolved
@@ -135,18 +135,9 @@
     expect(point2.dy, greaterThan(point1.dy));
     // TODO(ianh): Once we improve how we handle scrolling down from overscroll,
     // the following expectation should switch to 200.0.
-<<<<<<< HEAD
-    expect(
-      tester.renderObject<RenderBox>(find.byType(AppBar)).size.height,
-      120.0,
-    );
-    debugDefaultTargetPlatformOverride = null;
-  });
-
-=======
     expect(tester.renderObject<RenderBox>(find.byType(AppBar)).size.height, 120.0);
   }, variant: const TargetPlatformVariant(<TargetPlatform>{ TargetPlatform.iOS,  TargetPlatform.macOS }));
->>>>>>> 7aec9b46
+
   testWidgets('NestedScrollView overscroll and release and hold', (WidgetTester tester) async {
     await tester.pumpWidget(buildTest());
     expect(find.text('aaa2'), findsOneWidget);
@@ -165,13 +156,8 @@
     await tester.pump(const Duration(milliseconds: 10));
     expect(find.text('aaa2'), findsNothing);
     await tester.pump(const Duration(milliseconds: 1000));
-<<<<<<< HEAD
-    debugDefaultTargetPlatformOverride = null;
-  });
-
-=======
   }, variant: const TargetPlatformVariant(<TargetPlatform>{ TargetPlatform.iOS,  TargetPlatform.macOS }));
->>>>>>> 7aec9b46
+
   testWidgets('NestedScrollView overscroll and release', (WidgetTester tester) async {
     await tester.pumpWidget(buildTest());
     expect(find.text('aaa2'), findsOneWidget);
@@ -186,14 +172,9 @@
     await gesture1.up();
     await tester.pumpAndSettle();
     expect(find.text('aaa2'), findsOneWidget);
-<<<<<<< HEAD
-    debugDefaultTargetPlatformOverride = null;
-  }, skip: true); // https://github.com/flutter/flutter/issues/9040
-=======
   },
   skip: true,  // https://github.com/flutter/flutter/issues/9040
   variant: const TargetPlatformVariant(<TargetPlatform>{ TargetPlatform.iOS,  TargetPlatform.macOS }));
->>>>>>> 7aec9b46
 
   testWidgets('NestedScrollView', (WidgetTester tester) async {
     await tester.pumpWidget(buildTest());

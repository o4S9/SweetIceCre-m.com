--- conflicted
+++ resolved
@@ -2275,7 +2275,6 @@
     );
   });
 
-<<<<<<< HEAD
   // Regression test for https://github.com/flutter/flutter/issues/38183.
   testWidgets('Remove user gesture driven flights when the gesture is invalid', (WidgetTester tester) async {
     transitionFromUserGestures = true;
@@ -2306,7 +2305,8 @@
     // The simple route should still be on top.
     expect(find.byKey(simpleKey), findsOneWidget);
     expect(tester.takeException(), isNull);
-=======
+  });
+
   // Regression test for https://github.com/flutter/flutter/issues/40239.
   testWidgets(
     'In a pop transition, when fromHero is null, the to hero should eventually become visible',
@@ -2434,6 +2434,5 @@
     await tester.pump(const Duration(milliseconds: 75)); // 25% of 300ms
     heroSize = tester.getSize(find.byKey(container1));
     expect(heroSize, tween.transform(1.0));
->>>>>>> d03aecab
   });
 }
--- conflicted
+++ resolved
@@ -2256,7 +2256,6 @@
     );
   });
 
-<<<<<<< HEAD
   // Regression test for https://github.com/flutter/flutter/issues/40239.
   testWidgets(
     'In a pop transition, when fromHero is null, the to hero should eventually become visible',
@@ -2306,7 +2305,7 @@
       expect(find.byType(Placeholder), findsOneWidget);
     },
   );
-=======
+
   testWidgets('popped hero uses fastOutSlowIn curve', (WidgetTester tester) async {
     final Key container1 = UniqueKey();
     final Key container2 = UniqueKey();
@@ -2385,5 +2384,4 @@
     heroSize = tester.getSize(find.byKey(container1));
     expect(heroSize, tween.transform(1.0));
   });
->>>>>>> 73c10e8c
 }
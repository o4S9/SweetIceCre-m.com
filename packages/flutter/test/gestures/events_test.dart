// Copyright 2015 The Chromium Authors. All rights reserved.
// Use of this source code is governed by a BSD-style license that can be
// found in the LICENSE file.

import 'package:flutter_test/flutter_test.dart';
import 'package:flutter/gestures.dart';

import 'gesture_tester.dart';

void main() {
  setUp(ensureGestureBinding);

  testGesture('toString control tests', (GestureTester tester) {
    expect(const PointerDownEvent(), hasOneLineDescription);
    expect(const PointerDownEvent().toStringFull(), hasOneLineDescription);
  });

  testGesture('nthMouseButton control tests', (GestureTester tester) {
    expect(nthMouseButton(2), kSecondaryMouseButton);
    expect(nthStylusButton(2), kSecondaryStylusButton);
  });

<<<<<<< HEAD
  testGesture('smallestButton tests', (GestureTester tester) {
    expect(smallestButton(0x0), equals(0x0));
    expect(smallestButton(0x1), equals(0x1));
    expect(smallestButton(0x200), equals(0x200));
    expect(smallestButton(0x220), equals(0x20));
  });

  testGesture('isSingleButton tests', (GestureTester tester) {
    expect(isSingleButton(0x0), isFalse);
    expect(isSingleButton(0x1), isTrue);
    expect(isSingleButton(0x200), isTrue);
    expect(isSingleButton(0x220), isFalse);
=======
  group('Default values of PointerEvents:', () {
    // Some parameters are intentionally set to a non-trivial value.

    test('PointerDownEvent', () {
      const PointerDownEvent event = PointerDownEvent();
      expect(event.buttons, kPrimaryButton);
    });

    test('PointerMoveEvent', () {
      const PointerMoveEvent event = PointerMoveEvent();
      expect(event.buttons, kPrimaryButton);
    });
>>>>>>> 0fb6a050
  });
}<|MERGE_RESOLUTION|>--- conflicted
+++ resolved
@@ -20,7 +20,6 @@
     expect(nthStylusButton(2), kSecondaryStylusButton);
   });
 
-<<<<<<< HEAD
   testGesture('smallestButton tests', (GestureTester tester) {
     expect(smallestButton(0x0), equals(0x0));
     expect(smallestButton(0x1), equals(0x1));
@@ -33,7 +32,8 @@
     expect(isSingleButton(0x1), isTrue);
     expect(isSingleButton(0x200), isTrue);
     expect(isSingleButton(0x220), isFalse);
-=======
+  });
+
   group('Default values of PointerEvents:', () {
     // Some parameters are intentionally set to a non-trivial value.
 
@@ -46,6 +46,5 @@
       const PointerMoveEvent event = PointerMoveEvent();
       expect(event.buttons, kPrimaryButton);
     });
->>>>>>> 0fb6a050
   });
 }
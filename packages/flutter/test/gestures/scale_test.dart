--- conflicted
+++ resolved
@@ -28,6 +28,7 @@
     double? updatedVerticalScale;
     Offset? updatedDelta;
     Duration? updatedSourceTimestamp;
+    Duration? updatedSourceTimestamp;
     scale.onUpdate = (ScaleUpdateDetails details) {
       updatedScale = details.scale;
       updatedHorizontalScale = details.horizontalScale;
@@ -35,6 +36,7 @@
       updatedFocalPoint = details.focalPoint;
       updatedDelta = details.focalPointDelta;
       updatedSourceTimestamp = details.sourceTimeStamp;
+      updatedSourceTimestamp = details.sourceTimeStamp;
     };
 
     bool didEndScale = false;
@@ -71,11 +73,7 @@
     expect(didEndScale, isFalse);
     expect(didTap, isFalse);
 
-<<<<<<< HEAD
-    tester.route(pointer1.move(const Offset(20.0, 30.0), const timeStamp: Duration(milliseconds: 100)));
-=======
     tester.route(pointer1.move(const Offset(20.0, 30.0), timeStamp: Duration(milliseconds: 100)));
->>>>>>> d091caff
     expect(didStartScale, isTrue);
     didStartScale = false;
     expect(updatedFocalPoint, const Offset(20.0, 30.0));
@@ -84,11 +82,7 @@
     updatedScale = null;
     expect(updatedDelta, const Offset(20.0, 30.0));
     updatedDelta = null;
-<<<<<<< HEAD
-    expect(updatedSourceTimestamp, const Duration(milliseconds: 100));
-=======
     expect(updatedSourceTimestamp, Duration(milliseconds: 100));
->>>>>>> d091caff
     updatedSourceTimestamp = null;
     expect(didEndScale, isFalse);
     expect(didTap, isFalse);
@@ -112,11 +106,7 @@
     expect(didStartScale, isFalse);
 
     // Zoom in
-<<<<<<< HEAD
-    tester.route(pointer2.move(const Offset(0.0, 10.0), timeStamp: const Duration(milliseconds: 200)));
-=======
     tester.route(pointer2.move(const Offset(0.0, 10.0), timestamp: const Duration(milliseconds: 200)));
->>>>>>> d091caff
     expect(didStartScale, isTrue);
     didStartScale = false;
     expect(updatedFocalPoint, const Offset(10.0, 20.0));
@@ -141,11 +131,7 @@
     expect(updatedHorizontalScale, 0.5);
     expect(updatedVerticalScale, 0.5);
     expect(updatedDelta, const Offset(7.5, 7.5));
-<<<<<<< HEAD
-    expect(updatedTimeStamp, const Duration(milliseconds: 300));
-=======
     expect(updatedTimestamp, const Duration(milliseconds: 300));
->>>>>>> d091caff
     expect(didTap, isFalse);
 
     // Horizontal scaling
@@ -263,11 +249,7 @@
     expect(didTap, isFalse);
 
     // Continue panning with one finger
-<<<<<<< HEAD
-    tester.route(pointer3.move(Offset.zero), timeStamp: const Duration(milliseconds: 800));
-=======
     tester.route(pointer3.move(Offset.zero), timestamp: Duration(milliseconds: 800));
->>>>>>> d091caff
     expect(didStartScale, isTrue);
     didStartScale = false;
     expect(updatedFocalPoint, Offset.zero);

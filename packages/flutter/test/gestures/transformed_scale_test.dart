// Copyright 2014 The Flutter Authors. All rights reserved.
// Use of this source code is governed by a BSD-style license that can be
// found in the LICENSE file.

import 'package:flutter/material.dart';
import 'package:flutter_test/flutter_test.dart';
import 'package:leak_tracker_flutter_testing/leak_tracker_flutter_testing.dart';

void main() {
  testWidgetsWithLeakTracking('gets local coordinates', (WidgetTester tester) async {
    final List<ScaleStartDetails> startDetails = <ScaleStartDetails>[];
    final List<ScaleUpdateDetails> updateDetails = <ScaleUpdateDetails>[];

    final Key redContainer = UniqueKey();
    await tester.pumpWidget(
      Center(
        child: GestureDetector(
          onScaleStart: (ScaleStartDetails details) {
            startDetails.add(details);
          },
          onScaleUpdate: (ScaleUpdateDetails details) {
            updateDetails.add(details);
          },
          child: Container(
            key: redContainer,
            width: 100,
            height: 100,
            color: Colors.red,
          ),
        ),
      ),
    );

    final TestGesture gesture = await tester.startGesture(tester.getCenter(find.byKey(redContainer)) - const Offset(20, 20));
    final TestGesture pointer2 = await tester.startGesture(tester.getCenter(find.byKey(redContainer)) + const Offset(30, 30));
    await pointer2.moveTo(tester.getCenter(find.byKey(redContainer)) + const Offset(20, 20));

    expect(updateDetails.single.localFocalPoint, const Offset(50, 50));
    expect(updateDetails.single.focalPoint, const Offset(400, 300));

    expect(startDetails, hasLength(2));
    expect(startDetails.first.localFocalPoint, const Offset(30, 30));
    expect(startDetails.first.focalPoint, const Offset(380, 280));
    expect(startDetails.last.localFocalPoint, const Offset(50, 50));
    expect(startDetails.last.focalPoint, const Offset(400, 300));

<<<<<<< HEAD
    // Finish gesture to release resources.
    await gesture.up();
    await tester.pumpAndSettle();
=======
    await tester.pumpAndSettle();
    await gesture.up();
    await pointer2.up();
    await tester.pumpAndSettle();

>>>>>>> 54cf286e
  });
}<|MERGE_RESOLUTION|>--- conflicted
+++ resolved
@@ -44,16 +44,10 @@
     expect(startDetails.last.localFocalPoint, const Offset(50, 50));
     expect(startDetails.last.focalPoint, const Offset(400, 300));
 
-<<<<<<< HEAD
-    // Finish gesture to release resources.
-    await gesture.up();
-    await tester.pumpAndSettle();
-=======
     await tester.pumpAndSettle();
     await gesture.up();
     await pointer2.up();
     await tester.pumpAndSettle();
 
->>>>>>> 54cf286e
   });
 }
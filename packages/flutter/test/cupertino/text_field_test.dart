// Copyright 2018 The Chromium Authors. All rights reserved.
// Use of this source code is governed by a BSD-style license that can be
// found in the LICENSE file.

import 'dart:async';

import 'package:flutter/cupertino.dart';
import 'package:flutter/rendering.dart';
import 'package:flutter/services.dart';
import 'package:flutter/foundation.dart';
import 'package:flutter/gestures.dart' show DragStartBehavior, PointerDeviceKind;
import 'package:flutter_test/flutter_test.dart';

import '../rendering/mock_canvas.dart';

class MockClipboard {
  Object _clipboardData = <String, dynamic>{
    'text': null,
  };

  Future<dynamic> handleMethodCall(MethodCall methodCall) async {
    switch (methodCall.method) {
      case 'Clipboard.getData':
        return _clipboardData;
      case 'Clipboard.setData':
        _clipboardData = methodCall.arguments;
        break;
    }
  }
}

class PathBoundsMatcher extends Matcher {
  const PathBoundsMatcher({
    this.rectMatcher,
    this.topMatcher,
    this.leftMatcher,
    this.rightMatcher,
    this.bottomMatcher,
  }) : super();

  final Matcher rectMatcher;
  final Matcher topMatcher;
  final Matcher leftMatcher;
  final Matcher rightMatcher;
  final Matcher bottomMatcher;

  @override
  bool matches(covariant Path item, Map<dynamic, dynamic> matchState) {
    final Rect bounds = item.getBounds();

    final List<Matcher> matchers = <Matcher> [rectMatcher, topMatcher, leftMatcher, rightMatcher, bottomMatcher];
    final List<dynamic> values = <dynamic> [bounds, bounds.top, bounds.left, bounds.right, bounds.bottom];
    final Map<Matcher, dynamic> failedMatcher = <Matcher, dynamic> {};

    for(int idx = 0; idx < matchers.length; idx++) {
      if (!(matchers[idx]?.matches(values[idx], matchState) != false)) {
        failedMatcher[matchers[idx]] = values[idx];
      }
    }

    matchState['failedMatcher'] = failedMatcher;
    return failedMatcher.isEmpty;
  }

  @override
  Description describe(Description description) => description.add('The actual Rect does not match');

  @override
  Description describeMismatch(covariant Path item, Description mismatchDescription, Map<dynamic, dynamic> matchState, bool verbose) {
    final Description description = super.describeMismatch(item, mismatchDescription, matchState, verbose);
    final Map<Matcher, dynamic> map = matchState['failedMatcher'];
    final Iterable<String> descriptions = map.entries
      .map<String>(
        (MapEntry<Matcher, dynamic> entry) => entry.key.describeMismatch(entry.value, StringDescription(), matchState, verbose).toString()
      );

    // description is guaranteed to be non-null.
    return description
        ..add('mismatch Rect: ${item.getBounds()}')
        .addAll(': ', ', ', '. ', descriptions);
  }
}

class PathPointsMatcher extends Matcher {
  const PathPointsMatcher({
    this.includes = const <Offset>[],
    this.excludes = const <Offset>[],
  }) : super();

  final Iterable<Offset> includes;
  final Iterable<Offset> excludes;

  @override
  bool matches(covariant Path item, Map<dynamic, dynamic> matchState) {
    final Offset notIncluded = includes.firstWhere((Offset offset) => !item.contains(offset), orElse: () => null);
    final Offset notExcluded = excludes.firstWhere(item.contains, orElse: () => null);

    matchState['notIncluded'] = notIncluded;
    matchState['notExcluded'] = notExcluded;
    return (notIncluded ?? notExcluded) == null;
  }

  @override
  Description describe(Description description) => description.add('must include these points $includes and must not include $excludes');

  @override
  Description describeMismatch(covariant Path item, Description mismatchDescription, Map<dynamic, dynamic> matchState, bool verbose) {
    final Offset notIncluded = matchState['notIncluded'];
    final Offset notExcluded = matchState['notExcluded'];
    final Description desc = super.describeMismatch(item, mismatchDescription, matchState, verbose);

    if ((notExcluded ?? notIncluded) != null) {
      desc.add('Within the bounds of the path ${item.getBounds()}: ');
    }

    if (notIncluded != null) {
      desc.add('$notIncluded is not included. ');
    }
    if (notExcluded != null) {
      desc.add('$notExcluded is not excluded. ');
    }
    return desc;
  }
}


void main() {
  TestWidgetsFlutterBinding.ensureInitialized();
  final MockClipboard mockClipboard = MockClipboard();
  SystemChannels.platform.setMockMethodCallHandler(mockClipboard.handleMethodCall);

  // Returns the first RenderEditable.
  RenderEditable findRenderEditable(WidgetTester tester) {
    final RenderObject root = tester.renderObject(find.byType(EditableText));
    expect(root, isNotNull);

    RenderEditable renderEditable;
    void recursiveFinder(RenderObject child) {
      if (child is RenderEditable) {
        renderEditable = child;
        return;
      }
      child.visitChildren(recursiveFinder);
    }
    root.visitChildren(recursiveFinder);
    expect(renderEditable, isNotNull);
    return renderEditable;
  }

  List<TextSelectionPoint> globalize(Iterable<TextSelectionPoint> points, RenderBox box) {
    return points.map<TextSelectionPoint>((TextSelectionPoint point) {
      return TextSelectionPoint(
        box.localToGlobal(point.point),
        point.direction,
      );
    }).toList();
  }

  Offset textOffsetToBottomLeftPosition(WidgetTester tester, int offset) {
    final RenderEditable renderEditable = findRenderEditable(tester);
    final List<TextSelectionPoint> endpoints = globalize(
      renderEditable.getEndpointsForSelection(
        TextSelection.collapsed(offset: offset),
      ),
      renderEditable,
    );
    expect(endpoints.length, 1);
    return endpoints[0].point;
  }

  Offset textOffsetToPosition(WidgetTester tester, int offset) => textOffsetToBottomLeftPosition(tester, offset) + const Offset(0, -2);

  setUp(() {
    EditableText.debugDeterministicCursor = false;
  });

  testWidgets(
    'takes available space horizontally and takes intrinsic space vertically no-strut',
    (WidgetTester tester) async {
      await tester.pumpWidget(
        CupertinoApp(
          home: Center(
            child: ConstrainedBox(
              constraints: BoxConstraints.loose(const Size(200, 200)),
              child: const CupertinoTextField(strutStyle: StrutStyle.disabled),
            ),
          ),
        ),
      );

      expect(
        tester.getSize(find.byType(CupertinoTextField)),
        const Size(200, 29), // 29 is the height of the default font + padding etc.
      );
    },
  );

  testWidgets(
    'takes available space horizontally and takes intrinsic space vertically',
    (WidgetTester tester) async {
      await tester.pumpWidget(
        CupertinoApp(
          home: Center(
            child: ConstrainedBox(
              constraints: BoxConstraints.loose(const Size(200, 200)),
              child: const CupertinoTextField(),
            ),
          ),
        ),
      );

      expect(
        tester.getSize(find.byType(CupertinoTextField)),
        const Size(200, 29), // 29 is the height of the default font (17) + decoration (12).
      );
    },
  );

  testWidgets(
    'multi-lined text fields are intrinsically taller no-strut',
    (WidgetTester tester) async {
      await tester.pumpWidget(
        CupertinoApp(
          home: Center(
            child: ConstrainedBox(
              constraints: BoxConstraints.loose(const Size(200, 200)),
              child: const CupertinoTextField(
                maxLines: 3,
                strutStyle: StrutStyle.disabled,
              ),
            ),
          ),
        ),
      );

      expect(
        tester.getSize(find.byType(CupertinoTextField)),
        const Size(200, 63), // 63 is the height of the default font (17) * maxlines (3) + decoration height (12).
      );
    },
  );

  testWidgets(
    'multi-lined text fields are intrinsically taller',
    (WidgetTester tester) async {
      await tester.pumpWidget(
        CupertinoApp(
          home: Center(
            child: ConstrainedBox(
              constraints: BoxConstraints.loose(const Size(200, 200)),
              child: const CupertinoTextField(maxLines: 3),
            ),
          ),
        ),
      );

      expect(
        tester.getSize(find.byType(CupertinoTextField)),
        const Size(200, 63),
      );
    },
  );

  testWidgets(
    'strut height override',
    (WidgetTester tester) async {
      await tester.pumpWidget(
        CupertinoApp(
          home: Center(
            child: ConstrainedBox(
              constraints: BoxConstraints.loose(const Size(200, 200)),
              child: const CupertinoTextField(
                maxLines: 3,
                strutStyle: StrutStyle(
                  fontSize: 8,
                  forceStrutHeight: true,
                ),
              ),
            ),
          ),
        ),
      );

      expect(
        tester.getSize(find.byType(CupertinoTextField)),
        const Size(200, 36),
      );
    },
  );

  testWidgets(
    'strut forces field taller',
    (WidgetTester tester) async {
      await tester.pumpWidget(
        CupertinoApp(
          home: Center(
            child: ConstrainedBox(
              constraints: BoxConstraints.loose(const Size(200, 200)),
              child: const CupertinoTextField(
                maxLines: 3,
                style: TextStyle(fontSize: 10),
                strutStyle: StrutStyle(
                  fontSize: 18,
                  forceStrutHeight: true,
                ),
              ),
            ),
          ),
        ),
      );

      expect(
        tester.getSize(find.byType(CupertinoTextField)),
        const Size(200, 66),
      );
    },
  );

  testWidgets(
    'default text field has a border',
    (WidgetTester tester) async {
      await tester.pumpWidget(
        const CupertinoApp(
          home: Center(
            child: CupertinoTextField(),
          ),
        ),
      );

      BoxDecoration decoration = tester.widget<DecoratedBox>(
        find.descendant(
          of: find.byType(CupertinoTextField),
          matching: find.byType(DecoratedBox),
        ),
      ).decoration;

      expect(
        decoration.borderRadius,
        BorderRadius.circular(5),
      );
      expect(
        decoration.border.bottom.color.value,
        0x33000000,
      );

      // Dark mode.
      await tester.pumpWidget(
        const CupertinoApp(
          theme: CupertinoThemeData(brightness: Brightness.dark),
          home: Center(
            child: CupertinoTextField(),
          ),
        ),
      );

      decoration = tester.widget<DecoratedBox>(
        find.descendant(
          of: find.byType(CupertinoTextField),
          matching: find.byType(DecoratedBox),
        ),
      ).decoration;

      expect(
        decoration.borderRadius,
        BorderRadius.circular(5),
      );
      expect(
        decoration.border.bottom.color.value,
        0x33FFFFFF,
      );
    },
  );

  testWidgets(
    'decoration can be overrriden',
    (WidgetTester tester) async {
      await tester.pumpWidget(
        const CupertinoApp(
          home: Center(
            child: CupertinoTextField(
              decoration: null,
            ),
          ),
        ),
      );

      expect(
        find.descendant(
          of: find.byType(CupertinoTextField),
          matching: find.byType(DecoratedBox),
        ),
        findsNothing,
      );
    },
  );

  testWidgets(
    'text entries are padded by default',
    (WidgetTester tester) async {
      await tester.pumpWidget(
        CupertinoApp(
          home: Center(
            child: CupertinoTextField(
              controller: TextEditingController(text: 'initial'),
            ),
          ),
        ),
      );

      expect(
        tester.getTopLeft(find.text('initial')) - tester.getTopLeft(find.byType(CupertinoTextField)),
        const Offset(6.0, 6.0),
      );
    },
  );

  testWidgets('iOS cursor has offset', (WidgetTester tester) async {
    await tester.pumpWidget(
      const CupertinoApp(
        home: CupertinoTextField(),
      ),
    );

    final EditableText editableText = tester.firstWidget(find.byType(EditableText));
    expect(editableText.cursorOffset, const Offset(-2.0 / 3.0, 0));
  });

  testWidgets('Cursor animates on iOS', (WidgetTester tester) async {
    debugDefaultTargetPlatformOverride = TargetPlatform.iOS;

    await tester.pumpWidget(
      const CupertinoApp(
        home: CupertinoTextField(),
      ),
    );

    final Finder textFinder = find.byType(CupertinoTextField);
    await tester.tap(textFinder);
    await tester.pump();

    final EditableTextState editableTextState = tester.firstState(find.byType(EditableText));
    final RenderEditable renderEditable = editableTextState.renderEditable;

    expect(renderEditable.cursorColor.alpha, 255);

    await tester.pump(const Duration(milliseconds: 100));
    await tester.pump(const Duration(milliseconds: 400));

    expect(renderEditable.cursorColor.alpha, 255);

    await tester.pump(const Duration(milliseconds: 200));
    await tester.pump(const Duration(milliseconds: 100));

    expect(renderEditable.cursorColor.alpha, 110);

    await tester.pump(const Duration(milliseconds: 100));

    expect(renderEditable.cursorColor.alpha, 16);
    await tester.pump(const Duration(milliseconds: 50));

    expect(renderEditable.cursorColor.alpha, 0);

    debugDefaultTargetPlatformOverride = null;
  });

  testWidgets('Cursor radius is 2.0 on iOS', (WidgetTester tester) async {
    debugDefaultTargetPlatformOverride = TargetPlatform.iOS;

    await tester.pumpWidget(
      const CupertinoApp(
        home: CupertinoTextField(),
      ),
    );

    final EditableTextState editableTextState = tester.firstState(find.byType(EditableText));
    final RenderEditable renderEditable = editableTextState.renderEditable;

    expect(renderEditable.cursorRadius, const Radius.circular(2.0));

    debugDefaultTargetPlatformOverride = null;
  });

  testWidgets('Cupertino cursor android golden', (WidgetTester tester) async {
    final Widget widget = CupertinoApp(
      home: Center(
        child: RepaintBoundary(
          key: const ValueKey<int>(1),
          child: ConstrainedBox(
            constraints: BoxConstraints.loose(const Size(400, 400)),
            child: const CupertinoTextField(),
          ),
        ),
      ),
    );
    await tester.pumpWidget(widget);

    const String testValue = 'A short phrase';
    await tester.enterText(find.byType(CupertinoTextField), testValue);
    await tester.pump();

    await tester.tapAt(textOffsetToPosition(tester, testValue.length));
    await tester.pumpAndSettle();

    await expectLater(
      find.byKey(const ValueKey<int>(1)),
<<<<<<< HEAD
      matchesGoldenFile('text_field_cursor_test.cupertino.0.png'),
=======
      matchesGoldenFile(
        'text_field_cursor_test.cupertino.0.png',
        version: 3,
      ),
>>>>>>> 440753ba
    );
  });

  testWidgets('Cupertino cursor iOS golden', (WidgetTester tester) async {
    debugDefaultTargetPlatformOverride = TargetPlatform.iOS;

    final Widget widget = CupertinoApp(
      home: Center(
        child: RepaintBoundary(
          key: const ValueKey<int>(1),
          child: ConstrainedBox(
            constraints: BoxConstraints.loose(const Size(400, 400)),
            child: const CupertinoTextField(),
          ),
        ),
      ),
    );
    await tester.pumpWidget(widget);

    const String testValue = 'A short phrase';
    await tester.enterText(find.byType(CupertinoTextField), testValue);
    await tester.pump();

    await tester.tapAt(textOffsetToPosition(tester, testValue.length));
    await tester.pumpAndSettle();

    debugDefaultTargetPlatformOverride = null;
    await expectLater(
      find.byKey(const ValueKey<int>(1)),
<<<<<<< HEAD
      matchesGoldenFile('text_field_cursor_test.cupertino.1.png'),
=======
      matchesGoldenFile(
        'text_field_cursor_test.cupertino.1.png',
        version: 3,
      ),
>>>>>>> 440753ba
    );
  });

  testWidgets(
    'can control text content via controller',
    (WidgetTester tester) async {
      final TextEditingController controller = TextEditingController();

      await tester.pumpWidget(
        CupertinoApp(
          home: Center(
            child: CupertinoTextField(
              controller: controller,
            ),
          ),
        ),
      );

      controller.text = 'controller text';
      await tester.pump();

      expect(find.text('controller text'), findsOneWidget);

      controller.text = '';
      await tester.pump();

      expect(find.text('controller text'), findsNothing);
    },
  );

  testWidgets(
    'placeholder respects textAlign',
    (WidgetTester tester) async {
      await tester.pumpWidget(
        const CupertinoApp(
          home: Center(
            child: CupertinoTextField(
              placeholder: 'placeholder',
              textAlign: TextAlign.right,
            ),
          ),
        ),
      );

      final Text placeholder = tester.widget(find.text('placeholder'));
      expect(placeholder.textAlign, TextAlign.right);

      await tester.enterText(find.byType(CupertinoTextField), 'input');
      await tester.pump();

      final EditableText inputText = tester.widget(find.text('input'));
      expect(placeholder.textAlign, inputText.textAlign);
    },
  );

  testWidgets('placeholder dark mode', (WidgetTester tester) async {
    await tester.pumpWidget(
      const CupertinoApp(
        theme: CupertinoThemeData(brightness: Brightness.dark),
        home: Center(
          child: CupertinoTextField(
            placeholder: 'placeholder',
            textAlign: TextAlign.right,
          ),
        ),
      ),
    );

    final Text placeholder = tester.widget(find.text('placeholder'));
    expect(placeholder.style.color.value, CupertinoColors.placeholderText.darkColor.value);
  });

  testWidgets(
    'placeholders are lightly colored and disappears once typing starts',
    (WidgetTester tester) async {
      await tester.pumpWidget(
        const CupertinoApp(
          home: Center(
            child: CupertinoTextField(
              placeholder: 'placeholder',
            ),
          ),
        ),
      );

      final Text placeholder = tester.widget(find.text('placeholder'));
      expect(placeholder.style.color.value, CupertinoColors.placeholderText.color.value);

      await tester.enterText(find.byType(CupertinoTextField), 'input');
      await tester.pump();
      expect(find.text('placeholder'), findsNothing);
    },
  );

  testWidgets(
    "placeholderStyle modifies placeholder's style and doesn't affect text's style",
    (WidgetTester tester) async {
      await tester.pumpWidget(
        const CupertinoApp(
          home: Center(
            child: CupertinoTextField(
              placeholder: 'placeholder',
              style: TextStyle(
                color: Color(0x00FFFFFF),
                fontWeight: FontWeight.w300,
              ),
              placeholderStyle: TextStyle(
                color: Color(0xAAFFFFFF),
                fontWeight: FontWeight.w600,
              ),
            ),
          ),
        ),
      );

      final Text placeholder = tester.widget(find.text('placeholder'));
      expect(placeholder.style.color, const Color(0xAAFFFFFF));
      expect(placeholder.style.fontWeight, FontWeight.w600);

      await tester.enterText(find.byType(CupertinoTextField), 'input');
      await tester.pump();

      final EditableText inputText = tester.widget(find.text('input'));
      expect(inputText.style.color, const Color(0x00FFFFFF));
      expect(inputText.style.fontWeight, FontWeight.w300);
    },
  );

  testWidgets(
    'prefix widget is in front of the text',
    (WidgetTester tester) async {
      final FocusNode focusNode = FocusNode();
      await tester.pumpWidget(
        CupertinoApp(
          home: Center(
            child: CupertinoTextField(
              focusNode: focusNode,
              prefix: const Icon(CupertinoIcons.add),
              controller: TextEditingController(text: 'input'),
            ),
          ),
        ),
      );

      expect(
        tester.getTopRight(find.byIcon(CupertinoIcons.add)).dx + 6.0, // 6px standard padding around input.
        tester.getTopLeft(find.byType(EditableText)).dx,
      );

      expect(
        tester.getTopLeft(find.byType(EditableText)).dx,
        tester.getTopLeft(find.byType(CupertinoTextField)).dx
            + tester.getSize(find.byIcon(CupertinoIcons.add)).width
            + 6.0,
      );
    },
  );

  testWidgets(
    'prefix widget respects visibility mode',
    (WidgetTester tester) async {
      await tester.pumpWidget(
        const CupertinoApp(
          home: Center(
            child: CupertinoTextField(
              prefix: Icon(CupertinoIcons.add),
              prefixMode: OverlayVisibilityMode.editing,
            ),
          ),
        ),
      );

      expect(find.byIcon(CupertinoIcons.add), findsNothing);
      // The position should just be the edge of the whole text field plus padding.
      expect(
        tester.getTopLeft(find.byType(EditableText)).dx,
        tester.getTopLeft(find.byType(CupertinoTextField)).dx + 6.0,
      );

      await tester.enterText(find.byType(CupertinoTextField), 'text input');
      await tester.pump();

      expect(find.text('text input'), findsOneWidget);
      expect(find.byIcon(CupertinoIcons.add), findsOneWidget);

      // Text is now moved to the right.
      expect(
        tester.getTopLeft(find.byType(EditableText)).dx,
        tester.getTopLeft(find.byType(CupertinoTextField)).dx
            + tester.getSize(find.byIcon(CupertinoIcons.add)).width
            + 6.0,
      );
    },
  );

  testWidgets(
    'suffix widget is after the text',
    (WidgetTester tester) async {
      final FocusNode focusNode = FocusNode();
      await tester.pumpWidget(
        CupertinoApp(
          home: Center(
            child: CupertinoTextField(
              focusNode: focusNode,
              suffix: const Icon(CupertinoIcons.add),
            ),
          ),
        ),
      );

      expect(
        tester.getTopRight(find.byType(EditableText)).dx + 6.0,
        tester.getTopLeft(find.byIcon(CupertinoIcons.add)).dx, // 6px standard padding around input.
      );

      expect(
        tester.getTopRight(find.byType(EditableText)).dx,
        tester.getTopRight(find.byType(CupertinoTextField)).dx
            - tester.getSize(find.byIcon(CupertinoIcons.add)).width
            - 6.0,
      );
    },
  );

  testWidgets(
    'suffix widget respects visibility mode',
    (WidgetTester tester) async {
      await tester.pumpWidget(
        const CupertinoApp(
          home: Center(
            child: CupertinoTextField(
              suffix: Icon(CupertinoIcons.add),
              suffixMode: OverlayVisibilityMode.notEditing,
            ),
          ),
        ),
      );

      expect(find.byIcon(CupertinoIcons.add), findsOneWidget);

      await tester.enterText(find.byType(CupertinoTextField), 'text input');
      await tester.pump();

      expect(find.text('text input'), findsOneWidget);
      expect(find.byIcon(CupertinoIcons.add), findsNothing);
    },
  );

  testWidgets(
    'can customize padding',
    (WidgetTester tester) async {
      await tester.pumpWidget(
        const CupertinoApp(
          home: Center(
            child: CupertinoTextField(
              padding: EdgeInsets.zero,
            ),
          ),
        ),
      );

      expect(
        tester.getSize(find.byType(EditableText)),
        tester.getSize(find.byType(CupertinoTextField)),
      );
    },
  );

  testWidgets(
    'padding is in between prefix and suffix no-strut',
    (WidgetTester tester) async {
      await tester.pumpWidget(
        const CupertinoApp(
          home: Center(
            child: CupertinoTextField(
              padding: EdgeInsets.all(20.0),
              prefix: SizedBox(height: 100.0, width: 100.0),
              suffix: SizedBox(height: 50.0, width: 50.0),
              strutStyle: StrutStyle.disabled,
            ),
          ),
        ),
      );

      expect(
        tester.getTopLeft(find.byType(EditableText)).dx,
        // Size of prefix + padding.
        100.0 + 20.0,
      );

      expect(tester.getTopLeft(find.byType(EditableText)).dy, 291.5);

      expect(
        tester.getTopRight(find.byType(EditableText)).dx,
        800.0 - 50.0 - 20.0,
      );

      await tester.pumpWidget(
        const CupertinoApp(
          home: Center(
            child: CupertinoTextField(
              padding: EdgeInsets.all(30.0),
              prefix: SizedBox(height: 100.0, width: 100.0),
              suffix: SizedBox(height: 50.0, width: 50.0),
              strutStyle: StrutStyle.disabled,
            ),
          ),
        ),
      );

      expect(
        tester.getTopLeft(find.byType(EditableText)).dx,
        100.0 + 30.0,
      );

      // Since the highest component, the prefix box, is higher than
      // the text + paddings, the text's vertical position isn't affected.
      expect(tester.getTopLeft(find.byType(EditableText)).dy, 291.5);

      expect(
        tester.getTopRight(find.byType(EditableText)).dx,
        800.0 - 50.0 - 30.0,
      );
    },
  );

  testWidgets(
    'padding is in between prefix and suffix',
    (WidgetTester tester) async {
      await tester.pumpWidget(
        const CupertinoApp(
          home: Center(
            child: CupertinoTextField(
              padding: EdgeInsets.all(20.0),
              prefix: SizedBox(height: 100.0, width: 100.0),
              suffix: SizedBox(height: 50.0, width: 50.0),
            ),
          ),
        ),
      );

      expect(
        tester.getTopLeft(find.byType(EditableText)).dx,
        // Size of prefix + padding.
        100.0 + 20.0,
      );

      expect(tester.getTopLeft(find.byType(EditableText)).dy, 291.5);

      expect(
        tester.getTopRight(find.byType(EditableText)).dx,
        800.0 - 50.0 - 20.0,
      );

      await tester.pumpWidget(
        const CupertinoApp(
          home: Center(
            child: CupertinoTextField(
              padding: EdgeInsets.all(30.0),
              prefix: SizedBox(height: 100.0, width: 100.0),
              suffix: SizedBox(height: 50.0, width: 50.0),
            ),
          ),
        ),
      );

      expect(
        tester.getTopLeft(find.byType(EditableText)).dx,
        100.0 + 30.0,
      );

      // Since the highest component, the prefix box, is higher than
      // the text + paddings, the text's vertical position isn't affected.
      expect(tester.getTopLeft(find.byType(EditableText)).dy, 291.5);

      expect(
        tester.getTopRight(find.byType(EditableText)).dx,
        800.0 - 50.0 - 30.0,
      );
    },
  );

  testWidgets(
    'clear button shows with right visibility mode',
    (WidgetTester tester) async {
      final TextEditingController controller = TextEditingController();
      await tester.pumpWidget(
        CupertinoApp(
          home: Center(
            child: CupertinoTextField(
              controller: controller,
              placeholder: 'placeholder does not affect clear button',
              clearButtonMode: OverlayVisibilityMode.always,
            ),
          ),
        ),
      );

      expect(find.byIcon(CupertinoIcons.clear_thick_circled), findsOneWidget);

      expect(
        tester.getTopRight(find.byType(EditableText)).dx,
        800.0 - 30.0  /* size of button */ - 6.0 /* padding */,
      );

      await tester.pumpWidget(
        CupertinoApp(
          home: Center(
            child: CupertinoTextField(
              controller: controller,
              placeholder: 'placeholder does not affect clear button',
              clearButtonMode: OverlayVisibilityMode.editing,
            ),
          ),
        ),
      );

      expect(find.byIcon(CupertinoIcons.clear_thick_circled), findsNothing);
      expect(
        tester.getTopRight(find.byType(EditableText)).dx,
        800.0 - 6.0 /* padding */,
      );

      await tester.enterText(find.byType(CupertinoTextField), 'text input');
      await tester.pump();

      expect(find.byIcon(CupertinoIcons.clear_thick_circled), findsOneWidget);
      expect(find.text('text input'), findsOneWidget);
      expect(
        tester.getTopRight(find.byType(EditableText)).dx,
        800.0 - 30.0 - 6.0,
      );

      await tester.pumpWidget(
        CupertinoApp(
          home: Center(
            child: CupertinoTextField(
              controller: controller,
              placeholder: 'placeholder does not affect clear button',
              clearButtonMode: OverlayVisibilityMode.notEditing,
            ),
          ),
        ),
      );
      expect(find.byIcon(CupertinoIcons.clear_thick_circled), findsNothing);

      controller.text = '';
      await tester.pump();

      expect(find.byIcon(CupertinoIcons.clear_thick_circled), findsOneWidget);
    },
  );

  testWidgets(
    'clear button removes text',
    (WidgetTester tester) async {
      final TextEditingController controller = TextEditingController();
      await tester.pumpWidget(
        CupertinoApp(
          home: Center(
            child: CupertinoTextField(
              controller: controller,
              placeholder: 'placeholder',
              clearButtonMode: OverlayVisibilityMode.editing,
            ),
          ),
        ),
      );

      controller.text = 'text entry';
      await tester.pump();

      await tester.tap(find.byIcon(CupertinoIcons.clear_thick_circled));
      await tester.pump();

      expect(controller.text, '');
      expect(find.text('placeholder'), findsOneWidget);
      expect(find.text('text entry'), findsNothing);
      expect(find.byIcon(CupertinoIcons.clear_thick_circled), findsNothing);
    },
  );

  testWidgets(
    'tapping clear button also calls onChanged when text not empty',
    (WidgetTester tester) async {
      String value = 'text entry';
      final TextEditingController controller = TextEditingController();
      await tester.pumpWidget(
        CupertinoApp(
          home: Center(
            child: CupertinoTextField(
              controller: controller,
              placeholder: 'placeholder',
              onChanged: (String newValue) => value = newValue,
              clearButtonMode: OverlayVisibilityMode.always,
            ),
          ),
        ),
      );

      controller.text = value;
      await tester.pump();

      await tester.tap(find.byIcon(CupertinoIcons.clear_thick_circled));
      await tester.pump();

      expect(controller.text, isEmpty);
      expect(find.text('text entry'), findsNothing);
      expect(value, isEmpty);
    },
  );

  testWidgets(
    'clear button yields precedence to suffix',
    (WidgetTester tester) async {
      final TextEditingController controller = TextEditingController();
      await tester.pumpWidget(
        CupertinoApp(
          home: Center(
            child: CupertinoTextField(
              controller: controller,
              clearButtonMode: OverlayVisibilityMode.always,
              suffix: const Icon(CupertinoIcons.add_circled_solid),
              suffixMode: OverlayVisibilityMode.editing,
            ),
          ),
        ),
      );

      expect(find.byIcon(CupertinoIcons.clear_thick_circled), findsOneWidget);
      expect(find.byIcon(CupertinoIcons.add_circled_solid), findsNothing);

      expect(
        tester.getTopRight(find.byType(EditableText)).dx,
        800.0 - 30.0  /* size of button */ - 6.0 /* padding */,
      );

      controller.text = 'non empty text';
      await tester.pump();

      expect(find.byIcon(CupertinoIcons.clear_thick_circled), findsNothing);
      expect(find.byIcon(CupertinoIcons.add_circled_solid), findsOneWidget);

      // Still just takes the space of one widget.
      expect(
        tester.getTopRight(find.byType(EditableText)).dx,
        800.0 - 24.0  /* size of button */ - 6.0 /* padding */,
      );
    },
  );

  testWidgets(
    'font style controls intrinsic height no-strut',
    (WidgetTester tester) async {
      await tester.pumpWidget(
        const CupertinoApp(
          home: Center(
            child: CupertinoTextField(
              strutStyle: StrutStyle.disabled,
            ),
          ),
        ),
      );

      expect(
        tester.getSize(find.byType(CupertinoTextField)).height,
        29.0,
      );

      await tester.pumpWidget(
        const CupertinoApp(
          home: Center(
            child: CupertinoTextField(
              style: TextStyle(
                // A larger font.
                fontSize: 50.0,
              ),
              strutStyle: StrutStyle.disabled,
            ),
          ),
        ),
      );

      expect(
        tester.getSize(find.byType(CupertinoTextField)).height,
        62.0,
      );
    },
  );

  testWidgets(
    'font style controls intrinsic height',
    (WidgetTester tester) async {
      await tester.pumpWidget(
        const CupertinoApp(
          home: Center(
            child: CupertinoTextField(),
          ),
        ),
      );

      expect(
        tester.getSize(find.byType(CupertinoTextField)).height,
        29.0,
      );

      await tester.pumpWidget(
        const CupertinoApp(
          home: Center(
            child: CupertinoTextField(
              style: TextStyle(
                // A larger font.
                fontSize: 50.0,
              ),
            ),
          ),
        ),
      );

      expect(
        tester.getSize(find.byType(CupertinoTextField)).height,
        62.0,
      );
    },
  );

  testWidgets(
    'RTL puts attachments to the right places',
    (WidgetTester tester) async {
      await tester.pumpWidget(
        const CupertinoApp(
          home: Directionality(
            textDirection: TextDirection.rtl,
            child: Center(
              child: CupertinoTextField(
                padding: EdgeInsets.all(20.0),
                prefix: Icon(CupertinoIcons.book),
                clearButtonMode: OverlayVisibilityMode.always,
              ),
            ),
          ),
        ),
      );

      expect(
        tester.getTopLeft(find.byIcon(CupertinoIcons.book)).dx,
        800.0 - 24.0,
      );

      expect(
        tester.getTopRight(find.byIcon(CupertinoIcons.clear_thick_circled)).dx,
        24.0,
      );
    },
  );

  testWidgets(
    'text fields with no max lines can grow no-strut',
    (WidgetTester tester) async {
      await tester.pumpWidget(
        const CupertinoApp(
          home: Center(
            child: CupertinoTextField(
              maxLines: null,
              strutStyle: StrutStyle.disabled,
            ),
          ),
        ),
      );

      expect(
        tester.getSize(find.byType(CupertinoTextField)).height,
        29.0, // Initially one line high.
      );

      await tester.enterText(find.byType(CupertinoTextField), '\n');
      await tester.pump();

      expect(
        tester.getSize(find.byType(CupertinoTextField)).height,
        46.0, // Initially one line high.
      );
    },
  );

  testWidgets(
    'text fields with no max lines can grow',
    (WidgetTester tester) async {
      await tester.pumpWidget(
        const CupertinoApp(
          home: Center(
            child: CupertinoTextField(
              maxLines: null,
            ),
          ),
        ),
      );

      expect(
        tester.getSize(find.byType(CupertinoTextField)).height,
        29.0, // Initially one line high.
      );

      await tester.enterText(find.byType(CupertinoTextField), '\n');
      await tester.pump();

      expect(
        tester.getSize(find.byType(CupertinoTextField)).height,
        46.0, // Initially one line high.
      );
    },
  );

  testWidgets('cannot enter new lines onto single line TextField', (WidgetTester tester) async {
    final TextEditingController controller = TextEditingController();

    await tester.pumpWidget(
      CupertinoApp(
        home: Center(
          child: CupertinoTextField(
            controller: controller,
          ),
        ),
      ),
    );

    await tester.enterText(find.byType(CupertinoTextField), 'abc\ndef');

    expect(controller.text, 'abcdef');
  });

  testWidgets('toolbar has the same visual regardless of theming', (WidgetTester tester) async {
    final TextEditingController controller = TextEditingController(
      text: "j'aime la poutine",
    );

    await tester.pumpWidget(
      CupertinoApp(
        home: Column(
          children: <Widget>[
            CupertinoTextField(
              controller: controller,
            ),
          ],
        ),
      ),
    );

    await tester.longPressAt(
      tester.getTopRight(find.text("j'aime la poutine"))
    );
    await tester.pump();
    await tester.pump(const Duration(milliseconds: 200));

    Text text = tester.widget<Text>(find.text('Paste'));
    expect(text.style.color, CupertinoColors.white);
    expect(text.style.fontSize, 14);
    expect(text.style.letterSpacing, -0.15);
    expect(text.style.fontWeight, FontWeight.w400);

    // Change the theme.
    await tester.pumpWidget(
      CupertinoApp(
        theme: const CupertinoThemeData(
          brightness: Brightness.dark,
          textTheme: CupertinoTextThemeData(
            textStyle: TextStyle(fontSize: 100, fontWeight: FontWeight.w800),
          ),
        ),
        home: Column(
          children: <Widget>[
            CupertinoTextField(
              controller: controller,
            ),
          ],
        ),
      ),
    );

    await tester.longPressAt(
      tester.getTopRight(find.text("j'aime la poutine"))
    );
    await tester.pump();
    await tester.pump(const Duration(milliseconds: 200));

    text = tester.widget<Text>(find.text('Paste'));
    // The toolbar buttons' text are still the same style.
    expect(text.style.color, CupertinoColors.white);
    expect(text.style.fontSize, 14);
    expect(text.style.letterSpacing, -0.15);
    expect(text.style.fontWeight, FontWeight.w400);
  });


  testWidgets('text field toolbar options correctly changes options', (WidgetTester tester) async {
    final TextEditingController controller = TextEditingController(
      text: 'Atwater Peel Sherbrooke Bonaventure',
    );
    await tester.pumpWidget(
      CupertinoApp(
        home: Column(
          children: <Widget>[
            CupertinoTextField(
              controller: controller,
              toolbarOptions: const ToolbarOptions(copy: true),
            ),
          ],
        ),
      ),
    );

      // Long press to put the cursor after the "w".
      const int index = 3;
      await tester.longPressAt(textOffsetToPosition(tester, index));
      await tester.pump();
      expect(
        controller.selection,
        const TextSelection.collapsed(offset: index),
      );

      // Double tap on the same location to select the word around the cursor.
      await tester.tapAt(textOffsetToPosition(tester, index));
      await tester.pump(const Duration(milliseconds: 50));
      await tester.tapAt(textOffsetToPosition(tester, index));
      await tester.pump();
      expect(
        controller.selection,
        const TextSelection(baseOffset: 0, extentOffset: 7),
      );

      // Selected text shows 'Copy'.
      expect(find.text('Paste'), findsNothing);
      expect(find.text('Copy'), findsOneWidget);
      expect(find.text('Cut'), findsNothing);
      expect(find.text('Select All'), findsNothing);
  });
  testWidgets('Read only text field', (WidgetTester tester) async {
    final TextEditingController controller = TextEditingController(text: 'readonly');

    await tester.pumpWidget(
      CupertinoApp(
        home: Column(
          children: <Widget>[
            CupertinoTextField(
              controller: controller,
              readOnly: true,
            ),
          ],
        ),
      ),
    );
    // Read only text field cannot open keyboard.
    await tester.showKeyboard(find.byType(CupertinoTextField));
    expect(tester.testTextInput.hasAnyClients, false);

    await tester.longPressAt(
        tester.getTopRight(find.text('readonly'))
    );

    await tester.pump();

    expect(find.text('Paste'), findsNothing);
    expect(find.text('Cut'), findsNothing);
    expect(find.text('Select All'), findsOneWidget);

    await tester.tap(find.text('Select All'));
    await tester.pump();

    expect(find.text('Copy'), findsOneWidget);
    expect(find.text('Paste'), findsNothing);
    expect(find.text('Cut'), findsNothing);
  });

  testWidgets('copy paste', (WidgetTester tester) async {
    await tester.pumpWidget(
      CupertinoApp(
        home: Column(
          children: const <Widget>[
            CupertinoTextField(
              placeholder: 'field 1',
            ),
            CupertinoTextField(
              placeholder: 'field 2',
            ),
          ],
        ),
      ),
    );

    await tester.enterText(
      find.widgetWithText(CupertinoTextField, 'field 1'),
      "j'aime la poutine",
    );
    await tester.pump();

    // Tap an area inside the EditableText but with no text.
    await tester.longPressAt(
      tester.getTopRight(find.text("j'aime la poutine"))
    );
    await tester.pump();
    await tester.pump(const Duration(milliseconds: 200));

    await tester.tap(find.text('Select All'));
    await tester.pump();

    await tester.tap(find.text('Cut'));
    await tester.pump();

    // Placeholder 1 is back since the text is cut.
    expect(find.text('field 1'), findsOneWidget);
    expect(find.text('field 2'), findsOneWidget);

    await tester.longPress(find.text('field 2'));
    await tester.pump();
    await tester.pump(const Duration(milliseconds: 200));

    await tester.tap(find.text('Paste'));
    await tester.pump();

    expect(find.text('field 1'), findsOneWidget);
    expect(find.text("j'aime la poutine"), findsOneWidget);
    expect(find.text('field 2'), findsNothing);
  });

  testWidgets(
    'tap moves cursor to the edge of the word it tapped on',
    (WidgetTester tester) async {
      final TextEditingController controller = TextEditingController(
        text: 'Atwater Peel Sherbrooke Bonaventure',
      );
      await tester.pumpWidget(
        CupertinoApp(
          home: Center(
            child: CupertinoTextField(
              controller: controller,
            ),
          ),
        ),
      );

      final Offset textfieldStart = tester.getTopLeft(find.byType(CupertinoTextField));

      await tester.tapAt(textfieldStart + const Offset(50.0, 5.0));
      await tester.pump();

      // We moved the cursor.
      expect(
        controller.selection,
        const TextSelection.collapsed(offset: 7, affinity: TextAffinity.upstream),
      );

      // But don't trigger the toolbar.
      expect(find.byType(CupertinoButton), findsNothing);
    },
  );

  testWidgets(
    'slow double tap does not trigger double tap',
    (WidgetTester tester) async {
      final TextEditingController controller = TextEditingController(
        text: 'Atwater Peel Sherbrooke Bonaventure',
      );
      await tester.pumpWidget(
        CupertinoApp(
          home: Center(
            child: CupertinoTextField(
              controller: controller,
            ),
          ),
        ),
      );

      final Offset textfieldStart = tester.getTopLeft(find.byType(CupertinoTextField));

      await tester.tapAt(textfieldStart + const Offset(50.0, 5.0));
      await tester.pump(const Duration(milliseconds: 500));
      await tester.tapAt(textfieldStart + const Offset(50.0, 5.0));
      await tester.pump();

      // Plain collapsed selection.
      expect(
        controller.selection,
        const TextSelection.collapsed(offset: 7, affinity: TextAffinity.upstream),
      );

      // No toolbar.
      expect(find.byType(CupertinoButton), findsNothing);
    },
  );

  testWidgets(
    'double tap selects word and first tap of double tap moves cursor',
    (WidgetTester tester) async {
      final TextEditingController controller = TextEditingController(
        text: 'Atwater Peel Sherbrooke Bonaventure',
      );
      await tester.pumpWidget(
        CupertinoApp(
          home: Center(
            child: CupertinoTextField(
              controller: controller,
            ),
          ),
        ),
      );

      // Long press to put the cursor after the "w".
      const int index = 3;
      await tester.longPressAt(textOffsetToPosition(tester, index));
      await tester.pump();
      expect(
        controller.selection,
        const TextSelection.collapsed(offset: index),
      );

      // Double tap on the same location to select the word around the cursor.
      await tester.tapAt(textOffsetToPosition(tester, index));
      await tester.pump(const Duration(milliseconds: 50));
      await tester.tapAt(textOffsetToPosition(tester, index));
      await tester.pump();
      expect(
        controller.selection,
        const TextSelection(baseOffset: 0, extentOffset: 7),
      );

      // Selected text shows 3 toolbar buttons.
      expect(find.byType(CupertinoButton), findsNWidgets(3));
    },
  );

  testWidgets(
    'double tap selects word and first tap of double tap moves cursor',
    (WidgetTester tester) async {
      final TextEditingController controller = TextEditingController(
        text: 'Atwater Peel Sherbrooke Bonaventure',
      );
      await tester.pumpWidget(
        CupertinoApp(
          home: Center(
            child: CupertinoTextField(
              controller: controller,
            ),
          ),
        ),
      );

      final Offset textfieldStart = tester.getTopLeft(find.byType(CupertinoTextField));

      await tester.tapAt(textfieldStart + const Offset(50.0, 5.0));
      await tester.pump(const Duration(milliseconds: 500));

      await tester.tapAt(textfieldStart + const Offset(150.0, 5.0));
      await tester.pump(const Duration(milliseconds: 50));
      // First tap moved the cursor.
      expect(
        controller.selection,
        const TextSelection.collapsed(offset: 8, affinity: TextAffinity.downstream),
      );
      await tester.tapAt(textfieldStart + const Offset(150.0, 5.0));
      await tester.pump();

      // Second tap selects the word around the cursor.
      expect(
        controller.selection,
        const TextSelection(baseOffset: 8, extentOffset: 12),
      );

      // Selected text shows 3 toolbar buttons.
      expect(find.byType(CupertinoButton), findsNWidgets(3));
    },
  );

  testWidgets(
    'double tap hold selects word',
    (WidgetTester tester) async {
      final TextEditingController controller = TextEditingController(
        text: 'Atwater Peel Sherbrooke Bonaventure',
      );
      await tester.pumpWidget(
        CupertinoApp(
          home: Center(
            child: CupertinoTextField(
              controller: controller,
            ),
          ),
        ),
      );

      final Offset textfieldStart = tester.getTopLeft(find.byType(CupertinoTextField));

      await tester.tapAt(textfieldStart + const Offset(150.0, 5.0));
      await tester.pump(const Duration(milliseconds: 50));
      final TestGesture gesture =
         await tester.startGesture(textfieldStart + const Offset(150.0, 5.0));
      // Hold the press.
      await tester.pump(const Duration(milliseconds: 500));

      expect(
        controller.selection,
        const TextSelection(baseOffset: 8, extentOffset: 12),
      );

      // Selected text shows 3 toolbar buttons.
      expect(find.byType(CupertinoButton), findsNWidgets(3));

      await gesture.up();
      await tester.pump();

      // Still selected.
      expect(
        controller.selection,
        const TextSelection(baseOffset: 8, extentOffset: 12),
      );
      expect(find.byType(CupertinoButton), findsNWidgets(3));
    },
  );

  testWidgets(
    'tap after a double tap select is not affected',
    (WidgetTester tester) async {
      final TextEditingController controller = TextEditingController(
        text: 'Atwater Peel Sherbrooke Bonaventure',
      );
      await tester.pumpWidget(
        CupertinoApp(
          home: Center(
            child: CupertinoTextField(
              controller: controller,
            ),
          ),
        ),
      );

      final Offset textfieldStart = tester.getTopLeft(find.byType(CupertinoTextField));

      await tester.tapAt(textfieldStart + const Offset(150.0, 5.0));
      await tester.pump(const Duration(milliseconds: 50));
      // First tap moved the cursor.
      expect(
        controller.selection,
        const TextSelection.collapsed(offset: 8, affinity: TextAffinity.downstream),
      );
      await tester.tapAt(textfieldStart + const Offset(150.0, 5.0));
      await tester.pump(const Duration(milliseconds: 500));

      await tester.tapAt(textfieldStart + const Offset(100.0, 5.0));
      await tester.pump();

      // Plain collapsed selection at the edge of first word. In iOS 12, the
      // the first tap after a double tap ends up putting the cursor at where
      // you tapped instead of the edge like every other single tap. This is
      // likely a bug in iOS 12 and not present in other versions.
      expect(
        controller.selection,
        const TextSelection.collapsed(offset: 7, affinity: TextAffinity.upstream),
      );

      // No toolbar.
      expect(find.byType(CupertinoButton), findsNothing);
    },
  );

  testWidgets(
    'An obscured CupertinoTextField is not selectable when disabled',
    (WidgetTester tester) async {
      final TextEditingController controller = TextEditingController(
        text: 'Atwater Peel Sherbrooke Bonaventure',
      );
      await tester.pumpWidget(
        CupertinoApp(
          home: Center(
            child: CupertinoTextField(
              controller: controller,
              obscureText: true,
              enableInteractiveSelection: false,
            ),
          ),
        ),
      );

      final Offset textfieldStart = tester.getTopLeft(find.byType(CupertinoTextField));

      await tester.tapAt(textfieldStart + const Offset(150.0, 5.0));
      await tester.pump(const Duration(milliseconds: 50));
      final TestGesture gesture =
         await tester.startGesture(textfieldStart + const Offset(150.0, 5.0));
      // Hold the press.
      await tester.pump(const Duration(milliseconds: 500));

      // Nothing is selected despite the double tap long press gesture.
      expect(
        controller.selection,
        const TextSelection(baseOffset: 35, extentOffset: 35),
      );

      // The selection menu is not present.
      expect(find.byType(CupertinoButton), findsNWidgets(0));

      await gesture.up();
      await tester.pump();

      // Still nothing selected and no selection menu.
      expect(
        controller.selection,
        const TextSelection(baseOffset: 35, extentOffset: 35),
      );
      expect(find.byType(CupertinoButton), findsNWidgets(0));
    },
  );

  testWidgets(
    'An obscured CupertinoTextField is selectable by default',
    (WidgetTester tester) async {
      final TextEditingController controller = TextEditingController(
        text: 'Atwater Peel Sherbrooke Bonaventure',
      );
      await tester.pumpWidget(
        CupertinoApp(
          home: Center(
            child: CupertinoTextField(
              controller: controller,
              obscureText: true,
            ),
          ),
        ),
      );

      final Offset textfieldStart = tester.getTopLeft(find.byType(CupertinoTextField));

      await tester.tapAt(textfieldStart + const Offset(150.0, 5.0));
      await tester.pump(const Duration(milliseconds: 50));
      final TestGesture gesture =
         await tester.startGesture(textfieldStart + const Offset(150.0, 5.0));
      // Hold the press.
      await tester.pump(const Duration(milliseconds: 500));

      // The obscured text is treated as one word, should select all
      expect(
        controller.selection,
        const TextSelection(baseOffset: 0, extentOffset: 35),
      );

      // Selected text shows paste toolbar buttons.
      expect(find.byType(CupertinoButton), findsNWidgets(1));

      await gesture.up();
      await tester.pump();

      // Still selected.
      expect(
        controller.selection,
        const TextSelection(baseOffset: 0, extentOffset: 35),
      );
      expect(find.byType(CupertinoButton), findsNWidgets(1));
    },
  );

  testWidgets('An obscured TextField has correct default context menu', (WidgetTester tester) async {
    final TextEditingController controller = TextEditingController(
      text: 'Atwater Peel Sherbrooke Bonaventure',
    );

    await tester.pumpWidget(
      CupertinoApp(
        home: Center(
          child: CupertinoTextField(
            controller: controller,
            obscureText: true,
          ),
        ),
      ),
    );

    final Offset textfieldStart = tester.getCenter(find.byType(CupertinoTextField));

    await tester.tapAt(textfieldStart + const Offset(150.0, 5.0));
    await tester.pump(const Duration(milliseconds: 50));
    await tester.longPressAt(textfieldStart + const Offset(150.0, 5.0));
    await tester.pump();

    // Should only have paste option when whole obscure text is selected.
    expect(find.text('Paste'), findsOneWidget);
    expect(find.text('Copy'), findsNothing);
    expect(find.text('Cut'), findsNothing);
    expect(find.text('Select All'), findsNothing);

    // Tap to cancel selection.
    final Offset textfieldEnd = tester.getTopRight(find.byType(CupertinoTextField));
    await tester.tapAt(textfieldEnd + const Offset(-10.0, 5.0));
    await tester.pump(const Duration(milliseconds: 50));
    // Long tap at the end.
    await tester.longPressAt(textfieldEnd + const Offset(-10.0, 5.0));
    await tester.pump();

    // Should have paste and select all options when collapse.
    expect(find.text('Paste'), findsOneWidget);
    expect(find.text('Select All'), findsOneWidget);
    expect(find.text('Copy'), findsNothing);
    expect(find.text('Cut'), findsNothing);
  });

  testWidgets(
    'long press moves cursor to the exact long press position and shows toolbar',
    (WidgetTester tester) async {
      final TextEditingController controller = TextEditingController(
        text: 'Atwater Peel Sherbrooke Bonaventure',
      );
      await tester.pumpWidget(
        CupertinoApp(
          home: Center(
            child: CupertinoTextField(
              controller: controller,
            ),
          ),
        ),
      );

      final Offset textfieldStart = tester.getTopLeft(find.byType(CupertinoTextField));

      await tester.longPressAt(textfieldStart + const Offset(50.0, 5.0));
      await tester.pump();

      // Collapsed cursor for iOS long press.
      expect(
        controller.selection,
        const TextSelection.collapsed(offset: 3, affinity: TextAffinity.upstream),
      );

      // Collapsed toolbar shows 2 buttons.
      expect(find.byType(CupertinoButton), findsNWidgets(2));
    },
  );

  testWidgets(
    'long press tap cannot initiate a double tap',
    (WidgetTester tester) async {
      final TextEditingController controller = TextEditingController(
        text: 'Atwater Peel Sherbrooke Bonaventure',
      );
      await tester.pumpWidget(
        CupertinoApp(
          home: Center(
            child: CupertinoTextField(
              controller: controller,
            ),
          ),
        ),
      );

      final Offset textfieldStart = tester.getTopLeft(find.byType(CupertinoTextField));

      await tester.longPressAt(textfieldStart + const Offset(50.0, 5.0));
      await tester.pump(const Duration(milliseconds: 50));

      await tester.tapAt(textfieldStart + const Offset(50.0, 5.0));
      await tester.pump();

      // We ended up moving the cursor to the edge of the same word and dismissed
      // the toolbar.
      expect(
        controller.selection,
        const TextSelection.collapsed(offset: 7, affinity: TextAffinity.upstream),
      );

      // The toolbar from the long press is now dismissed by the second tap.
      expect(find.byType(CupertinoButton), findsNothing);
    },
  );

  testWidgets(
    'long press drag moves the cursor under the drag and shows toolbar on lift',
    (WidgetTester tester) async {
      final TextEditingController controller = TextEditingController(
        text: 'Atwater Peel Sherbrooke Bonaventure',
      );
      await tester.pumpWidget(
        CupertinoApp(
          home: Center(
            child: CupertinoTextField(
              controller: controller,
            ),
          ),
        ),
      );

      final Offset textfieldStart = tester.getTopLeft(find.byType(CupertinoTextField));

      final TestGesture gesture =
          await tester.startGesture(textfieldStart + const Offset(50.0, 5.0));
      await tester.pump(const Duration(milliseconds: 500));

      // Long press on iOS shows collapsed selection cursor.
      expect(
        controller.selection,
        const TextSelection.collapsed(offset: 3, affinity: TextAffinity.upstream),
      );
      // Toolbar only shows up on long press up.
      expect(find.byType(CupertinoButton), findsNothing);

      await gesture.moveBy(const Offset(50, 0));
      await tester.pump();

      // The selection position is now moved with the drag.
      expect(
        controller.selection,
        const TextSelection.collapsed(offset: 6, affinity: TextAffinity.upstream),
      );
      expect(find.byType(CupertinoButton), findsNothing);

      await gesture.moveBy(const Offset(50, 0));
      await tester.pump();

      // The selection position is now moved with the drag.
      expect(
        controller.selection,
        const TextSelection.collapsed(offset: 9, affinity: TextAffinity.upstream),
      );
      expect(find.byType(CupertinoButton), findsNothing);

      await gesture.up();
      await tester.pump();

      // The selection isn't affected by the gesture lift.
      expect(
        controller.selection,
        const TextSelection.collapsed(offset: 9, affinity: TextAffinity.upstream),
      );
      // The toolbar now shows up.
      expect(find.byType(CupertinoButton), findsNWidgets(2));
    },
  );

  testWidgets('long press drag can edge scroll', (WidgetTester tester) async {
    final TextEditingController controller = TextEditingController(
      text: 'Atwater Peel Sherbrooke Bonaventure Angrignon Peel Côte-des-Neiges',
    );
    await tester.pumpWidget(
      CupertinoApp(
        home: Center(
          child: CupertinoTextField(
            controller: controller,
            maxLines: 1,
          ),
        ),
      ),
    );

    final RenderEditable renderEditable = tester.renderObject<RenderEditable>(
      find.byElementPredicate((Element element) => element.renderObject is RenderEditable)
    );

    List<TextSelectionPoint> lastCharEndpoint = renderEditable.getEndpointsForSelection(
      const TextSelection.collapsed(offset: 66), // Last character's position.
    );

    expect(lastCharEndpoint.length, 1);
    // Just testing the test and making sure that the last character is off
    // the right side of the screen.
    expect(lastCharEndpoint[0].point.dx, moreOrLessEquals(1094.73486328125));

    final Offset textfieldStart = tester.getTopLeft(find.byType(CupertinoTextField));

    final TestGesture gesture =
        await tester.startGesture(textfieldStart + const Offset(300, 5));
    await tester.pump(const Duration(milliseconds: 500));

    expect(
      controller.selection,
      const TextSelection.collapsed(offset: 18, affinity: TextAffinity.upstream),
    );
    expect(find.byType(CupertinoButton), findsNothing);

    await gesture.moveBy(const Offset(600, 0));
    // To the edge of the screen basically.
    await tester.pump();
    expect(
      controller.selection,
      const TextSelection.collapsed(offset: 54, affinity: TextAffinity.upstream),
    );
    // Keep moving out.
    await gesture.moveBy(const Offset(1, 0));
    await tester.pump();
    expect(
      controller.selection,
      const TextSelection.collapsed(offset: 61, affinity: TextAffinity.upstream),
    );
    await gesture.moveBy(const Offset(1, 0));
    await tester.pump();
    expect(
      controller.selection,
      const TextSelection.collapsed(offset: 66, affinity: TextAffinity.upstream),
    ); // We're at the edge now.
    expect(find.byType(CupertinoButton), findsNothing);

    await gesture.up();
    await tester.pump();

    // The selection isn't affected by the gesture lift.
    expect(
      controller.selection,
      const TextSelection.collapsed(offset: 66, affinity: TextAffinity.upstream),
    );
    // The toolbar now shows up.
    expect(find.byType(CupertinoButton), findsNWidgets(2));

    lastCharEndpoint = renderEditable.getEndpointsForSelection(
      const TextSelection.collapsed(offset: 66), // Last character's position.
    );

    expect(lastCharEndpoint.length, 1);
    // The last character is now on screen.
    expect(lastCharEndpoint[0].point.dx, moreOrLessEquals(786.73486328125));

    final List<TextSelectionPoint> firstCharEndpoint = renderEditable.getEndpointsForSelection(
      const TextSelection.collapsed(offset: 0), // First character's position.
    );
    expect(firstCharEndpoint.length, 1);
    // The first character is now offscreen to the left.
    expect(firstCharEndpoint[0].point.dx, moreOrLessEquals(-308.20499999821186));
  });

  testWidgets(
    'long tap after a double tap select is not affected',
    (WidgetTester tester) async {
      final TextEditingController controller = TextEditingController(
        text: 'Atwater Peel Sherbrooke Bonaventure',
      );
      await tester.pumpWidget(
        CupertinoApp(
          home: Center(
            child: CupertinoTextField(
              controller: controller,
            ),
          ),
        ),
      );

      final Offset textfieldStart = tester.getTopLeft(find.byType(CupertinoTextField));

      await tester.tapAt(textfieldStart + const Offset(150.0, 5.0));
      await tester.pump(const Duration(milliseconds: 50));
      // First tap moved the cursor to the beginning of the second word.
      expect(
        controller.selection,
        const TextSelection.collapsed(offset: 8, affinity: TextAffinity.downstream),
      );
      await tester.tapAt(textfieldStart + const Offset(150.0, 5.0));
      await tester.pump(const Duration(milliseconds: 500));

      await tester.longPressAt(textfieldStart + const Offset(100.0, 5.0));
      await tester.pump();

      // Plain collapsed selection at the exact tap position.
      expect(
        controller.selection,
        const TextSelection.collapsed(offset: 6, affinity: TextAffinity.upstream),
      );

      // Long press toolbar.
      expect(find.byType(CupertinoButton), findsNWidgets(2));
    },
  );

  testWidgets(
    'double tap after a long tap is not affected',
    (WidgetTester tester) async {
      final TextEditingController controller = TextEditingController(
        text: 'Atwater Peel Sherbrooke Bonaventure',
      );
      await tester.pumpWidget(
        CupertinoApp(
          home: Center(
            child: CupertinoTextField(
              controller: controller,
            ),
          ),
        ),
      );

      final Offset textfieldStart = tester.getTopLeft(find.byType(CupertinoTextField));

      await tester.longPressAt(textfieldStart + const Offset(50.0, 5.0));
      await tester.pump(const Duration(milliseconds: 50));

      await tester.tapAt(textfieldStart + const Offset(150.0, 5.0));
      await tester.pump(const Duration(milliseconds: 50));
      // First tap moved the cursor.
      expect(
        controller.selection,
        const TextSelection.collapsed(offset: 8, affinity: TextAffinity.downstream),
      );
      await tester.tapAt(textfieldStart + const Offset(150.0, 5.0));
      await tester.pump();

      // Double tap selection.
      expect(
        controller.selection,
        const TextSelection(baseOffset: 8, extentOffset: 12),
      );
      // Shows toolbar.
      expect(find.byType(CupertinoButton), findsNWidgets(3));
    },
  );

  testWidgets(
    'double tap chains work',
    (WidgetTester tester) async {
      final TextEditingController controller = TextEditingController(
        text: 'Atwater Peel Sherbrooke Bonaventure',
      );
      await tester.pumpWidget(
        CupertinoApp(
          home: Center(
            child: CupertinoTextField(
              controller: controller,
            ),
          ),
        ),
      );

      final Offset textfieldStart = tester.getTopLeft(find.byType(CupertinoTextField));

      await tester.tapAt(textfieldStart + const Offset(50.0, 5.0));
      await tester.pump(const Duration(milliseconds: 50));
      expect(
        controller.selection,
        const TextSelection.collapsed(offset: 7, affinity: TextAffinity.upstream),
      );
      await tester.tapAt(textfieldStart + const Offset(50.0, 5.0));
      await tester.pump(const Duration(milliseconds: 50));
      expect(
        controller.selection,
        const TextSelection(baseOffset: 0, extentOffset: 7),
      );
      expect(find.byType(CupertinoButton), findsNWidgets(3));

      // Double tap selecting the same word somewhere else is fine.
      await tester.tapAt(textfieldStart + const Offset(100.0, 5.0));
      await tester.pump(const Duration(milliseconds: 50));
      // First tap moved the cursor.
      expect(
        controller.selection,
        const TextSelection.collapsed(offset: 7, affinity: TextAffinity.upstream),
      );
      await tester.tapAt(textfieldStart + const Offset(100.0, 5.0));
      await tester.pump(const Duration(milliseconds: 50));
      expect(
        controller.selection,
        const TextSelection(baseOffset: 0, extentOffset: 7),
      );
      expect(find.byType(CupertinoButton), findsNWidgets(3));

      await tester.tapAt(textfieldStart + const Offset(150.0, 5.0));
      await tester.pump(const Duration(milliseconds: 50));
      // First tap moved the cursor.
      expect(
        controller.selection,
        const TextSelection.collapsed(offset: 8, affinity: TextAffinity.downstream),
      );
      await tester.tapAt(textfieldStart + const Offset(150.0, 5.0));
      await tester.pump(const Duration(milliseconds: 50));
      expect(
        controller.selection,
        const TextSelection(baseOffset: 8, extentOffset: 12),
      );
      expect(find.byType(CupertinoButton), findsNWidgets(3));
    },
  );

  testWidgets('force press selects word', (WidgetTester tester) async {
    final TextEditingController controller = TextEditingController(
      text: 'Atwater Peel Sherbrooke Bonaventure',
    );
    await tester.pumpWidget(
      CupertinoApp(
        home: Center(
          child: CupertinoTextField(
            controller: controller,
          ),
        ),
      ),
    );

    final Offset textfieldStart = tester.getTopLeft(find.byType(CupertinoTextField));

    const int pointerValue = 1;
    final TestGesture gesture = await tester.createGesture();
    await gesture.downWithCustomEvent(
      textfieldStart + const Offset(150.0, 5.0),
      PointerDownEvent(
        pointer: pointerValue,
        position: textfieldStart + const Offset(150.0, 5.0),
        pressure: 3.0,
        pressureMax: 6.0,
        pressureMin: 0.0,
      ),
    );
    // We expect the force press to select a word at the given location.
    expect(
      controller.selection,
      const TextSelection(baseOffset: 8, extentOffset: 12),
    );

    await gesture.up();
    await tester.pump();
    // Shows toolbar.
    expect(find.byType(CupertinoButton), findsNWidgets(3));
  });

  testWidgets('force press on unsupported devices falls back to tap', (WidgetTester tester) async {
    final TextEditingController controller = TextEditingController(
      text: 'Atwater Peel Sherbrooke Bonaventure',
    );
    await tester.pumpWidget(
      CupertinoApp(
        home: Center(
          child: CupertinoTextField(
            controller: controller,
          ),
        ),
      ),
    );

    final Offset textfieldStart = tester.getTopLeft(find.byType(CupertinoTextField));

    const int pointerValue = 1;
    final TestGesture gesture = await tester.createGesture();
    await gesture.downWithCustomEvent(
      textfieldStart + const Offset(150.0, 5.0),
      PointerDownEvent(
        pointer: pointerValue,
        position: textfieldStart + const Offset(150.0, 5.0),
        // iPhone 6 and below report 0 across the board.
        pressure: 0,
        pressureMax: 0,
        pressureMin: 0,
      ),
    );
    await gesture.up();
    // Fall back to a single tap which selects the edge of the word.
    expect(
      controller.selection,
      const TextSelection.collapsed(offset: 8),
    );

    await tester.pump();
    // Falling back to a single tap doesn't trigger a toolbar.
    expect(find.byType(CupertinoButton), findsNothing);
  });

  testWidgets('Cannot drag one handle past the other', (WidgetTester tester) async {
    final TextEditingController controller = TextEditingController(
      text: 'abc def ghi',
    );

    await tester.pumpWidget(
      CupertinoApp(
        home: Center(
          child: CupertinoTextField(
            dragStartBehavior: DragStartBehavior.down,
            controller: controller,
            style: const TextStyle(
              fontFamily: 'Ahem',
              fontSize: 10.0,
            ),
          ),
        ),
      ),
    );

    // Double tap on 'e' to select 'def'.
    final Offset ePos = textOffsetToPosition(tester, 5);
    await tester.tapAt(ePos, pointer: 7);
    await tester.pump(const Duration(milliseconds: 50));
    expect(controller.selection.isCollapsed, isTrue);
    expect(controller.selection.baseOffset, 4);
    await tester.tapAt(ePos, pointer: 7);
    await tester.pumpAndSettle();
    expect(controller.selection.baseOffset, 4);
    expect(controller.selection.extentOffset, 7);

    final RenderEditable renderEditable = findRenderEditable(tester);
    final List<TextSelectionPoint> endpoints = globalize(
      renderEditable.getEndpointsForSelection(controller.selection),
      renderEditable,
    );
    expect(endpoints.length, 2);

    // Drag the right handle until there's only 1 char selected.
    // We use a small offset because the endpoint is on the very corner
    // of the handle.
    final Offset handlePos = endpoints[1].point;
    Offset newHandlePos = textOffsetToPosition(tester, 5); // Position of 'e'.
    final TestGesture gesture = await tester.startGesture(handlePos, pointer: 7);
    await tester.pump();
    await gesture.moveTo(newHandlePos);
    await tester.pump();
    expect(controller.selection.baseOffset, 4);
    expect(controller.selection.extentOffset, 5);

    newHandlePos = textOffsetToPosition(tester, 2); // Position of 'c'.
    await gesture.moveTo(newHandlePos);
    await tester.pump();
    await gesture.up();
    await tester.pump();

    expect(controller.selection.baseOffset, 4);
    // The selection doesn't move beyond the left handle. There's always at
    // least 1 char selected.
    expect(controller.selection.extentOffset, 5);
  });

  testWidgets('Can select text by dragging with a mouse', (WidgetTester tester) async {
    final TextEditingController controller = TextEditingController();

    await tester.pumpWidget(
      CupertinoApp(
        home: Center(
          child: CupertinoTextField(
            dragStartBehavior: DragStartBehavior.down,
            controller: controller,
            style: const TextStyle(
              fontFamily: 'Ahem',
              fontSize: 10.0,
            ),
          ),
        ),
      ),
    );

    const String testValue = 'abc def ghi';
    await tester.enterText(find.byType(CupertinoTextField), testValue);
    // Skip past scrolling animation.
    await tester.pump();
    await tester.pump(const Duration(milliseconds: 200));

    final Offset ePos = textOffsetToPosition(tester, testValue.indexOf('e'));
    final Offset gPos = textOffsetToPosition(tester, testValue.indexOf('g'));

    final TestGesture gesture = await tester.startGesture(ePos, kind: PointerDeviceKind.mouse);
    addTearDown(gesture.removePointer);
    await tester.pump();
    await gesture.moveTo(gPos);
    await tester.pump();
    await gesture.up();
    await tester.pumpAndSettle();

    expect(controller.selection.baseOffset, testValue.indexOf('e'));
    expect(controller.selection.extentOffset, testValue.indexOf('g'));
  });

  testWidgets('Continuous dragging does not cause flickering', (WidgetTester tester) async {
    int selectionChangedCount = 0;
    const String testValue = 'abc def ghi';
    final TextEditingController controller = TextEditingController(text: testValue);

    controller.addListener(() {
      selectionChangedCount++;
    });

    await tester.pumpWidget(
      CupertinoApp(
        home: Center(
          child: CupertinoTextField(
            dragStartBehavior: DragStartBehavior.down,
            controller: controller,
            style: const TextStyle(
              fontFamily: 'Ahem',
              fontSize: 10.0,
            ),
          ),
        ),
      ),
    );

    final Offset cPos = textOffsetToPosition(tester, 2); // Index of 'c'.
    final Offset gPos = textOffsetToPosition(tester, 8); // Index of 'g'.
    final Offset hPos = textOffsetToPosition(tester, 9); // Index of 'h'.

    // Drag from 'c' to 'g'.
    final TestGesture gesture = await tester.startGesture(cPos, kind: PointerDeviceKind.mouse);
    addTearDown(gesture.removePointer);
    await tester.pump();
    await gesture.moveTo(gPos);
    await tester.pumpAndSettle();

    expect(selectionChangedCount, isNonZero);
    selectionChangedCount = 0;
    expect(controller.selection.baseOffset, 2);
    expect(controller.selection.extentOffset, 8);

    // Tiny movement shouldn't cause text selection to change.
    await gesture.moveTo(gPos + const Offset(4.0, 0.0));
    await tester.pumpAndSettle();
    expect(selectionChangedCount, 0);

    // Now a text selection change will occur after a significant movement.
    await gesture.moveTo(hPos);
    await tester.pump();
    await gesture.up();
    await tester.pumpAndSettle();

    expect(selectionChangedCount, 1);
    expect(controller.selection.baseOffset, 2);
    expect(controller.selection.extentOffset, 9);
  });

  testWidgets('Tap does not show handles nor toolbar', (WidgetTester tester) async {
    final TextEditingController controller = TextEditingController(
      text: 'abc def ghi',
    );

    await tester.pumpWidget(
      CupertinoApp(
        home: Center(
          child: CupertinoTextField(controller: controller),
        ),
      ),
    );

    // Tap to trigger the text field.
    await tester.tap(find.byType(CupertinoTextField));
    await tester.pump();

    final EditableTextState editableText = tester.state(find.byType(EditableText));
    expect(editableText.selectionOverlay.handlesAreVisible, isFalse);
    expect(editableText.selectionOverlay.toolbarIsVisible, isFalse);
  });

  testWidgets('Long press shows toolbar but not handles', (WidgetTester tester) async {
    final TextEditingController controller = TextEditingController(
      text: 'abc def ghi',
    );

    await tester.pumpWidget(
      CupertinoApp(
        home: Center(
          child: CupertinoTextField(controller: controller),
        ),
      ),
    );

    // Long press to trigger the text field.
    await tester.longPress(find.byType(CupertinoTextField));
    await tester.pump();
    // A long press in Cupertino should position the cursor without any selection.
    expect(controller.selection.isCollapsed, isTrue);

    final EditableTextState editableText = tester.state(find.byType(EditableText));
    expect(editableText.selectionOverlay.handlesAreVisible, isFalse);
    expect(editableText.selectionOverlay.toolbarIsVisible, isTrue);
  });

  testWidgets(
    'Double tap shows handles and toolbar if selection is not collapsed',
    (WidgetTester tester) async {
      final TextEditingController controller = TextEditingController(
        text: 'abc def ghi',
      );

      await tester.pumpWidget(
        CupertinoApp(
          home: Center(
            child: CupertinoTextField(controller: controller),
          ),
        ),
      );

      final Offset hPos = textOffsetToPosition(tester, 9); // Position of 'h'.

      // Double tap on 'h' to select 'ghi'.
      await tester.tapAt(hPos);
      await tester.pump(const Duration(milliseconds: 50));
      await tester.tapAt(hPos);
      await tester.pump();

      final EditableTextState editableText = tester.state(find.byType(EditableText));
      expect(editableText.selectionOverlay.handlesAreVisible, isTrue);
      expect(editableText.selectionOverlay.toolbarIsVisible, isTrue);
    },
  );

  testWidgets(
    'Double tap shows toolbar but not handles if selection is collapsed',
    (WidgetTester tester) async {
      final TextEditingController controller = TextEditingController(
        text: 'abc def ghi',
      );

      await tester.pumpWidget(
        CupertinoApp(
          home: Center(
            child: CupertinoTextField(controller: controller),
          ),
        ),
      );

      final Offset textEndPos = textOffsetToPosition(tester, 11); // Position at the end of text.

      // Double tap to place the cursor at the end.
      await tester.tapAt(textEndPos);
      await tester.pump(const Duration(milliseconds: 50));
      await tester.tapAt(textEndPos);
      await tester.pump();

      final EditableTextState editableText = tester.state(find.byType(EditableText));
      expect(editableText.selectionOverlay.handlesAreVisible, isFalse);
      expect(editableText.selectionOverlay.toolbarIsVisible, isTrue);
    },
  );

  testWidgets(
    'Mouse long press does not show handles nor toolbar',
    (WidgetTester tester) async {
      final TextEditingController controller = TextEditingController(
        text: 'abc def ghi',
      );

      await tester.pumpWidget(
        CupertinoApp(
          home: Center(
            child: CupertinoTextField(controller: controller),
          ),
        ),
      );

      // Long press to trigger the text field.
      final Offset textFieldPos = tester.getCenter(find.byType(CupertinoTextField));
      final TestGesture gesture = await tester.startGesture(
        textFieldPos,
        kind: PointerDeviceKind.mouse,
      );
      addTearDown(gesture.removePointer);
      await tester.pump(const Duration(seconds: 2));
      await gesture.up();
      await tester.pump();

      final EditableTextState editableText = tester.state(find.byType(EditableText));
      expect(editableText.selectionOverlay.toolbarIsVisible, isFalse);
      expect(editableText.selectionOverlay.handlesAreVisible, isFalse);
    },
  );

  testWidgets(
    'Mouse double tap does not show handles nor toolbar',
    (WidgetTester tester) async {
      final TextEditingController controller = TextEditingController(
        text: 'abc def ghi',
      );

      await tester.pumpWidget(
        CupertinoApp(
          home: Center(
            child: CupertinoTextField(controller: controller),
          ),
        ),
      );

      final EditableTextState editableText = tester.state(find.byType(EditableText));

      // Double tap at the end of text.
      final Offset textEndPos = textOffsetToPosition(tester, 11); // Position at the end of text.
      TestGesture gesture = await tester.startGesture(
        textEndPos,
        kind: PointerDeviceKind.mouse,
      );
      await tester.pump(const Duration(milliseconds: 50));
      await gesture.up();
      await tester.pump();
      await gesture.down(textEndPos);
      await tester.pump();
      await gesture.up();
      await tester.pump();

      expect(editableText.selectionOverlay.toolbarIsVisible, isFalse);
      expect(editableText.selectionOverlay.handlesAreVisible, isFalse);

      final Offset hPos = textOffsetToPosition(tester, 9); // Position of 'h'.

      // Double tap on 'h' to select 'ghi'.
      gesture = await tester.startGesture(
        hPos,
        kind: PointerDeviceKind.mouse,
      );
      addTearDown(gesture.removePointer);
      await tester.pump(const Duration(milliseconds: 50));
      await gesture.up();
      await tester.pump();
      await gesture.down(hPos);
      await tester.pump();
      await gesture.up();
      await tester.pump();

      expect(editableText.selectionOverlay.handlesAreVisible, isFalse);
      expect(editableText.selectionOverlay.toolbarIsVisible, isFalse);
    },
  );

  testWidgets('onTap is called upon tap', (WidgetTester tester) async {
    int tapCount = 0;
    await tester.pumpWidget(
      CupertinoApp(
        home: Center(
          child: CupertinoTextField(
            onTap: () => tapCount++,
          ),
        ),
      ),
    );

    expect(tapCount, 0);
    await tester.tap(find.byType(CupertinoTextField));
    await tester.pump();
    expect(tapCount, 1);

    // Wait out the double tap interval so the next tap doesn't end up being
    // recognized as a double tap.
    await tester.pump(const Duration(seconds: 1));

    // Double tap count as one single tap.
    await tester.tap(find.byType(CupertinoTextField));
    await tester.pump(const Duration(milliseconds: 100));
    await tester.tap(find.byType(CupertinoTextField));
    await tester.pump();
    expect(tapCount, 2);
  });

  testWidgets('onTap does not work when the text field is disabled',
    (WidgetTester tester) async {
      int tapCount = 0;
      await tester.pumpWidget(
        CupertinoApp(
          home: Center(
            child: CupertinoTextField(
              enabled: false,
              onTap: () => tapCount++,
            ),
          ),
        ),
      );

      expect(tapCount, 0);
      await tester.tap(find.byType(CupertinoTextField));
      await tester.pump();
      expect(tapCount, 0);

      // Wait out the double tap interval so the next tap doesn't end up being
      // recognized as a double tap.
      await tester.pump(const Duration(seconds: 1));

      // Enabling the text field, now it should accept taps.
      await tester.pumpWidget(
        CupertinoApp(
          home: Center(
            child: CupertinoTextField(
              onTap: () => tapCount++,
            ),
          ),
        ),
      );

      await tester.tap(find.byType(CupertinoTextField));
      expect(tapCount, 1);

      await tester.pump(const Duration(seconds: 1));

      // Disable it again.
      await tester.pumpWidget(
        CupertinoApp(
          home: Center(
            child: CupertinoTextField(
              enabled: false,
              onTap: () => tapCount++,
            ),
          ),
        ),
      );
      await tester.tap(find.byType(CupertinoTextField));
      await tester.pump();
      expect(tapCount, 1);
  });

  testWidgets(
    'text field respects theme',
    (WidgetTester tester) async {
      await tester.pumpWidget(
        const CupertinoApp(
          theme: CupertinoThemeData(
            brightness: Brightness.dark,
          ),
          home: Center(
            child: CupertinoTextField(),
          ),
        ),
      );

      final BoxDecoration decoration = tester.widget<DecoratedBox>(
        find.descendant(
          of: find.byType(CupertinoTextField),
          matching: find.byType(DecoratedBox),
        ),
      ).decoration;

      expect(
        decoration.border.bottom.color.value,
        0x33FFFFFF,
      );

      await tester.enterText(find.byType(CupertinoTextField), 'smoked meat');
      await tester.pump();

      expect(
        tester.renderObject<RenderEditable>(
          find.byElementPredicate((Element element) => element.renderObject is RenderEditable)
        ).text.style.color,
        CupertinoColors.white,
      );
    },
  );

  testWidgets(
    'Check the toolbar appears below the TextField when there is not enough space above the TextField to show it',
    (WidgetTester tester) async {
      // This is a regression test for
      // https://github.com/flutter/flutter/issues/29808
      const String testValue = 'abc def ghi';
      final TextEditingController controller = TextEditingController();

      await tester.pumpWidget(
        CupertinoApp(
          home: Container(
            padding: const EdgeInsets.all(30),
            child: CupertinoTextField(
              controller: controller,
            ),
          ),
        ),
      );

      await tester.enterText(find.byType(CupertinoTextField), testValue);
      // Tap the selection handle to bring up the "paste / select all" menu.
      await tester.tapAt(textOffsetToPosition(tester, testValue.indexOf('e')));
      await tester.pump();
      await tester.pump(const Duration(milliseconds: 200)); // skip past the frame where the opacity is zero
      RenderEditable renderEditable = findRenderEditable(tester);
      List<TextSelectionPoint> endpoints = globalize(
        renderEditable.getEndpointsForSelection(controller.selection),
        renderEditable,
      );
      await tester.tapAt(endpoints[0].point + const Offset(1.0, 1.0));
      await tester.pump();
      await tester.pump(const Duration(milliseconds: 200)); // skip past the frame where the opacity is zero

      // Verify the selection toolbar position
      Offset toolbarTopLeft = tester.getTopLeft(find.text('Paste'));
      Offset textFieldTopLeft = tester.getTopLeft(find.byType(CupertinoTextField));
      expect(textFieldTopLeft.dy, lessThan(toolbarTopLeft.dy));

      await tester.pumpWidget(
        CupertinoApp(
          home: Container(
            padding: const EdgeInsets.all(150),
            child: CupertinoTextField(
              controller: controller,
            ),
          ),
        ),
      );

      await tester.enterText(find.byType(CupertinoTextField), testValue);
      // Tap the selection handle to bring up the "paste / select all" menu.
      await tester.tapAt(textOffsetToPosition(tester, testValue.indexOf('e')));
      await tester.pump();
      await tester.pump(const Duration(milliseconds: 200)); // skip past the frame where the opacity is zero
      renderEditable = findRenderEditable(tester);
      endpoints = globalize(
        renderEditable.getEndpointsForSelection(controller.selection),
        renderEditable,
      );
      await tester.tapAt(endpoints[0].point + const Offset(1.0, 1.0));
      await tester.pump();
      await tester.pump(const Duration(milliseconds: 200)); // skip past the frame where the opacity is zero

      // Verify the selection toolbar position
      toolbarTopLeft = tester.getTopLeft(find.text('Paste'));
      textFieldTopLeft = tester.getTopLeft(find.byType(CupertinoTextField));
      expect(toolbarTopLeft.dy, lessThan(textFieldTopLeft.dy));
    },
  );

  testWidgets('text field respects keyboardAppearance from theme', (WidgetTester tester) async {
    final List<MethodCall> log = <MethodCall>[];
    SystemChannels.textInput.setMockMethodCallHandler((MethodCall methodCall) async {
      log.add(methodCall);
    });

    await tester.pumpWidget(
      const CupertinoApp(
        theme: CupertinoThemeData(
          brightness: Brightness.dark,
        ),
        home: Center(
          child: CupertinoTextField(),
        ),
      ),
    );

    await tester.showKeyboard(find.byType(EditableText));
    final MethodCall setClient = log.first;
    expect(setClient.method, 'TextInput.setClient');
    expect(setClient.arguments.last['keyboardAppearance'], 'Brightness.dark');
  });

  testWidgets('text field can override keyboardAppearance from theme', (WidgetTester tester) async {
    final List<MethodCall> log = <MethodCall>[];
    SystemChannels.textInput.setMockMethodCallHandler((MethodCall methodCall) async {
      log.add(methodCall);
    });

    await tester.pumpWidget(
      const CupertinoApp(
        theme: CupertinoThemeData(
          brightness: Brightness.dark,
        ),
        home: Center(
          child: CupertinoTextField(
            keyboardAppearance: Brightness.light,
          ),
        ),
      ),
    );

    await tester.showKeyboard(find.byType(EditableText));
    final MethodCall setClient = log.first;
    expect(setClient.method, 'TextInput.setClient');
    expect(setClient.arguments.last['keyboardAppearance'], 'Brightness.light');
  });

  testWidgets('cursorColor respects theme', (WidgetTester tester) async {
    await tester.pumpWidget(
      const CupertinoApp(
        home: CupertinoTextField(),
      ),
    );

    final Finder textFinder = find.byType(CupertinoTextField);
    await tester.tap(textFinder);
    await tester.pump();

    final EditableTextState editableTextState =
    tester.firstState(find.byType(EditableText));
    final RenderEditable renderEditable = editableTextState.renderEditable;

    expect(renderEditable.cursorColor, CupertinoColors.activeBlue.color);

    await tester.pumpWidget(
      const CupertinoApp(
        home: CupertinoTextField(),
        theme: CupertinoThemeData(
          brightness: Brightness.dark,
        ),
      ),
    );

    await tester.pump();
    expect(renderEditable.cursorColor, CupertinoColors.activeOrange.darkColor);

    await tester.pumpWidget(
      const CupertinoApp(
        home: CupertinoTextField(),
        theme: CupertinoThemeData(
          primaryColor: Color(0xFFF44336),
        ),
      ),
    );

    await tester.pump();
    expect(renderEditable.cursorColor, const Color(0xFFF44336));
  });

  testWidgets('cursor can override color from theme', (WidgetTester tester) async {
    const CupertinoDynamicColor cursorColor = CupertinoDynamicColor.withBrightness(
      color: Color(0x12345678),
      darkColor: Color(0x87654321),
    );

    await tester.pumpWidget(
      const CupertinoApp(
        theme: CupertinoThemeData(),
        home: Center(
          child: CupertinoTextField(
            cursorColor: cursorColor,
          ),
        ),
      ),
    );

    EditableText editableText = tester.firstWidget(find.byType(EditableText));
    expect(editableText.cursorColor.value, 0x12345678);

    await tester.pumpWidget(
      const CupertinoApp(
        theme: CupertinoThemeData(brightness: Brightness.dark),
        home: Center(
          child: CupertinoTextField(
            cursorColor: cursorColor,
          ),
        ),
      ),
    );

    editableText = tester.firstWidget(find.byType(EditableText));
    expect(editableText.cursorColor.value, 0x87654321);
  });

  testWidgets('iOS shows selection handles', (WidgetTester tester) async {
    debugDefaultTargetPlatformOverride = TargetPlatform.iOS;
    const String testText = 'lorem ipsum';
    final TextEditingController controller = TextEditingController(text: testText);

    await tester.pumpWidget(
      CupertinoApp(
        theme: const CupertinoThemeData(),
        home: Center(
          child: CupertinoTextField(
            controller: controller,
          ),
        ),
      ),
    );

    final RenderEditable renderEditable =
      tester.state<EditableTextState>(find.byType(EditableText)).renderEditable;

    await tester.tapAt(textOffsetToPosition(tester, 5));
    renderEditable.selectWord(cause: SelectionChangedCause.longPress);
    await tester.pumpAndSettle();

    final List<Widget> transitions =
      find.byType(FadeTransition).evaluate().map((Element e) => e.widget).toList();
    expect(transitions.length, 2);
    final FadeTransition left = transitions[0];
    final FadeTransition right = transitions[1];

    expect(left.opacity.value, equals(1.0));
    expect(right.opacity.value, equals(1.0));

    debugDefaultTargetPlatformOverride = null;
  });

  testWidgets('when CupertinoTextField would be blocked by keyboard, it is shown with enough space for the selection handle', (WidgetTester tester) async {
    final ScrollController scrollController = ScrollController();
    final TextEditingController controller = TextEditingController();

    await tester.pumpWidget(CupertinoApp(
      theme: const CupertinoThemeData(),
      home: Center(
        child: ListView(
          controller: scrollController,
          children: <Widget>[
            Container(height: 585), // Push field almost off screen.
            CupertinoTextField(controller: controller),
            Container(height: 1000),
          ],
        ),
      ),
    ));

    // Tap the TextField to put the cursor into it and bring it into view.
    expect(scrollController.offset, 0.0);
    await tester.tap(find.byType(CupertinoTextField));
    await tester.pumpAndSettle();

    // The ListView has scrolled to keep the TextField and cursor handle
    // visible.
    expect(scrollController.offset, 26.0);
  });

  testWidgets('disabled state golden', (WidgetTester tester) async {
    await tester.pumpWidget(
      CupertinoApp(
        home: DecoratedBox(
          decoration: const BoxDecoration(color: Color(0xFFFFFFFF)),
          child: Center(
            child: SizedBox(
              width: 200,
              height: 200,
              child: RepaintBoundary(
                key: const ValueKey<int>(1),
                child: CupertinoTextField(
                  controller: TextEditingController(text: 'lorem'),
                  enabled: false,
                ),
              ),
            ),
          ),
        ),
      ),
    );

    await expectLater(
<<<<<<< HEAD
      find.byType(CupertinoTextField),
      matchesGoldenFile('text_field_test.disabled.png'),
=======
      find.byKey(const ValueKey<int>(1)),
      matchesGoldenFile(
        'text_field_test.disabled.png',
        version: 1,
      ),
>>>>>>> 440753ba
    );
  });

  group('Text selection toolbar', () {
    testWidgets('Collapsed selection works', (WidgetTester tester) async {
      EditableText.debugDeterministicCursor = true;
      tester.binding.window.physicalSizeTestValue = const Size(400, 400);
      tester.binding.window.devicePixelRatioTestValue = 1;
      TextEditingController controller;
      EditableTextState state;
      Offset bottomLeftSelectionPosition;

      controller = TextEditingController(text: 'a');
      // Top left collapsed selection. The toolbar should flip vertically, and
      // the arrow should not point exactly to the caret because the caret is
      // too close to the left.
      await tester.pumpWidget(
        CupertinoApp(
          debugShowCheckedModeBanner: false,
          home: CupertinoPageScaffold(
            child: Align(
              alignment: Alignment.topLeft,
              child: SizedBox(
                width: 200,
                height: 200,
                child: CupertinoTextField(
                  controller: controller,
                  maxLines: null,
                ),
              ),
            ),
          ),
        ),
      );

      state = tester.state<EditableTextState>(find.byType(EditableText));
      final double lineHeight = state.renderEditable.preferredLineHeight;

      state.renderEditable.selectPositionAt(from: textOffsetToPosition(tester, 0), cause: SelectionChangedCause.tap);
      expect(state.showToolbar(), true);
      await tester.pumpAndSettle();

      bottomLeftSelectionPosition = textOffsetToBottomLeftPosition(tester, 0);
      expect(
        find.byType(CupertinoTextSelectionToolbar),
        paints..clipPath(
          pathMatcher: PathPointsMatcher(
            excludes: <Offset> [
              // Arrow should not point to the selection handle.
              bottomLeftSelectionPosition.translate(0, 8 + 0.1),
            ],
            includes: <Offset> [
              // Expected center of the arrow.
              Offset(26.0, bottomLeftSelectionPosition.dy + 8 + 0.1),
            ],
          ),
        ),
      );

      expect(
        find.byType(CupertinoTextSelectionToolbar),
        paints..clipPath(
          pathMatcher: PathBoundsMatcher(
            topMatcher: moreOrLessEquals(bottomLeftSelectionPosition.dy + 8, epsilon: 0.01),
            leftMatcher: moreOrLessEquals(8),
            rightMatcher: lessThanOrEqualTo(400 - 8),
            bottomMatcher: moreOrLessEquals(bottomLeftSelectionPosition.dy + 8 + 43, epsilon: 0.01),
          ),
        ),
      );

      // Top Right collapsed selection. The toolbar should flip vertically, and
      // the arrow should not point exactly to the caret because the caret is
      // too close to the right.
      controller = TextEditingController(text: List<String>.filled(200, 'a').join());
      await tester.pumpWidget(
        CupertinoApp(
          debugShowCheckedModeBanner: false,
          home: CupertinoPageScaffold(
            child: Align(
              alignment: Alignment.topRight,
              child: SizedBox(
                width: 200,
                height: 200,
                child: CupertinoTextField(
                  controller: controller,
                  maxLines: null,
                ),
              ),
            ),
          ),
        ),
      );

      state = tester.state<EditableTextState>(find.byType(EditableText));
      state.renderEditable.selectPositionAt(
        from: tester.getTopRight(find.byType(CupertinoApp)),
        cause: SelectionChangedCause.tap,
      );
      expect(state.showToolbar(), true);
      await tester.pumpAndSettle();

      // -1 because we want to reach the end of the line, not the start of a new line.
      bottomLeftSelectionPosition = textOffsetToBottomLeftPosition(tester, state.renderEditable.selection.baseOffset - 1);

      expect(
        find.byType(CupertinoTextSelectionToolbar),
        paints..clipPath(
          pathMatcher: PathPointsMatcher(
            excludes: <Offset> [
              // Arrow should not point to the selection handle.
              bottomLeftSelectionPosition.translate(0, 8 + 0.1),
            ],
            includes: <Offset> [
              // Expected center of the arrow.
              Offset(400 - 26.0, bottomLeftSelectionPosition.dy + 8 + 0.1),
            ],
          ),
        ),
      );

      expect(
        find.byType(CupertinoTextSelectionToolbar),
        paints..clipPath(
          pathMatcher: PathBoundsMatcher(
            topMatcher: moreOrLessEquals(bottomLeftSelectionPosition.dy + 8, epsilon: 0.01),
            rightMatcher: moreOrLessEquals(400.0 - 8),
            bottomMatcher: moreOrLessEquals(bottomLeftSelectionPosition.dy + 8 + 43, epsilon: 0.01),
            leftMatcher: greaterThanOrEqualTo(8),
          ),
        ),
      );

      // Normal centered collapsed selection. The toolbar arrow should point down, and
      // it should point exactly to the caret.
      controller = TextEditingController(text: List<String>.filled(200, 'a').join());
      await tester.pumpWidget(
        CupertinoApp(
          debugShowCheckedModeBanner: false,
          home: CupertinoPageScaffold(
            child: Align(
              alignment: Alignment.center,
              child: SizedBox(
                width: 200,
                height: 200,
                child: CupertinoTextField(
                  controller: controller,
                  maxLines: null,
                ),
              ),
            ),
          ),
        ),
      );

      state = tester.state<EditableTextState>(find.byType(EditableText));
      state.renderEditable.selectPositionAt(
        from: tester.getCenter(find.byType(EditableText)),
        cause: SelectionChangedCause.tap,
      );
      expect(state.showToolbar(), true);
      await tester.pumpAndSettle();

      bottomLeftSelectionPosition = textOffsetToBottomLeftPosition(tester, state.renderEditable.selection.baseOffset);

      expect(
        find.byType(CupertinoTextSelectionToolbar),
        paints..clipPath(
          pathMatcher: PathPointsMatcher(
            includes: <Offset> [
              // Expected center of the arrow.
              bottomLeftSelectionPosition.translate(0, -lineHeight - 8 - 0.1),
            ],
          ),
        ),
      );

      expect(
        find.byType(CupertinoTextSelectionToolbar),
        paints..clipPath(
          pathMatcher: PathBoundsMatcher(
            bottomMatcher: moreOrLessEquals(bottomLeftSelectionPosition.dy - 8 - lineHeight, epsilon: 0.01),
            topMatcher: moreOrLessEquals(bottomLeftSelectionPosition.dy - 8 - lineHeight - 43, epsilon: 0.01),
            rightMatcher: lessThanOrEqualTo(400 - 8),
            leftMatcher: greaterThanOrEqualTo(8),
          ),
        ),
      );

      tester.binding.window.physicalSizeTestValue = null;
      tester.binding.window.devicePixelRatioTestValue = null;
    });

    testWidgets('selecting multiple words works', (WidgetTester tester) async {
      EditableText.debugDeterministicCursor = true;
      tester.binding.window.physicalSizeTestValue = const Size(400, 400);
      tester.binding.window.devicePixelRatioTestValue = 1;
      TextEditingController controller;
      EditableTextState state;

      // Normal multiword collapsed selection. The toolbar arrow should point down, and
      // it should point exactly to the caret.
      controller = TextEditingController(text: List<String>.filled(20, 'a').join('  '));
      await tester.pumpWidget(
        CupertinoApp(
          debugShowCheckedModeBanner: false,
          home: CupertinoPageScaffold(
            child: Align(
              alignment: Alignment.center,
              child: SizedBox(
                width: 200,
                height: 200,
                child: CupertinoTextField(
                  controller: controller,
                  maxLines: null,
                ),
              ),
            ),
          ),
        ),
      );

      state = tester.state<EditableTextState>(find.byType(EditableText));
      final double lineHeight = state.renderEditable.preferredLineHeight;

      // Select the first 2 words.
      state.renderEditable.selectPositionAt(
        from: textOffsetToPosition(tester, 0),
        to: textOffsetToPosition(tester, 4),
        cause: SelectionChangedCause.tap,
      );
      expect(state.showToolbar(), true);
      await tester.pumpAndSettle();

      final Offset selectionPosition = (textOffsetToBottomLeftPosition(tester, 0) + textOffsetToBottomLeftPosition(tester, 4)) / 2;

      expect(
        find.byType(CupertinoTextSelectionToolbar),
        paints..clipPath(
          pathMatcher: PathPointsMatcher(
            includes: <Offset> [
              // Expected center of the arrow.
              selectionPosition.translate(0, -lineHeight - 8 - 0.1),
            ],
          ),
        ),
      );

      expect(
        find.byType(CupertinoTextSelectionToolbar),
        paints..clipPath(
          pathMatcher: PathBoundsMatcher(
            bottomMatcher: moreOrLessEquals(selectionPosition.dy - 8 - lineHeight, epsilon: 0.01),
            topMatcher: moreOrLessEquals(selectionPosition.dy - 8 - lineHeight - 43, epsilon: 0.01),
            rightMatcher: lessThanOrEqualTo(400 - 8),
            leftMatcher: greaterThanOrEqualTo(8),
          ),
        ),
      );

      tester.binding.window.physicalSizeTestValue = null;
      tester.binding.window.devicePixelRatioTestValue = null;
    });

    testWidgets('selecting multiline works', (WidgetTester tester) async {
      EditableText.debugDeterministicCursor = true;
      tester.binding.window.physicalSizeTestValue = const Size(400, 400);
      tester.binding.window.devicePixelRatioTestValue = 1;
      TextEditingController controller;
      EditableTextState state;

      // Normal multiline collapsed selection. The toolbar arrow should point down, and
      // it should point exactly to the horizontal center of the text field.
      controller = TextEditingController(text: List<String>.filled(20, 'a  a  ').join('\n'));
      await tester.pumpWidget(
        CupertinoApp(
          debugShowCheckedModeBanner: false,
          home: CupertinoPageScaffold(
            child: Align(
              alignment: Alignment.center,
              child: SizedBox(
                width: 200,
                height: 200,
                child: CupertinoTextField(
                  controller: controller,
                  maxLines: null,
                ),
              ),
            ),
          ),
        ),
      );

      state = tester.state<EditableTextState>(find.byType(EditableText));
      final double lineHeight = state.renderEditable.preferredLineHeight;

      // Select the first 2 words.
      state.renderEditable.selectPositionAt(
        from: textOffsetToPosition(tester, 0),
        to: textOffsetToPosition(tester, 10),
        cause: SelectionChangedCause.tap,
      );
      expect(state.showToolbar(), true);
      await tester.pumpAndSettle();

      final Offset selectionPosition = Offset(
        // Toolbar should be centered.
        200,
        textOffsetToBottomLeftPosition(tester, 0).dy,
      );

      expect(
        find.byType(CupertinoTextSelectionToolbar),
        paints..clipPath(
          pathMatcher: PathPointsMatcher(
            includes: <Offset> [
              // Expected center of the arrow.
              selectionPosition.translate(0, -lineHeight - 8 - 0.1),
            ],
          ),
        ),
      );

      expect(
        find.byType(CupertinoTextSelectionToolbar),
        paints..clipPath(
          pathMatcher: PathBoundsMatcher(
            bottomMatcher: moreOrLessEquals(selectionPosition.dy - 8 - lineHeight, epsilon: 0.01),
            topMatcher: moreOrLessEquals(selectionPosition.dy - 8 - lineHeight - 43, epsilon: 0.01),
            rightMatcher: lessThanOrEqualTo(400 - 8),
            leftMatcher: greaterThanOrEqualTo(8),
          ),
        ),
      );

      tester.binding.window.physicalSizeTestValue = null;
      tester.binding.window.devicePixelRatioTestValue = null;
    });

    // This is a regression test for
    // https://github.com/flutter/flutter/issues/37046.
    testWidgets('No exceptions when showing selection menu inside of nested Navigators', (WidgetTester tester) async {
      const String testValue = '123456';
      final TextEditingController controller = TextEditingController(
        text: testValue,
      );
      await tester.pumpWidget(
        CupertinoApp(
          home: CupertinoPageScaffold(
            child: Center(
              child: Column(
                children: <Widget>[
                  Container(
                    height: 100,
                    color: CupertinoColors.activeOrange,
                  ),
                  Expanded(
                    child: Navigator(
                      onGenerateRoute: (_) =>
                        CupertinoPageRoute<void>(builder: (_) => Container(
                          child: CupertinoTextField(
                            controller: controller,
                          ),
                        )),
                    ),
                  ),
                ],
              ),
            ),
          ),
        ),
      );

      // No text selection toolbar.
      expect(find.byType(CupertinoTextSelectionToolbar), findsNothing);

      // Double tap on the text in the input.
      await tester.pumpAndSettle();
      await tester.tapAt(textOffsetToPosition(tester, testValue.length ~/ 2));
      await tester.pump(const Duration(milliseconds: 100));
      await tester.tapAt(textOffsetToPosition(tester, testValue.length ~/ 2));
      await tester.pumpAndSettle();

      // Now the text selection toolbar is showing and there were no exceptions.
      expect(find.byType(CupertinoTextSelectionToolbar), findsOneWidget);
      expect(tester.takeException(), null);
    });
  });

  group('textAlignVertical position', () {
    group('simple case', () {
      testWidgets('align top (default)', (WidgetTester tester) async {
        final FocusNode focusNode = FocusNode();
        const Size size = Size(200.0, 200.0);
        await tester.pumpWidget(
          CupertinoApp(
            debugShowCheckedModeBanner: false,
            home: CupertinoPageScaffold(
              child: Align(
                alignment: Alignment.center,
                child: SizedBox(
                  width: size.width,
                  height: size.height,
                  child: CupertinoTextField(
                    focusNode: focusNode,
                    expands: true,
                    maxLines: null,
                  ),
                ),
              ),
            ),
          ),
        );

        // Fills the whole container since expands is true.
        expect(tester.getSize(find.byType(CupertinoTextField)), size);

        // Tapping anywhere inside focuses it.
        expect(focusNode.hasFocus, false);
        await tester.tapAt(tester.getTopLeft(find.byType(CupertinoTextField)));
        await tester.pumpAndSettle();
        expect(focusNode.hasFocus, true);
        focusNode.unfocus();
        await tester.pumpAndSettle();
        expect(focusNode.hasFocus, false);
        final Offset justInside = tester
          .getBottomLeft(find.byType(CupertinoTextField))
          .translate(0.0, -1.0);
        await tester.tapAt(justInside);
        await tester.pumpAndSettle();
        await tester.pump(const Duration(milliseconds: 300));
        expect(focusNode.hasFocus, true);

        // The EditableText is at the top.
        expect(tester.getTopLeft(find.byType(CupertinoTextField)).dy, closeTo(size.height, .0001));
        expect(tester.getTopLeft(find.byType(EditableText)).dy, closeTo(206.0, .0001));
      });

      testWidgets('align center', (WidgetTester tester) async {
        final FocusNode focusNode = FocusNode();
        const Size size = Size(200.0, 200.0);
        await tester.pumpWidget(
          CupertinoApp(
            debugShowCheckedModeBanner: false,
            home: CupertinoPageScaffold(
              child: Align(
                alignment: Alignment.center,
                child: SizedBox(
                  width: size.width,
                  height: size.height,
                  child: CupertinoTextField(
                    textAlignVertical: TextAlignVertical.center,
                    focusNode: focusNode,
                    expands: true,
                    maxLines: null,
                  ),
                ),
              ),
            ),
          ),
        );

        // Fills the whole container since expands is true.
        expect(tester.getSize(find.byType(CupertinoTextField)), size);

        // Tapping anywhere inside focuses it.
        expect(focusNode.hasFocus, false);
        await tester.tapAt(tester.getTopLeft(find.byType(CupertinoTextField)));
        await tester.pumpAndSettle();
        expect(focusNode.hasFocus, true);
        focusNode.unfocus();
        await tester.pumpAndSettle();
        expect(focusNode.hasFocus, false);
        final Offset justInside = tester
          .getBottomLeft(find.byType(CupertinoTextField))
          .translate(0.0, -1.0);
        await tester.tapAt(justInside);
        await tester.pumpAndSettle();
        await tester.pump(const Duration(milliseconds: 300));
        expect(focusNode.hasFocus, true);

        // The EditableText is at the center.
        expect(tester.getTopLeft(find.byType(CupertinoTextField)).dy, closeTo(size.height, .0001));
        expect(tester.getTopLeft(find.byType(EditableText)).dy, closeTo(291.5, .0001));
      });

      testWidgets('align bottom', (WidgetTester tester) async {
        final FocusNode focusNode = FocusNode();
        const Size size = Size(200.0, 200.0);
        await tester.pumpWidget(
          CupertinoApp(
            debugShowCheckedModeBanner: false,
            home: CupertinoPageScaffold(
              child: Align(
                alignment: Alignment.center,
                child: SizedBox(
                  width: size.width,
                  height: size.height,
                  child: CupertinoTextField(
                    textAlignVertical: TextAlignVertical.bottom,
                    focusNode: focusNode,
                    expands: true,
                    maxLines: null,
                  ),
                ),
              ),
            ),
          ),
        );

        // Fills the whole container since expands is true.
        expect(tester.getSize(find.byType(CupertinoTextField)), size);

        // Tapping anywhere inside focuses it.
        expect(focusNode.hasFocus, false);
        await tester.tapAt(tester.getTopLeft(find.byType(CupertinoTextField)));
        await tester.pumpAndSettle();
        expect(focusNode.hasFocus, true);
        focusNode.unfocus();
        await tester.pumpAndSettle();
        expect(focusNode.hasFocus, false);
        final Offset justInside = tester
          .getBottomLeft(find.byType(CupertinoTextField))
          .translate(0.0, -1.0);
        await tester.tapAt(justInside);
        await tester.pumpAndSettle();
        await tester.pump(const Duration(milliseconds: 300));
        expect(focusNode.hasFocus, true);

        // The EditableText is at the bottom.
        expect(tester.getTopLeft(find.byType(CupertinoTextField)).dy, closeTo(size.height, .0001));
        expect(tester.getTopLeft(find.byType(EditableText)).dy, closeTo(377.0, .0001));
      });

      testWidgets('align as a double', (WidgetTester tester) async {
        final FocusNode focusNode = FocusNode();
        const Size size = Size(200.0, 200.0);
        await tester.pumpWidget(
          CupertinoApp(
            debugShowCheckedModeBanner: false,
            home: CupertinoPageScaffold(
              child: Align(
                alignment: Alignment.center,
                child: SizedBox(
                  width: size.width,
                  height: size.height,
                  child: CupertinoTextField(
                    textAlignVertical: const TextAlignVertical(y: 0.75),
                    focusNode: focusNode,
                    expands: true,
                    maxLines: null,
                  ),
                ),
              ),
            ),
          ),
        );

        // Fills the whole container since expands is true.
        expect(tester.getSize(find.byType(CupertinoTextField)), size);

        // Tapping anywhere inside focuses it.
        expect(focusNode.hasFocus, false);
        await tester.tapAt(tester.getTopLeft(find.byType(CupertinoTextField)));
        await tester.pumpAndSettle();
        expect(focusNode.hasFocus, true);
        focusNode.unfocus();
        await tester.pumpAndSettle();
        expect(focusNode.hasFocus, false);
        final Offset justInside = tester
          .getBottomLeft(find.byType(CupertinoTextField))
          .translate(0.0, -1.0);
        await tester.tapAt(justInside);
        await tester.pumpAndSettle();
        await tester.pump(const Duration(milliseconds: 300));
        expect(focusNode.hasFocus, true);

        // The EditableText is near the bottom.
        expect(tester.getTopLeft(find.byType(CupertinoTextField)).dy, closeTo(size.height, .0001));
        expect(tester.getTopLeft(find.byType(EditableText)).dy, closeTo(355.625, .0001));
      });
    });

    group('tall prefix', () {
      testWidgets('align center (default when prefix)', (WidgetTester tester) async {
        final FocusNode focusNode = FocusNode();
        const Size size = Size(200.0, 200.0);
        await tester.pumpWidget(
          CupertinoApp(
            debugShowCheckedModeBanner: false,
            home: CupertinoPageScaffold(
              child: Align(
                alignment: Alignment.center,
                child: SizedBox(
                  width: size.width,
                  height: size.height,
                  child: CupertinoTextField(
                    focusNode: focusNode,
                    expands: true,
                    maxLines: null,
                    prefix: Container(
                      height: 100,
                      width: 10,
                    ),
                  ),
                ),
              ),
            ),
          ),
        );

        // Fills the whole container since expands is true.
        expect(tester.getSize(find.byType(CupertinoTextField)), size);

        // Tapping anywhere inside focuses it. This includes tapping on the
        // prefix, because in this case it is transparent.
        expect(focusNode.hasFocus, false);
        await tester.tapAt(tester.getTopLeft(find.byType(CupertinoTextField)));
        await tester.pumpAndSettle();
        expect(focusNode.hasFocus, true);
        focusNode.unfocus();
        await tester.pumpAndSettle();
        expect(focusNode.hasFocus, false);
        final Offset justInside = tester
          .getBottomLeft(find.byType(CupertinoTextField))
          .translate(0.0, -1.0);
        await tester.tapAt(justInside);
        await tester.pumpAndSettle();
        await tester.pump(const Duration(milliseconds: 300));
        expect(focusNode.hasFocus, true);

        // The EditableText is at the center. Same as without prefix.
        expect(tester.getTopLeft(find.byType(CupertinoTextField)).dy, closeTo(size.height, .0001));
        expect(tester.getTopLeft(find.byType(EditableText)).dy, closeTo(291.5, .0001));
      });

      testWidgets('align top', (WidgetTester tester) async {
        final FocusNode focusNode = FocusNode();
        const Size size = Size(200.0, 200.0);
        await tester.pumpWidget(
          CupertinoApp(
            debugShowCheckedModeBanner: false,
            home: CupertinoPageScaffold(
              child: Align(
                alignment: Alignment.center,
                child: SizedBox(
                  width: size.width,
                  height: size.height,
                  child: CupertinoTextField(
                    textAlignVertical: TextAlignVertical.top,
                    focusNode: focusNode,
                    expands: true,
                    maxLines: null,
                    prefix: Container(
                      height: 100,
                      width: 10,
                    ),
                  ),
                ),
              ),
            ),
          ),
        );

        // Fills the whole container since expands is true.
        expect(tester.getSize(find.byType(CupertinoTextField)), size);

        // Tapping anywhere inside focuses it. This includes tapping on the
        // prefix, because in this case it is transparent.
        expect(focusNode.hasFocus, false);
        await tester.tapAt(tester.getTopLeft(find.byType(CupertinoTextField)));
        await tester.pumpAndSettle();
        expect(focusNode.hasFocus, true);
        focusNode.unfocus();
        await tester.pumpAndSettle();
        expect(focusNode.hasFocus, false);
        final Offset justInside = tester
          .getBottomLeft(find.byType(CupertinoTextField))
          .translate(0.0, -1.0);
        await tester.tapAt(justInside);
        await tester.pumpAndSettle();
        await tester.pump(const Duration(milliseconds: 300));
        expect(focusNode.hasFocus, true);

        // The prefix is at the top, and the EditableText is centered within its
        // height.
        expect(tester.getTopLeft(find.byType(CupertinoTextField)).dy, closeTo(size.height, .0001));
        expect(tester.getTopLeft(find.byType(EditableText)).dy, closeTo(241.5, .0001));
      });

      testWidgets('align bottom', (WidgetTester tester) async {
        final FocusNode focusNode = FocusNode();
        const Size size = Size(200.0, 200.0);
        await tester.pumpWidget(
          CupertinoApp(
            debugShowCheckedModeBanner: false,
            home: CupertinoPageScaffold(
              child: Align(
                alignment: Alignment.center,
                child: SizedBox(
                  width: size.width,
                  height: size.height,
                  child: CupertinoTextField(
                    textAlignVertical: TextAlignVertical.bottom,
                    focusNode: focusNode,
                    expands: true,
                    maxLines: null,
                    prefix: Container(
                      height: 100,
                      width: 10,
                    ),
                  ),
                ),
              ),
            ),
          ),
        );

        // Fills the whole container since expands is true.
        expect(tester.getSize(find.byType(CupertinoTextField)), size);

        // Tapping anywhere inside focuses it. This includes tapping on the
        // prefix, because in this case it is transparent.
        expect(focusNode.hasFocus, false);
        await tester.tapAt(tester.getTopLeft(find.byType(CupertinoTextField)));
        await tester.pumpAndSettle();
        expect(focusNode.hasFocus, true);
        focusNode.unfocus();
        await tester.pumpAndSettle();
        expect(focusNode.hasFocus, false);
        final Offset justInside = tester
          .getBottomLeft(find.byType(CupertinoTextField))
          .translate(0.0, -1.0);
        await tester.tapAt(justInside);
        await tester.pumpAndSettle();
        await tester.pump(const Duration(milliseconds: 300));
        expect(focusNode.hasFocus, true);

        // The prefix is at the bottom, and the EditableText is centered within
        // its height.
        expect(tester.getTopLeft(find.byType(CupertinoTextField)).dy, closeTo(size.height, .0001));
        expect(tester.getTopLeft(find.byType(EditableText)).dy, closeTo(341.5, .0001));
      });

      testWidgets('align as a double', (WidgetTester tester) async {
        final FocusNode focusNode = FocusNode();
        const Size size = Size(200.0, 200.0);
        await tester.pumpWidget(
          CupertinoApp(
            debugShowCheckedModeBanner: false,
            home: CupertinoPageScaffold(
              child: Align(
                alignment: Alignment.center,
                child: SizedBox(
                  width: size.width,
                  height: size.height,
                  child: CupertinoTextField(
                    textAlignVertical: const TextAlignVertical(y: 0.75),
                    focusNode: focusNode,
                    expands: true,
                    maxLines: null,
                    prefix: Container(
                      height: 100,
                      width: 10,
                    ),
                  ),
                ),
              ),
            ),
          ),
        );

        // Fills the whole container since expands is true.
        expect(tester.getSize(find.byType(CupertinoTextField)), size);

        // Tapping anywhere inside focuses it. This includes tapping on the
        // prefix, because in this case it is transparent.
        expect(focusNode.hasFocus, false);
        await tester.tapAt(tester.getTopLeft(find.byType(CupertinoTextField)));
        await tester.pumpAndSettle();
        expect(focusNode.hasFocus, true);
        focusNode.unfocus();
        await tester.pumpAndSettle();
        expect(focusNode.hasFocus, false);
        final Offset justInside = tester
          .getBottomLeft(find.byType(CupertinoTextField))
          .translate(0.0, -1.0);
        await tester.tapAt(justInside);
        await tester.pumpAndSettle();
        await tester.pump(const Duration(milliseconds: 300));
        expect(focusNode.hasFocus, true);

        // The EditableText is near the bottom.
        expect(tester.getTopLeft(find.byType(CupertinoTextField)).dy, closeTo(size.height, .0001));
        expect(tester.getTopLeft(find.byType(EditableText)).dy, closeTo(329.0, .0001));
      });
    });

    testWidgets(
      'Long press on an autofocused field shows the selection menu',
      (WidgetTester tester) async {
        await tester.pumpWidget(
          CupertinoApp(
            home: Center(
              child: ConstrainedBox(
                constraints: BoxConstraints.loose(const Size(200, 200)),
                child: const CupertinoTextField(
                  autofocus: true,
                ),
              ),
            ),
          ),
        );
        // This extra pump allows the selection set by autofocus to propagate to
        // the RenderEditable.
        await tester.pump();

        // Long press shows the selection menu.
        await tester.longPressAt(textOffsetToPosition(tester, 0));
        await tester.pump();
        expect(find.text('Paste'), findsOneWidget);
      },
    );
  });
}<|MERGE_RESOLUTION|>--- conflicted
+++ resolved
@@ -503,14 +503,7 @@
 
     await expectLater(
       find.byKey(const ValueKey<int>(1)),
-<<<<<<< HEAD
       matchesGoldenFile('text_field_cursor_test.cupertino.0.png'),
-=======
-      matchesGoldenFile(
-        'text_field_cursor_test.cupertino.0.png',
-        version: 3,
-      ),
->>>>>>> 440753ba
     );
   });
 
@@ -540,14 +533,7 @@
     debugDefaultTargetPlatformOverride = null;
     await expectLater(
       find.byKey(const ValueKey<int>(1)),
-<<<<<<< HEAD
       matchesGoldenFile('text_field_cursor_test.cupertino.1.png'),
-=======
-      matchesGoldenFile(
-        'text_field_cursor_test.cupertino.1.png',
-        version: 3,
-      ),
->>>>>>> 440753ba
     );
   });
 
@@ -3049,16 +3035,8 @@
     );
 
     await expectLater(
-<<<<<<< HEAD
-      find.byType(CupertinoTextField),
+      find.byKey(const ValueKey<int>(1)),
       matchesGoldenFile('text_field_test.disabled.png'),
-=======
-      find.byKey(const ValueKey<int>(1)),
-      matchesGoldenFile(
-        'text_field_test.disabled.png',
-        version: 1,
-      ),
->>>>>>> 440753ba
     );
   });
 

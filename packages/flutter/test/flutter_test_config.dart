// Copyright 2014 The Flutter Authors. All rights reserved.
// Use of this source code is governed by a BSD-style license that can be
// found in the LICENSE file.

import 'dart:async';

import 'package:flutter/rendering.dart';
import 'package:flutter_test/flutter_test.dart';
import 'package:leak_tracker/leak_tracker.dart';
import 'package:leak_tracker_flutter_testing/leak_tracker_flutter_testing.dart';

import '_goldens_io.dart'
  if (dart.library.html) '_goldens_web.dart' as flutter_goldens;

/// Test configuration for each test library in this directory.
///
/// See https://api.flutter.dev/flutter/flutter_test/flutter_test-library.html.
Future<void> testExecutable(FutureOr<void> Function() testMain) {
  // Enable checks because there are many implementations of [RenderBox] in this
  // package can benefit from the additional validations.
  debugCheckIntrinsicSizes = true;

  // Make tap() et al fail if the given finder specifies a widget that would not
  // receive the event.
  WidgetController.hitTestWarningShouldBeFatal = true;

  LeakTracking.warnForUnsupportedPlatforms = false;

  // TODO(polina-c): clean up leaks and stop ignoring them.
  // https://github.com/flutter/flutter/issues/137311
  LeakTesting.settings = LeakTesting
    .settings
    .withTrackedAll()
    .withIgnored(
      allNotGCed: true,
<<<<<<< HEAD
      notDisposed: <String, int?>{
        'AnimationController': null,
        'OverlayEntry': null,
      },
=======
>>>>>>> aeb500a0
    );

  // Enable golden file testing using Skia Gold.
  return flutter_goldens.testExecutable(testMain);
}<|MERGE_RESOLUTION|>--- conflicted
+++ resolved
@@ -33,13 +33,9 @@
     .withTrackedAll()
     .withIgnored(
       allNotGCed: true,
-<<<<<<< HEAD
       notDisposed: <String, int?>{
-        'AnimationController': null,
         'OverlayEntry': null,
       },
-=======
->>>>>>> aeb500a0
     );
 
   // Enable golden file testing using Skia Gold.

--- conflicted
+++ resolved
@@ -112,17 +112,10 @@
     await file.writeAsString(_encodeJson(summaryJson, pretty));
   }
 
-<<<<<<< HEAD
-  String _encodeJson(Map<String, dynamic> jsonMap, bool pretty) {
-    return pretty
-      ? _prettyEncoder.convert(jsonMap)
-      : json.encode(jsonMap);
-=======
   String _encodeJson(Map<String, dynamic> jsonObject, bool pretty) {
     return pretty
       ? _prettyEncoder.convert(jsonObject)
       : json.encode(jsonObject);
->>>>>>> 07eb5ea0
   }
 
   List<TimelineEvent> _extractNamedEvents(String name) {

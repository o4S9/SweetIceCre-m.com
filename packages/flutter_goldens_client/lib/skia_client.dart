--- conflicted
+++ resolved
@@ -336,72 +336,6 @@
     return imageBytes;
   }
 
-<<<<<<< HEAD
-=======
-  /// Returns a boolean value for whether or not the given test and current pull
-  /// request are ignored on Flutter Gold.
-  ///
-  /// This is only relevant when used by the [FlutterPreSubmitFileComparator]
-  /// when a golden file test fails. In order to land a change to an existing
-  /// golden file, an ignore must be set up in Flutter Gold. This will serve as
-  /// a flag to permit the change to land, protect against any unwanted changes,
-  /// and ensure that changes that have landed are triaged.
-  Future<bool> testIsIgnoredForPullRequest(String pullRequest, String testName) async {
-    bool ignoreIsActive = false;
-    testName = cleanTestName(testName);
-    String rawResponse;
-    await io.HttpOverrides.runWithHttpOverrides<Future<void>>(() async {
-      final Uri requestForIgnores = Uri.parse(
-        'https://flutter-gold.skia.org/json/ignores'
-      );
-
-      try {
-        final io.HttpClientRequest request = await httpClient.getUrl(requestForIgnores);
-        final io.HttpClientResponse response = await request.close();
-        rawResponse = await utf8.decodeStream(response);
-        final List<dynamic> ignores = json.decode(rawResponse) as List<dynamic>;
-        for(dynamic ignore in ignores) {
-          final List<String> ignoredQueries = (ignore['query'] as String).split('&');
-          final String ignoredPullRequest = (ignore['note'] as String).split('/').last;
-          final DateTime expiration = DateTime.parse(ignore['expires'] as String);
-          // The currently failing test is in the process of modification.
-          if (ignoredQueries.contains('name=$testName')) {
-            if (expiration.isAfter(DateTime.now())) {
-              ignoreIsActive = true;
-            } else {
-              // If any ignore is expired for the given test, throw with
-              // guidance.
-              final StringBuffer buf = StringBuffer()
-                ..writeln('This test has an expired ignore in place, and the')
-                ..writeln('change has not been triaged.')
-                ..writeln('The associated pull request is:')
-                ..writeln('https://github.com/flutter/flutter/pull/$ignoredPullRequest');
-              throw NonZeroExitCode(1, buf.toString());
-            }
-          }
-        }
-      } on FormatException catch(_) {
-        if (rawResponse.contains('stream timeout')) {
-          final StringBuffer buf = StringBuffer()
-            ..writeln('Stream timeout on /ignores api.')
-            ..writeln('This may be caused by a failure to triage a change.')
-            ..writeln('Check https://flutter-gold.skia.org/ignores, or')
-            ..writeln('https://flutter-gold.skia.org/?query=source_type%3Dflutter')
-            ..writeln('for untriaged golden files.');
-          throw NonZeroExitCode(1, buf.toString());
-        } else {
-          print('Formatting error detected requesting /ignores from Flutter Gold.'
-              '\nrawResponse: $rawResponse');
-          rethrow;
-        }
-      }
-    },
-      SkiaGoldHttpOverrides(),
-    );
-    return ignoreIsActive;
-  }
-
->>>>>>> 33d30224
   /// The [_expectations] retrieved from Flutter Gold do not include the
   /// parameters of the given test. This function queries the Flutter Gold
   /// details api to determine if the given expectation for a test matches the

--- conflicted
+++ resolved
@@ -321,24 +321,6 @@
         String flutterExecutableName = Os.isFamily(Os.FAMILY_WINDOWS) ? "flutter.bat" : "flutter"
         flutterExecutable = Paths.get(flutterRoot.absolutePath, "bin", flutterExecutableName).toFile()
 
-<<<<<<< HEAD
-        final String propMultidexEnabled = "multidex-enabled"
-        if (project.hasProperty(propMultidexEnabled) &&
-            project.property(propMultidexEnabled).toBoolean()) {
-            String flutterMultidexKeepfile = Paths.get(flutterRoot.absolutePath, "packages", "flutter_tools",
-                "gradle", "flutter_multidex_keepfile.txt")
-            project.android {
-                buildTypes {
-                    release {
-                        multiDexKeepFile(project.file(flutterMultidexKeepfile))
-                    }
-                }
-            }
-            project.dependencies {
-                implementation("androidx.multidex:multidex:2.0.1")
-            }
-            }
-
         // Validate that the provided Gradle, Java, AGP, and KGP versions are all within our
         // supported range.
         final Boolean shouldSkipDependencyChecks = project.hasProperty("skipDependencyChecks")
@@ -354,8 +336,6 @@
             }
         }
 
-=======
->>>>>>> e1e1c36d
         // Use Kotlin DSL to handle baseApplicationName logic due to Groovy dynamic dispatch bug.
         project.apply from: Paths.get(flutterRoot.absolutePath, "packages", "flutter_tools", "gradle", "src", "main", "kotlin", "flutter.gradle.kts")
 

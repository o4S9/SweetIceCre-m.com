--- conflicted
+++ resolved
@@ -651,9 +651,7 @@
                 extraGenSnapshotOptions extraGenSnapshotOptionsValue
                 splitDebugInfo splitDebugInfoValue
                 treeShakeIcons treeShakeIconsOptionsValue
-<<<<<<< HEAD
                 dartObfuscation dartObfuscationValue
-=======
                 doLast {
                     project.exec {
                         if (Os.isFamily(Os.FAMILY_WINDOWS)) {
@@ -663,7 +661,6 @@
                         }
                     }
                 }
->>>>>>> 0b5667ac
             }
             File libJar = project.file("${project.buildDir}/${AndroidProject.FD_INTERMEDIATES}/flutter/${variant.name}/libs.jar")
             Task packFlutterAppAotTask = project.tasks.create(name: "packLibs${FLUTTER_BUILD_PREFIX}${variant.name.capitalize()}", type: Jar) {

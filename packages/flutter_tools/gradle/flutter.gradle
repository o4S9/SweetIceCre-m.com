--- conflicted
+++ resolved
@@ -242,7 +242,6 @@
                         intermediateDir getPluginBuildDir(project)
                     }
                 }
-<<<<<<< HEAD
             }
         }
     }
@@ -271,18 +270,6 @@
                 pluginTask.intermediateDir.eachFileRecurse(FILES) { file ->
                     if (file.name != "maven-metadata.xml") {
                         return
-=======
-                pluginProject.afterEvaluate {
-                    pluginProject.android.buildTypes {
-                        profile {
-                            initWith debug
-                        }
-                    }
-
-                    pluginProject.android.buildTypes.each {
-                        def buildMode = buildModeFor(it)
-                        addFlutterJarCompileOnlyDependency(pluginProject, it.name, project.files( flutterJar ?: baseJar[buildMode] ))
->>>>>>> 03220cac
                     }
                     def mavenMetadata = new XmlParser().parse(file)
                     String groupId = mavenMetadata.groupId.text()

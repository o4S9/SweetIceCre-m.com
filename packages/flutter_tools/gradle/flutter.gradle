import static groovy.io.FileType.FILES

import com.android.builder.model.AndroidProject
import com.android.build.OutputFile
import groovy.json.JsonSlurper
import java.nio.file.Path
import java.nio.file.Paths
import java.util.regex.Matcher
import java.util.regex.Pattern
import org.apache.tools.ant.taskdefs.condition.Os
import org.gradle.api.DefaultTask
import org.gradle.api.GradleException
import org.gradle.api.Project
import org.gradle.api.Plugin
import org.gradle.api.Task
import org.gradle.api.file.CopySpec
import org.gradle.api.file.FileCollection
import org.gradle.api.tasks.Copy
import org.gradle.api.tasks.InputFiles
import org.gradle.api.tasks.OutputDirectory
import org.gradle.api.tasks.TaskAction
import org.gradle.api.tasks.bundling.Jar

buildscript {
    repositories {
        google()
        jcenter()
    }
    dependencies {
        classpath 'com.android.tools.build:gradle:3.5.0'
    }
}

android {
    compileOptions {
        sourceCompatibility 1.8
        targetCompatibility 1.8
    }
}

apply plugin: FlutterPlugin

class FlutterPlugin implements Plugin<Project> {
    private static final String MAVEN_REPO      = "http://download.flutter.io";

    // The platforms that can be passed to the `--Ptarget-platform` flag.
    private static final String PLATFORM_ARM32  = "android-arm";
    private static final String PLATFORM_ARM64  = "android-arm64";
    private static final String PLATFORM_X86    = "android-x86";
    private static final String PLATFORM_X86_64 = "android-x64";

    // The ABI architectures.
    private static final String ARCH_ARM32      = "armeabi-v7a";
    private static final String ARCH_ARM64      = "arm64-v8a";
    private static final String ARCH_X86        = "x86";
    private static final String ARCH_X86_64     = "x86_64";

    // Maps platforms to ABI architectures.
    private static final Map PLATFORM_ARCH_MAP = [
        (PLATFORM_ARM32)    : ARCH_ARM32,
        (PLATFORM_ARM64)    : ARCH_ARM64,
        (PLATFORM_X86)      : ARCH_X86,
        (PLATFORM_X86_64)   : ARCH_X86_64,
    ]

    // The version code that gives each ABI a value.
    // For each APK variant, use the following versions to override the version of the Universal APK.
    // Otherwise, the Play Store will complain that the APK variants have the same version.
    private static final Map ABI_VERSION = [
        (ARCH_ARM32)        : 1,
        (ARCH_ARM64)        : 2,
        (ARCH_X86)          : 3,
        (ARCH_X86_64)       : 4,
    ]

    // When split is enabled, multiple APKs are generated per each ABI.
    private static final List DEFAULT_PLATFORMS = [
        PLATFORM_ARM32,
        PLATFORM_ARM64,
    ]

    // The name prefix for flutter builds.  This is used to identify gradle tasks
    // where we expect the flutter tool to provide any error output, and skip the
    // standard Gradle error output in the FlutterEventLogger. If you change this,
    // be sure to change any instances of this string in symbols in the code below
    // to match.
    static final String FLUTTER_BUILD_PREFIX = "flutterBuild"

    private Project project
    private Map baseJar = [:]
    private File flutterRoot
    private File flutterExecutable
    private String localEngine
    private String localEngineSrcPath
    private Properties localProperties
    private String engineVersion

    @Override
    void apply(Project project) {
        this.project = project

        project.extensions.create("flutter", FlutterExtension)
        project.afterEvaluate this.&addFlutterTasks
        // By default, assembling APKs generates fat APKs if multiple platforms are passed.
        // Configuring split per ABI allows to generate separate APKs for each abi.
        // This is a noop when building a bundle.
        if (shouldSplitPerAbi()) {
            project.android {
                splits {
                    abi {
                        // Enables building multiple APKs per ABI.
                        enable true
                        // Resets the list of ABIs that Gradle should create APKs for to none.
                        reset()
                        // Specifies that we do not want to also generate a universal APK that includes all ABIs.
                        universalApk false
                    }
                }
            }
        }
        getTargetPlatforms().each { targetArch ->
            String abiValue = PLATFORM_ARCH_MAP[targetArch]
            project.android {
                if (shouldSplitPerAbi()) {
                    splits {
                        abi {
                            include abiValue
                        }
                    }
                }
            }
        }

        String flutterRootPath = resolveProperty("flutter.sdk", System.env.FLUTTER_ROOT)
        if (flutterRootPath == null) {
            throw new GradleException("Flutter SDK not found. Define location with flutter.sdk in the local.properties file or with a FLUTTER_ROOT environment variable.")
        }
        flutterRoot = project.file(flutterRootPath)
        if (!flutterRoot.isDirectory()) {
            throw new GradleException("flutter.sdk must point to the Flutter SDK directory")
        }

        engineVersion = useLocalEngine()
            ? "+" // Match any version since there's only one.
            : "1.0.0-" + Paths.get(flutterRoot.absolutePath, "bin", "internal", "engine.version").toFile().text.trim()

        String flutterExecutableName = Os.isFamily(Os.FAMILY_WINDOWS) ? "flutter.bat" : "flutter"
        flutterExecutable = Paths.get(flutterRoot.absolutePath, "bin", flutterExecutableName).toFile();

        // Add custom build types.
        project.android.buildTypes {
            profile {
                initWith debug
                if (it.hasProperty("matchingFallbacks")) {
                    matchingFallbacks = ["debug", "release"]
                }
            }
        }

        if (shouldShrinkResources(project)) {
            String flutterProguardRules = Paths.get(flutterRoot.absolutePath, "packages", "flutter_tools",
                    "gradle", "flutter_proguard_rules.pro")
            project.android.buildTypes {
                release {
                    // Enables code shrinking, obfuscation, and optimization for only
                    // your project's release build type.
                    minifyEnabled true
                    // Enables resource shrinking, which is performed by the
                    // Android Gradle plugin.
                    // NOTE: The resource shrinker can't be used for libraries.
                    shrinkResources isBuiltAsApp(project)
                    // Fallback to `android/app/proguard-rules.pro`.
                    // This way, custom Proguard rules can be configured as needed.
                    proguardFiles project.android.getDefaultProguardFile("proguard-android.txt"), flutterProguardRules, "proguard-rules.pro"
                }
            }
        }
        if (useLocalEngine()) {
            // This is required to pass the local engine to flutter build aot.
            String engineOutPath = project.property('local-engine-out')
            File engineOut = project.file(engineOutPath)
            if (!engineOut.isDirectory()) {
                throw new GradleException('local-engine-out must point to a local engine build')
            }
            localEngine = engineOut.name
            localEngineSrcPath = engineOut.parentFile.parent
        }
        project.android.buildTypes.each this.&addFlutterDependencies
        project.android.buildTypes.whenObjectAdded this.&addFlutterDependencies
    }

    /**
     * Adds the dependencies required by the Flutter project.
     * This includes:
     *    1. The embedding
     *    2. libflutter.so
     */
    void addFlutterDependencies(buildType) {
        String flutterBuildMode = buildModeFor(buildType)
        if (!supportsBuildMode(flutterBuildMode)) {
            return
        }
        String repository = useLocalEngine()
            ? project.property('local-engine-repo')
            : MAVEN_REPO

        project.rootProject.allprojects {
            repositories {
                maven {
                    url repository
                }
            }
        }
        // Add the embedding dependency.
        addApiDependencies(project, buildType.name,
                "io.flutter:flutter_embedding_$flutterBuildMode:$engineVersion")

        List<String> platforms = getTargetPlatforms().collect()
        // Debug mode includes x86 and x64, which are commonly used in emulators.
        if (flutterBuildMode == "debug" && !useLocalEngine()) {
            platforms.add("android-x86")
            platforms.add("android-x64")
        }
        platforms.each { platform ->
            String arch = PLATFORM_ARCH_MAP[platform].replace("-", "_")
            // Add the `libflutter.so` dependency.
            addApiDependencies(project, buildType.name,
                    "io.flutter:${arch}_$flutterBuildMode:$engineVersion")
        }
    }

    /**
     * Returns the directory where the plugins are built.
     */
    private File getPluginBuildDir() {
        // Module projects specify this flag to include plugins in the same repo as the module project.
        if (project.ext.has("pluginBuildDir")) {
            return project.ext.get("pluginBuildDir")
        }
        return project.buildDir
    }

    /**
     * Configures the Flutter plugin dependencies.
     *
     * The plugins are added to pubspec.yaml. Then, upon running `flutter pub get`,
     * the tool generates a `.flutter-plugins` file, which contains a 1:1 map to each plugin location.
     * Finally, the project's `settings.gradle` loads each plugin's android directory as a subproject.
     */
    private void configurePlugins() {
        if (!buildPluginAsAar()) {
            getPluginList().each this.&configurePluginProject
            getPluginDependencies().each this.&configurePluginDependencies
            return
        }
        project.repositories {
            maven {
                url "${getPluginBuildDir()}/outputs/repo"
            }
        }
        getPluginList().each { pluginName, pluginPath ->
            configurePluginAar(pluginName, pluginPath, project)
        }
    }

    private static final Pattern GROUP_PATTERN = ~/group\s+\'(.+)\'/
    private static final Pattern PROJECT_NAME_PATTERN = ~/rootProject\.name\s+=\s+\'(.+)\'/

    // Adds the plugin AAR dependency to the app project.
    private void configurePluginAar(String pluginName, String pluginPath, Project project) {
        // Extract the group id from the plugin's build.gradle.
        // This is `group '<group-id>'`
        File pluginBuildFile = project.file(Paths.get(pluginPath, "android", "build.gradle"));
        if (!pluginBuildFile.exists()) {
            throw new GradleException("Plugin $pluginName doesn't have the required file $pluginBuildFile.")
        }

        Matcher groupParts = GROUP_PATTERN.matcher(pluginBuildFile.text)
        assert groupParts.count == 1
        assert groupParts.hasGroup()
        String groupId = groupParts[0][1]

        // Extract the artifact name from the plugin's settings.gradle.
        // This is `rootProject.name = '<artifact-name>'`
        File pluginSettings = project.file(Paths.get(pluginPath, "android", "settings.gradle"));
        if (!pluginSettings.exists()) {
            throw new GradleException("Plugin $pluginName doesn't have the required file $pluginSettings.")
        }
        Matcher projectNameParts = PROJECT_NAME_PATTERN.matcher(pluginSettings.text)
        assert projectNameParts.count == 1
        assert projectNameParts.hasGroup()
        String artifactId = "${projectNameParts[0][1]}_release"

        assert !groupId.empty
        project.dependencies.add("api", "$groupId:$artifactId:+")
    }

    // Adds the plugin project dependency to the app project .
    private void configurePluginProject(String pluginName, String _) {
        Project pluginProject = project.rootProject.findProject(":$pluginName")
        if (pluginProject == null) {
            project.logger.error("Plugin project :$pluginName not found. Please update settings.gradle.")
            return
        }
        // Add plugin dependency to the app project.
        project.dependencies {
            implementation pluginProject
        }
        Closure addEmbeddingCompileOnlyDependency = { buildType ->
            String flutterBuildMode = buildModeFor(buildType)
            // In AGP 3.5, the embedding must be added as an API implementation,
            // so java8 features are desugared against the runtime classpath.
            // For more, see https://github.com/flutter/flutter/issues/40126
            if (!supportsBuildMode(flutterBuildMode)) {
                return
            }
            addApiDependencies(
                pluginProject,
                buildType.name,
                "io.flutter:flutter_embedding_$flutterBuildMode:$engineVersion"
            )
        }
        pluginProject.afterEvaluate {
            pluginProject.android.buildTypes {
                profile {
                    initWith debug
                }
            }
            pluginProject.android.buildTypes.each addEmbeddingCompileOnlyDependency
            pluginProject.android.buildTypes.whenObjectAdded addEmbeddingCompileOnlyDependency
        }
    }

    // Returns `true` if the given path contains an `android/build.gradle` file.
    //
    // TODO(egarciad): Fix https://github.com/flutter/flutter/issues/39657.
    // Android Studio may create empty android directories due to the logic in <app>/android/settings.gradle,
    // which imports all plugins regardless of whether they support the android platform.
    private Boolean doesSupportAndroidPlatform(String path) {
        File editableAndroidProject = new File(path, 'android' + File.separator + 'build.gradle')
        return editableAndroidProject.exists()
    }

    // Add the dependencies on other plugin projects to the plugin project.
    // A plugin A can depend on plugin B. As a result, this dependency must be surfaced by
    // making the Gradle plugin project A depend on the Gradle plugin project B.
    private void configurePluginDependencies(Object dependencyObject) {
        assert dependencyObject.name instanceof String
        Project pluginProject = project.rootProject.findProject(":${dependencyObject.name}")
        if (pluginProject == null ||
            !doesSupportAndroidPlatform(pluginProject.projectDir.parentFile.path)) {
            return
        }
        assert dependencyObject.dependencies instanceof List
        dependencyObject.dependencies.each { pluginDependencyName ->
            assert pluginDependencyName instanceof String
            if (pluginDependencyName.empty) {
                return
            }
            Project dependencyProject = project.rootProject.findProject(":$pluginDependencyName")
            if (dependencyProject == null ||
                !doesSupportAndroidPlatform(dependencyProject.projectDir.parentFile.path)) {
                return
            }
            // Wait for the Android plugin to load and add the dependency to the plugin project.
            pluginProject.afterEvaluate {
                pluginProject.dependencies {
                    implementation dependencyProject
                }
            }
        }
    }

    private Properties getPluginList() {
        File pluginsFile = new File(project.projectDir.parentFile.parentFile, '.flutter-plugins')
        Properties allPlugins = readPropertiesIfExist(pluginsFile)
        Properties androidPlugins = new Properties()
        allPlugins.each { name, path ->
            if (doesSupportAndroidPlatform(path)) {
                androidPlugins.setProperty(name, path)
            }
            // TODO(amirh): log an error if this plugin was specified to be an Android
            // plugin according to the new schema, and was missing a build.gradle file.
            // https://github.com/flutter/flutter/issues/40784
        }
        return androidPlugins
    }

    // Gets the plugins dependencies from `.flutter-plugins-dependencies`.
    private List getPluginDependencies() {
        // Consider a `.flutter-plugins-dependencies` file with the following content:
        // {
        //     "dependencyGraph": [
        //       {
        //         "name": "plugin-a",
        //         "dependencies": ["plugin-b","plugin-c"]
        //       },
        //       {
        //         "name": "plugin-b",
        //         "dependencies": ["plugin-c"]
        //       },
        //       {
        //         "name": "plugin-c",
        //         "dependencies": []'
        //       }
        //     ]
        //  }
        //
        // This means, `plugin-a` depends on `plugin-b` and `plugin-c`.
        // `plugin-b` depends on `plugin-c`.
        // `plugin-c` doesn't depend on anything.
        File pluginsDependencyFile = new File(project.projectDir.parentFile.parentFile, '.flutter-plugins-dependencies')
        if (pluginsDependencyFile.exists()) {
            def object = new JsonSlurper().parseText(pluginsDependencyFile.text)
            assert object instanceof Map
            assert object.dependencyGraph instanceof List
            return object.dependencyGraph
        }
        return []
    }

    private static String toCammelCase(List<String> parts) {
        if (parts.empty) {
            return ""
        }
        return "${parts[0]}${parts[1..-1].collect { it.capitalize() }.join('')}"
    }

    private String resolveProperty(String name, String defaultValue) {
        if (localProperties == null) {
            localProperties = readPropertiesIfExist(new File(project.projectDir.parentFile, "local.properties"))
        }
        String result
        if (project.hasProperty(name)) {
            result = project.property(name)
        }
        if (result == null) {
            result = localProperties.getProperty(name)
        }
        if (result == null) {
            result = defaultValue
        }
        return result
    }

    private static Properties readPropertiesIfExist(File propertiesFile) {
        Properties result = new Properties()
        if (propertiesFile.exists()) {
            propertiesFile.withReader('UTF-8') { reader -> result.load(reader) }
        }
        return result
    }

    private List<String> getTargetPlatforms() {
        if (!project.hasProperty('target-platform')) {
            return DEFAULT_PLATFORMS
        }
        return project.property('target-platform').split(',').collect {
            if (!PLATFORM_ARCH_MAP[it]) {
                throw new GradleException("Invalid platform: $it.")
            }
            return it
        }
    }

    private Boolean shouldSplitPerAbi() {
        if (project.hasProperty('split-per-abi')) {
            return project.property('split-per-abi').toBoolean()
        }
        return false;
    }

    private Boolean useLocalEngine() {
        return project.hasProperty('local-engine-repo')
    }

    private Boolean isVerbose() {
        if (project.hasProperty('verbose')) {
            return project.property('verbose').toBoolean()
        }
        return false
    }

    /// Whether to build the debug app in "fast-start" mode.
    private Boolean isFastStart() {
        if (project.hasProperty("fast-start")) {
            return project.property("fast-start").toBoolean()
        }
        return false
    }


    private static Boolean shouldShrinkResources(Project project) {
        if (project.hasProperty("shrink")) {
            return project.property("shrink").toBoolean()
        }
        return false
    }

    private static Boolean isBuiltAsApp(Project project) {
        // Projects are built as applications when the they use the `com.android.application`
        // plugin.
        return project.plugins.hasPlugin("com.android.application");
    }

    private static Boolean buildPluginAsAar() {
        return System.getProperty('build-plugins-as-aars') == 'true'
    }

    // Returns true if the build mode is supported by the current call to Gradle.
    // This only relevant when using a local engine. Because the engine
    // is built for a specific mode, the call to Gradle must match that mode.
    private Boolean supportsBuildMode(String flutterBuildMode) {
        if (!useLocalEngine()) {
            return true;
        }
        assert project.hasProperty('local-engine-build-mode')
        // Don't configure dependencies for a build mode that the local engine
        // doesn't support.
        return project.property('local-engine-build-mode') == flutterBuildMode
    }

    private void addCompileOnlyDependency(Project project, String variantName, Object dependency, Closure config = null) {
        if (project.state.failure) {
            return
        }
        String configuration;
        if (project.getConfigurations().findByName("compileOnly")) {
            configuration = "${variantName}CompileOnly";
        } else {
            configuration = "${variantName}Provided";
        }
        project.dependencies.add(configuration, dependency, config)
    }

    private static void addApiDependencies(Project project, String variantName, Object dependency, Closure config = null) {
        String configuration;
        // `compile` dependencies are now `api` dependencies.
        if (project.getConfigurations().findByName("api")) {
            configuration = "${variantName}Api";
        } else {
            configuration = "${variantName}Compile";
        }
        project.dependencies.add(configuration, dependency, config)
    }

    /**
     * Returns a Flutter build mode suitable for the specified Android buildType.
     *
     * Note: The BuildType DSL type is not public, and is therefore omitted from the signature.
     *
     * @return "debug", "profile", or "release" (fall-back).
     */
    private static String buildModeFor(buildType) {
        if (buildType.name == "profile") {
            return "profile"
        } else if (buildType.debuggable) {
            return "debug"
        }
        return "release"
    }

    private static String getEngineArtifactDirName(buildType, targetArch) {
        if (buildType.name == "profile") {
            return "${targetArch}-profile"
        } else if (buildType.debuggable) {
            return "${targetArch}"
        }
        return "${targetArch}-release"
    }

    private void addFlutterTasks(Project project) {
        if (project.state.failure) {
            return
        }
        if (project.flutter.source == null) {
            throw new GradleException("Must provide Flutter source directory")
        }
        String target = project.flutter.target
        if (target == null) {
            target = 'lib/main.dart'
        }
        if (project.hasProperty('target')) {
            target = project.property('target')
        }
        String[] fileSystemRootsValue = null
        if (project.hasProperty('filesystem-roots')) {
            fileSystemRootsValue = project.property('filesystem-roots').split('\\|')
        }
        String fileSystemSchemeValue = null
        if (project.hasProperty('filesystem-scheme')) {
            fileSystemSchemeValue = project.property('filesystem-scheme')
        }
        Boolean trackWidgetCreationValue = false
        if (project.hasProperty('track-widget-creation')) {
            trackWidgetCreationValue = project.property('track-widget-creation').toBoolean()
        }
        String extraFrontEndOptionsValue = null
        if (project.hasProperty('extra-front-end-options')) {
            extraFrontEndOptionsValue = project.property('extra-front-end-options')
        }
        String extraGenSnapshotOptionsValue = null
        if (project.hasProperty('extra-gen-snapshot-options')) {
            extraGenSnapshotOptionsValue = project.property('extra-gen-snapshot-options')
        }
        String splitDebugInfoValue = null
        if (project.hasProperty('split-debug-info')) {
            splitDebugInfoValue = project.property('split-debug-info')
        }
<<<<<<< HEAD
        String dartObfuscationValue = null
        if (project.hasProperty('dart-obfuscation')) {
            dartObfuscationValue = project.property('dart-obfuscation')
=======
        Boolean dartObfuscationValue = false
        if (project.hasProperty('dart-obfuscation')) {
            dartObfuscationValue = project.property('dart-obfuscation').toBoolean();
>>>>>>> 6903f0d7
        }
        Boolean treeShakeIconsOptionsValue = false
        if (project.hasProperty('tree-shake-icons')) {
            treeShakeIconsOptionsValue = project.property('tree-shake-icons').toBoolean()
        }
        def targetPlatforms = getTargetPlatforms()
        def addFlutterDeps = { variant ->
            if (shouldSplitPerAbi()) {
                variant.outputs.each { output ->
                    // Assigns the new version code to versionCodeOverride, which changes the version code
                    // for only the output APK, not for the variant itself. Skipping this step simply
                    // causes Gradle to use the value of variant.versionCode for the APK.
                    // For more, see https://developer.android.com/studio/build/configure-apk-splits
                    def abiVersionCode = ABI_VERSION.get(output.getFilter(OutputFile.ABI))
                    if (abiVersionCode != null) {
                        output.versionCodeOverride =
                            abiVersionCode * 1000 + variant.versionCode
                    }
                }
            }
            String variantBuildMode = buildModeFor(variant.buildType)
            String taskName = toCammelCase(["compile", FLUTTER_BUILD_PREFIX, variant.name])
            FlutterTask compileTask = project.tasks.create(name: taskName, type: FlutterTask) {
                flutterRoot this.flutterRoot
                flutterExecutable this.flutterExecutable
                buildMode variantBuildMode
                localEngine this.localEngine
                localEngineSrcPath this.localEngineSrcPath
                targetPath target
                verbose isVerbose()
                fastStart isFastStart()
                fileSystemRoots fileSystemRootsValue
                fileSystemScheme fileSystemSchemeValue
                trackWidgetCreation trackWidgetCreationValue
                targetPlatformValues = targetPlatforms
                sourceDir project.file(project.flutter.source)
                intermediateDir project.file("${project.buildDir}/${AndroidProject.FD_INTERMEDIATES}/flutter/${variant.name}/")
                extraFrontEndOptions extraFrontEndOptionsValue
                extraGenSnapshotOptions extraGenSnapshotOptionsValue
                splitDebugInfo splitDebugInfoValue
                treeShakeIcons treeShakeIconsOptionsValue
                dartObfuscation dartObfuscationValue
                doLast {
                    project.exec {
                        if (Os.isFamily(Os.FAMILY_WINDOWS)) {
                            commandLine('cmd', '/c', "attrib -r ${assetsDirectory}/* /s")
                        } else {
                            commandLine('chmod', '-R', 'u+w', assetsDirectory)
                        }
                    }
                }
            }
            File libJar = project.file("${project.buildDir}/${AndroidProject.FD_INTERMEDIATES}/flutter/${variant.name}/libs.jar")
            Task packFlutterAppAotTask = project.tasks.create(name: "packLibs${FLUTTER_BUILD_PREFIX}${variant.name.capitalize()}", type: Jar) {
                destinationDir libJar.parentFile
                archiveName libJar.name
                dependsOn compileTask
                targetPlatforms.each { targetPlatform ->
                    String abi = PLATFORM_ARCH_MAP[targetPlatform]
                    from("${compileTask.intermediateDir}/${abi}") {
                        include "*.so"
                        // Move `app.so` to `lib/<abi>/libapp.so`
                        rename { String filename ->
                            return "lib/${abi}/lib${filename}"
                        }
                    }
                }
            }
            addApiDependencies(project, variant.name, project.files {
                packFlutterAppAotTask
            })
            // We build an AAR when this property is defined.
            boolean isBuildingAar = project.hasProperty('is-plugin')
            // In add to app scenarios, a Gradle project contains a `:flutter` and `:app` project.
            // We know that `:flutter` is used as a subproject when these tasks exists and we aren't building an AAR.
            Task packageAssets = project.tasks.findByPath(":flutter:package${variant.name.capitalize()}Assets")
            Task cleanPackageAssets = project.tasks.findByPath(":flutter:cleanPackage${variant.name.capitalize()}Assets")
            boolean isUsedAsSubproject = packageAssets && cleanPackageAssets && !isBuildingAar
            Task copyFlutterAssetsTask = project.tasks.create(
                name: "copyFlutterAssets${variant.name.capitalize()}",
                type: Copy,
            ) {
                dependsOn compileTask
                with compileTask.assets
                if (isUsedAsSubproject) {
                    dependsOn packageAssets
                    dependsOn cleanPackageAssets
                    into packageAssets.outputDir
                    return
                }
                // `variant.mergeAssets` will be removed at the end of 2019.
                def mergeAssets = variant.hasProperty("mergeAssetsProvider") ?
                    variant.mergeAssetsProvider.get() : variant.mergeAssets
                dependsOn mergeAssets
                dependsOn "clean${mergeAssets.name.capitalize()}"
                mergeAssets.mustRunAfter("clean${mergeAssets.name.capitalize()}")
                into mergeAssets.outputDir
            }
            if (!isUsedAsSubproject) {
                def variantOutput = variant.outputs.first()
                def processResources = variantOutput.hasProperty("processResourcesProvider") ?
                    variantOutput.processResourcesProvider.get() : variantOutput.processResources
                processResources.dependsOn(copyFlutterAssetsTask)
                return
            }
            // Flutter module included as a subproject in add to app.
            Project appProject = project.rootProject.findProject(':app')
            assert appProject != null
            appProject.afterEvaluate {
                assert appProject.android != null
                appProject.android.applicationVariants.all { appProjectVariant ->
                    // Find a compatible application variant in the host app.
                    //
                    // For example, consider a host app that defines the following variants:
                    // | ----------------- | ----------------------------- |
                    // |   Build Variant   |   Flutter Equivalent Variant  |
                    // | ----------------- | ----------------------------- |
                    // |   freeRelease     |   relese                      |
                    // |   freeDebug       |   debug                       |
                    // |   freeDevelop     |   debug                       |
                    // |   profile         |   profile                     |
                    // | ----------------- | ----------------------------- |
                    //
                    // This mapping is based on the following rules:
                    // 1. If the host app build variant name is `profile` then the equivalent
                    //    Flutter variant is `profile`.
                    // 2. If the host app build variant is debuggable
                    //    (e.g. `buildType.debuggable = true`), then the equivalent Flutter
                    //    variant is `debug`.
                    // 3. Otherwise, the equivalent Flutter variant is `release`.
                    if (buildModeFor(appProjectVariant.buildType) != variantBuildMode) {
                        return
                    }
                    Task mergeAssets = project
                        .tasks
                        .findByPath(":app:merge${appProjectVariant.name.capitalize()}Assets")
                    assert mergeAssets
                    mergeAssets.dependsOn(copyFlutterAssetsTask)
                }
            }
        }
        if (project.android.hasProperty("applicationVariants")) {
            project.android.applicationVariants.all addFlutterDeps
        } else {
            project.android.libraryVariants.all addFlutterDeps
        }
        configurePlugins()
    }
}

class FlutterExtension {
    String source
    String target
}

abstract class BaseFlutterTask extends DefaultTask {
    File flutterRoot
    File flutterExecutable
    String buildMode
    @Optional @Input
    String localEngine
    @Optional @Input
    String localEngineSrcPath
    @Input
    Boolean fastStart
    @Input
    String targetPath
    @Optional
    Boolean verbose
    @Optional @Input
    String[] fileSystemRoots
    @Optional @Input
    String fileSystemScheme
    @Input
    Boolean trackWidgetCreation
    @Optional @Input
    List<String> targetPlatformValues
    File sourceDir
    File intermediateDir
    @Optional @Input
    String extraFrontEndOptions
    @Optional @Input
    String extraGenSnapshotOptions
    @Optional @Input
    String splitDebugInfo
    @Optional @Input
    Boolean treeShakeIcons
    @Optional @Input
<<<<<<< HEAD
    String dartObfuscation
=======
    Boolean dartObfuscation
>>>>>>> 6903f0d7

    @OutputFiles
    FileCollection getDependenciesFiles() {
        FileCollection depfiles = project.files()

        // Includes all sources used in the flutter compilation.
        depfiles += project.files("${intermediateDir}/flutter_build.d")
        return depfiles
    }

    void buildBundle() {
        if (!sourceDir.isDirectory()) {
            throw new GradleException("Invalid Flutter source directory: ${sourceDir}")
        }

        intermediateDir.mkdirs()

        // Compute the rule name for flutter assemble. To speed up builds that contain
        // multiple ABIs, the target name is used to communicate which ones are required
        // rather than the TargetPlatform. This allows multiple builds to share the same
        // cache.
        String[] ruleNames;
        if (buildMode == "debug") {
            if (fastStart) {
                ruleNames = ["faststart_android_application"]
            } else {
                ruleNames = ["debug_android_application"]
            }
        } else {
            ruleNames = targetPlatformValues.collect { "android_aot_bundle_${buildMode}_$it" }
        }
        project.exec {
            executable flutterExecutable.absolutePath
            workingDir sourceDir
            if (localEngine != null) {
                args "--local-engine", localEngine
                args "--local-engine-src-path", localEngineSrcPath
            }
            if (verbose) {
                args "--verbose"
            } else {
                args "--quiet"
            }
            args "assemble"
            args "--depfile", "${intermediateDir}/flutter_build.d"
            args "--output", "${intermediateDir}"
            if (!fastStart || buildMode != "debug") {
                args "-dTargetFile=${targetPath}"
            } else {
                args "-dTargetFile=${Paths.get(flutterRoot.absolutePath, "examples", "splash", "lib", "main.dart")}"
            }
            args "-dTargetPlatform=android"
            args "-dBuildMode=${buildMode}"
            if (extraFrontEndOptions != null) {
                args "-dExtraFrontEndOptions=${extraFrontEndOptions}"
            }
            if (splitDebugInfo != null) {
                args "-dSplitDebugInfo=${splitDebugInfo}"
            }
            if (treeShakeIcons == true) {
                args "-dTreeShakeIcons=true"
            }
<<<<<<< HEAD
            if (dartObfuscation != null) {
                args "-dDartObfuscation=${dartObfuscation}"
=======
            if (dartObfuscation == true) {
                args "-dDartObfuscation=true"
>>>>>>> 6903f0d7
            }
            if (extraGenSnapshotOptions != null) {
                args "--ExtraGenSnapshotOptions=${extraGenSnapshotOptions}"
            }
            args ruleNames
        }
    }
}

class FlutterTask extends BaseFlutterTask {
    @OutputDirectory
    File getOutputDirectory() {
        return intermediateDir
    }

    String getAssetsDirectory() {
        return "${outputDirectory}/flutter_assets"
    }

    CopySpec getAssets() {
        return project.copySpec {
            from "${intermediateDir}"
            include "flutter_assets/**" // the working dir and its files
        }
    }

    CopySpec getSnapshots() {
        return project.copySpec {
            from "${intermediateDir}"

            if (buildMode == 'release' || buildMode == 'profile') {
                targetPlatformValues.each {
                    include "${PLATFORM_ARCH_MAP[targetArch]}/app.so"
                }
            }
        }
    }

    FileCollection readDependencies(File dependenciesFile, Boolean inputs) {
      if (dependenciesFile.exists()) {
        // Dependencies file has Makefile syntax:
        //   <target> <files>: <source> <files> <separated> <by> <non-escaped space>
        String depText = dependenciesFile.text
        // So we split list of files by non-escaped(by backslash) space,
        def matcher = depText.split(': ')[inputs ? 1 : 0] =~ /(\\ |[^\s])+/
        // then we replace all escaped spaces with regular spaces
        def depList = matcher.collect{it[0].replaceAll("\\\\ ", " ")}
        return project.files(depList)
      }
      return project.files();
    }

    @InputFiles
    FileCollection getSourceFiles() {
        FileCollection sources = project.files()
        for (File depfile in getDependenciesFiles()) {
          sources += readDependencies(depfile, true)
        }
        return sources + project.files('pubspec.yaml')
    }

    @OutputFiles
    FileCollection getOutputFiles() {
        FileCollection sources = project.files()
        for (File depfile in getDependenciesFiles()) {
          sources += readDependencies(depfile, false)
        }
        return sources
    }

    @TaskAction
    void build() {
        buildBundle()
    }
}<|MERGE_RESOLUTION|>--- conflicted
+++ resolved
@@ -607,15 +607,9 @@
         if (project.hasProperty('split-debug-info')) {
             splitDebugInfoValue = project.property('split-debug-info')
         }
-<<<<<<< HEAD
-        String dartObfuscationValue = null
-        if (project.hasProperty('dart-obfuscation')) {
-            dartObfuscationValue = project.property('dart-obfuscation')
-=======
         Boolean dartObfuscationValue = false
         if (project.hasProperty('dart-obfuscation')) {
             dartObfuscationValue = project.property('dart-obfuscation').toBoolean();
->>>>>>> 6903f0d7
         }
         Boolean treeShakeIconsOptionsValue = false
         if (project.hasProperty('tree-shake-icons')) {
@@ -804,11 +798,7 @@
     @Optional @Input
     Boolean treeShakeIcons
     @Optional @Input
-<<<<<<< HEAD
-    String dartObfuscation
-=======
     Boolean dartObfuscation
->>>>>>> 6903f0d7
 
     @OutputFiles
     FileCollection getDependenciesFiles() {
@@ -871,13 +861,8 @@
             if (treeShakeIcons == true) {
                 args "-dTreeShakeIcons=true"
             }
-<<<<<<< HEAD
-            if (dartObfuscation != null) {
-                args "-dDartObfuscation=${dartObfuscation}"
-=======
             if (dartObfuscation == true) {
                 args "-dDartObfuscation=true"
->>>>>>> 6903f0d7
             }
             if (extraGenSnapshotOptions != null) {
                 args "--ExtraGenSnapshotOptions=${extraGenSnapshotOptions}"

--- conflicted
+++ resolved
@@ -67,14 +67,9 @@
     ], workingDirectory: parentDirectory.path, trace: true);
     expect(exitCode, 0);
 
-<<<<<<< HEAD
     print('Step 2');
-    // Step 2. Switch to the stable branch.
-    await processUtils.stream(<String>[
-=======
     // Step 2. Switch to the dev branch.
     exitCode = await processUtils.stream(<String>[
->>>>>>> 9162085b
       'git',
       'checkout',
       '--track',
@@ -94,21 +89,9 @@
     ], workingDirectory: testDirectory.path, trace: true);
     expect(exitCode, 0);
 
-    RunResult result = processUtils.runSync(<String>['git', 'status'], workingDirectory: testDirectory.path);
-    print('stdout: ${result.stdout}');
     print('Step 4');
     // Step 4. Upgrade to the newest stable. This should update the persistent
     // tool state with the sha for v1.14.3
-<<<<<<< HEAD
-    result = processUtils.runSync(<String>[
-      flutterBin,
-      'upgrade',
-      '--working-directory=${testDirectory.path}',
-      '--verbose',
-    ], workingDirectory: testDirectory.path);
-    print('stdout: ${result.stdout}\nstderr: ${result.stderr}');
-    expect(result.exitCode, 0);
-=======
     exitCode = await processUtils.stream(<String>[
       flutterBin,
       'upgrade',
@@ -116,7 +99,6 @@
       '--working-directory=${testDirectory.path}'
     ], workingDirectory: testDirectory.path, trace: true);
     expect(exitCode, 0);
->>>>>>> 9162085b
 
     print('Step 5');
     // Step 5. Verify that the version is different.

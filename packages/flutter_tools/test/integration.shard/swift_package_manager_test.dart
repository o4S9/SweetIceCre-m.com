// Copyright 2014 The Flutter Authors. All rights reserved.
// Use of this source code is governed by a BSD-style license that can be
// found in the LICENSE file.

import 'package:flutter_tools/src/base/error_handling_io.dart';
import 'package:flutter_tools/src/base/file_system.dart';

import '../src/common.dart';
import 'swift_package_manager_utils.dart';
import 'test_utils.dart';

void main() {
  final String flutterBin = fileSystem.path.join(
    getFlutterRoot(),
    'bin',
    'flutter',
  );

  final List<String> platforms = <String>['ios', 'macos'];
  for (final String platformName in platforms) {
    final List<String> iosLanguages = <String>[
      if (platformName == 'ios') 'objc',
      'swift',
    ];
    final SwiftPackageManagerPlugin integrationTestPlugin = SwiftPackageManagerUtils.integrationTestPlugin(platformName);

    for (final String iosLanguage in iosLanguages) {
      test('Swift Package Manager integration for $platformName with $iosLanguage', () async {
        final Directory workingDirectory = fileSystem.systemTempDirectory
            .createTempSync('swift_package_manager_enabled.');
        final String workingDirectoryPath = workingDirectory.path;
        try {
          // Create and build an app using the CocoaPods version of
          // integration_test.
          await SwiftPackageManagerUtils.disableSwiftPackageManager(flutterBin, workingDirectoryPath);
          final String appDirectoryPath = await SwiftPackageManagerUtils.createApp(
            flutterBin,
            workingDirectoryPath,
            iosLanguage: iosLanguage,
            platform: platformName,
            usesSwiftPackageManager: true,
            options: <String>['--platforms=$platformName'],
          );
          SwiftPackageManagerUtils.addDependency(appDirectoryPath: appDirectoryPath, plugin: integrationTestPlugin);
          await SwiftPackageManagerUtils.buildApp(
            flutterBin,
            appDirectoryPath,
            options: <String>[platformName, '--debug', '-v'],
            expectedLines: SwiftPackageManagerUtils.expectedLines(
              platform: platformName,
              appDirectoryPath: appDirectoryPath,
              cocoaPodsPlugin: integrationTestPlugin,
            ),
            unexpectedLines: SwiftPackageManagerUtils.unexpectedLines(
              platform: platformName,
              appDirectoryPath: appDirectoryPath,
              cocoaPodsPlugin: integrationTestPlugin,
            ),
          );
          expect(
            fileSystem
                .directory(appDirectoryPath)
                .childDirectory(platformName)
                .childFile('Podfile')
                .existsSync(),
            isTrue,
          );
          expect(
            fileSystem
                .directory(appDirectoryPath)
                .childDirectory(platformName)
                .childDirectory('Flutter')
                .childDirectory('ephemeral')
                .childDirectory('Packages')
                .childDirectory('FlutterGeneratedPluginSwiftPackage')
                .existsSync(),
            isFalse,
          );

          final SwiftPackageManagerPlugin createdCocoaPodsPlugin = await SwiftPackageManagerUtils.createPlugin(
            flutterBin,
            workingDirectoryPath,
            platform: platformName,
            iosLanguage: iosLanguage,
          );

          // Rebuild app with Swift Package Manager enabled, migrating the app and using the Swift Package Manager version of
          // integration_test.
          await SwiftPackageManagerUtils.enableSwiftPackageManager(flutterBin, workingDirectoryPath);
          await SwiftPackageManagerUtils.buildApp(
            flutterBin,
            appDirectoryPath,
            options: <String>[platformName, '--debug', '-v'],
            expectedLines: SwiftPackageManagerUtils.expectedLines(
              platform: platformName,
              appDirectoryPath: appDirectoryPath,
              swiftPackageMangerEnabled: true,
              swiftPackagePlugin: integrationTestPlugin,
              migrated: true,
            ),
            unexpectedLines: SwiftPackageManagerUtils.unexpectedLines(
              platform: platformName,
              appDirectoryPath: appDirectoryPath,
              swiftPackageMangerEnabled: true,
              swiftPackagePlugin: integrationTestPlugin,
              migrated: true,
            ),
          );

          expect(
            fileSystem
                .directory(appDirectoryPath)
                .childDirectory(platformName)
                .childFile('Podfile')
                .existsSync(),
            isTrue,
          );
          expect(
            fileSystem
                .directory(appDirectoryPath)
                .childDirectory(platformName)
                .childDirectory('Flutter')
                .childDirectory('ephemeral')
                .childDirectory('Packages')
                .childDirectory('FlutterGeneratedPluginSwiftPackage')
                .existsSync(),
            isTrue,
          );

          // Build an app using both a CocoaPods and Swift Package Manager plugin.
          SwiftPackageManagerUtils.addDependency(
            appDirectoryPath: appDirectoryPath,
            plugin: createdCocoaPodsPlugin,
          );
          await SwiftPackageManagerUtils.buildApp(
            flutterBin,
            appDirectoryPath,
            options: <String>[platformName, '--debug', '-v'],
            expectedLines: SwiftPackageManagerUtils.expectedLines(
              platform: platformName,
              appDirectoryPath: appDirectoryPath,
              cocoaPodsPlugin: createdCocoaPodsPlugin,
              swiftPackageMangerEnabled: true,
              swiftPackagePlugin: integrationTestPlugin,
            ),
            unexpectedLines: SwiftPackageManagerUtils.unexpectedLines(
              platform: platformName,
              appDirectoryPath: appDirectoryPath,
              cocoaPodsPlugin: createdCocoaPodsPlugin,
              swiftPackageMangerEnabled: true,
              swiftPackagePlugin: integrationTestPlugin,
            ),
          );

          expect(
            fileSystem
                .directory(appDirectoryPath)
                .childDirectory(platformName)
                .childFile('Podfile')
                .existsSync(),
            isTrue,
          );
          expect(
            fileSystem
                .directory(appDirectoryPath)
                .childDirectory(platformName)
                .childDirectory('Flutter')
                .childDirectory('ephemeral')
                .childDirectory('Packages')
                .childDirectory('FlutterGeneratedPluginSwiftPackage')
                .existsSync(),
            isTrue,
          );

          // Build app again but with Swift Package Manager disabled by config.
          // App will now use CocoaPods version of integration_test plugin.
          await SwiftPackageManagerUtils.disableSwiftPackageManager(flutterBin, workingDirectoryPath);
          await SwiftPackageManagerUtils.cleanApp(flutterBin, appDirectoryPath);
          await SwiftPackageManagerUtils.buildApp(
            flutterBin,
            appDirectoryPath,
            options: <String>[platformName, '--debug', '-v'],
            expectedLines: SwiftPackageManagerUtils.expectedLines(
              platform: platformName,
              appDirectoryPath: appDirectoryPath,
              cocoaPodsPlugin: integrationTestPlugin,
            ),
            unexpectedLines: SwiftPackageManagerUtils.unexpectedLines(
              platform: platformName,
              appDirectoryPath: appDirectoryPath,
              cocoaPodsPlugin: integrationTestPlugin,
            ),
          );

          // Build app again but with Swift Package Manager disabled by pubspec.
          // App will still use CocoaPods version of integration_test plugin.
          await SwiftPackageManagerUtils.enableSwiftPackageManager(flutterBin, workingDirectoryPath);
          await SwiftPackageManagerUtils.cleanApp(flutterBin, appDirectoryPath);
          SwiftPackageManagerUtils.disableSwiftPackageManagerByPubspec(appDirectoryPath: appDirectoryPath);
          await SwiftPackageManagerUtils.buildApp(
            flutterBin,
            appDirectoryPath,
            options: <String>[platformName, '--debug', '-v'],
            expectedLines: SwiftPackageManagerUtils.expectedLines(
              platform: platformName,
              appDirectoryPath: appDirectoryPath,
              cocoaPodsPlugin: integrationTestPlugin,
            ),
            unexpectedLines: SwiftPackageManagerUtils.unexpectedLines(
              platform: platformName,
              appDirectoryPath: appDirectoryPath,
              cocoaPodsPlugin: integrationTestPlugin,
            ),
          );
        } finally {
          await SwiftPackageManagerUtils.disableSwiftPackageManager(flutterBin, workingDirectoryPath);
          ErrorHandlingFileSystem.deleteIfExists(
            workingDirectory,
            recursive: true,
          );
        }
      }, skip: !platform.isMacOS); // [intended] Swift Package Manager only works on macos.
    }

    test('Build $platformName-framework with non-module app uses CocoaPods', () async {
      final Directory workingDirectory = fileSystem.systemTempDirectory
          .createTempSync('swift_package_manager_build_framework.');
      final String workingDirectoryPath = workingDirectory.path;
      try {
        // Create and build an app using the Swift Package Manager version of
        // integration_test.
        await SwiftPackageManagerUtils.enableSwiftPackageManager(flutterBin, workingDirectoryPath);

        final String appDirectoryPath = await SwiftPackageManagerUtils.createApp(
          flutterBin,
          workingDirectoryPath,
          iosLanguage: 'swift',
          platform: platformName,
          usesSwiftPackageManager: true,
          options: <String>['--platforms=$platformName'],
        );
        SwiftPackageManagerUtils.addDependency(appDirectoryPath: appDirectoryPath, plugin: integrationTestPlugin);

        await SwiftPackageManagerUtils.buildApp(
          flutterBin,
          appDirectoryPath,
          options: <String>[platformName, '--config-only', '-v'],
        );

        expect(
          fileSystem
              .directory(appDirectoryPath)
              .childDirectory(platformName)
              .childFile('Podfile')
              .existsSync(),
          isFalse,
        );
        expect(
          fileSystem
              .directory(appDirectoryPath)
              .childDirectory(platformName)
              .childDirectory('Flutter')
              .childDirectory('ephemeral')
              .childDirectory('Packages')
              .childDirectory('FlutterGeneratedPluginSwiftPackage')
              .existsSync(),
          isTrue,
        );

        // Create and build framework using the CocoaPods version of
        // integration_test even though Swift Package Manager is enabled.
        await SwiftPackageManagerUtils.buildApp(
          flutterBin,
          appDirectoryPath,
          options: <String>[
            '$platformName-framework',
            '--no-debug',
            '--no-profile',
            '-v',
          ],
          expectedLines: <String>[
            'Swift Package Manager does not yet support this command. CocoaPods will be used instead.'
          ]
        );

        expect(
          fileSystem
              .directory(appDirectoryPath)
              .childDirectory('build')
              .childDirectory(platformName)
              .childDirectory('framework')
              .childDirectory('Release')
              .childDirectory('${integrationTestPlugin.pluginName}.xcframework')
              .existsSync(),
          isTrue,
        );
      } finally {
        await SwiftPackageManagerUtils.disableSwiftPackageManager(flutterBin, workingDirectoryPath);
        ErrorHandlingFileSystem.deleteIfExists(
          workingDirectory,
          recursive: true,
        );
      }
    }, skip: !platform.isMacOS); // [intended] Swift Package Manager only works on macos.
  }

  test('Build ios-framework with module app uses CocoaPods', () async {
    final Directory workingDirectory = fileSystem.systemTempDirectory
        .createTempSync('swift_package_manager_build_framework_module.');
    final String workingDirectoryPath = workingDirectory.path;
    try {
      // Create and build module and framework using the CocoaPods version of
      // integration_test even though Swift Package Manager is enabled.
      await SwiftPackageManagerUtils.enableSwiftPackageManager(flutterBin, workingDirectoryPath);

      final String appDirectoryPath = await SwiftPackageManagerUtils.createApp(
        flutterBin,
        workingDirectoryPath,
        iosLanguage: 'swift',
        platform: 'ios',
        usesSwiftPackageManager: true,
        options: <String>['--template=module'],
      );
      final SwiftPackageManagerPlugin integrationTestPlugin = SwiftPackageManagerUtils.integrationTestPlugin('ios');
      SwiftPackageManagerUtils.addDependency(appDirectoryPath: appDirectoryPath, plugin: integrationTestPlugin);

      await SwiftPackageManagerUtils.buildApp(
        flutterBin,
        appDirectoryPath,
        options: <String>['ios', '--config-only', '-v'],
      );

      expect(
        fileSystem
            .directory(appDirectoryPath)
            .childDirectory('.ios')
            .childFile('Podfile')
            .existsSync(),
        isTrue,
      );
      expect(
        fileSystem
            .directory(appDirectoryPath)
            .childDirectory('.ios')
            .childDirectory('Flutter')
            .childDirectory('ephemeral')
            .childDirectory('Packages')
            .childDirectory('FlutterGeneratedPluginSwiftPackage')
            .existsSync(),
        isFalse,
      );
      final File pbxprojFile = fileSystem
          .directory(appDirectoryPath)
          .childDirectory('.ios')
          .childDirectory('Runner.xcodeproj')
          .childFile('project.pbxproj');
      expect(pbxprojFile.existsSync(), isTrue);
      expect(
        pbxprojFile.readAsStringSync().contains('FlutterGeneratedPluginSwiftPackage'),
        isFalse,
      );
      final File xcschemeFile = fileSystem
          .directory(appDirectoryPath)
          .childDirectory('.ios')
          .childDirectory('Runner.xcodeproj')
          .childDirectory('xcshareddata')
          .childDirectory('xcschemes')
          .childFile('Runner.xcscheme');
      expect(xcschemeFile.existsSync(), isTrue);
      expect(
        xcschemeFile.readAsStringSync().contains('Run Prepare Flutter Framework Script'),
        isFalse,
      );

      await SwiftPackageManagerUtils.buildApp(
        flutterBin,
        appDirectoryPath,
        options: <String>[
          'ios-framework',
          '--no-debug',
          '--no-profile',
          '-v',
        ],
        unexpectedLines: <String>[
          'Adding Swift Package Manager integration...',
          'Swift Package Manager does not yet support this command. CocoaPods will be used instead.'
        ]
      );

      expect(
        fileSystem
            .directory(appDirectoryPath)
            .childDirectory('build')
            .childDirectory('ios')
            .childDirectory('framework')
            .childDirectory('Release')
            .childDirectory('${integrationTestPlugin.pluginName}.xcframework')
            .existsSync(),
        isTrue,
      );
    } finally {
      await SwiftPackageManagerUtils.disableSwiftPackageManager(flutterBin, workingDirectoryPath);
      ErrorHandlingFileSystem.deleteIfExists(
        workingDirectory,
        recursive: true,
      );
    }
  }, skip: !platform.isMacOS); // [intended] Swift Package Manager only works on macos.
<<<<<<< HEAD
=======
}

Future<void> _enableSwiftPackageManager(
  String flutterBin,
  String workingDirectory,
) async {
  final ProcessResult result = await processManager.run(
    <String>[
      flutterBin,
      ...getLocalEngineArguments(),
      'config',
      '--enable-swift-package-manager',
      '-v',
    ],
    workingDirectory: workingDirectory,
  );
  expect(
    result.exitCode,
    0,
    reason: 'Failed to enable Swift Package Manager: \n'
        'stdout: \n${result.stdout}\n'
        'stderr: \n${result.stderr}\n',
    verbose: true,
  );
}

Future<void> _disableSwiftPackageManager(
  String flutterBin,
  String workingDirectory,
) async {
  final ProcessResult result = await processManager.run(
    <String>[
      flutterBin,
      ...getLocalEngineArguments(),
      'config',
      '--no-enable-swift-package-manager',
      '-v',
    ],
    workingDirectory: workingDirectory,
  );
  expect(
    result.exitCode,
    0,
    reason: 'Failed to disable Swift Package Manager: \n'
        'stdout: \n${result.stdout}\n'
        'stderr: \n${result.stderr}\n',
    verbose: true,
  );
}

Future<String> _createApp(
  String flutterBin,
  String workingDirectory, {
  required String platform,
  required String iosLanguage,
  required List<String> options,
  bool usesSwiftPackageManager = false,
}) async {
  final String appTemplateType = usesSwiftPackageManager ? 'spm' : 'default';

  final String appName = '${platform}_${iosLanguage}_${appTemplateType}_app';
  final ProcessResult result = await processManager.run(
    <String>[
      flutterBin,
      ...getLocalEngineArguments(),
      'create',
      '--org',
      'io.flutter.devicelab',
      '-i',
      iosLanguage,
      ...options,
      appName,
    ],
    workingDirectory: workingDirectory,
  );

  expect(
    result.exitCode,
    0,
    reason: 'Failed to create app: \n'
        'stdout: \n${result.stdout}\n'
        'stderr: \n${result.stderr}\n',
  );

  return fileSystem.path.join(
    workingDirectory,
    appName,
  );
}

Future<void> _buildApp(
  String flutterBin,
  String workingDirectory, {
  required List<String> options,
  List<Pattern>? expectedLines,
  List<String>? unexpectedLines,
}) async {
  final List<Pattern> remainingExpectedLines = expectedLines ?? <Pattern>[];
  final List<String> unexpectedLinesFound = <String>[];
  final List<String> command = <String>[
    flutterBin,
    ...getLocalEngineArguments(),
    'build',
    ...options,
  ];

  final ProcessResult result = await processManager.run(
    command,
    workingDirectory: workingDirectory,
  );

  final List<String> stdout = LineSplitter.split(result.stdout.toString()).toList();
  final List<String> stderr = LineSplitter.split(result.stderr.toString()).toList();
  final List<String> output = stdout + stderr;
  for (final String line in output) {
    // Remove "[   +3 ms] " prefix
    String trimmedLine = line.trim();
    if (trimmedLine.startsWith('[')) {
      final int prefixEndIndex = trimmedLine.indexOf(']');
      if (prefixEndIndex > 0) {
        trimmedLine = trimmedLine
            .substring(prefixEndIndex + 1, trimmedLine.length)
            .trim();
      }
    }
    remainingExpectedLines.remove(trimmedLine);
    remainingExpectedLines.removeWhere((Pattern expectedLine) => trimmedLine.contains(expectedLine));
    if (unexpectedLines != null && unexpectedLines.contains(trimmedLine)) {
      unexpectedLinesFound.add(trimmedLine);
    }
  }
  expect(
    result.exitCode,
    0,
    reason: 'Failed to build app for "${command.join(' ')}":\n'
        'stdout: \n${result.stdout}\n'
        'stderr: \n${result.stderr}\n',
  );
  expect(
    remainingExpectedLines,
    isEmpty,
    reason: 'Did not find expected lines for "${command.join(' ')}":\n'
        'stdout: \n${result.stdout}\n'
        'stderr: \n${result.stderr}\n',
  );
  expect(
    unexpectedLinesFound,
    isEmpty,
    reason: 'Found unexpected lines for "${command.join(' ')}":\n'
        'stdout: \n${result.stdout}\n'
        'stderr: \n${result.stderr}\n',
  );
}

Future<void> _cleanApp(String flutterBin, String workingDirectory) async {
  final ProcessResult result = await processManager.run(
    <String>[
      flutterBin,
      ...getLocalEngineArguments(),
      'clean',
    ],
    workingDirectory: workingDirectory,
  );
  expect(
    result.exitCode,
    0,
    reason: 'Failed to clean app: \n'
        'stdout: \n${result.stdout}\n'
        'stderr: \n${result.stderr}\n',
  );
}

Future<_Plugin> _createPlugin(
  String flutterBin,
  String workingDirectory, {
  required String platform,
  required String iosLanguage,
  bool usesSwiftPackageManager = false,
}) async {
  final String dependencyManager = usesSwiftPackageManager ? 'spm' : 'cocoapods';

  // Create plugin
  final String pluginName = '${platform}_${iosLanguage}_${dependencyManager}_plugin';
  final ProcessResult result = await processManager.run(
    <String>[
      flutterBin,
      ...getLocalEngineArguments(),
      'create',
      '--org',
      'io.flutter.devicelab',
      '--template=plugin',
      '--platforms=$platform',
      '-i',
      iosLanguage,
      pluginName,
    ],
    workingDirectory: workingDirectory,
  );

  expect(
    result.exitCode,
    0,
    reason: 'Failed to create plugin: \n'
        'stdout: \n${result.stdout}\n'
        'stderr: \n${result.stderr}\n',
  );

  final Directory pluginDirectory = fileSystem.directory(
    fileSystem.path.join(workingDirectory, pluginName),
  );

  return _Plugin(
    pluginName: pluginName,
    pluginPath: pluginDirectory.path,
    platform: platform,
  );
}

void _addDependency({
  required _Plugin plugin,
  required String appDirectoryPath,
}) {
  final File pubspec = fileSystem.file(
    fileSystem.path.join(appDirectoryPath, 'pubspec.yaml'),
  );
  final String pubspecContent = pubspec.readAsStringSync();
  pubspec.writeAsStringSync(
    pubspecContent.replaceFirst(
      '\ndependencies:\n',
      '\ndependencies:\n  ${plugin.pluginName}:\n    path: ${plugin.pluginPath}\n',
    ),
  );
}

void _disableSwiftPackageManagerByPubspec({
  required String appDirectoryPath,
}) {
  final File pubspec = fileSystem.file(
    fileSystem.path.join(appDirectoryPath, 'pubspec.yaml'),
  );
  final String pubspecContent = pubspec.readAsStringSync();
  pubspec.writeAsStringSync(
    pubspecContent.replaceFirst(
      '\n# The following section is specific to Flutter packages.\nflutter:\n',
      '\n# The following section is specific to Flutter packages.\nflutter:\n  disable-swift-package-manager: true',
    ),
  );
}

_Plugin _integrationTestPlugin(String platform) {
  final String flutterRoot = getFlutterRoot();
  return _Plugin(
    platform: platform,
    pluginName:
        (platform == 'ios') ? 'integration_test' : 'integration_test_macos',
    pluginPath: (platform == 'ios')
        ? fileSystem.path.join(flutterRoot, 'packages', 'integration_test')
        : fileSystem.path.join(flutterRoot, 'packages', 'integration_test', 'integration_test_macos'),
  );
}

List<Pattern> _expectedLines({
  required String platform,
  required String appDirectoryPath,
  _Plugin? cocoaPodsPlugin,
  _Plugin? swiftPackagePlugin,
  bool swiftPackageMangerEnabled = false,
}) {
  final String frameworkName = platform == 'ios' ? 'Flutter' : 'FlutterMacOS';
  final String appPlatformDirectoryPath = fileSystem.path.join(
    appDirectoryPath,
    platform,
  );

  final List<Pattern> expectedLines = <Pattern>[];
  if (swiftPackageMangerEnabled) {
    expectedLines.addAll(<String>[
      'FlutterGeneratedPluginSwiftPackage: $appPlatformDirectoryPath/Flutter/ephemeral/Packages/FlutterGeneratedPluginSwiftPackage',
      "➜ Explicit dependency on target 'FlutterGeneratedPluginSwiftPackage' in project 'FlutterGeneratedPluginSwiftPackage'",
    ]);
  }
  if (swiftPackagePlugin != null) {
    // If using a Swift Package plugin, but Swift Package Manager is not enabled, it falls back to being used as a CocoaPods plugin.
    if (swiftPackageMangerEnabled) {
      expectedLines.addAll(<Pattern>[
        RegExp('${swiftPackagePlugin.pluginName}: [/private]*${swiftPackagePlugin.pluginPath}/$platform/${swiftPackagePlugin.pluginName} @ local'),
        "➜ Explicit dependency on target '${swiftPackagePlugin.pluginName}' in project '${swiftPackagePlugin.pluginName}'",
      ]);
    } else {
      expectedLines.addAll(<String>[
        '-> Installing ${swiftPackagePlugin.pluginName} (0.0.1)',
        "➜ Explicit dependency on target '${swiftPackagePlugin.pluginName}' in project 'Pods'",
      ]);
    }
  }
  if (cocoaPodsPlugin != null) {
    expectedLines.addAll(<String>[
      'Running pod install...',
      '-> Installing $frameworkName (1.0.0)',
      '-> Installing ${cocoaPodsPlugin.pluginName} (0.0.1)',
      "Target 'Pods-Runner' in project 'Pods'",
      "➜ Explicit dependency on target '$frameworkName' in project 'Pods'",
      "➜ Explicit dependency on target '${cocoaPodsPlugin.pluginName}' in project 'Pods'",
    ]);
  }
  return expectedLines;
}

List<String> _unexpectedLines({
  required String platform,
  required String appDirectoryPath,
  _Plugin? cocoaPodsPlugin,
  _Plugin? swiftPackagePlugin,
  bool swiftPackageMangerEnabled = false,
}) {
  final String frameworkName = platform == 'ios' ? 'Flutter' : 'FlutterMacOS';
  final List<String> unexpectedLines = <String>[];
  if (cocoaPodsPlugin == null) {
    unexpectedLines.addAll(<String>[
      'Running pod install...',
      '-> Installing $frameworkName (1.0.0)',
      "Target 'Pods-Runner' in project 'Pods'",
    ]);
  }
  if (swiftPackagePlugin != null) {
    if (swiftPackageMangerEnabled) {
      unexpectedLines.addAll(<String>[
        '-> Installing ${swiftPackagePlugin.pluginName} (0.0.1)',
        "➜ Explicit dependency on target '${swiftPackagePlugin.pluginName}' in project 'Pods'",
      ]);
    } else {
      unexpectedLines.addAll(<String>[
        '${swiftPackagePlugin.pluginName}: ${swiftPackagePlugin.pluginPath}/$platform/${swiftPackagePlugin.pluginName} @ local',
        "➜ Explicit dependency on target '${swiftPackagePlugin.pluginName}' in project '${swiftPackagePlugin.pluginName}'",
      ]);
    }
  }
  return unexpectedLines;
}

class _Plugin {
  _Plugin({
    required this.pluginName,
    required this.pluginPath,
    required this.platform,
  });

  final String pluginName;
  final String pluginPath;
  final String platform;
  String get exampleAppPath => fileSystem.path.join(pluginPath, 'example');
  String get exampleAppPlatformPath => fileSystem.path.join(exampleAppPath, platform);
>>>>>>> b0524b35
}<|MERGE_RESOLUTION|>--- conflicted
+++ resolved
@@ -406,359 +406,4 @@
       );
     }
   }, skip: !platform.isMacOS); // [intended] Swift Package Manager only works on macos.
-<<<<<<< HEAD
-=======
-}
-
-Future<void> _enableSwiftPackageManager(
-  String flutterBin,
-  String workingDirectory,
-) async {
-  final ProcessResult result = await processManager.run(
-    <String>[
-      flutterBin,
-      ...getLocalEngineArguments(),
-      'config',
-      '--enable-swift-package-manager',
-      '-v',
-    ],
-    workingDirectory: workingDirectory,
-  );
-  expect(
-    result.exitCode,
-    0,
-    reason: 'Failed to enable Swift Package Manager: \n'
-        'stdout: \n${result.stdout}\n'
-        'stderr: \n${result.stderr}\n',
-    verbose: true,
-  );
-}
-
-Future<void> _disableSwiftPackageManager(
-  String flutterBin,
-  String workingDirectory,
-) async {
-  final ProcessResult result = await processManager.run(
-    <String>[
-      flutterBin,
-      ...getLocalEngineArguments(),
-      'config',
-      '--no-enable-swift-package-manager',
-      '-v',
-    ],
-    workingDirectory: workingDirectory,
-  );
-  expect(
-    result.exitCode,
-    0,
-    reason: 'Failed to disable Swift Package Manager: \n'
-        'stdout: \n${result.stdout}\n'
-        'stderr: \n${result.stderr}\n',
-    verbose: true,
-  );
-}
-
-Future<String> _createApp(
-  String flutterBin,
-  String workingDirectory, {
-  required String platform,
-  required String iosLanguage,
-  required List<String> options,
-  bool usesSwiftPackageManager = false,
-}) async {
-  final String appTemplateType = usesSwiftPackageManager ? 'spm' : 'default';
-
-  final String appName = '${platform}_${iosLanguage}_${appTemplateType}_app';
-  final ProcessResult result = await processManager.run(
-    <String>[
-      flutterBin,
-      ...getLocalEngineArguments(),
-      'create',
-      '--org',
-      'io.flutter.devicelab',
-      '-i',
-      iosLanguage,
-      ...options,
-      appName,
-    ],
-    workingDirectory: workingDirectory,
-  );
-
-  expect(
-    result.exitCode,
-    0,
-    reason: 'Failed to create app: \n'
-        'stdout: \n${result.stdout}\n'
-        'stderr: \n${result.stderr}\n',
-  );
-
-  return fileSystem.path.join(
-    workingDirectory,
-    appName,
-  );
-}
-
-Future<void> _buildApp(
-  String flutterBin,
-  String workingDirectory, {
-  required List<String> options,
-  List<Pattern>? expectedLines,
-  List<String>? unexpectedLines,
-}) async {
-  final List<Pattern> remainingExpectedLines = expectedLines ?? <Pattern>[];
-  final List<String> unexpectedLinesFound = <String>[];
-  final List<String> command = <String>[
-    flutterBin,
-    ...getLocalEngineArguments(),
-    'build',
-    ...options,
-  ];
-
-  final ProcessResult result = await processManager.run(
-    command,
-    workingDirectory: workingDirectory,
-  );
-
-  final List<String> stdout = LineSplitter.split(result.stdout.toString()).toList();
-  final List<String> stderr = LineSplitter.split(result.stderr.toString()).toList();
-  final List<String> output = stdout + stderr;
-  for (final String line in output) {
-    // Remove "[   +3 ms] " prefix
-    String trimmedLine = line.trim();
-    if (trimmedLine.startsWith('[')) {
-      final int prefixEndIndex = trimmedLine.indexOf(']');
-      if (prefixEndIndex > 0) {
-        trimmedLine = trimmedLine
-            .substring(prefixEndIndex + 1, trimmedLine.length)
-            .trim();
-      }
-    }
-    remainingExpectedLines.remove(trimmedLine);
-    remainingExpectedLines.removeWhere((Pattern expectedLine) => trimmedLine.contains(expectedLine));
-    if (unexpectedLines != null && unexpectedLines.contains(trimmedLine)) {
-      unexpectedLinesFound.add(trimmedLine);
-    }
-  }
-  expect(
-    result.exitCode,
-    0,
-    reason: 'Failed to build app for "${command.join(' ')}":\n'
-        'stdout: \n${result.stdout}\n'
-        'stderr: \n${result.stderr}\n',
-  );
-  expect(
-    remainingExpectedLines,
-    isEmpty,
-    reason: 'Did not find expected lines for "${command.join(' ')}":\n'
-        'stdout: \n${result.stdout}\n'
-        'stderr: \n${result.stderr}\n',
-  );
-  expect(
-    unexpectedLinesFound,
-    isEmpty,
-    reason: 'Found unexpected lines for "${command.join(' ')}":\n'
-        'stdout: \n${result.stdout}\n'
-        'stderr: \n${result.stderr}\n',
-  );
-}
-
-Future<void> _cleanApp(String flutterBin, String workingDirectory) async {
-  final ProcessResult result = await processManager.run(
-    <String>[
-      flutterBin,
-      ...getLocalEngineArguments(),
-      'clean',
-    ],
-    workingDirectory: workingDirectory,
-  );
-  expect(
-    result.exitCode,
-    0,
-    reason: 'Failed to clean app: \n'
-        'stdout: \n${result.stdout}\n'
-        'stderr: \n${result.stderr}\n',
-  );
-}
-
-Future<_Plugin> _createPlugin(
-  String flutterBin,
-  String workingDirectory, {
-  required String platform,
-  required String iosLanguage,
-  bool usesSwiftPackageManager = false,
-}) async {
-  final String dependencyManager = usesSwiftPackageManager ? 'spm' : 'cocoapods';
-
-  // Create plugin
-  final String pluginName = '${platform}_${iosLanguage}_${dependencyManager}_plugin';
-  final ProcessResult result = await processManager.run(
-    <String>[
-      flutterBin,
-      ...getLocalEngineArguments(),
-      'create',
-      '--org',
-      'io.flutter.devicelab',
-      '--template=plugin',
-      '--platforms=$platform',
-      '-i',
-      iosLanguage,
-      pluginName,
-    ],
-    workingDirectory: workingDirectory,
-  );
-
-  expect(
-    result.exitCode,
-    0,
-    reason: 'Failed to create plugin: \n'
-        'stdout: \n${result.stdout}\n'
-        'stderr: \n${result.stderr}\n',
-  );
-
-  final Directory pluginDirectory = fileSystem.directory(
-    fileSystem.path.join(workingDirectory, pluginName),
-  );
-
-  return _Plugin(
-    pluginName: pluginName,
-    pluginPath: pluginDirectory.path,
-    platform: platform,
-  );
-}
-
-void _addDependency({
-  required _Plugin plugin,
-  required String appDirectoryPath,
-}) {
-  final File pubspec = fileSystem.file(
-    fileSystem.path.join(appDirectoryPath, 'pubspec.yaml'),
-  );
-  final String pubspecContent = pubspec.readAsStringSync();
-  pubspec.writeAsStringSync(
-    pubspecContent.replaceFirst(
-      '\ndependencies:\n',
-      '\ndependencies:\n  ${plugin.pluginName}:\n    path: ${plugin.pluginPath}\n',
-    ),
-  );
-}
-
-void _disableSwiftPackageManagerByPubspec({
-  required String appDirectoryPath,
-}) {
-  final File pubspec = fileSystem.file(
-    fileSystem.path.join(appDirectoryPath, 'pubspec.yaml'),
-  );
-  final String pubspecContent = pubspec.readAsStringSync();
-  pubspec.writeAsStringSync(
-    pubspecContent.replaceFirst(
-      '\n# The following section is specific to Flutter packages.\nflutter:\n',
-      '\n# The following section is specific to Flutter packages.\nflutter:\n  disable-swift-package-manager: true',
-    ),
-  );
-}
-
-_Plugin _integrationTestPlugin(String platform) {
-  final String flutterRoot = getFlutterRoot();
-  return _Plugin(
-    platform: platform,
-    pluginName:
-        (platform == 'ios') ? 'integration_test' : 'integration_test_macos',
-    pluginPath: (platform == 'ios')
-        ? fileSystem.path.join(flutterRoot, 'packages', 'integration_test')
-        : fileSystem.path.join(flutterRoot, 'packages', 'integration_test', 'integration_test_macos'),
-  );
-}
-
-List<Pattern> _expectedLines({
-  required String platform,
-  required String appDirectoryPath,
-  _Plugin? cocoaPodsPlugin,
-  _Plugin? swiftPackagePlugin,
-  bool swiftPackageMangerEnabled = false,
-}) {
-  final String frameworkName = platform == 'ios' ? 'Flutter' : 'FlutterMacOS';
-  final String appPlatformDirectoryPath = fileSystem.path.join(
-    appDirectoryPath,
-    platform,
-  );
-
-  final List<Pattern> expectedLines = <Pattern>[];
-  if (swiftPackageMangerEnabled) {
-    expectedLines.addAll(<String>[
-      'FlutterGeneratedPluginSwiftPackage: $appPlatformDirectoryPath/Flutter/ephemeral/Packages/FlutterGeneratedPluginSwiftPackage',
-      "➜ Explicit dependency on target 'FlutterGeneratedPluginSwiftPackage' in project 'FlutterGeneratedPluginSwiftPackage'",
-    ]);
-  }
-  if (swiftPackagePlugin != null) {
-    // If using a Swift Package plugin, but Swift Package Manager is not enabled, it falls back to being used as a CocoaPods plugin.
-    if (swiftPackageMangerEnabled) {
-      expectedLines.addAll(<Pattern>[
-        RegExp('${swiftPackagePlugin.pluginName}: [/private]*${swiftPackagePlugin.pluginPath}/$platform/${swiftPackagePlugin.pluginName} @ local'),
-        "➜ Explicit dependency on target '${swiftPackagePlugin.pluginName}' in project '${swiftPackagePlugin.pluginName}'",
-      ]);
-    } else {
-      expectedLines.addAll(<String>[
-        '-> Installing ${swiftPackagePlugin.pluginName} (0.0.1)',
-        "➜ Explicit dependency on target '${swiftPackagePlugin.pluginName}' in project 'Pods'",
-      ]);
-    }
-  }
-  if (cocoaPodsPlugin != null) {
-    expectedLines.addAll(<String>[
-      'Running pod install...',
-      '-> Installing $frameworkName (1.0.0)',
-      '-> Installing ${cocoaPodsPlugin.pluginName} (0.0.1)',
-      "Target 'Pods-Runner' in project 'Pods'",
-      "➜ Explicit dependency on target '$frameworkName' in project 'Pods'",
-      "➜ Explicit dependency on target '${cocoaPodsPlugin.pluginName}' in project 'Pods'",
-    ]);
-  }
-  return expectedLines;
-}
-
-List<String> _unexpectedLines({
-  required String platform,
-  required String appDirectoryPath,
-  _Plugin? cocoaPodsPlugin,
-  _Plugin? swiftPackagePlugin,
-  bool swiftPackageMangerEnabled = false,
-}) {
-  final String frameworkName = platform == 'ios' ? 'Flutter' : 'FlutterMacOS';
-  final List<String> unexpectedLines = <String>[];
-  if (cocoaPodsPlugin == null) {
-    unexpectedLines.addAll(<String>[
-      'Running pod install...',
-      '-> Installing $frameworkName (1.0.0)',
-      "Target 'Pods-Runner' in project 'Pods'",
-    ]);
-  }
-  if (swiftPackagePlugin != null) {
-    if (swiftPackageMangerEnabled) {
-      unexpectedLines.addAll(<String>[
-        '-> Installing ${swiftPackagePlugin.pluginName} (0.0.1)',
-        "➜ Explicit dependency on target '${swiftPackagePlugin.pluginName}' in project 'Pods'",
-      ]);
-    } else {
-      unexpectedLines.addAll(<String>[
-        '${swiftPackagePlugin.pluginName}: ${swiftPackagePlugin.pluginPath}/$platform/${swiftPackagePlugin.pluginName} @ local',
-        "➜ Explicit dependency on target '${swiftPackagePlugin.pluginName}' in project '${swiftPackagePlugin.pluginName}'",
-      ]);
-    }
-  }
-  return unexpectedLines;
-}
-
-class _Plugin {
-  _Plugin({
-    required this.pluginName,
-    required this.pluginPath,
-    required this.platform,
-  });
-
-  final String pluginName;
-  final String pluginPath;
-  final String platform;
-  String get exampleAppPath => fileSystem.path.join(pluginPath, 'example');
-  String get exampleAppPlatformPath => fileSystem.path.join(exampleAppPath, platform);
->>>>>>> b0524b35
 }
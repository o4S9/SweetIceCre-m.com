--- conflicted
+++ resolved
@@ -116,16 +116,6 @@
     expect(contents, contains('SharedPreferencesPlugin.registerWith(registrar);'));
     expect(contents, contains('registrar.registerMessageHandler();'));
   }, overrides: <Type, Generator>{
-<<<<<<< HEAD
-    Pub: () => Pub(
-          fileSystem: globals.fs,
-          logger: globals.logger,
-          processManager: globals.processManager,
-          usage: globals.flutterUsage,
-          botDetector: globals.botDetector,
-          platform: globals.platform,
-        ),
-=======
     Pub: () => Pub.test(
       fileSystem: globals.fs,
       logger: globals.logger,
@@ -135,7 +125,6 @@
       platform: globals.platform,
       stdio: globals.stdio,
     ),
->>>>>>> 12cb4eb7
   });
 
 

--- conflicted
+++ resolved
@@ -415,18 +415,13 @@
       ),
     ]);
 
-<<<<<<< HEAD
-    final BuildCommand command = BuildCommand(
-      androidSdk: FakeAndroidSdk(),
-      buildSystem: TestBuildSystem.all(BuildResult(success: true)),
-      fileSystem: MemoryFileSystem.test(),
-      logger: BufferLogger.test(),
-      osUtils: FakeOperatingSystemUtils(),
-    );
-    createMinimalMockProjectFiles();
-=======
-    final BuildCommand command = BuildCommand();
->>>>>>> 3cde69e8
+    final BuildCommand command = BuildCommand(
+      androidSdk: FakeAndroidSdk(),
+      buildSystem: TestBuildSystem.all(BuildResult(success: true)),
+      fileSystem: fileSystem,
+      logger: BufferLogger.test(),
+      osUtils: FakeOperatingSystemUtils(),
+    );
 
     await createTestCommandRunner(command).run(
         const <String>['build', 'macos', '--debug', '--no-pub']

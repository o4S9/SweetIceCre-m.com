--- conflicted
+++ resolved
@@ -644,10 +644,7 @@
       when(mockHotRunner.attach(
         appStartedCompleter: anyNamed('appStartedCompleter'),
         allowExistingDdsInstance: true,
-<<<<<<< HEAD
-=======
         enableDevTools: anyNamed('enableDevTools'),
->>>>>>> 02c026b0
       )).thenAnswer((_) async {
         await null;
         throw vm_service.RPCError('flutter._listViews', RPCErrorCodes.kServiceDisappeared, '');
@@ -686,10 +683,7 @@
       when(mockHotRunner.attach(
         appStartedCompleter: anyNamed('appStartedCompleter'),
         allowExistingDdsInstance: true,
-<<<<<<< HEAD
-=======
         enableDevTools: anyNamed('enableDevTools'),
->>>>>>> 02c026b0
       )).thenAnswer((_) async {
         await null;
         throw vm_service.RPCError('flutter._listViews', RPCErrorCodes.kInvalidParams, '');

--- conflicted
+++ resolved
@@ -159,8 +159,6 @@
         Logger: () => logger,
         DeviceManager: () => testDeviceManager,
         MDnsVmServiceDiscovery: () => MDnsVmServiceDiscovery(
-<<<<<<< HEAD
-=======
           mdnsClient: FakeMDnsClient(<PtrResourceRecord>[], <String, List<SrvResourceRecord>>{}),
           preliminaryMDnsClient: FakeMDnsClient(<PtrResourceRecord>[], <String, List<SrvResourceRecord>>{}),
           logger: logger,
@@ -217,7 +215,6 @@
         Logger: () => logger,
         DeviceManager: () => testDeviceManager,
         MDnsVmServiceDiscovery: () => MDnsVmServiceDiscovery(
->>>>>>> 2c34a88e
           mdnsClient: FakeMDnsClient(<PtrResourceRecord>[], <String, List<SrvResourceRecord>>{}),
           preliminaryMDnsClient: FakeMDnsClient(
             <PtrResourceRecord>[

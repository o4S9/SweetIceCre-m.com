// Copyright 2014 The Flutter Authors. All rights reserved.
// Use of this source code is governed by a BSD-style license that can be
// found in the LICENSE file.

import 'package:args/command_runner.dart';
import 'package:file/memory.dart';
import 'package:flutter_tools/src/android/android_sdk.dart';
import 'package:flutter_tools/src/artifacts.dart';
import 'package:flutter_tools/src/base/common.dart';
import 'package:flutter_tools/src/base/file_system.dart';
import 'package:flutter_tools/src/base/logger.dart';
import 'package:flutter_tools/src/base/os.dart';
import 'package:flutter_tools/src/base/platform.dart';
import 'package:flutter_tools/src/base/process.dart';
import 'package:flutter_tools/src/build_info.dart';
import 'package:flutter_tools/src/build_system/build_system.dart';
import 'package:flutter_tools/src/cache.dart';
import 'package:flutter_tools/src/commands/build.dart';
import 'package:flutter_tools/src/commands/build_ios.dart';
import 'package:flutter_tools/src/ios/code_signing.dart';
import 'package:flutter_tools/src/ios/mac.dart';
import 'package:flutter_tools/src/ios/plist_parser.dart';
import 'package:flutter_tools/src/ios/xcodeproj.dart';
import 'package:flutter_tools/src/project.dart';
import 'package:flutter_tools/src/reporting/reporting.dart';
import 'package:test/fake.dart';

import '../../general.shard/ios/xcresult_test_data.dart';
import '../../src/common.dart';
import '../../src/context.dart';
import '../../src/test_build_system.dart';
import '../../src/test_flutter_command_runner.dart';

class FakeXcodeProjectInterpreterWithBuildSettings extends FakeXcodeProjectInterpreter {
  FakeXcodeProjectInterpreterWithBuildSettings({this.productBundleIdentifier, this.developmentTeam = 'abc'});

  @override
  Future<Map<String, String>> getBuildSettings(
      String projectPath, {
        XcodeProjectBuildContext? buildContext,
        Duration timeout = const Duration(minutes: 1),
      }) async {
    return <String, String>{
      'PRODUCT_BUNDLE_IDENTIFIER': productBundleIdentifier ?? 'io.flutter.someProject',
      'TARGET_BUILD_DIR': 'build/ios/Release-iphoneos',
      'WRAPPER_NAME': 'Runner.app',
      if (developmentTeam != null) 'DEVELOPMENT_TEAM': developmentTeam!,
    };
  }

  /// The value of 'PRODUCT_BUNDLE_IDENTIFIER'.
  final String? productBundleIdentifier;

  final String? developmentTeam;
}

final Platform macosPlatform = FakePlatform(
  operatingSystem: 'macos',
  environment: <String, String>{
    'FLUTTER_ROOT': '/',
    'HOME': '/',
  }
);
final Platform notMacosPlatform = FakePlatform(
  environment: <String, String>{
    'FLUTTER_ROOT': '/',
  }
);

void main() {
  late FileSystem fileSystem;
  late TestUsage usage;
  late BufferLogger logger;
  late FakeProcessManager processManager;
  late ProcessUtils processUtils;
  late Artifacts artifacts;

  setUpAll(() {
    Cache.disableLocking();
  });

  setUp(() {
    fileSystem = MemoryFileSystem.test();
    artifacts = Artifacts.test(fileSystem: fileSystem);
    usage = TestUsage();
    logger = BufferLogger.test();
    processManager = FakeProcessManager.empty();
    processUtils = ProcessUtils(
      logger: logger,
      processManager: processManager,
    );
  });

  // Sets up the minimal mock project files necessary to look like a Flutter project.
  void createCoreMockProjectFiles() {
    fileSystem.file('pubspec.yaml').createSync();
    fileSystem.file('.packages').createSync();
    fileSystem.file(fileSystem.path.join('lib', 'main.dart')).createSync(recursive: true);
  }

  // Sets up the minimal mock project files necessary for iOS builds to succeed.
  void createMinimalMockProjectFiles() {
    fileSystem.directory(fileSystem.path.join('ios', 'Runner.xcodeproj')).createSync(recursive: true);
    fileSystem.directory(fileSystem.path.join('ios', 'Runner.xcworkspace')).createSync(recursive: true);
    fileSystem.file(fileSystem.path.join('ios', 'Runner.xcodeproj', 'project.pbxproj')).createSync();
    createCoreMockProjectFiles();
  }

  const FakeCommand xattrCommand = FakeCommand(command: <String>[
    'xattr', '-r', '-d', 'com.apple.FinderInfo', '/',
  ]);

  FakeCommand setUpRsyncCommand({void Function()? onRun}) {
    return FakeCommand(
      command: const <String>[
        'rsync',
        '-8',
        '-av',
        '--delete',
        'build/ios/Release-iphoneos/Runner.app',
        'build/ios/iphoneos',
      ],
      onRun: onRun,
    );
  }

  FakeCommand setUpXCResultCommand({String stdout = '', void Function()? onRun}) {
    return FakeCommand(
      command: const <String>[
        'xcrun',
        'xcresulttool',
        'get',
        '--path',
        _xcBundleDirectoryPath,
        '--format',
        'json',
      ],
      stdout: stdout,
      onRun: onRun,
    );
  }

  // Creates a FakeCommand for the xcodebuild call to build the app
  // in the given configuration.
  FakeCommand setUpFakeXcodeBuildHandler({
    bool verbose = false,
    bool simulator = false,
    bool customNaming = false,
    bool disablePortPublication = false,
    String? deviceId,
    int exitCode = 0,
    String? stdout,
    void Function()? onRun,
  }) {
    return FakeCommand(
      command: <String>[
        'xcrun',
        'xcodebuild',
        '-configuration',
        if (simulator)
          'Debug'
        else
          'Release',
        if (verbose)
          'VERBOSE_SCRIPT_LOGGING=YES'
        else
          '-quiet',
        '-workspace',
        if (customNaming)
          'RenamedWorkspace.xcworkspace'
        else
          'Runner.xcworkspace',
        '-scheme', 'Runner',
        'BUILD_DIR=/build/ios',
        '-sdk',
        if (simulator) ...<String>[
          'iphonesimulator',
        ] else ...<String>[
          'iphoneos',
        ],
        if (deviceId != null) ...<String>[
          '-destination',
          'id=$deviceId',
        ] else if (simulator) ...<String>[
          '-destination',
          'generic/platform=iOS Simulator',
        ] else ...<String>[
          '-destination',
          'generic/platform=iOS',
        ],
        '-resultBundlePath', _xcBundleDirectoryPath,
        '-resultBundleVersion', '3',
        if (disablePortPublication)
          'DISABLE_PORT_PUBLICATION=YES',
        'FLUTTER_SUPPRESS_ANALYTICS=true',
        'COMPILER_INDEX_STORE_ENABLE=NO',
      ],
      stdout: '''
      TARGET_BUILD_DIR=build/ios/Release-iphoneos
      WRAPPER_NAME=Runner.app
      $stdout
''',
      exitCode: exitCode,
      onRun: onRun,
    );
  }

  testUsingContext('ios build fails when there is no ios project', () async {
    final BuildCommand command = BuildCommand(
      artifacts: artifacts,
      androidSdk: FakeAndroidSdk(),
      buildSystem: TestBuildSystem.all(BuildResult(success: true)),
      fileSystem: fileSystem,
      logger: logger,
      processUtils: processUtils,
      osUtils: FakeOperatingSystemUtils(),
    );
    createCoreMockProjectFiles();

    expect(createTestCommandRunner(command).run(
      const <String>['build', 'ios', '--no-pub']
    ), throwsToolExit(message: 'Application not configured for iOS'));
  }, overrides: <Type, Generator>{
    Platform: () => macosPlatform,
    FileSystem: () => fileSystem,
    ProcessManager: () => processManager,
    XcodeProjectInterpreter: () => FakeXcodeProjectInterpreterWithBuildSettings(),
  });

  testUsingContext('ios build fails in debug with code analysis', () async {
    final BuildCommand command = BuildCommand(
      artifacts: artifacts,
      androidSdk: FakeAndroidSdk(),
      buildSystem: TestBuildSystem.all(BuildResult(success: true)),
      fileSystem: fileSystem,
      logger: logger,
      processUtils: processUtils,
      osUtils: FakeOperatingSystemUtils(),
    );
    createCoreMockProjectFiles();

    expect(createTestCommandRunner(command).run(
      const <String>['build', 'ios', '--no-pub', '--debug', '--analyze-size']
    ), throwsToolExit(message: '--analyze-size" can only be used on release builds'));
  }, overrides: <Type, Generator>{
    Platform: () => macosPlatform,
    FileSystem: () => fileSystem,
    ProcessManager: () => processManager,
    XcodeProjectInterpreter: () => FakeXcodeProjectInterpreterWithBuildSettings(),
  });

  testUsingContext('ios build fails on non-macOS platform', () async {
    final BuildCommand command = BuildCommand(
      artifacts: artifacts,
      androidSdk: FakeAndroidSdk(),
      buildSystem: TestBuildSystem.all(BuildResult(success: true)),
      fileSystem: fileSystem,
      logger: logger,
      processUtils: processUtils,
      osUtils: FakeOperatingSystemUtils(),
    );
    fileSystem.file('pubspec.yaml').createSync();
    fileSystem.file('.packages').createSync();
    fileSystem.file(fileSystem.path.join('lib', 'main.dart'))
      .createSync(recursive: true);

    final bool supported = BuildIOSCommand(logger: BufferLogger.test(), verboseHelp: false).supported;
    expect(createTestCommandRunner(command).run(
      const <String>['build', 'ios', '--no-pub']
    ), supported ? throwsToolExit() : throwsA(isA<UsageException>()));
  }, overrides: <Type, Generator>{
    Platform: () => notMacosPlatform,
    FileSystem: () => fileSystem,
    ProcessManager: () => processManager,
    XcodeProjectInterpreter: () => FakeXcodeProjectInterpreterWithBuildSettings(),
  });

  testUsingContext('ios build invokes xcode build', () async {
    final BuildCommand command = BuildCommand(
      artifacts: artifacts,
      androidSdk: FakeAndroidSdk(),
      buildSystem: TestBuildSystem.all(BuildResult(success: true)),
      fileSystem: fileSystem,
      logger: logger,
      processUtils: processUtils,
      osUtils: FakeOperatingSystemUtils(),
    );
    createMinimalMockProjectFiles();

    processManager.addCommands(<FakeCommand>[
      xattrCommand,
      setUpFakeXcodeBuildHandler(onRun: () {
        fileSystem.directory('build/ios/Release-iphoneos/Runner.app').createSync(recursive: true);
      }),
      setUpRsyncCommand(),
    ]);

    await createTestCommandRunner(command).run(
      const <String>['build', 'ios', '--no-pub']
    );
    expect(testLogger.statusText, contains('build/ios/iphoneos/Runner.app'));
  }, overrides: <Type, Generator>{
    FileSystem: () => fileSystem,
    ProcessManager: () => processManager,
    Platform: () => macosPlatform,
    XcodeProjectInterpreter: () => FakeXcodeProjectInterpreterWithBuildSettings(),
  });

  testUsingContext('ios build invokes xcode build with disable port publication setting', () async {
    final BuildCommand command = BuildCommand(
      artifacts: artifacts,
      androidSdk: FakeAndroidSdk(),
      buildSystem: TestBuildSystem.all(BuildResult(success: true)),
      fileSystem: fileSystem,
      logger: logger,
      processUtils: processUtils,
      osUtils: FakeOperatingSystemUtils(),
    );
    createMinimalMockProjectFiles();

    await createTestCommandRunner(command).run(
      const <String>['build', 'ios', '--no-pub', '--no-publish-port', '--ci']
    );
    expect(testLogger.statusText, contains('build/ios/iphoneos/Runner.app'));
  }, overrides: <Type, Generator>{
    FileSystem: () => fileSystem,
    ProcessManager: () => FakeProcessManager.list(<FakeCommand>[
      xattrCommand,
      setUpFakeXcodeBuildHandler(
        disablePortPublication: true,
        onRun: () {
          fileSystem.directory('build/ios/Release-iphoneos/Runner.app').createSync(recursive: true);
        },
      ),
      setUpRsyncCommand(),
    ]),
    Platform: () => macosPlatform,
    XcodeProjectInterpreter: () => FakeXcodeProjectInterpreterWithBuildSettings(),
  });

  testUsingContext('ios build invokes xcode build without disable port publication setting when not in CI', () async {
    final BuildCommand command = BuildCommand(
      artifacts: artifacts,
      androidSdk: FakeAndroidSdk(),
      buildSystem: TestBuildSystem.all(BuildResult(success: true)),
      fileSystem: fileSystem,
      logger: logger,
      processUtils: processUtils,
      osUtils: FakeOperatingSystemUtils(),
    );
    createMinimalMockProjectFiles();

    await createTestCommandRunner(command).run(
      const <String>['build', 'ios', '--no-pub', '--no-publish-port']
    );
    expect(testLogger.statusText, contains('build/ios/iphoneos/Runner.app'));
  }, overrides: <Type, Generator>{
    FileSystem: () => fileSystem,
    ProcessManager: () => FakeProcessManager.list(<FakeCommand>[
      xattrCommand,
      setUpFakeXcodeBuildHandler(
        onRun: () {
          fileSystem.directory('build/ios/Release-iphoneos/Runner.app').createSync(recursive: true);
        },
      ),
      setUpRsyncCommand(),
    ]),
    Platform: () => macosPlatform,
    XcodeProjectInterpreter: () => FakeXcodeProjectInterpreterWithBuildSettings(),
  });

  testUsingContext('ios build invokes xcode build with renamed xcodeproj and xcworkspace', () async {
    final BuildCommand command = BuildCommand(
      artifacts: artifacts,
      androidSdk: FakeAndroidSdk(),
      buildSystem: TestBuildSystem.all(BuildResult(success: true)),
      osUtils: FakeOperatingSystemUtils(),
      fileSystem: fileSystem,
      logger: logger,
      processUtils: processUtils,
    );

    processManager.addCommands(<FakeCommand>[
      xattrCommand,
      setUpFakeXcodeBuildHandler(customNaming: true, onRun: () {
        fileSystem.directory('build/ios/Release-iphoneos/Runner.app').createSync(recursive: true);
      }),
      setUpRsyncCommand(),
    ]);

    fileSystem.directory(fileSystem.path.join('ios', 'RenamedProj.xcodeproj')).createSync(recursive: true);
    fileSystem.directory(fileSystem.path.join('ios', 'RenamedWorkspace.xcworkspace')).createSync(recursive: true);
    fileSystem.file(fileSystem.path.join('ios', 'RenamedProj.xcodeproj', 'project.pbxproj')).createSync();
    createCoreMockProjectFiles();

    await createTestCommandRunner(command).run(
      const <String>['build', 'ios', '--no-pub']
    );
    expect(testLogger.statusText, contains('build/ios/iphoneos/Runner.app'));
  }, overrides: <Type, Generator>{
    FileSystem: () => fileSystem,
    ProcessManager: () => processManager,
    Platform: () => macosPlatform,
    XcodeProjectInterpreter: () => FakeXcodeProjectInterpreterWithBuildSettings(),
  });

  testUsingContext('ios build invokes xcode build with device ID', () async {
    final BuildCommand command = BuildCommand(
      artifacts: artifacts,
      androidSdk: FakeAndroidSdk(),
      buildSystem: TestBuildSystem.all(BuildResult(success: true)),
      fileSystem: fileSystem,
      logger: logger,
      processUtils: processUtils,
      osUtils: FakeOperatingSystemUtils(),
    );
    processManager.addCommands(<FakeCommand>[
      xattrCommand,
      setUpFakeXcodeBuildHandler(deviceId: '1234', onRun: () {
        fileSystem.directory('build/ios/Release-iphoneos/Runner.app').createSync(recursive: true);
      }),
      setUpRsyncCommand(),
    ]);
    createMinimalMockProjectFiles();

    await createTestCommandRunner(command).run(
      const <String>['build', 'ios', '--no-pub', '--device-id', '1234'],
    );
    expect(testLogger.statusText, contains('build/ios/iphoneos/Runner.app'));
  }, overrides: <Type, Generator>{
    FileSystem: () => fileSystem,
    ProcessManager: () => processManager,
    Platform: () => macosPlatform,
    XcodeProjectInterpreter: () => FakeXcodeProjectInterpreterWithBuildSettings(),
  });

  testUsingContext('ios simulator build invokes xcode build', () async {
    final BuildCommand command = BuildCommand(
      artifacts: artifacts,
      androidSdk: FakeAndroidSdk(),
      buildSystem: TestBuildSystem.all(BuildResult(success: true)),
      fileSystem: fileSystem,
      logger: logger,
      processUtils: processUtils,
      osUtils: FakeOperatingSystemUtils(),
    );
    processManager.addCommands(<FakeCommand>[
      xattrCommand,
      setUpFakeXcodeBuildHandler(simulator: true, onRun: () {
        fileSystem.directory('build/ios/Debug-iphonesimulator/Runner.app').createSync(recursive: true);
      }),
      setUpRsyncCommand(),
    ]);
    createMinimalMockProjectFiles();

    await createTestCommandRunner(command).run(
      const <String>['build', 'ios', '--simulator', '--no-pub'],
    );
  }, overrides: <Type, Generator>{
    FileSystem: () => fileSystem,
    ProcessManager: () => processManager,
    Platform: () => macosPlatform,
    XcodeProjectInterpreter: () => FakeXcodeProjectInterpreterWithBuildSettings(),
  });

  testUsingContext('ios build invokes xcode build with verbosity', () async {
    final BuildCommand command = BuildCommand(
      artifacts: artifacts,
      androidSdk: FakeAndroidSdk(),
      buildSystem: TestBuildSystem.all(BuildResult(success: true)),
      fileSystem: fileSystem,
      logger: logger,
      processUtils: processUtils,
      osUtils: FakeOperatingSystemUtils(),
    );
    createMinimalMockProjectFiles();
    processManager.addCommands(<FakeCommand>[
      xattrCommand,
      setUpFakeXcodeBuildHandler(verbose: true, onRun: () {
        fileSystem.directory('build/ios/Release-iphoneos/Runner.app').createSync(recursive: true);
      }),
      setUpRsyncCommand(),
    ]);

    await createTestCommandRunner(command).run(
      const <String>['build', 'ios', '--no-pub', '-v'],
    );
  }, overrides: <Type, Generator>{
    FileSystem: () => fileSystem,
    ProcessManager: () => processManager,
    Platform: () => macosPlatform,
    XcodeProjectInterpreter: () => FakeXcodeProjectInterpreterWithBuildSettings(),
  });

  testUsingContext('Performs code size analysis and sends analytics', () async {
    final BuildCommand command = BuildCommand(
      artifacts: artifacts,
      androidSdk: FakeAndroidSdk(),
      buildSystem: TestBuildSystem.all(BuildResult(success: true)),
      fileSystem: fileSystem,
      logger: logger,
      processUtils: processUtils,
      osUtils: FakeOperatingSystemUtils(),
    );
    processManager.addCommands(<FakeCommand>[
      xattrCommand,
      setUpFakeXcodeBuildHandler(onRun: () {
        fileSystem.directory('build/ios/Release-iphoneos/Runner.app').createSync(recursive: true);
        fileSystem.file('build/flutter_size_01/snapshot.arm64.json')
          ..createSync(recursive: true)
          ..writeAsStringSync('''
[
  {
    "l": "dart:_internal",
    "c": "SubListIterable",
    "n": "[Optimized] skip",
    "s": 2400
  }
]''');
        fileSystem.file('build/flutter_size_01/trace.arm64.json')
          ..createSync(recursive: true)
          ..writeAsStringSync('{}');
      }),
      setUpRsyncCommand(onRun: () => fileSystem.file('build/ios/iphoneos/Runner.app/Frameworks/App.framework/App')
        ..createSync(recursive: true)
        ..writeAsBytesSync(List<int>.generate(10000, (int index) => 0))),
    ]);
    createMinimalMockProjectFiles();

    await createTestCommandRunner(command).run(
      const <String>['build', 'ios', '--no-pub', '--analyze-size']
    );

    expect(logger.statusText, contains('A summary of your iOS bundle analysis can be found at'));
    expect(logger.statusText, contains('dart devtools --appSizeBase='));
    expect(usage.events, contains(
      const TestUsageEvent('code-size-analysis', 'ios'),
    ));
  }, overrides: <Type, Generator>{
    FileSystem: () => fileSystem,
    Logger: () => logger,
    ProcessManager: () => processManager,
    Platform: () => macosPlatform,
    FileSystemUtils: () => FileSystemUtils(fileSystem: fileSystem, platform: macosPlatform),
    Usage: () => usage,
    XcodeProjectInterpreter: () => FakeXcodeProjectInterpreterWithBuildSettings(),
  });

  group('Analytics for impeller plist setting', () {
    const String plistContents = '''
<?xml version="1.0" encoding="UTF-8"?>
<!DOCTYPE plist PUBLIC "-//Apple//DTD PLIST 1.0//EN" "http://www.apple.com/DTDs/PropertyList-1.0.dtd">
<plist version="1.0">
<dict>
  <key>FLTEnableImpeller</key>
  <false/>
</dict>
</plist>
''';
    const FakeCommand plutilCommand = FakeCommand(
      command: <String>[
        '/usr/bin/plutil', '-convert', 'xml1', '-o', '-', '/ios/Runner/Info.plist',
      ],
      stdout: plistContents,
    );

    testUsingContext('Sends an analytics event when Impeller is enabled', () async {
      final BuildCommand command = BuildCommand(
        artifacts: artifacts,
        androidSdk: FakeAndroidSdk(),
        buildSystem: TestBuildSystem.all(BuildResult(success: true)),
        fileSystem: MemoryFileSystem.test(),
        logger: BufferLogger.test(),
        osUtils: FakeOperatingSystemUtils(),
        processUtils: processUtils,
      );
      createMinimalMockProjectFiles();

      await createTestCommandRunner(command).run(
        const <String>['build', 'ios', '--no-pub']
      );

      expect(usage.events, contains(
        const TestUsageEvent(
          'build', 'ios',
          label:'plist-impeller-enabled',
          parameters:CustomDimensions(),
        ),
      ));
    }, overrides: <Type, Generator>{
      FileSystem: () => fileSystem,
      ProcessManager: () => FakeProcessManager.list(<FakeCommand>[
        xattrCommand,
        setUpFakeXcodeBuildHandler(onRun: () {
          fileSystem.directory('build/ios/Release-iphoneos/Runner.app')
            .createSync(recursive: true);
        }),
        setUpRsyncCommand(onRun: () =>
          fileSystem.file('build/ios/iphoneos/Runner.app/Frameworks/App.framework/App')
            ..createSync(recursive: true)
            ..writeAsBytesSync(List<int>.generate(10000, (int index) => 0))),
      ]),
      Platform: () => macosPlatform,
      FileSystemUtils: () => FileSystemUtils(
        fileSystem: fileSystem,
        platform: macosPlatform,
      ),
      Usage: () => usage,
      XcodeProjectInterpreter: () => FakeXcodeProjectInterpreterWithBuildSettings(),
    });

    testUsingContext('Sends an analytics event when Impeller is disabled', () async {
      final BuildCommand command = BuildCommand(
        artifacts: artifacts,
        androidSdk: FakeAndroidSdk(),
        buildSystem: TestBuildSystem.all(BuildResult(success: true)),
        fileSystem: fileSystem,
        logger: BufferLogger.test(),
        osUtils: FakeOperatingSystemUtils(),
        processUtils: processUtils,
      );
      createMinimalMockProjectFiles();

      fileSystem.file(
        fileSystem.path.join('usr', 'bin', 'plutil'),
      ).createSync(recursive: true);

      final File infoPlist = fileSystem.file(fileSystem.path.join(
        'ios', 'Runner', 'Info.plist',
      ))..createSync(recursive: true);

      infoPlist.writeAsStringSync(plistContents);

      await createTestCommandRunner(command).run(
        const <String>['build', 'ios', '--no-pub']
      );

      expect(usage.events, contains(
        const TestUsageEvent(
          'build', 'ios',
          label:'plist-impeller-disabled',
          parameters:CustomDimensions(),
        ),
      ));
    }, overrides: <Type, Generator>{
      FileSystem: () => fileSystem,
      ProcessManager: () => FakeProcessManager.list(<FakeCommand>[
        xattrCommand,
        setUpFakeXcodeBuildHandler(onRun: () {
          fileSystem.directory('build/ios/Release-iphoneos/Runner.app')
            .createSync(recursive: true);
        }),
        setUpRsyncCommand(onRun: () =>
          fileSystem.file('build/ios/iphoneos/Runner.app/Frameworks/App.framework/App')
            ..createSync(recursive: true)
            ..writeAsBytesSync(List<int>.generate(10000, (int index) => 0))),
      ]),
      Platform: () => macosPlatform,
      FileSystemUtils: () => FileSystemUtils(
        fileSystem: fileSystem,
        platform: macosPlatform,
      ),
      Usage: () => usage,
      XcodeProjectInterpreter: () => FakeXcodeProjectInterpreterWithBuildSettings(),
      FlutterProjectFactory: () => FlutterProjectFactory(
        fileSystem: fileSystem,
        logger: BufferLogger.test(),
      ),
      PlistParser: () => PlistParser(
        fileSystem: fileSystem,
        logger: BufferLogger.test(),
        processManager: FakeProcessManager.list(<FakeCommand>[
          plutilCommand, plutilCommand, plutilCommand,
        ]),
      ),
    });
  });

  group('xcresults device', () {
    testUsingContext('Trace error if xcresult is empty.', () async {
      final BuildCommand command = BuildCommand(
        artifacts: artifacts,
        androidSdk: FakeAndroidSdk(),
        buildSystem: TestBuildSystem.all(BuildResult(success: true)),
        fileSystem: fileSystem,
        logger: logger,
        processUtils: processUtils,
        osUtils: FakeOperatingSystemUtils(),
      );
      processManager.addCommands(<FakeCommand>[
        xattrCommand,
        setUpFakeXcodeBuildHandler(exitCode: 1, onRun: () {
          fileSystem.systemTempDirectory.childDirectory(_xcBundleDirectoryPath).createSync();
        }),
        setUpXCResultCommand(),
        setUpRsyncCommand(),
      ]);

      createMinimalMockProjectFiles();

      await expectLater(
        createTestCommandRunner(command).run(const <String>['build', 'ios', '--no-pub']),
        throwsToolExit(),
      );

      expect(logger.traceText, contains('xcresult parser: Unrecognized top level json format.'));
    }, overrides: <Type, Generator>{
      FileSystem: () => fileSystem,
      Logger: () => logger,
      ProcessManager: () => processManager,
      Platform: () => macosPlatform,
      XcodeProjectInterpreter: () => FakeXcodeProjectInterpreterWithBuildSettings(),
    });

    testUsingContext('Display xcresult issues on console if parsed, suppress Xcode output', () async {
      final BuildCommand command = BuildCommand(
        artifacts: artifacts,
        androidSdk: FakeAndroidSdk(),
        buildSystem: TestBuildSystem.all(BuildResult(success: true)),
        fileSystem: fileSystem,
        logger: logger,
        processUtils: processUtils,
        osUtils: FakeOperatingSystemUtils(),
      );
      processManager.addCommands(<FakeCommand>[
        xattrCommand,
        setUpFakeXcodeBuildHandler(exitCode: 1, onRun: () {
          fileSystem.systemTempDirectory.childDirectory(_xcBundleDirectoryPath).createSync();
        }, stdout: 'Lots of spew from Xcode',
        ),
        setUpXCResultCommand(stdout: kSampleResultJsonWithIssues),
        setUpRsyncCommand(),
      ]);

      createMinimalMockProjectFiles();

      await expectLater(
        createTestCommandRunner(command).run(const <String>['build', 'ios', '--no-pub']),
        throwsToolExit(),
      );

      expect(logger.errorText, contains("Use of undeclared identifier 'asdas'"));
      expect(logger.errorText, contains('/Users/m/Projects/test_create/ios/Runner/AppDelegate.m:7:56'));
      expect(logger.statusText, isNot(contains("Xcode's output")));
      expect(logger.statusText, isNot(contains('Lots of spew from Xcode')));
    }, overrides: <Type, Generator>{
      FileSystem: () => fileSystem,
      Logger: () => logger,
      ProcessManager: () => processManager,
      Platform: () => macosPlatform,
      XcodeProjectInterpreter: () => FakeXcodeProjectInterpreterWithBuildSettings(),
    });

    testUsingContext('Do not display xcresult issues that needs to be discarded.', () async {
      final BuildCommand command = BuildCommand(
        artifacts: artifacts,
        androidSdk: FakeAndroidSdk(),
        buildSystem: TestBuildSystem.all(BuildResult(success: true)),
        fileSystem: fileSystem,
        logger: logger,
        processUtils: processUtils,
        osUtils: FakeOperatingSystemUtils(),
      );
      processManager.addCommands(<FakeCommand>[
        xattrCommand,
        setUpFakeXcodeBuildHandler(exitCode: 1, onRun: () {
          fileSystem.systemTempDirectory.childDirectory(_xcBundleDirectoryPath).createSync();
        }),
        setUpXCResultCommand(stdout: kSampleResultJsonWithIssuesToBeDiscarded),
        setUpRsyncCommand(),
      ]);

      createMinimalMockProjectFiles();

      await expectLater(
        createTestCommandRunner(command).run(const <String>['build', 'ios', '--no-pub']),
        throwsToolExit(),
      );

      expect(logger.errorText, contains("Use of undeclared identifier 'asdas'"));
      expect(logger.errorText, contains('/Users/m/Projects/test_create/ios/Runner/AppDelegate.m:7:56'));
      expect(logger.errorText, isNot(contains('Command PhaseScriptExecution failed with a nonzero exit code')));
      expect(logger.warningText, isNot(contains("The iOS deployment target 'IPHONEOS_DEPLOYMENT_TARGET' is set to 8.0, but the range of supported deployment target versions is 9.0 to 14.0.99.")));
    }, overrides: <Type, Generator>{
      FileSystem: () => fileSystem,
      Logger: () => logger,
      ProcessManager: () => processManager,
      Platform: () => macosPlatform,
      XcodeProjectInterpreter: () => FakeXcodeProjectInterpreterWithBuildSettings(),
    });

    testUsingContext('Trace if xcresult bundle does not exist.', () async {
      final BuildCommand command = BuildCommand(
        artifacts: artifacts,
        androidSdk: FakeAndroidSdk(),
        buildSystem: TestBuildSystem.all(BuildResult(success: true)),
        fileSystem: fileSystem,
        logger: logger,
        processUtils: processUtils,
        osUtils: FakeOperatingSystemUtils(),
      );
      processManager.addCommands(<FakeCommand>[
        xattrCommand,
        setUpFakeXcodeBuildHandler(exitCode: 1),
        setUpXCResultCommand(stdout: kSampleResultJsonWithIssues),
        setUpRsyncCommand(),
      ]);

      createMinimalMockProjectFiles();

      await expectLater(
        createTestCommandRunner(command).run(const <String>['build', 'ios', '--no-pub']),
        throwsToolExit(),
      );

      expect(testLogger.traceText, contains('The xcresult bundle are not generated. Displaying xcresult is disabled.'));
    }, overrides: <Type, Generator>{
      FileSystem: () => fileSystem,
      ProcessManager: () => processManager,
      Platform: () => macosPlatform,
      XcodeProjectInterpreter: () => FakeXcodeProjectInterpreterWithBuildSettings(),
    });

    testUsingContext('Extra error message for provision profile issue in xcresult bundle.', () async {
      final BuildCommand command = BuildCommand(
        artifacts: artifacts,
        androidSdk: FakeAndroidSdk(),
        buildSystem: TestBuildSystem.all(BuildResult(success: true)),
        fileSystem: fileSystem,
        logger: logger,
        processUtils: processUtils,
        osUtils: FakeOperatingSystemUtils(),
      );
      processManager.addCommands(<FakeCommand>[
        xattrCommand,
        setUpFakeXcodeBuildHandler(exitCode: 1, onRun: () {
          fileSystem.systemTempDirectory.childDirectory(_xcBundleDirectoryPath).createSync();
        }),
        setUpXCResultCommand(stdout: kSampleResultJsonWithProvisionIssue),
        setUpRsyncCommand(),
      ]);

      createMinimalMockProjectFiles();

      await expectLater(
        createTestCommandRunner(command).run(const <String>['build', 'ios', '--no-pub']),
        throwsToolExit(),
      );

      expect(logger.errorText, contains('Some Provisioning profile issue.'));
      expect(logger.errorText, contains('It appears that there was a problem signing your application prior to installation on the device.'));
      expect(logger.errorText, contains('Verify that the Bundle Identifier in your project is your signing id in Xcode'));
      expect(logger.errorText, contains('open ios/Runner.xcworkspace'));
      expect(logger.errorText, contains("Also try selecting 'Product > Build' to fix the problem."));
    }, overrides: <Type, Generator>{
      FileSystem: () => fileSystem,
      Logger: () => logger,
      ProcessManager: () => processManager,
      Platform: () => macosPlatform,
      XcodeProjectInterpreter: () => FakeXcodeProjectInterpreterWithBuildSettings(),
    });

    testUsingContext('Display xcresult issues with no provisioning profile.', () async {
      final BuildCommand command = BuildCommand(
        artifacts: artifacts,
        androidSdk: FakeAndroidSdk(),
        buildSystem: TestBuildSystem.all(BuildResult(success: true)),
        fileSystem: fileSystem,
        logger: logger,
        processUtils: processUtils,
        osUtils: FakeOperatingSystemUtils(),
      );
      processManager.addCommands(<FakeCommand>[
        xattrCommand,
        setUpFakeXcodeBuildHandler(
          exitCode: 1,
          onRun: () {
            fileSystem.systemTempDirectory.childDirectory(_xcBundleDirectoryPath).createSync();
          }
        ),
        setUpXCResultCommand(stdout: kSampleResultJsonWithNoProvisioningProfileIssue),
        setUpRsyncCommand(),
      ]);

      createMinimalMockProjectFiles();

      await expectLater(
        createTestCommandRunner(command).run(const <String>['build', 'ios', '--no-pub']),
        throwsToolExit(),
      );

      expect(logger.errorText, contains('Runner requires a provisioning profile. Select a provisioning profile in the Signing & Capabilities editor'));
      expect(logger.errorText, contains(noProvisioningProfileInstruction));
    }, overrides: <Type, Generator>{
      FileSystem: () => fileSystem,
      Logger: () => logger,
      ProcessManager: () => processManager,
      Platform: () => macosPlatform,
      XcodeProjectInterpreter: () => FakeXcodeProjectInterpreterWithBuildSettings(),
    });

    testUsingContext('Extra error message for missing simulator platform in xcresult bundle.', () async {
<<<<<<< HEAD
      final BuildCommand command = BuildCommand(
        androidSdk: FakeAndroidSdk(),
        buildSystem: TestBuildSystem.all(BuildResult(success: true)),
        fileSystem: MemoryFileSystem.test(),
        logger: BufferLogger.test(),
        osUtils: FakeOperatingSystemUtils(),
      );

      createMinimalMockProjectFiles();

      await expectLater(
        createTestCommandRunner(command).run(const <String>['build', 'ios', '--no-pub']),
        throwsToolExit(),
      );

      expect(testLogger.errorText, contains(missingPlatformInstructions('iOS 17.0')));
    }, overrides: <Type, Generator>{
      FileSystem: () => fileSystem,
      ProcessManager: () => FakeProcessManager.list(<FakeCommand>[
        xattrCommand,
        setUpFakeXcodeBuildHandler(exitCode: 1, onRun: () {
          fileSystem.systemTempDirectory.childDirectory(_xcBundleFilePath).createSync();
        }),
        setUpXCResultCommand(stdout: kSampleResultJsonWithActionIssues),
        setUpRsyncCommand(),
      ]),
      Platform: () => macosPlatform,
      XcodeProjectInterpreter: () => FakeXcodeProjectInterpreterWithBuildSettings(),
    });

    testUsingContext('Delete xcresult bundle before each xcodebuild command.', () async {
=======
>>>>>>> cd2c08ee
      final BuildCommand command = BuildCommand(
        artifacts: artifacts,
        androidSdk: FakeAndroidSdk(),
        buildSystem: TestBuildSystem.all(BuildResult(success: true)),
        fileSystem: fileSystem,
        logger: logger,
        processUtils: processUtils,
        osUtils: FakeOperatingSystemUtils(),
      );
      processManager.addCommands(<FakeCommand>[
        xattrCommand,
        setUpFakeXcodeBuildHandler(exitCode: 1, onRun: () {
          fileSystem.systemTempDirectory.childDirectory(_xcBundleDirectoryPath).createSync();
        }),
        setUpXCResultCommand(stdout: kSampleResultJsonWithActionIssues),
        setUpRsyncCommand(),
      ]);

      createMinimalMockProjectFiles();

      await expectLater(
        createTestCommandRunner(command).run(const <String>['build', 'ios', '--no-pub']),
        throwsToolExit(),
      );

      expect(logger.errorText, contains(missingPlatformInstructions('iOS 17.0')));
    }, overrides: <Type, Generator>{
      FileSystem: () => fileSystem,
      Logger: () => logger,
      ProcessManager: () => processManager,
      Platform: () => macosPlatform,
      XcodeProjectInterpreter: () => FakeXcodeProjectInterpreterWithBuildSettings(),
    });

    testUsingContext('Delete xcresult bundle before each xcodebuild command.', () async {
      final BuildCommand command = BuildCommand(
        artifacts: artifacts,
        androidSdk: FakeAndroidSdk(),
        buildSystem: TestBuildSystem.all(BuildResult(success: true)),
        fileSystem: fileSystem,
        logger: logger,
        processUtils: processUtils,
        osUtils: FakeOperatingSystemUtils(),
      );
      processManager.addCommands(<FakeCommand>[
        xattrCommand,
        // Intentionally fail the first xcodebuild command with concurrent run failure message.
        setUpFakeXcodeBuildHandler(
          exitCode: 1,
          stdout: '$kConcurrentRunFailureMessage1 $kConcurrentRunFailureMessage2',
          onRun: () {
            fileSystem.systemTempDirectory.childDirectory(_xcBundleDirectoryPath).childFile('result.xcresult').createSync(recursive: true);
          }
        ),
        // The second xcodebuild is triggered due to above concurrent run failure message.
        setUpFakeXcodeBuildHandler(
          onRun: () {
            // If the file is not cleaned, throw an error, test failure.
            if (fileSystem.systemTempDirectory.childDirectory(_xcBundleDirectoryPath).existsSync()) {
              throwToolExit('xcresult bundle file existed.', exitCode: 2);
            }
            fileSystem.systemTempDirectory.childDirectory(_xcBundleDirectoryPath).childFile('result.xcresult').createSync(recursive: true);
          }
        ),
        setUpXCResultCommand(stdout: kSampleResultJsonNoIssues),
        setUpRsyncCommand(),
      ]);

      createMinimalMockProjectFiles();

      await createTestCommandRunner(command).run(const <String>['build', 'ios', '--no-pub']);

      expect(logger.statusText, contains('Xcode build done.'));
    }, overrides: <Type, Generator>{
      FileSystem: () => fileSystem,
      Logger: () => logger,
      ProcessManager: () => processManager,
      Platform: () => macosPlatform,
      XcodeProjectInterpreter: () => FakeXcodeProjectInterpreterWithBuildSettings(),
    });

    testUsingContext('Failed to parse xcresult but display missing provisioning profile issue from stdout.', () async {
      final BuildCommand command = BuildCommand(
        artifacts: artifacts,
        androidSdk: FakeAndroidSdk(),
        buildSystem: TestBuildSystem.all(BuildResult(success: true)),
        fileSystem: fileSystem,
        logger: logger,
        processUtils: processUtils,
        osUtils: FakeOperatingSystemUtils(),
      );
      processManager.addCommands(<FakeCommand>[
        xattrCommand,
        setUpFakeXcodeBuildHandler(
          exitCode: 1,
          stdout: '''
Runner requires a provisioning profile. Select a provisioning profile in the Signing & Capabilities editor
''',
          onRun: () {
            fileSystem.systemTempDirectory.childDirectory(_xcBundleDirectoryPath).createSync();
          }
        ),
        setUpXCResultCommand(stdout: kSampleResultJsonInvalidIssuesMap),
        setUpRsyncCommand(),
      ]);

      createMinimalMockProjectFiles();

      await expectLater(
        createTestCommandRunner(command).run(const <String>['build', 'ios', '--no-pub']),
        throwsToolExit(),
      );

      expect(logger.errorText, contains(noProvisioningProfileInstruction));
    }, overrides: <Type, Generator>{
      FileSystem: () => fileSystem,
      Logger: () => logger,
      ProcessManager: () => processManager,
      Platform: () => macosPlatform,
      XcodeProjectInterpreter: () => FakeXcodeProjectInterpreterWithBuildSettings(),
    });

    testUsingContext('Failed to parse xcresult but detected no development team issue.', () async {
      final BuildCommand command = BuildCommand(
        artifacts: artifacts,
        androidSdk: FakeAndroidSdk(),
        buildSystem: TestBuildSystem.all(BuildResult(success: true)),
        fileSystem: fileSystem,
        logger: logger,
        processUtils: processUtils,
        osUtils: FakeOperatingSystemUtils(),
      );
      processManager.addCommands(<FakeCommand>[
        xattrCommand,
        setUpFakeXcodeBuildHandler(
          exitCode: 1,
          onRun: () {
            fileSystem.systemTempDirectory.childDirectory(_xcBundleDirectoryPath).createSync();
          }
        ),
        setUpXCResultCommand(stdout: kSampleResultJsonInvalidIssuesMap),
        setUpRsyncCommand(),
      ]);

      createMinimalMockProjectFiles();

      await expectLater(
        createTestCommandRunner(command).run(const <String>['build', 'ios', '--no-pub']),
        throwsToolExit(),
      );

      expect(logger.errorText, contains(noDevelopmentTeamInstruction));
    }, overrides: <Type, Generator>{
      FileSystem: () => fileSystem,
      Logger: () => logger,
      ProcessManager: () => processManager,
      Platform: () => macosPlatform,
      XcodeProjectInterpreter: () => FakeXcodeProjectInterpreterWithBuildSettings(developmentTeam: null),
    });

    testUsingContext('xcresult did not detect issue but detected by stdout.', () async {
      final BuildCommand command = BuildCommand(
        artifacts: artifacts,
        androidSdk: FakeAndroidSdk(),
        buildSystem: TestBuildSystem.all(BuildResult(success: true)),
        fileSystem: fileSystem,
        logger: logger,
        processUtils: processUtils,
        osUtils: FakeOperatingSystemUtils(),
      );

      createMinimalMockProjectFiles();

      await expectLater(
        createTestCommandRunner(command).run(const <String>['build', 'ios', '--no-pub']),
        throwsToolExit(),
      );

      expect(testLogger.errorText, contains(noProvisioningProfileInstruction));
    }, overrides: <Type, Generator>{
      FileSystem: () => fileSystem,
      ProcessManager: () => FakeProcessManager.list(<FakeCommand>[
        xattrCommand,
        setUpFakeXcodeBuildHandler(
          exitCode: 1,
          stdout: '''
Runner requires a provisioning profile. Select a provisioning profile in the Signing & Capabilities editor
''',
          onRun: () {
            fileSystem.systemTempDirectory.childDirectory(_xcBundleDirectoryPath).createSync();
          }
        ),
        setUpXCResultCommand(stdout: kSampleResultJsonNoIssues),
        setUpRsyncCommand(),
      ]),
      EnvironmentType: () => EnvironmentType.physical,
      Platform: () => macosPlatform,
      XcodeProjectInterpreter: () => FakeXcodeProjectInterpreterWithBuildSettings(),
    });

    testUsingContext('xcresult did not detect issue, no development team is detected from build setting.', () async {
      final BuildCommand command = BuildCommand(
        artifacts: artifacts,
        androidSdk: FakeAndroidSdk(),
        buildSystem: TestBuildSystem.all(BuildResult(success: true)),
        fileSystem: fileSystem,
        logger: logger,
        processUtils: processUtils,
        osUtils: FakeOperatingSystemUtils(),
      );
      processManager.addCommands(<FakeCommand>[
        xattrCommand,
        setUpFakeXcodeBuildHandler(
          exitCode: 1,
          onRun: () {
            fileSystem.systemTempDirectory.childDirectory(_xcBundleDirectoryPath).createSync();
          }
        ),
        setUpXCResultCommand(stdout: kSampleResultJsonInvalidIssuesMap),
        setUpRsyncCommand(),
      ]);

      createMinimalMockProjectFiles();

      await expectLater(
        createTestCommandRunner(command).run(const <String>['build', 'ios', '--no-pub']),
        throwsToolExit(),
      );

      expect(testLogger.errorText, contains(noDevelopmentTeamInstruction));
    }, overrides: <Type, Generator>{
      FileSystem: () => fileSystem,
      ProcessManager: () => processManager,
      Platform: () => macosPlatform,
      XcodeProjectInterpreter: () => FakeXcodeProjectInterpreterWithBuildSettings(developmentTeam: null),
    });

    testUsingContext('No development team issue error message is not displayed if no provisioning profile issue is detected from xcresult first.', () async {
      final BuildCommand command = BuildCommand(
        artifacts: artifacts,
        androidSdk: FakeAndroidSdk(),
        buildSystem: TestBuildSystem.all(BuildResult(success: true)),
        fileSystem: fileSystem,
        logger: logger,
        processUtils: processUtils,
        osUtils: FakeOperatingSystemUtils(),
      );
      processManager.addCommands(<FakeCommand>[
        xattrCommand,
        setUpFakeXcodeBuildHandler(
          exitCode: 1,
          onRun: () {
            fileSystem.systemTempDirectory.childDirectory(_xcBundleDirectoryPath).createSync();
          }
        ),
        setUpXCResultCommand(stdout: kSampleResultJsonWithNoProvisioningProfileIssue),
        setUpRsyncCommand(),
      ]);

      createMinimalMockProjectFiles();

      await expectLater(
        createTestCommandRunner(command).run(const <String>['build', 'ios', '--no-pub']),
        throwsToolExit(),
      );

      expect(logger.errorText, contains(noProvisioningProfileInstruction));
      expect(logger.errorText, isNot(contains(noDevelopmentTeamInstruction)));
    }, overrides: <Type, Generator>{
      FileSystem: () => fileSystem,
      Logger: () => logger,
      ProcessManager: () => processManager,
      Platform: () => macosPlatform,
      XcodeProjectInterpreter: () => FakeXcodeProjectInterpreterWithBuildSettings(developmentTeam: null),
    });

    testUsingContext('General provisioning profile issue error message is not displayed if no development team issue is detected first.', () async {
      final BuildCommand command = BuildCommand(
        artifacts: artifacts,
        androidSdk: FakeAndroidSdk(),
        buildSystem: TestBuildSystem.all(BuildResult(success: true)),
        fileSystem: fileSystem,
        logger: logger,
        processUtils: processUtils,
        osUtils: FakeOperatingSystemUtils(),
      );
      processManager.addCommands(<FakeCommand>[
        xattrCommand,
        setUpFakeXcodeBuildHandler(
          exitCode: 1,
          onRun: () {
            fileSystem.systemTempDirectory.childDirectory(_xcBundleDirectoryPath).createSync();
          }
        ),
        setUpXCResultCommand(stdout: kSampleResultJsonWithProvisionIssue),
        setUpRsyncCommand(),
      ]);

      createMinimalMockProjectFiles();

      await expectLater(
        createTestCommandRunner(command).run(const <String>['build', 'ios', '--no-pub']),
        throwsToolExit(),
      );

      expect(logger.errorText, contains(noDevelopmentTeamInstruction));
      expect(logger.errorText, isNot(contains('It appears that there was a problem signing your application prior to installation on the device.')));
    }, overrides: <Type, Generator>{
      FileSystem: () => fileSystem,
      Logger: () => logger,
      ProcessManager: () => processManager,
      Platform: () => macosPlatform,
      XcodeProjectInterpreter: () => FakeXcodeProjectInterpreterWithBuildSettings(developmentTeam: null),
    });
  });

  group('xcresults simulator', () {
    testUsingContext('Trace error if xcresult is empty.', () async {
      final BuildCommand command = BuildCommand(
        artifacts: artifacts,
        androidSdk: FakeAndroidSdk(),
        buildSystem: TestBuildSystem.all(BuildResult(success: true)),
        fileSystem: fileSystem,
        logger: logger,
        processUtils: processUtils,
        osUtils: FakeOperatingSystemUtils(),
      );
      processManager.addCommands(<FakeCommand>[
        xattrCommand,
        setUpFakeXcodeBuildHandler(
          simulator: true,
          exitCode: 1,
          onRun: () {
            fileSystem.systemTempDirectory.childDirectory(_xcBundleDirectoryPath).createSync();
          },
        ),
        setUpXCResultCommand(),
        setUpRsyncCommand(),
      ]);

      createMinimalMockProjectFiles();

      await expectLater(
        createTestCommandRunner(command).run(const <String>['build', 'ios', '--simulator', '--no-pub']),
        throwsToolExit(),
      );

      expect(logger.traceText, contains('xcresult parser: Unrecognized top level json format.'));
    }, overrides: <Type, Generator>{
      FileSystem: () => fileSystem,
      Logger: () => logger,
      ProcessManager: () => processManager,
      Platform: () => macosPlatform,
      XcodeProjectInterpreter: () => FakeXcodeProjectInterpreterWithBuildSettings(),
    });

    testUsingContext('Display xcresult issues on console if parsed.', () async {
      final BuildCommand command = BuildCommand(
        artifacts: artifacts,
        androidSdk: FakeAndroidSdk(),
        buildSystem: TestBuildSystem.all(BuildResult(success: true)),
        fileSystem: fileSystem,
        logger: logger,
        processUtils: processUtils,
        osUtils: FakeOperatingSystemUtils(),
      );
      processManager.addCommands(<FakeCommand>[
        xattrCommand,
        setUpFakeXcodeBuildHandler(
          simulator: true,
          exitCode: 1,
          onRun: () {
            fileSystem.systemTempDirectory.childDirectory(_xcBundleDirectoryPath).createSync();
          },
        ),
        setUpXCResultCommand(stdout: kSampleResultJsonWithIssues),
        setUpRsyncCommand(),
      ]);

      createMinimalMockProjectFiles();

      await expectLater(
        createTestCommandRunner(command).run(const <String>['build', 'ios', '--simulator',  '--no-pub']),
        throwsToolExit(),
      );

      expect(logger.errorText, contains("Use of undeclared identifier 'asdas'"));
      expect(logger.errorText, contains('/Users/m/Projects/test_create/ios/Runner/AppDelegate.m:7:56'));
    }, overrides: <Type, Generator>{
      FileSystem: () => fileSystem,
      Logger: () => logger,
      ProcessManager: () => processManager,
      Platform: () => macosPlatform,
      XcodeProjectInterpreter: () => FakeXcodeProjectInterpreterWithBuildSettings(),
    });

    testUsingContext('Do not display xcresult issues that needs to be discarded.', () async {
      final BuildCommand command = BuildCommand(
        artifacts: artifacts,
        androidSdk: FakeAndroidSdk(),
        buildSystem: TestBuildSystem.all(BuildResult(success: true)),
        fileSystem: fileSystem,
        logger: logger,
        processUtils: processUtils,
        osUtils: FakeOperatingSystemUtils(),
      );

      processManager.addCommands(<FakeCommand>[
        xattrCommand,
        setUpFakeXcodeBuildHandler(
          simulator: true,
          exitCode: 1,
          onRun: () {
            fileSystem.systemTempDirectory.childDirectory(_xcBundleDirectoryPath).createSync();
          },
        ),
        setUpXCResultCommand(stdout: kSampleResultJsonWithIssuesToBeDiscarded),
        setUpRsyncCommand(),
      ]);

      createMinimalMockProjectFiles();

      await expectLater(
        createTestCommandRunner(command).run(const <String>['build', 'ios', '--simulator', '--no-pub']),
        throwsToolExit(),
      );

      expect(logger.errorText, contains("Use of undeclared identifier 'asdas'"));
      expect(logger.errorText, contains('/Users/m/Projects/test_create/ios/Runner/AppDelegate.m:7:56'));
      expect(logger.errorText, isNot(contains('Command PhaseScriptExecution failed with a nonzero exit code')));
      expect(logger.warningText, isNot(contains("The iOS deployment target 'IPHONEOS_DEPLOYMENT_TARGET' is set to 8.0, but the range of supported deployment target versions is 9.0 to 14.0.99.")));
    }, overrides: <Type, Generator>{
      FileSystem: () => fileSystem,
      Logger: () => logger,
      ProcessManager: () => processManager,
      Platform: () => macosPlatform,
      XcodeProjectInterpreter: () => FakeXcodeProjectInterpreterWithBuildSettings(),
    });

    testUsingContext('Trace if xcresult bundle does not exist.', () async {
      final BuildCommand command = BuildCommand(
        artifacts: artifacts,
        androidSdk: FakeAndroidSdk(),
        buildSystem: TestBuildSystem.all(BuildResult(success: true)),
        fileSystem: fileSystem,
        logger: logger,
        processUtils: processUtils,
        osUtils: FakeOperatingSystemUtils(),
      );
      processManager.addCommands(<FakeCommand>[
        xattrCommand,
        setUpFakeXcodeBuildHandler(
          simulator: true,
          exitCode: 1,
        ),
        setUpXCResultCommand(stdout: kSampleResultJsonWithIssues),
        setUpRsyncCommand(),
      ]);

      createMinimalMockProjectFiles();

      await expectLater(
        createTestCommandRunner(command).run(const <String>['build', 'ios', '--simulator', '--no-pub']),
        throwsToolExit(),
      );

      expect(logger.traceText, contains('The xcresult bundle are not generated. Displaying xcresult is disabled.'));
    }, overrides: <Type, Generator>{
      FileSystem: () => fileSystem,
      Logger: () => logger,
      ProcessManager: () => processManager,
      Platform: () => macosPlatform,
      XcodeProjectInterpreter: () => FakeXcodeProjectInterpreterWithBuildSettings(),
    });
  });
}

const String _xcBundleDirectoryPath = '/.tmp_rand0/flutter_ios_build_temp_dirrand0/temporary_xcresult_bundle';

class FakeAndroidSdk extends Fake implements AndroidSdk {
  @override
  late bool platformToolsAvailable;

  @override
  late bool licensesAvailable;

  @override
  AndroidSdkVersion? latestVersion;
}

class FakeOperatingSystemUtils extends Fake implements OperatingSystemUtils {
  FakeOperatingSystemUtils({this.hostPlatform = HostPlatform.linux_x64});

  @override
  HostPlatform hostPlatform = HostPlatform.linux_x64;
}<|MERGE_RESOLUTION|>--- conflicted
+++ resolved
@@ -900,7 +900,41 @@
     });
 
     testUsingContext('Extra error message for missing simulator platform in xcresult bundle.', () async {
-<<<<<<< HEAD
+      final BuildCommand command = BuildCommand(
+        artifacts: artifacts,
+        androidSdk: FakeAndroidSdk(),
+        buildSystem: TestBuildSystem.all(BuildResult(success: true)),
+        fileSystem: fileSystem,
+        logger: logger,
+        processUtils: processUtils,
+        osUtils: FakeOperatingSystemUtils(),
+      );
+      processManager.addCommands(<FakeCommand>[
+        xattrCommand,
+        setUpFakeXcodeBuildHandler(exitCode: 1, onRun: () {
+          fileSystem.systemTempDirectory.childDirectory(_xcBundleDirectoryPath).createSync();
+        }),
+        setUpXCResultCommand(stdout: kSampleResultJsonWithActionIssues),
+        setUpRsyncCommand(),
+      ]);
+
+      createMinimalMockProjectFiles();
+
+      await expectLater(
+        createTestCommandRunner(command).run(const <String>['build', 'ios', '--no-pub']),
+        throwsToolExit(),
+      );
+
+      expect(logger.errorText, contains(missingPlatformInstructions('iOS 17.0')));
+    }, overrides: <Type, Generator>{
+      FileSystem: () => fileSystem,
+      Logger: () => logger,
+      ProcessManager: () => processManager,
+      Platform: () => macosPlatform,
+      XcodeProjectInterpreter: () => FakeXcodeProjectInterpreterWithBuildSettings(),
+    });
+
+    testUsingContext('Extra error message for missing simulator platform in xcresult bundle.', () async {
       final BuildCommand command = BuildCommand(
         androidSdk: FakeAndroidSdk(),
         buildSystem: TestBuildSystem.all(BuildResult(success: true)),
@@ -927,43 +961,6 @@
         setUpXCResultCommand(stdout: kSampleResultJsonWithActionIssues),
         setUpRsyncCommand(),
       ]),
-      Platform: () => macosPlatform,
-      XcodeProjectInterpreter: () => FakeXcodeProjectInterpreterWithBuildSettings(),
-    });
-
-    testUsingContext('Delete xcresult bundle before each xcodebuild command.', () async {
-=======
->>>>>>> cd2c08ee
-      final BuildCommand command = BuildCommand(
-        artifacts: artifacts,
-        androidSdk: FakeAndroidSdk(),
-        buildSystem: TestBuildSystem.all(BuildResult(success: true)),
-        fileSystem: fileSystem,
-        logger: logger,
-        processUtils: processUtils,
-        osUtils: FakeOperatingSystemUtils(),
-      );
-      processManager.addCommands(<FakeCommand>[
-        xattrCommand,
-        setUpFakeXcodeBuildHandler(exitCode: 1, onRun: () {
-          fileSystem.systemTempDirectory.childDirectory(_xcBundleDirectoryPath).createSync();
-        }),
-        setUpXCResultCommand(stdout: kSampleResultJsonWithActionIssues),
-        setUpRsyncCommand(),
-      ]);
-
-      createMinimalMockProjectFiles();
-
-      await expectLater(
-        createTestCommandRunner(command).run(const <String>['build', 'ios', '--no-pub']),
-        throwsToolExit(),
-      );
-
-      expect(logger.errorText, contains(missingPlatformInstructions('iOS 17.0')));
-    }, overrides: <Type, Generator>{
-      FileSystem: () => fileSystem,
-      Logger: () => logger,
-      ProcessManager: () => processManager,
       Platform: () => macosPlatform,
       XcodeProjectInterpreter: () => FakeXcodeProjectInterpreterWithBuildSettings(),
     });

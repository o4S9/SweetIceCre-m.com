--- conflicted
+++ resolved
@@ -42,25 +42,14 @@
       expect(macOSWorkflow.canLaunchDevices, true);
       expect(macOSWorkflow.canListDevices, true);
     }, overrides: <Type, Generator>{
-<<<<<<< HEAD
-      Platform: () => mac,
-      FileSystem: () => fileSystem,
-      ProcessManager: () => mockProcessManager,
-=======
       Platform: () => macWithFde,
->>>>>>> c1fabb98
     });
   });
 }
 
 class MockPlatform extends Mock implements Platform {
   @override
-<<<<<<< HEAD
-  Map<String, String> get environment => const <String, String>{};
+  Map<String, String> environment = <String, String>{};
 }
 
-class MockProcessManager extends Mock implements ProcessManager {}
-=======
-  Map<String, String> environment = <String, String>{};
-}
->>>>>>> c1fabb98
+class MockProcessManager extends Mock implements ProcessManager {}
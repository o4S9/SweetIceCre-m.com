// Copyright 2014 The Flutter Authors. All rights reserved.
// Use of this source code is governed by a BSD-style license that can be
// found in the LICENSE file.

// @dart = 2.8

import 'dart:async';

import 'package:flutter_tools/src/application_package.dart';
import 'package:flutter_tools/src/base/dds.dart';
import 'package:flutter_tools/src/base/logger.dart';
import 'package:flutter_tools/src/base/platform.dart';
import 'package:flutter_tools/src/device_port_forwarder.dart';
import 'package:flutter_tools/src/features.dart';
import 'package:flutter_tools/src/resident_devtools_handler.dart';
import 'package:flutter_tools/src/version.dart';
import 'package:meta/meta.dart';
import 'package:package_config/package_config.dart';
import 'package:vm_service/vm_service.dart' as vm_service;
import 'package:dds/dds.dart' as dds;
import 'package:file/memory.dart';
import 'package:file_testing/file_testing.dart';
import 'package:flutter_tools/src/artifacts.dart';
import 'package:flutter_tools/src/base/command_help.dart';
import 'package:flutter_tools/src/base/common.dart';
import 'package:flutter_tools/src/base/file_system.dart';
import 'package:flutter_tools/src/base/io.dart' as io;
import 'package:flutter_tools/src/build_info.dart';
import 'package:flutter_tools/src/compile.dart';
import 'package:flutter_tools/src/convert.dart';
import 'package:flutter_tools/src/devfs.dart';
import 'package:flutter_tools/src/device.dart';
import 'package:flutter_tools/src/globals.dart' as globals;
import 'package:flutter_tools/src/reporting/reporting.dart';
import 'package:flutter_tools/src/resident_runner.dart';
import 'package:flutter_tools/src/run_cold.dart';
import 'package:flutter_tools/src/run_hot.dart';
import 'package:flutter_tools/src/vmservice.dart';
import 'package:mockito/mockito.dart';

import '../src/common.dart';
import '../src/context.dart';
import '../src/fake_vm_services.dart';
import '../src/fakes.dart';
import '../src/testbed.dart';

final vm_service.Isolate fakeUnpausedIsolate = vm_service.Isolate(
  id: '1',
  pauseEvent: vm_service.Event(
    kind: vm_service.EventKind.kResume,
    timestamp: 0
  ),
  breakpoints: <vm_service.Breakpoint>[],
  exceptionPauseMode: null,
  extensionRPCs: <String>[],
  libraries: <vm_service.LibraryRef>[
    vm_service.LibraryRef(
      id: '1',
      uri: 'file:///hello_world/main.dart',
      name: '',
    ),
  ],
  livePorts: 0,
  name: 'test',
  number: '1',
  pauseOnExit: false,
  runnable: true,
  startTime: 0,
  isSystemIsolate: false,
  isolateFlags: <vm_service.IsolateFlag>[],
);

final vm_service.Isolate fakePausedIsolate = vm_service.Isolate(
  id: '1',
  pauseEvent: vm_service.Event(
    kind: vm_service.EventKind.kPauseException,
    timestamp: 0
  ),
  breakpoints: <vm_service.Breakpoint>[
    vm_service.Breakpoint(
      breakpointNumber: 123,
      id: 'test-breakpoint',
      location: vm_service.SourceLocation(
        tokenPos: 0,
        script: vm_service.ScriptRef(id: 'test-script', uri: 'foo.dart'),
      ),
      resolved: true,
    ),
  ],
  exceptionPauseMode: null,
  libraries: <vm_service.LibraryRef>[],
  livePorts: 0,
  name: 'test',
  number: '1',
  pauseOnExit: false,
  runnable: true,
  startTime: 0,
  isSystemIsolate: false,
  isolateFlags: <vm_service.IsolateFlag>[],
);

final vm_service.VM fakeVM = vm_service.VM(
  isolates: <vm_service.IsolateRef>[fakeUnpausedIsolate],
  pid: 1,
  hostCPU: '',
  isolateGroups: <vm_service.IsolateGroupRef>[],
  targetCPU: '',
  startTime: 0,
  name: 'dart',
  architectureBits: 64,
  operatingSystem: '',
  version: '',
  systemIsolateGroups: <vm_service.IsolateGroupRef>[],
  systemIsolates: <vm_service.IsolateRef>[],
);

final FlutterView fakeFlutterView = FlutterView(
  id: 'a',
  uiIsolate: fakeUnpausedIsolate,
);

final FakeVmServiceRequest listViews = FakeVmServiceRequest(
  method: kListViewsMethod,
  jsonResponse: <String, Object>{
    'views': <Object>[
      fakeFlutterView.toJson(),
    ],
  },
);

const FakeVmServiceRequest setAssetBundlePath = FakeVmServiceRequest(
  method: '_flutter.setAssetBundlePath',
  args: <String, Object>{
    'viewId': 'a',
    'assetDirectory': 'build/flutter_assets',
    'isolateId': '1',
  }
);

final Uri testUri = Uri.parse('foo://bar');

void main() {
  Testbed testbed;
  MockFlutterDevice mockFlutterDevice;
  MockVMService mockVMService;
  MockDevFS mockDevFS;
  ResidentRunner residentRunner;
  FakeDevice mockDevice;
  FakeVmServiceHost fakeVmServiceHost;
  MockDevtoolsLauncher mockDevtoolsLauncher;

  setUp(() {
    testbed = Testbed(setup: () {
      globals.fs.file('.packages')
        .writeAsStringSync('\n');
      globals.fs.file(globals.fs.path.join('build', 'app.dill'))
        ..createSync(recursive: true)
        ..writeAsStringSync('ABC');
      residentRunner = HotRunner(
        <FlutterDevice>[
          mockFlutterDevice,
        ],
        stayResident: false,
        debuggingOptions: DebuggingOptions.enabled(BuildInfo.debug),
        target: 'main.dart',
        devtoolsHandler: createNoOpHandler,
      );
    });
    mockFlutterDevice = MockFlutterDevice();
    mockDevice = FakeDevice();
    mockVMService = MockVMService();
    mockDevFS = MockDevFS();
    mockDevtoolsLauncher = MockDevtoolsLauncher();

    // DevFS Mocks
    when(mockDevFS.lastCompiled).thenReturn(DateTime(2000));
    when(mockDevFS.sources).thenReturn(<Uri>[]);
    when(mockDevFS.baseUri).thenReturn(Uri());
    when(mockDevFS.destroy()).thenAnswer((Invocation invocation) async { });
    when(mockDevFS.assetPathsToEvict).thenReturn(<String>{});
    // FlutterDevice Mocks.
    when(mockFlutterDevice.updateDevFS(
      invalidatedFiles: anyNamed('invalidatedFiles'),
      mainUri: anyNamed('mainUri'),
      target: anyNamed('target'),
      bundle: anyNamed('bundle'),
      firstBuildTime: anyNamed('firstBuildTime'),
      bundleFirstUpload: anyNamed('bundleFirstUpload'),
      bundleDirty: anyNamed('bundleDirty'),
      fullRestart: anyNamed('fullRestart'),
      projectRootPath: anyNamed('projectRootPath'),
      pathToReload: anyNamed('pathToReload'),
      dillOutputPath: anyNamed('dillOutputPath'),
      packageConfig: anyNamed('packageConfig'),
    )).thenAnswer((Invocation invocation) async {
      return UpdateFSReport(
        success: true,
        syncedBytes: 0,
        invalidatedSourcesCount: 1,
      );
    });
    when(mockFlutterDevice.devFS).thenReturn(mockDevFS);
    when(mockFlutterDevice.device).thenReturn(mockDevice);
    when(mockFlutterDevice.stopEchoingDeviceLog()).thenAnswer((Invocation invocation) async { });
    when(mockFlutterDevice.observatoryUris).thenAnswer((_) => Stream<Uri>.value(testUri));
    when(mockFlutterDevice.connect(
      reloadSources: anyNamed('reloadSources'),
      restart: anyNamed('restart'),
      compileExpression: anyNamed('compileExpression'),
      getSkSLMethod: anyNamed('getSkSLMethod'),
      allowExistingDdsInstance: anyNamed('allowExistingDdsInstance'),
    )).thenAnswer((Invocation invocation) async { });
    when(mockFlutterDevice.setupDevFS(any, any))
      .thenAnswer((Invocation invocation) async {
        return testUri;
      });
    when(mockFlutterDevice.vmService).thenAnswer((Invocation invocation) {
      return fakeVmServiceHost?.vmService;
    });
  });

  testUsingContext('ResidentRunner can attach to device successfully', () => testbed.run(() async {
    fakeVmServiceHost = FakeVmServiceHost(requests: <VmServiceExpectation>[
      listViews,
      listViews,
      setAssetBundlePath,
    ]);
    final Completer<DebugConnectionInfo> futureConnectionInfo = Completer<DebugConnectionInfo>.sync();
    final Completer<void> futureAppStart = Completer<void>.sync();
    final Future<int> result = residentRunner.attach(
      appStartedCompleter: futureAppStart,
      connectionInfoCompleter: futureConnectionInfo,
      enableDevTools: true,
    );
    final Future<DebugConnectionInfo> connectionInfo = futureConnectionInfo.future;

    expect(await result, 0);

    verify(mockFlutterDevice.initLogReader()).called(1);

    expect(futureConnectionInfo.isCompleted, true);
    expect((await connectionInfo).baseUri, 'foo://bar');
    expect(futureAppStart.isCompleted, true);
    expect(fakeVmServiceHost.hasRemainingExpectations, false);
  }), overrides: <Type, Generator>{
    DevtoolsLauncher: () => mockDevtoolsLauncher,
  });

  testUsingContext('ResidentRunner suppresses errors for the initial compilation', () => testbed.run(() async {
    globals.fs.file(globals.fs.path.join('lib', 'main.dart'))
      .createSync(recursive: true);
    fakeVmServiceHost = FakeVmServiceHost(requests: <VmServiceExpectation>[
      listViews,
      listViews,
      setAssetBundlePath,
    ]);
    final MockResidentCompiler residentCompiler = MockResidentCompiler();
    residentRunner = HotRunner(
      <FlutterDevice>[
        mockFlutterDevice,
      ],
      stayResident: false,
      debuggingOptions: DebuggingOptions.enabled(BuildInfo.debug),
      target: 'main.dart',
      devtoolsHandler: createNoOpHandler,
    );
    when(mockFlutterDevice.generator).thenReturn(residentCompiler);
    when(residentCompiler.recompile(
      any,
      any,
      outputPath: anyNamed('outputPath'),
      packageConfig: anyNamed('packageConfig'),
      suppressErrors: true,
    )).thenAnswer((Invocation invocation) async {
      return const CompilerOutput('foo', 0 ,<Uri>[]);
    });
    when(mockFlutterDevice.runHot(
      hotRunner: anyNamed('hotRunner'),
      route: anyNamed('route'),
    )).thenAnswer((Invocation invocation) async {
      return 0;
    });

    expect(await residentRunner.run(enableDevTools: true), 0);
    verify(residentCompiler.recompile(
      any,
      any,
      outputPath: anyNamed('outputPath'),
      packageConfig: anyNamed('packageConfig'),
      suppressErrors: true,
    )).called(1);
    expect(fakeVmServiceHost.hasRemainingExpectations, false);
  }), overrides: <Type, Generator>{
    DevtoolsLauncher: () => mockDevtoolsLauncher,
  });

  // Regression test for https://github.com/flutter/flutter/issues/60613
  testUsingContext('ResidentRunner calls appFailedToStart if initial compilation fails', () => testbed.run(() async {
    globals.fs.file(globals.fs.path.join('lib', 'main.dart'))
      .createSync(recursive: true);
    fakeVmServiceHost = FakeVmServiceHost(requests: <VmServiceExpectation>[]);
    final MockResidentCompiler residentCompiler = MockResidentCompiler();
    residentRunner = HotRunner(
      <FlutterDevice>[
        mockFlutterDevice,
      ],
      stayResident: false,
      debuggingOptions: DebuggingOptions.enabled(BuildInfo.debug),
      target: 'main.dart',
      devtoolsHandler: createNoOpHandler,
    );
    when(mockFlutterDevice.generator).thenReturn(residentCompiler);
    when(residentCompiler.recompile(
      any,
      any,
      outputPath: anyNamed('outputPath'),
      packageConfig: anyNamed('packageConfig'),
      suppressErrors: true,
    )).thenAnswer((Invocation invocation) async {
      return const CompilerOutput('foo', 1 ,<Uri>[]);
    });
    when(mockFlutterDevice.runHot(
      hotRunner: anyNamed('hotRunner'),
      route: anyNamed('route'),
    )).thenAnswer((Invocation invocation) async {
      return 0;
    });

    expect(await residentRunner.run(), 1);
    // Completing this future ensures that the daemon can exit correctly.
    expect(await residentRunner.waitForAppToFinish(), 1);
  }));

  // Regression test for https://github.com/flutter/flutter/issues/60613
  testUsingContext('ResidentRunner calls appFailedToStart if initial compilation fails - cold mode', () => testbed.run(() async {
    globals.fs.file(globals.fs.path.join('lib', 'main.dart'))
      .createSync(recursive: true);
    fakeVmServiceHost = FakeVmServiceHost(requests: <VmServiceExpectation>[]);
    residentRunner = ColdRunner(
      <FlutterDevice>[
        mockFlutterDevice,
      ],
      stayResident: false,
      debuggingOptions: DebuggingOptions.enabled(BuildInfo.release),
      target: 'main.dart',
      devtoolsHandler: createNoOpHandler,
    );
    when(mockFlutterDevice.runCold(
      coldRunner: anyNamed('coldRunner'),
      route: anyNamed('route'),
    )).thenAnswer((Invocation invocation) async {
      return 1;
    });

    expect(await residentRunner.run(), 1);
    // Completing this future ensures that the daemon can exit correctly.
    expect(await residentRunner.waitForAppToFinish(), 1);
  }));

  // Regression test for https://github.com/flutter/flutter/issues/60613
  testUsingContext('ResidentRunner calls appFailedToStart if exception is thrown - cold mode', () => testbed.run(() async {
    globals.fs.file(globals.fs.path.join('lib', 'main.dart'))
      .createSync(recursive: true);
    fakeVmServiceHost = FakeVmServiceHost(requests: <VmServiceExpectation>[]);
    residentRunner = ColdRunner(
      <FlutterDevice>[
        mockFlutterDevice,
      ],
      stayResident: false,
      debuggingOptions: DebuggingOptions.enabled(BuildInfo.release),
      target: 'main.dart',
      devtoolsHandler: createNoOpHandler,
    );
    when(mockFlutterDevice.runCold(
      coldRunner: anyNamed('coldRunner'),
      route: anyNamed('route'),
    )).thenAnswer((Invocation invocation) async {
      throw Exception('BAD STUFF');
    });

    expect(await residentRunner.run(), 1);
    // Completing this future ensures that the daemon can exit correctly.
    expect(await residentRunner.waitForAppToFinish(), 1);
  }));

  testUsingContext('ResidentRunner does not suppressErrors if running with an applicationBinary', () => testbed.run(() async {
    globals.fs.file(globals.fs.path.join('lib', 'main.dart'))
      .createSync(recursive: true);
    fakeVmServiceHost = FakeVmServiceHost(requests: <VmServiceExpectation>[
      listViews,
      listViews,
      setAssetBundlePath,
    ]);
    final MockResidentCompiler residentCompiler = MockResidentCompiler();
    residentRunner = HotRunner(
      <FlutterDevice>[
        mockFlutterDevice,
      ],
      applicationBinary: globals.fs.file('app.apk'),
      stayResident: false,
      debuggingOptions: DebuggingOptions.enabled(BuildInfo.debug),
      target: 'main.dart',
      devtoolsHandler: createNoOpHandler,
    );
    when(mockFlutterDevice.generator).thenReturn(residentCompiler);
    when(residentCompiler.recompile(
      any,
      any,
      outputPath: anyNamed('outputPath'),
      packageConfig: anyNamed('packageConfig'),
      suppressErrors: false,
    )).thenAnswer((Invocation invocation) async {
      return const CompilerOutput('foo', 0, <Uri>[]);
    });
    when(mockFlutterDevice.runHot(
      hotRunner: anyNamed('hotRunner'),
      route: anyNamed('route'),
    )).thenAnswer((Invocation invocation) async {
      return 0;
    });

    expect(await residentRunner.run(enableDevTools: true), 0);
    verify(residentCompiler.recompile(
      any,
      any,
      outputPath: anyNamed('outputPath'),
      packageConfig: anyNamed('packageConfig'),
      suppressErrors: false,
    )).called(1);
    expect(fakeVmServiceHost.hasRemainingExpectations, false);
  }), overrides: <Type, Generator>{
    DevtoolsLauncher: () => mockDevtoolsLauncher,
  });

  testUsingContext('ResidentRunner can attach to device successfully with --fast-start', () => testbed.run(() async {
    fakeVmServiceHost = FakeVmServiceHost(requests: <VmServiceExpectation>[
      listViews,
      listViews,
      setAssetBundlePath,
      listViews,
      FakeVmServiceRequest(
        method: 'getIsolate',
        args: <String, Object>{
          'isolateId': fakeUnpausedIsolate.id,
        },
        jsonResponse: fakeUnpausedIsolate.toJson(),
      ),
      FakeVmServiceRequest(
        method: 'getVM',
        jsonResponse: vm_service.VM.parse(<String, Object>{}).toJson(),
      ),
      listViews,
      const FakeVmServiceRequest(
        method: 'streamListen',
        args: <String, Object>{
          'streamId': 'Isolate',
        }
      ),
      FakeVmServiceRequest(
        method: kRunInViewMethod,
        args: <String, Object>{
          'viewId': fakeFlutterView.id,
          'mainScript': 'main.dart.dill',
          'assetDirectory': 'build/flutter_assets',
        }
      ),
      FakeVmServiceStreamResponse(
        streamId: 'Isolate',
        event: vm_service.Event(
          timestamp: 0,
          kind: vm_service.EventKind.kIsolateRunnable,
        )
      ),
    ]);
    residentRunner = HotRunner(
      <FlutterDevice>[
        mockFlutterDevice,
      ],
      stayResident: false,
      debuggingOptions: DebuggingOptions.enabled(
        BuildInfo.debug,
        fastStart: true,
        startPaused: true,
      ),
      target: 'main.dart',
      devtoolsHandler: createNoOpHandler,
    );
    final Completer<DebugConnectionInfo> futureConnectionInfo = Completer<DebugConnectionInfo>.sync();
    final Completer<void> futureAppStart = Completer<void>.sync();
    final Future<int> result = residentRunner.attach(
      appStartedCompleter: futureAppStart,
      connectionInfoCompleter: futureConnectionInfo,
      enableDevTools: true,
    );
    final Future<DebugConnectionInfo> connectionInfo = futureConnectionInfo.future;

    expect(await result, 0);

    verify(mockFlutterDevice.initLogReader()).called(1);

    expect(futureConnectionInfo.isCompleted, true);
    expect((await connectionInfo).baseUri, 'foo://bar');
    expect(futureAppStart.isCompleted, true);
    expect(fakeVmServiceHost.hasRemainingExpectations, false);
  }), overrides: <Type, Generator>{
    DevtoolsLauncher: () => mockDevtoolsLauncher,
  });

  testUsingContext('ResidentRunner can handle an RPC exception from hot reload', () => testbed.run(() async {
    fakeVmServiceHost = FakeVmServiceHost(requests: <VmServiceExpectation>[
      listViews,
      listViews,
      setAssetBundlePath,
      listViews,
    ]);
    final Completer<DebugConnectionInfo> futureConnectionInfo = Completer<DebugConnectionInfo>.sync();
    final Completer<void> futureAppStart = Completer<void>.sync();
    unawaited(residentRunner.attach(
      appStartedCompleter: futureAppStart,
      connectionInfoCompleter: futureConnectionInfo,
      enableDevTools: true,
    ));
    await futureAppStart.future;
    when(mockFlutterDevice.updateDevFS(
      mainUri: anyNamed('mainUri'),
      target: anyNamed('target'),
      bundle: anyNamed('bundle'),
      firstBuildTime: anyNamed('firstBuildTime'),
      bundleFirstUpload: anyNamed('bundleFirstUpload'),
      bundleDirty: anyNamed('bundleDirty'),
      fullRestart: anyNamed('fullRestart'),
      projectRootPath: anyNamed('projectRootPath'),
      pathToReload: anyNamed('pathToReload'),
      invalidatedFiles: anyNamed('invalidatedFiles'),
      dillOutputPath: anyNamed('dillOutputPath'),
      packageConfig: anyNamed('packageConfig'),
    )).thenThrow(vm_service.RPCError('something bad happened', 666, ''));

    final OperationResult result = await residentRunner.restart(fullRestart: false);
    expect(result.fatal, true);
    expect(result.code, 1);
    expect((globals.flutterUsage as TestUsage).events, contains(
      TestUsageEvent('hot', 'exception', parameters: <String, String>{
        cdKey(CustomDimensions.hotEventTargetPlatform):
        getNameForTargetPlatform(TargetPlatform.android_arm),
        cdKey(CustomDimensions.hotEventSdkName): 'Android',
        cdKey(CustomDimensions.hotEventEmulator): 'false',
        cdKey(CustomDimensions.hotEventFullRestart): 'false',
      }),
    ));
    expect(fakeVmServiceHost.hasRemainingExpectations, false);
  }, overrides: <Type, Generator>{
    Usage: () => TestUsage(),
  }), overrides: <Type, Generator>{
    DevtoolsLauncher: () => mockDevtoolsLauncher,
  });

  testUsingContext('ResidentRunner fails its operation if the device initialization is not complete', () => testbed.run(() async {
    fakeVmServiceHost = FakeVmServiceHost(requests: <VmServiceExpectation>[
      listViews,
      listViews,
      setAssetBundlePath,
    ]);
    final Completer<DebugConnectionInfo> futureConnectionInfo = Completer<DebugConnectionInfo>.sync();
    final Completer<void> futureAppStart = Completer<void>.sync();
    unawaited(residentRunner.attach(
      appStartedCompleter: futureAppStart,
      connectionInfoCompleter: futureConnectionInfo,
    ));
    await futureAppStart.future;
    when(mockFlutterDevice.devFS).thenReturn(null);

    final OperationResult result = await residentRunner.restart(fullRestart: false);
    expect(result.fatal, false);
    expect(result.code, 1);
    expect(result.message, contains('Device initialization has not completed.'));
    expect(fakeVmServiceHost.hasRemainingExpectations, false);
  }));

  testUsingContext('ResidentRunner can handle an reload-barred exception from hot reload', () => testbed.run(() async {
    fakeVmServiceHost = FakeVmServiceHost(requests: <VmServiceExpectation>[
      listViews,
      listViews,
      setAssetBundlePath,
      listViews,
    ]);
    final Completer<DebugConnectionInfo> futureConnectionInfo = Completer<DebugConnectionInfo>.sync();
    final Completer<void> futureAppStart = Completer<void>.sync();
    unawaited(residentRunner.attach(
      appStartedCompleter: futureAppStart,
      connectionInfoCompleter: futureConnectionInfo,
      enableDevTools: true,
    ));
    await futureAppStart.future;
    when(mockFlutterDevice.updateDevFS(
      mainUri: anyNamed('mainUri'),
      target: anyNamed('target'),
      bundle: anyNamed('bundle'),
      firstBuildTime: anyNamed('firstBuildTime'),
      bundleFirstUpload: anyNamed('bundleFirstUpload'),
      bundleDirty: anyNamed('bundleDirty'),
      fullRestart: anyNamed('fullRestart'),
      projectRootPath: anyNamed('projectRootPath'),
      pathToReload: anyNamed('pathToReload'),
      invalidatedFiles: anyNamed('invalidatedFiles'),
      dillOutputPath: anyNamed('dillOutputPath'),
      packageConfig: anyNamed('packageConfig'),
    )).thenThrow(vm_service.RPCError('something bad happened', kIsolateReloadBarred, ''));

    final OperationResult result = await residentRunner.restart(fullRestart: false);
    expect(result.fatal, true);
    expect(result.code, kIsolateReloadBarred);
    expect(result.message, contains('Unable to hot reload application due to an unrecoverable error'));

    expect((globals.flutterUsage as TestUsage).events, contains(
      TestUsageEvent('hot', 'reload-barred', parameters: <String, String>{
        cdKey(CustomDimensions.hotEventTargetPlatform):
        getNameForTargetPlatform(TargetPlatform.android_arm),
        cdKey(CustomDimensions.hotEventSdkName): 'Android',
        cdKey(CustomDimensions.hotEventEmulator): 'false',
        cdKey(CustomDimensions.hotEventFullRestart): 'false',
      }),
    ));
    expect(fakeVmServiceHost.hasRemainingExpectations, false);
  }, overrides: <Type, Generator>{
    Usage: () => TestUsage(),
  }), overrides: <Type, Generator>{
    DevtoolsLauncher: () => mockDevtoolsLauncher,
  });

  testUsingContext('ResidentRunner reports hot reload event with null safety analytics', () => testbed.run(() async {
    fakeVmServiceHost = FakeVmServiceHost(requests: <VmServiceExpectation>[
      listViews,
      listViews,
      setAssetBundlePath,
      listViews,
    ]);
    residentRunner = HotRunner(
      <FlutterDevice>[
        mockFlutterDevice,
      ],
      stayResident: false,
      target: 'main.dart',
      debuggingOptions: DebuggingOptions.enabled(const BuildInfo(
        BuildMode.debug, '', treeShakeIcons: false, extraFrontEndOptions: <String>[
        '--enable-experiment=non-nullable',
        ],
      )),
      devtoolsHandler: createNoOpHandler,
    );
    final Completer<DebugConnectionInfo> futureConnectionInfo = Completer<DebugConnectionInfo>.sync();
    final Completer<void> futureAppStart = Completer<void>.sync();
    unawaited(residentRunner.attach(
      appStartedCompleter: futureAppStart,
      connectionInfoCompleter: futureConnectionInfo,
      enableDevTools: true,
    ));
    await futureAppStart.future;
    when(mockFlutterDevice.updateDevFS(
      mainUri: anyNamed('mainUri'),
      target: anyNamed('target'),
      bundle: anyNamed('bundle'),
      firstBuildTime: anyNamed('firstBuildTime'),
      bundleFirstUpload: anyNamed('bundleFirstUpload'),
      bundleDirty: anyNamed('bundleDirty'),
      fullRestart: anyNamed('fullRestart'),
      projectRootPath: anyNamed('projectRootPath'),
      pathToReload: anyNamed('pathToReload'),
      invalidatedFiles: anyNamed('invalidatedFiles'),
      dillOutputPath: anyNamed('dillOutputPath'),
      packageConfig: anyNamed('packageConfig'),
    )).thenThrow(vm_service.RPCError('something bad happened', 666, ''));

    final OperationResult result = await residentRunner.restart(fullRestart: false);
    expect(result.fatal, true);
    expect(result.code, 1);

    expect((globals.flutterUsage as TestUsage).events, contains(
      TestUsageEvent('hot', 'exception', parameters: <String, String>{
        cdKey(CustomDimensions.hotEventTargetPlatform):
        getNameForTargetPlatform(TargetPlatform.android_arm),
        cdKey(CustomDimensions.hotEventSdkName): 'Android',
        cdKey(CustomDimensions.hotEventEmulator): 'false',
        cdKey(CustomDimensions.hotEventFullRestart): 'false',
      }),
    ));
    expect(fakeVmServiceHost.hasRemainingExpectations, false);
  }, overrides: <Type, Generator>{
    DevtoolsLauncher: () => mockDevtoolsLauncher,
    Usage: () => TestUsage(),
  }));

  testUsingContext('ResidentRunner does not reload sources if no sources changed', () => testbed.run(() async {
    fakeVmServiceHost = FakeVmServiceHost(requests: <VmServiceExpectation>[
     listViews,
      listViews,
      setAssetBundlePath,
      listViews,
      FakeVmServiceRequest(
        method: 'getIsolate',
        args: <String, Object>{
          'isolateId': '1',
        },
        jsonResponse: fakeUnpausedIsolate.toJson(),
      ),
      FakeVmServiceRequest(
        method: 'ext.flutter.reassemble',
        args: <String, Object>{
          'isolateId': fakeUnpausedIsolate.id,
        },
      ),
    ]);
    residentRunner = HotRunner(
      <FlutterDevice>[
        mockFlutterDevice,
      ],
      stayResident: false,
      debuggingOptions: DebuggingOptions.enabled(BuildInfo.debug),
      target: 'main.dart',
      devtoolsHandler: createNoOpHandler,
    );
    final Completer<DebugConnectionInfo> futureConnectionInfo = Completer<DebugConnectionInfo>.sync();
    final Completer<void> futureAppStart = Completer<void>.sync();
    unawaited(residentRunner.attach(
      appStartedCompleter: futureAppStart,
      connectionInfoCompleter: futureConnectionInfo,
      enableDevTools: true,
    ));
    await futureAppStart.future;
    when(mockFlutterDevice.updateDevFS(
      mainUri: anyNamed('mainUri'),
      target: anyNamed('target'),
      bundle: anyNamed('bundle'),
      firstBuildTime: anyNamed('firstBuildTime'),
      bundleFirstUpload: anyNamed('bundleFirstUpload'),
      bundleDirty: anyNamed('bundleDirty'),
      fullRestart: anyNamed('fullRestart'),
      projectRootPath: anyNamed('projectRootPath'),
      pathToReload: anyNamed('pathToReload'),
      invalidatedFiles: anyNamed('invalidatedFiles'),
      dillOutputPath: anyNamed('dillOutputPath'),
      packageConfig: anyNamed('packageConfig'),
    )).thenAnswer((Invocation _) async {
      return UpdateFSReport(success: true, invalidatedSourcesCount: 0);
    });

    final OperationResult result = await residentRunner.restart(fullRestart: false);

    expect(result.code, 0);
    expect(fakeVmServiceHost.hasRemainingExpectations, false);
  }), overrides: <Type, Generator>{
    DevtoolsLauncher: () => mockDevtoolsLauncher,
  });

  testUsingContext('ResidentRunner reports error with missing entrypoint file', () => testbed.run(() async {
    fakeVmServiceHost = FakeVmServiceHost(requests: <VmServiceExpectation>[
      listViews,
      listViews,
      setAssetBundlePath,
      listViews,
      FakeVmServiceRequest(
        method: 'getVM',
        jsonResponse: vm_service.VM.parse(<String, Object>{
          'isolates': <Object>[
            fakeUnpausedIsolate.toJson(),
          ],
        }).toJson(),
      ),
      const FakeVmServiceRequest(
        method: 'reloadSources',
        args: <String, Object>{
          'isolateId': '1',
          'pause': false,
          'rootLibUri': 'main.dart.incremental.dill'
        },
        jsonResponse: <String, Object>{
          'type': 'ReloadReport',
          'success': true,
          'details': <String, Object>{
            'loadedLibraryCount': 1,
          },
        },
      ),
      FakeVmServiceRequest(
        method: 'getIsolate',
        args: <String, Object>{
          'isolateId': '1',
        },
        jsonResponse: fakeUnpausedIsolate.toJson(),
      ),
      FakeVmServiceRequest(
        method: 'ext.flutter.reassemble',
        args: <String, Object>{
          'isolateId': fakeUnpausedIsolate.id,
        },
      ),
    ]);
    final Completer<DebugConnectionInfo> futureConnectionInfo = Completer<DebugConnectionInfo>.sync();
    final Completer<void> futureAppStart = Completer<void>.sync();
    unawaited(residentRunner.attach(
      appStartedCompleter: futureAppStart,
      connectionInfoCompleter: futureConnectionInfo,
      enableDevTools: true,
    ));
    await futureAppStart.future;
    when(mockFlutterDevice.updateDevFS(
      mainUri: anyNamed('mainUri'),
      target: anyNamed('target'),
      bundle: anyNamed('bundle'),
      firstBuildTime: anyNamed('firstBuildTime'),
      bundleFirstUpload: anyNamed('bundleFirstUpload'),
      bundleDirty: anyNamed('bundleDirty'),
      fullRestart: anyNamed('fullRestart'),
      projectRootPath: anyNamed('projectRootPath'),
      pathToReload: anyNamed('pathToReload'),
      invalidatedFiles: anyNamed('invalidatedFiles'),
      dillOutputPath: anyNamed('dillOutputPath'),
      packageConfig: anyNamed('packageConfig'),
    )).thenAnswer((Invocation invocation) async {
      return UpdateFSReport(success: true, invalidatedSourcesCount: 1);
    });

    final OperationResult result = await residentRunner.restart(fullRestart: false);

    expect(globals.fs.file(globals.fs.path.join('lib', 'main.dart')), isNot(exists));
    expect(testLogger.errorText, contains('The entrypoint file (i.e. the file with main())'));
    expect(result.fatal, false);
    expect(result.code, 0);
  }), overrides: <Type, Generator>{
    DevtoolsLauncher: () => mockDevtoolsLauncher,
  });

   testUsingContext('ResidentRunner resets compilation time on reload reject', () => testbed.run(() async {
    fakeVmServiceHost = FakeVmServiceHost(requests: <VmServiceExpectation>[
      listViews,
      listViews,
      setAssetBundlePath,
      listViews,
      FakeVmServiceRequest(
        method: 'getVM',
        jsonResponse: vm_service.VM.parse(<String, Object>{
          'isolates': <Object>[
            fakeUnpausedIsolate.toJson(),
          ],
        }).toJson(),
      ),
      const FakeVmServiceRequest(
        method: 'reloadSources',
        args: <String, Object>{
          'isolateId': '1',
          'pause': false,
          'rootLibUri': 'main.dart.incremental.dill'
        },
        jsonResponse: <String, Object>{
          'type': 'ReloadReport',
          'success': false,
          'notices': <Object>[
            <String, Object>{
              'message': 'Failed to hot reload'
            }
          ],
          'details': <String, Object>{},
        },
      ),
      listViews,
      FakeVmServiceRequest(
        method: 'getIsolate',
        args: <String, Object>{
          'isolateId': '1',
        },
        jsonResponse: fakeUnpausedIsolate.toJson(),
      ),
      FakeVmServiceRequest(
        method: 'ext.flutter.reassemble',
        args: <String, Object>{
          'isolateId': fakeUnpausedIsolate.id,
        },
      ),
    ]);
    final Completer<DebugConnectionInfo> futureConnectionInfo = Completer<DebugConnectionInfo>.sync();
    final Completer<void> futureAppStart = Completer<void>.sync();
    unawaited(residentRunner.attach(
      appStartedCompleter: futureAppStart,
      connectionInfoCompleter: futureConnectionInfo,
      enableDevTools: true,
    ));
    await futureAppStart.future;
    when(mockFlutterDevice.updateDevFS(
      mainUri: anyNamed('mainUri'),
      target: anyNamed('target'),
      bundle: anyNamed('bundle'),
      firstBuildTime: anyNamed('firstBuildTime'),
      bundleFirstUpload: anyNamed('bundleFirstUpload'),
      bundleDirty: anyNamed('bundleDirty'),
      fullRestart: anyNamed('fullRestart'),
      projectRootPath: anyNamed('projectRootPath'),
      pathToReload: anyNamed('pathToReload'),
      invalidatedFiles: anyNamed('invalidatedFiles'),
      dillOutputPath: anyNamed('dillOutputPath'),
      packageConfig: anyNamed('packageConfig'),
    )).thenAnswer((Invocation invocation) async {
      return UpdateFSReport(success: true, invalidatedSourcesCount: 1);
    });

    final OperationResult result = await residentRunner.restart(fullRestart: false);

    expect(result.fatal, false);
    expect(result.message, contains('Reload rejected: Failed to hot reload')); // contains error message from reload report.
    expect(result.code, 1);
    verify(mockDevFS.resetLastCompiled()).called(1); // compilation time is reset.
  }), overrides: <Type, Generator>{
    DevtoolsLauncher: () => mockDevtoolsLauncher,
  });

  testUsingContext('ResidentRunner can send target platform to analytics from hot reload', () => testbed.run(() async {
    fakeVmServiceHost = FakeVmServiceHost(requests: <VmServiceExpectation>[
      listViews,
      listViews,
      setAssetBundlePath,
      listViews,
      FakeVmServiceRequest(
        method: 'getVM',
        jsonResponse: vm_service.VM.parse(<String, Object>{
          'isolates': <Object>[
            fakeUnpausedIsolate.toJson(),
          ],
        }).toJson(),
      ),
      const FakeVmServiceRequest(
        method: 'reloadSources',
        args: <String, Object>{
          'isolateId': '1',
          'pause': false,
          'rootLibUri': 'main.dart.incremental.dill'
        },
        jsonResponse: <String, Object>{
          'type': 'ReloadReport',
          'success': true,
          'details': <String, Object>{
            'loadedLibraryCount': 1,
          },
        },
      ),
      FakeVmServiceRequest(
        method: 'getIsolate',
        args: <String, Object>{
          'isolateId': '1',
        },
        jsonResponse: fakeUnpausedIsolate.toJson(),
      ),
      FakeVmServiceRequest(
        method: 'ext.flutter.reassemble',
        args: <String, Object>{
          'isolateId': fakeUnpausedIsolate.id,
        },
      ),
    ]);
    final Completer<DebugConnectionInfo> futureConnectionInfo = Completer<DebugConnectionInfo>.sync();
    final Completer<void> futureAppStart = Completer<void>.sync();
    unawaited(residentRunner.attach(
      appStartedCompleter: futureAppStart,
      connectionInfoCompleter: futureConnectionInfo,
      enableDevTools: true,
    ));
    await futureAppStart.future;

    final OperationResult result = await residentRunner.restart(fullRestart: false);
    expect(result.fatal, false);
    expect(result.code, 0);

    final TestUsageEvent event = (globals.flutterUsage as TestUsage).events.first;
    expect(event.category, 'hot');
    expect(event.parameter, 'reload');
    expect(event.parameters, containsPair(
                  cdKey(CustomDimensions.hotEventTargetPlatform),
                  getNameForTargetPlatform(TargetPlatform.android_arm),
                ));
  }, overrides: <Type, Generator>{
    Usage: () => TestUsage(),
  }), overrides: <Type, Generator>{
    DevtoolsLauncher: () => mockDevtoolsLauncher,
  });

  testUsingContext('ResidentRunner can perform fast reassemble', () => testbed.run(() async {
    fakeVmServiceHost = FakeVmServiceHost(requests: <VmServiceExpectation>[
      listViews,
      FakeVmServiceRequest(
        method: 'getVM',
        jsonResponse: fakeVM.toJson(),
      ),
      listViews,
      setAssetBundlePath,
      listViews,
      FakeVmServiceRequest(
        method: 'getVM',
        jsonResponse: fakeVM.toJson(),
      ),
      const FakeVmServiceRequest(
        method: 'reloadSources',
        args: <String, Object>{
          'isolateId': '1',
          'pause': false,
          'rootLibUri': 'main.dart.incremental.dill',
        },
        jsonResponse: <String, Object>{
          'type': 'ReloadReport',
          'success': true,
          'details': <String, Object>{
            'loadedLibraryCount': 1,
          },
        },
      ),
      FakeVmServiceRequest(
        method: 'getIsolate',
        args: <String, Object>{
          'isolateId': '1',
        },
        jsonResponse: fakeUnpausedIsolate.toJson(),
      ),
      FakeVmServiceRequest(
        method: 'ext.flutter.fastReassemble',
        args: <String, Object>{
          'isolateId': fakeUnpausedIsolate.id,
          'className': 'FOO',
        },
      ),
    ]);
    final FakeFlutterDevice flutterDevice =  FakeFlutterDevice(
      mockDevice,
      BuildInfo.debug,
      FakeResidentCompiler(),
      mockDevFS,
    )..vmService = fakeVmServiceHost.vmService;
    residentRunner = HotRunner(
      <FlutterDevice>[
        flutterDevice,
      ],
      stayResident: false,
      debuggingOptions: DebuggingOptions.enabled(BuildInfo.debug),
      target: 'main.dart',
      devtoolsHandler: createNoOpHandler,
    );
    when(mockDevFS.update(
      mainUri: anyNamed('mainUri'),
      target: anyNamed('target'),
      bundle: anyNamed('bundle'),
      firstBuildTime: anyNamed('firstBuildTime'),
      bundleFirstUpload: anyNamed('bundleFirstUpload'),
      generator: anyNamed('generator'),
      fullRestart: anyNamed('fullRestart'),
      dillOutputPath: anyNamed('dillOutputPath'),
      trackWidgetCreation: anyNamed('trackWidgetCreation'),
      projectRootPath: anyNamed('projectRootPath'),
      pathToReload: anyNamed('pathToReload'),
      invalidatedFiles: anyNamed('invalidatedFiles'),
      packageConfig: anyNamed('packageConfig'),
    )).thenAnswer((Invocation invocation) async {
      return UpdateFSReport(
        success: true,
        fastReassembleClassName: 'FOO',
        invalidatedSourcesCount: 1,
      );
    });

    final Completer<DebugConnectionInfo> futureConnectionInfo = Completer<DebugConnectionInfo>.sync();
    final Completer<void> futureAppStart = Completer<void>.sync();
    unawaited(residentRunner.attach(
      appStartedCompleter: futureAppStart,
      connectionInfoCompleter: futureConnectionInfo,
      enableDevTools: true,
    ));

    await futureAppStart.future;
    final OperationResult result = await residentRunner.restart(fullRestart: false);

    expect(result.fatal, false);
    expect(result.code, 0);

    final TestUsageEvent event = (globals.flutterUsage as TestUsage).events.first;
    expect(event.category, 'hot');
    expect(event.parameter, 'reload');
    expect(event.parameters, containsPair(
      cdKey(CustomDimensions.fastReassemble), 'true',
    ));
  }, overrides: <Type, Generator>{
    FileSystem: () => MemoryFileSystem.test(),
    Platform: () => FakePlatform(operatingSystem: 'linux'),
    ProjectFileInvalidator: () => FakeProjectFileInvalidator(),
    Usage: () => TestUsage(),
    FeatureFlags: () => TestFeatureFlags(isSingleWidgetReloadEnabled: true),
  }), overrides: <Type, Generator>{
    DevtoolsLauncher: () => mockDevtoolsLauncher,
  });

  testUsingContext('ResidentRunner can send target platform to analytics from full restart', () => testbed.run(() async {
    fakeVmServiceHost = FakeVmServiceHost(requests: <VmServiceExpectation>[
      listViews,
      listViews,
      listViews,
      setAssetBundlePath,
      FakeVmServiceRequest(
        method: 'getIsolate',
        args: <String, Object>{
          'isolateId': fakeUnpausedIsolate.id,
        },
        jsonResponse: fakeUnpausedIsolate.toJson(),
      ),
      FakeVmServiceRequest(
        method: 'getVM',
        jsonResponse: vm_service.VM.parse(<String, Object>{}).toJson(),
      ),
      listViews,
      const FakeVmServiceRequest(
        method: 'streamListen',
        args: <String, Object>{
          'streamId': 'Isolate',
        },
      ),
      FakeVmServiceRequest(
        method: kRunInViewMethod,
        args: <String, Object>{
          'viewId': fakeFlutterView.id,
          'mainScript': 'main.dart.dill',
          'assetDirectory': 'build/flutter_assets',
        },
      ),
      FakeVmServiceStreamResponse(
        streamId: 'Isolate',
        event: vm_service.Event(
          timestamp: 0,
          kind: vm_service.EventKind.kIsolateRunnable,
        )
      )
    ]);
    final Completer<DebugConnectionInfo> futureConnectionInfo = Completer<DebugConnectionInfo>.sync();
    final Completer<void> futureAppStart = Completer<void>.sync();
    unawaited(residentRunner.attach(
      appStartedCompleter: futureAppStart,
      connectionInfoCompleter: futureConnectionInfo,
      enableDevTools: true,
    ));

    final OperationResult result = await residentRunner.restart(fullRestart: true);
    expect(result.fatal, false);
    expect(result.code, 0);

    final TestUsageEvent event = (globals.flutterUsage as TestUsage).events.first;
    expect(event.category, 'hot');
    expect(event.parameter, 'restart');
    expect(event.parameters, containsPair(
      cdKey(CustomDimensions.hotEventTargetPlatform), getNameForTargetPlatform(TargetPlatform.android_arm),
    ));
    expect(fakeVmServiceHost.hasRemainingExpectations, false);
  }, overrides: <Type, Generator>{
    Usage: () => TestUsage(),
  }), overrides: <Type, Generator>{
    DevtoolsLauncher: () => mockDevtoolsLauncher,
  });

  testUsingContext('ResidentRunner can remove breakpoints from paused isolate during hot restart', () => testbed.run(() async {
    fakeVmServiceHost = FakeVmServiceHost(requests: <VmServiceExpectation>[
      listViews,
      listViews,
      listViews,
      setAssetBundlePath,
      FakeVmServiceRequest(
        method: 'getIsolate',
        args: <String, Object>{
          'isolateId': fakeUnpausedIsolate.id,
        },
        jsonResponse: fakePausedIsolate.toJson(),
      ),
      FakeVmServiceRequest(
        method: 'getVM',
        jsonResponse: vm_service.VM.parse(<String, Object>{}).toJson(),
      ),
      const FakeVmServiceRequest(
        method: 'removeBreakpoint',
        args: <String, String>{
          'isolateId': '1',
          'breakpointId': 'test-breakpoint',
        }
      ),
      const FakeVmServiceRequest(
        method: 'resume',
        args: <String, String>{
          'isolateId': '1',
        }
      ),
      listViews,
      const FakeVmServiceRequest(
        method: 'streamListen',
        args: <String, Object>{
          'streamId': 'Isolate',
        },
      ),
      FakeVmServiceRequest(
        method: kRunInViewMethod,
        args: <String, Object>{
          'viewId': fakeFlutterView.id,
          'mainScript': 'main.dart.dill',
          'assetDirectory': 'build/flutter_assets',
        },
      ),
      FakeVmServiceStreamResponse(
        streamId: 'Isolate',
        event: vm_service.Event(
          timestamp: 0,
          kind: vm_service.EventKind.kIsolateRunnable,
        )
      )
    ]);
    final Completer<DebugConnectionInfo> futureConnectionInfo = Completer<DebugConnectionInfo>.sync();
    final Completer<void> futureAppStart = Completer<void>.sync();
    unawaited(residentRunner.attach(
      appStartedCompleter: futureAppStart,
      connectionInfoCompleter: futureConnectionInfo,
      enableDevTools: true,
    ));

    final OperationResult result = await residentRunner.restart(fullRestart: true);

    expect(result.isOk, true);
    expect(fakeVmServiceHost.hasRemainingExpectations, false);
  }), overrides: <Type, Generator>{
    DevtoolsLauncher: () => mockDevtoolsLauncher,
  });

  testUsingContext('ResidentRunner will alternative the name of the dill file uploaded for a hot restart', () => testbed.run(() async {
    fakeVmServiceHost = FakeVmServiceHost(requests: <VmServiceExpectation>[
      listViews,
      listViews,
      listViews,
      setAssetBundlePath,
      FakeVmServiceRequest(
        method: 'getIsolate',
        args: <String, Object>{
          'isolateId': fakeUnpausedIsolate.id,
        },
        jsonResponse: fakeUnpausedIsolate.toJson(),
      ),
      FakeVmServiceRequest(
        method: 'getVM',
        jsonResponse: vm_service.VM.parse(<String, Object>{}).toJson(),
      ),
      listViews,
      const FakeVmServiceRequest(
        method: 'streamListen',
        args: <String, Object>{
          'streamId': 'Isolate',
        },
      ),
      FakeVmServiceRequest(
        method: kRunInViewMethod,
        args: <String, Object>{
          'viewId': fakeFlutterView.id,
          'mainScript': 'main.dart.dill',
          'assetDirectory': 'build/flutter_assets',
        },
      ),
      FakeVmServiceStreamResponse(
        streamId: 'Isolate',
        event: vm_service.Event(
          timestamp: 0,
          kind: vm_service.EventKind.kIsolateRunnable,
        ),
      ),
      listViews,
      FakeVmServiceRequest(
        method: 'getIsolate',
        args: <String, Object>{
          'isolateId': fakeUnpausedIsolate.id,
        },
        jsonResponse: fakeUnpausedIsolate.toJson(),
      ),
      FakeVmServiceRequest(
        method: 'getVM',
        jsonResponse: vm_service.VM.parse(<String, Object>{}).toJson(),
      ),
      listViews,
      const FakeVmServiceRequest(
        method: 'streamListen',
        args: <String, Object>{
          'streamId': 'Isolate',
        },
      ),
      FakeVmServiceRequest(
        method: kRunInViewMethod,
        args: <String, Object>{
          'viewId': fakeFlutterView.id,
          'mainScript': 'main.dart.swap.dill',
          'assetDirectory': 'build/flutter_assets',
        },
      ),
      FakeVmServiceStreamResponse(
        streamId: 'Isolate',
        event: vm_service.Event(
          timestamp: 0,
          kind: vm_service.EventKind.kIsolateRunnable,
        ),
      ),
      listViews,
      FakeVmServiceRequest(
        method: 'getIsolate',
        args: <String, Object>{
          'isolateId': fakeUnpausedIsolate.id,
        },
        jsonResponse: fakeUnpausedIsolate.toJson(),
      ),
      FakeVmServiceRequest(
        method: 'getVM',
        jsonResponse: vm_service.VM.parse(<String, Object>{}).toJson(),
      ),
      listViews,
      const FakeVmServiceRequest(
        method: 'streamListen',
        args: <String, Object>{
          'streamId': 'Isolate',
        },
      ),
      FakeVmServiceRequest(
        method: kRunInViewMethod,
        args: <String, Object>{
          'viewId': fakeFlutterView.id,
          'mainScript': 'main.dart.dill',
          'assetDirectory': 'build/flutter_assets',
        },
      ),
      FakeVmServiceStreamResponse(
        streamId: 'Isolate',
        event: vm_service.Event(
          timestamp: 0,
          kind: vm_service.EventKind.kIsolateRunnable,
        ),
      )
    ]);
    final Completer<DebugConnectionInfo> futureConnectionInfo = Completer<DebugConnectionInfo>.sync();
    final Completer<void> futureAppStart = Completer<void>.sync();
    unawaited(residentRunner.attach(
      appStartedCompleter: futureAppStart,
      connectionInfoCompleter: futureConnectionInfo,
      enableDevTools: true,
    ));

    await residentRunner.restart(fullRestart: true);
    await residentRunner.restart(fullRestart: true);
    await residentRunner.restart(fullRestart: true);

    expect(fakeVmServiceHost.hasRemainingExpectations, false);
  }), overrides: <Type, Generator>{
    DevtoolsLauncher: () => mockDevtoolsLauncher,
  });

  testUsingContext('ResidentRunner Can handle an RPC exception from hot restart', () => testbed.run(() async {
    fakeVmServiceHost = FakeVmServiceHost(requests: <VmServiceExpectation>[
      listViews,
      listViews,
      setAssetBundlePath,
    ]);
    final Completer<DebugConnectionInfo> futureConnectionInfo = Completer<DebugConnectionInfo>.sync();
    final Completer<void> futureAppStart = Completer<void>.sync();
    unawaited(residentRunner.attach(
      appStartedCompleter: futureAppStart,
      connectionInfoCompleter: futureConnectionInfo,
      enableDevTools: true,
    ));
    await futureAppStart.future;
    when(mockFlutterDevice.updateDevFS(
      mainUri: anyNamed('mainUri'),
      target: anyNamed('target'),
      bundle: anyNamed('bundle'),
      firstBuildTime: anyNamed('firstBuildTime'),
      bundleFirstUpload: anyNamed('bundleFirstUpload'),
      bundleDirty: anyNamed('bundleDirty'),
      fullRestart: anyNamed('fullRestart'),
      projectRootPath: anyNamed('projectRootPath'),
      pathToReload: anyNamed('pathToReload'),
      invalidatedFiles: anyNamed('invalidatedFiles'),
      dillOutputPath: anyNamed('dillOutputPath'),
      packageConfig: anyNamed('packageConfig'),
    )).thenThrow(vm_service.RPCError('something bad happened', 666, ''));

    final OperationResult result = await residentRunner.restart(fullRestart: true);
    expect(result.fatal, true);
    expect(result.code, 1);

    expect((globals.flutterUsage as TestUsage).events, contains(
      TestUsageEvent('hot', 'exception', parameters: <String, String>{
        cdKey(CustomDimensions.hotEventTargetPlatform):
        getNameForTargetPlatform(TargetPlatform.android_arm),
        cdKey(CustomDimensions.hotEventSdkName): 'Android',
        cdKey(CustomDimensions.hotEventEmulator): 'false',
        cdKey(CustomDimensions.hotEventFullRestart): 'true',
      }),
    ));
    expect(fakeVmServiceHost.hasRemainingExpectations, false);
  }, overrides: <Type, Generator>{
    Usage: () => TestUsage(),
  }), overrides: <Type, Generator>{
    DevtoolsLauncher: () => mockDevtoolsLauncher,
  });

  testUsingContext('ResidentRunner uses temp directory when there is no output dill path', () => testbed.run(() {
    fakeVmServiceHost = FakeVmServiceHost(requests: <VmServiceExpectation>[]);
    expect(residentRunner.artifactDirectory.path, contains('flutter_tool.'));

    final ResidentRunner otherRunner = HotRunner(
      <FlutterDevice>[
        mockFlutterDevice,
      ],
      stayResident: false,
      debuggingOptions: DebuggingOptions.enabled(BuildInfo.debug),
      dillOutputPath: globals.fs.path.join('foobar', 'app.dill'),
      target: 'main.dart',
      devtoolsHandler: createNoOpHandler,
    );
    expect(otherRunner.artifactDirectory.path, contains('foobar'));
  }));

  testUsingContext('ResidentRunner deletes artifact directory on preExit', () => testbed.run(() async {
    fakeVmServiceHost = FakeVmServiceHost(requests: <VmServiceExpectation>[]);
    residentRunner.artifactDirectory.childFile('app.dill').createSync();
    await residentRunner.preExit();

    expect(residentRunner.artifactDirectory, isNot(exists));
  }));

  testUsingContext('ResidentRunner can run source generation', () => testbed.run(() async {
    final File arbFile = globals.fs.file(globals.fs.path.join('lib', 'l10n', 'app_en.arb'))
      ..createSync(recursive: true);
    arbFile.writeAsStringSync('''
{
  "helloWorld": "Hello, World!",
  "@helloWorld": {
    "description": "Sample description"
  }
}''');
    globals.fs.file('l10n.yaml').createSync();
    globals.fs.file('pubspec.yaml').writeAsStringSync('flutter:\n  generate: true\n');

    await residentRunner.runSourceGenerators();

    expect(testLogger.errorText, isEmpty);
    expect(testLogger.statusText, isEmpty);
  }));

  testUsingContext('ResidentRunner can run source generation - generation fails', () => testbed.run(() async {
    // Intentionally define arb file with wrong name. generate_localizations defaults
    // to app_en.arb.
    final File arbFile = globals.fs.file(globals.fs.path.join('lib', 'l10n', 'foo.arb'))
      ..createSync(recursive: true);
    arbFile.writeAsStringSync('''
{
  "helloWorld": "Hello, World!",
  "@helloWorld": {
    "description": "Sample description"
  }
}''');
    globals.fs.file('l10n.yaml').createSync();
    globals.fs.file('pubspec.yaml').writeAsStringSync('flutter:\n  generate: true\n');

    await residentRunner.runSourceGenerators();

    expect(testLogger.errorText, allOf(contains('Exception')));
    expect(testLogger.statusText, isEmpty);
  }));

  testUsingContext('ResidentRunner printHelpDetails', () => testbed.run(() {
    fakeVmServiceHost = FakeVmServiceHost(requests: <VmServiceExpectation>[]);

    residentRunner.printHelp(details: true);

    final CommandHelp commandHelp = residentRunner.commandHelp;

    // supports service protocol
    expect(residentRunner.supportsServiceProtocol, true);
    // isRunningDebug
    expect(residentRunner.isRunningDebug, true);
    // does support SkSL
    expect(residentRunner.supportsWriteSkSL, true);
    // commands
    expect(testLogger.statusText, equals(
        <dynamic>[
          'Flutter run key commands.',
          commandHelp.r,
          commandHelp.R,
          commandHelp.h,
          commandHelp.c,
          commandHelp.q,
          commandHelp.s,
          commandHelp.b,
          commandHelp.w,
          commandHelp.t,
          commandHelp.L,
          commandHelp.S,
          commandHelp.U,
          commandHelp.i,
          commandHelp.I,
          commandHelp.p,
          commandHelp.o,
          commandHelp.z,
          commandHelp.g,
          commandHelp.M,
          commandHelp.P,
          commandHelp.a,
          '',
          '💪 Running with sound null safety 💪',
          '',
          'An Observatory debugger and profiler on FakeDevice is available at: null',
          '',
        ].join('\n')
    ));
  }));

  testUsingContext('ResidentRunner printHelpDetails cold runner', () => testbed.run(() {
    fakeVmServiceHost = null;
    residentRunner = ColdRunner(
      <FlutterDevice>[
        mockFlutterDevice,
      ],
      stayResident: false,
      debuggingOptions: DebuggingOptions.disabled(BuildInfo.release),
      target: 'main.dart',
      devtoolsHandler: createNoOpHandler,
    );
    residentRunner.printHelp(details: true);

    final CommandHelp commandHelp = residentRunner.commandHelp;

    // does not supports service protocol
    expect(residentRunner.supportsServiceProtocol, false);
    // isRunningDebug
    expect(residentRunner.isRunningDebug, false);
    // does support SkSL
    expect(residentRunner.supportsWriteSkSL, false);
    // commands
    expect(testLogger.statusText, equals(
        <dynamic>[
          'Flutter run key commands.',
          commandHelp.s,
          commandHelp.h,
          commandHelp.c,
          commandHelp.q,
          ''
        ].join('\n')
    ));
  }));

  testUsingContext('ResidentRunner handles writeSkSL returning no data', () => testbed.run(() async {
    fakeVmServiceHost = FakeVmServiceHost(requests: <VmServiceExpectation>[
      listViews,
      FakeVmServiceRequest(
        method: kGetSkSLsMethod,
        args: <String, Object>{
          'viewId': fakeFlutterView.id,
        },
        jsonResponse: <String, Object>{
          'SkSLs': <String, Object>{}
        }
      ),
    ]);
    await residentRunner.writeSkSL();

    expect(testLogger.statusText, contains('No data was received'));
    expect(fakeVmServiceHost.hasRemainingExpectations, false);
  }));

  testUsingContext('ResidentRunner can write SkSL data to a unique file with engine revision, platform, and device name', () => testbed.run(() async {
    fakeVmServiceHost = FakeVmServiceHost(requests: <VmServiceExpectation>[
      listViews,
      FakeVmServiceRequest(
        method: kGetSkSLsMethod,
        args: <String, Object>{
          'viewId': fakeFlutterView.id,
        },
        jsonResponse: <String, Object>{
          'SkSLs': <String, Object>{
            'A': 'B',
          }
        }
      )
    ]);
    await residentRunner.writeSkSL();

    expect(testLogger.statusText, contains('flutter_01.sksl.json'));
    expect(globals.fs.file('flutter_01.sksl.json'), exists);
    expect(json.decode(globals.fs.file('flutter_01.sksl.json').readAsStringSync()), <String, Object>{
      'platform': 'android',
      'name': 'FakeDevice',
      'engineRevision': 'abcdefg',
      'data': <String, Object>{'A': 'B'}
    });
    expect(fakeVmServiceHost.hasRemainingExpectations, false);
  }, overrides: <Type, Generator>{
    FileSystemUtils: () => FileSystemUtils(
      fileSystem: globals.fs,
      platform: globals.platform,
    ),
    FlutterVersion: () => FakeFlutterVersion(engineRevision: 'abcdefg')
  }));

  testUsingContext('ResidentRunner ignores DevToolsLauncher when attaching with enableDevTools: false', () => testbed.run(() async {
    fakeVmServiceHost = FakeVmServiceHost(requests: <VmServiceExpectation>[
      listViews,
      listViews,
      setAssetBundlePath,
    ]);
    final Future<int> result = residentRunner.attach(enableDevTools: false);
    expect(await result, 0);

    // Verify DevTools was served.
    verifyNever(mockDevtoolsLauncher.serve());
  }), overrides: <Type, Generator>{
    DevtoolsLauncher: () => mockDevtoolsLauncher,
  });

  testUsingContext('ResidentRunner ignores DevtoolsLauncher when attaching with enableDevTools: false - cold mode', () => testbed.run(() async {
    fakeVmServiceHost = FakeVmServiceHost(requests: <VmServiceExpectation>[
      listViews,
      listViews,
      setAssetBundlePath,
    ]);
    residentRunner = ColdRunner(
      <FlutterDevice>[
        mockFlutterDevice,
      ],
      stayResident: false,
      debuggingOptions: DebuggingOptions.enabled(BuildInfo.profile, vmserviceOutFile: 'foo'),
      target: 'main.dart',
      devtoolsHandler: createNoOpHandler,
    );
    when(mockFlutterDevice.runCold(
      coldRunner: anyNamed('coldRunner'),
      route: anyNamed('route'),
    )).thenAnswer((Invocation invocation) async {
      return 0;
    });

    final Future<int> result = residentRunner.attach(enableDevTools: false);
    expect(await result, 0);

    // Verify DevTools was served.
    verifyNever(mockDevtoolsLauncher.serve());
  }), overrides: <Type, Generator>{
    DevtoolsLauncher: () => mockDevtoolsLauncher,
  });

  testUsingContext('ResidentRunner can take screenshot on debug device', () => testbed.run(() async {
    fakeVmServiceHost = FakeVmServiceHost(requests: <VmServiceExpectation>[
      listViews,
      FakeVmServiceRequest(
        method: 'ext.flutter.debugAllowBanner',
        args: <String, Object>{
          'isolateId': fakeUnpausedIsolate.id,
          'enabled': 'false',
        },
      ),
      FakeVmServiceRequest(
        method: 'ext.flutter.debugAllowBanner',
        args: <String, Object>{
          'isolateId': fakeUnpausedIsolate.id,
          'enabled': 'true',
        },
      )
    ]);
    await residentRunner.screenshot(mockFlutterDevice);

    expect(testLogger.statusText, contains('1kB'));
    expect(fakeVmServiceHost.hasRemainingExpectations, false);
  }));

  testUsingContext('ResidentRunner can take screenshot on release device', () => testbed.run(() async {
    residentRunner = ColdRunner(
      <FlutterDevice>[
        mockFlutterDevice,
      ],
      stayResident: false,
      debuggingOptions: DebuggingOptions.disabled(BuildInfo.release),
      target: 'main.dart',
      devtoolsHandler: createNoOpHandler,
    );
    await residentRunner.screenshot(mockFlutterDevice);

    expect(testLogger.statusText, contains('1kB'));
  }));

  testUsingContext('ResidentRunner bails taking screenshot on debug device if debugAllowBanner throws RpcError', () => testbed.run(() async {
    fakeVmServiceHost = FakeVmServiceHost(requests: <VmServiceExpectation>[
      listViews,
      FakeVmServiceRequest(
        method: 'ext.flutter.debugAllowBanner',
        args: <String, Object>{
          'isolateId': fakeUnpausedIsolate.id,
          'enabled': 'false',
        },
        // Failed response,
        errorCode: RPCErrorCodes.kInternalError,
      )
    ]);
    await residentRunner.screenshot(mockFlutterDevice);

    expect(testLogger.errorText, contains('Error'));
    expect(fakeVmServiceHost.hasRemainingExpectations, false);
  }));

  testUsingContext('ResidentRunner bails taking screenshot on debug device if debugAllowBanner during second request', () => testbed.run(() async {
    fakeVmServiceHost = FakeVmServiceHost(requests: <VmServiceExpectation>[
      listViews,
      FakeVmServiceRequest(
        method: 'ext.flutter.debugAllowBanner',
        args: <String, Object>{
          'isolateId': fakeUnpausedIsolate.id,
          'enabled': 'false',
        },
      ),
      FakeVmServiceRequest(
        method: 'ext.flutter.debugAllowBanner',
        args: <String, Object>{
          'isolateId': fakeUnpausedIsolate.id,
          'enabled': 'true',
        },
        // Failed response,
        errorCode: RPCErrorCodes.kInternalError,
      )
    ]);
    await residentRunner.screenshot(mockFlutterDevice);

    expect(testLogger.errorText, contains('Error'));
    expect(fakeVmServiceHost.hasRemainingExpectations, false);
  }));

  testUsingContext('ResidentRunner bails taking screenshot on debug device if takeScreenshot throws', () => testbed.run(() async {
    fakeVmServiceHost = FakeVmServiceHost(requests: <VmServiceExpectation>[
      listViews,
      FakeVmServiceRequest(
        method: 'ext.flutter.debugAllowBanner',
        args: <String, Object>{
          'isolateId': fakeUnpausedIsolate.id,
          'enabled': 'false',
        },
      ),
      FakeVmServiceRequest(
        method: 'ext.flutter.debugAllowBanner',
        args: <String, Object>{
          'isolateId': fakeUnpausedIsolate.id,
          'enabled': 'true',
        },
      ),
    ]);
    // Ensure that takeScreenshot will throw an exception.
    mockDevice.failScreenshot = true;

    await residentRunner.screenshot(mockFlutterDevice);

    expect(testLogger.errorText, contains('Error'));
  }));

  testUsingContext("ResidentRunner can't take screenshot on device without support", () => testbed.run(() {
    fakeVmServiceHost = FakeVmServiceHost(requests: <VmServiceExpectation>[]);
    mockDevice.supportsScreenshot = false;

    expect(() => residentRunner.screenshot(mockFlutterDevice),
        throwsAssertionError);
    expect(fakeVmServiceHost.hasRemainingExpectations, false);
  }));

  testUsingContext('ResidentRunner does not toggle banner in non-debug mode', () => testbed.run(() async {
    fakeVmServiceHost = FakeVmServiceHost(requests: <VmServiceExpectation>[]);
    residentRunner = HotRunner(
      <FlutterDevice>[
        mockFlutterDevice,
      ],
      stayResident: false,
      debuggingOptions: DebuggingOptions.disabled(BuildInfo.release),
      target: 'main.dart',
      devtoolsHandler: createNoOpHandler,
    );

    await residentRunner.screenshot(mockFlutterDevice);

    expect(testLogger.statusText, contains('1kB'));
    expect(fakeVmServiceHost.hasRemainingExpectations, false);
  }));

  testUsingContext('FlutterDevice will not exit a paused isolate', () => testbed.run(() async {
    fakeVmServiceHost = FakeVmServiceHost(requests: <VmServiceExpectation>[
      FakeVmServiceRequest(
        method: '_flutter.listViews',
        jsonResponse: <String, Object>{
          'views': <Object>[
            fakeFlutterView.toJson(),
          ],
        },
      ),
      FakeVmServiceRequest(
        method: 'getIsolate',
        args: <String, Object>{
          'isolateId': fakeUnpausedIsolate.id,
        },
        jsonResponse: fakePausedIsolate.toJson(),
      ),
    ]);
    final TestFlutterDevice flutterDevice = TestFlutterDevice(
      mockDevice,
    );
    flutterDevice.vmService = fakeVmServiceHost.vmService;

    await flutterDevice.exitApps();

    expect(mockDevice.appStopped, true);
    expect(fakeVmServiceHost.hasRemainingExpectations, false);
  }));

  testUsingContext('FlutterDevice can exit from a release mode isolate with no VmService', () => testbed.run(() async {
    final TestFlutterDevice flutterDevice = TestFlutterDevice(
      mockDevice,
    );

    await flutterDevice.exitApps();

    expect(mockDevice.appStopped, true);
  }));

  testUsingContext('FlutterDevice will call stopApp if the exit request times out', () => testbed.run(() async {
    fakeVmServiceHost = FakeVmServiceHost(requests: <VmServiceExpectation>[
      FakeVmServiceRequest(
        method: '_flutter.listViews',
        jsonResponse: <String, Object>{
          'views': <Object>[
            fakeFlutterView.toJson(),
          ],
        },
      ),
      FakeVmServiceRequest(
        method: 'getIsolate',
        args: <String, Object>{
          'isolateId': fakeUnpausedIsolate.id,
        },
        jsonResponse: fakeUnpausedIsolate.toJson(),
      ),
      FakeVmServiceRequest(
        method: 'ext.flutter.exit',
        args: <String, Object>{
          'isolateId': fakeUnpausedIsolate.id,
        },
        // Intentionally do not close isolate.
        close: false,
      )
    ]);
    final TestFlutterDevice flutterDevice = TestFlutterDevice(
      mockDevice,
    );
    flutterDevice.vmService = fakeVmServiceHost.vmService;

    await flutterDevice.exitApps(
      timeoutDelay: Duration.zero,
    );

    expect(mockDevice.appStopped, true);
    expect(fakeVmServiceHost.hasRemainingExpectations, false);
  }));

  testUsingContext('FlutterDevice will exit an un-paused isolate', () => testbed.run(() async {
    fakeVmServiceHost = FakeVmServiceHost(requests: <VmServiceExpectation>[
      FakeVmServiceRequest(
        method: kListViewsMethod,
        jsonResponse: <String, Object>{
          'views': <Object>[
            fakeFlutterView.toJson(),
          ],
        },
      ),
      FakeVmServiceRequest(
        method: 'getIsolate',
        args: <String, Object>{
          'isolateId': fakeUnpausedIsolate.id
        },
        jsonResponse: fakeUnpausedIsolate.toJson(),
      ),
      FakeVmServiceRequest(
        method: 'ext.flutter.exit',
        args: <String, Object>{
          'isolateId': fakeUnpausedIsolate.id,
        },
        close: true,
      )
    ]);
    final TestFlutterDevice flutterDevice = TestFlutterDevice(
      mockDevice,
    );
    flutterDevice.vmService = fakeVmServiceHost.vmService;

    final Future<void> exitFuture = flutterDevice.exitApps();

    await expectLater(exitFuture, completes);
    expect(fakeVmServiceHost.hasRemainingExpectations, false);
  }));

  testUsingContext('HotRunner writes vm service file when providing debugging option', () => testbed.run(() async {
    fakeVmServiceHost = FakeVmServiceHost(requests: <VmServiceExpectation>[
      listViews,
      listViews,
      setAssetBundlePath,
    ], wsAddress: testUri);
    globals.fs.file(globals.fs.path.join('lib', 'main.dart')).createSync(recursive: true);
    residentRunner = HotRunner(
      <FlutterDevice>[
        mockFlutterDevice,
      ],
      stayResident: false,
      debuggingOptions: DebuggingOptions.enabled(BuildInfo.debug, vmserviceOutFile: 'foo'),
      target: 'main.dart',
      devtoolsHandler: createNoOpHandler,
    );
    when(mockFlutterDevice.runHot(
      hotRunner: anyNamed('hotRunner'),
      route: anyNamed('route'),
    )).thenAnswer((Invocation invocation) async {
      return 0;
    });
    await residentRunner.run(enableDevTools: true);

    expect(fakeVmServiceHost.hasRemainingExpectations, false);
    expect(await globals.fs.file('foo').readAsString(), testUri.toString());
  }), overrides: <Type, Generator>{
    DevtoolsLauncher: () => mockDevtoolsLauncher,
  });

  testUsingContext('HotRunner copies compiled app.dill to cache during startup', () => testbed.run(() async {
    fakeVmServiceHost = FakeVmServiceHost(requests: <VmServiceExpectation>[
      listViews,
      listViews,
      setAssetBundlePath,
    ], wsAddress: testUri);
    globals.fs.file(globals.fs.path.join('lib', 'main.dart')).createSync(recursive: true);
    residentRunner = HotRunner(
      <FlutterDevice>[
        mockFlutterDevice,
      ],
      stayResident: false,
      debuggingOptions: DebuggingOptions.enabled(BuildInfo.debug),
      target: 'main.dart',
      devtoolsHandler: createNoOpHandler,
    );
    residentRunner.artifactDirectory.childFile('app.dill').writeAsStringSync('ABC');
    when(mockFlutterDevice.runHot(
      hotRunner: anyNamed('hotRunner'),
      route: anyNamed('route'),
    )).thenAnswer((Invocation invocation) async {
      return 0;
    });
    await residentRunner.run(enableDevTools: true);

    expect(await globals.fs.file(globals.fs.path.join('build', 'cache.dill')).readAsString(), 'ABC');
  }), overrides: <Type, Generator>{
    DevtoolsLauncher: () => mockDevtoolsLauncher,
  });

  testUsingContext('HotRunner copies compiled app.dill to cache during startup with dart defines', () => testbed.run(() async {
    fakeVmServiceHost = FakeVmServiceHost(requests: <VmServiceExpectation>[
      listViews,
      listViews,
      setAssetBundlePath,
    ], wsAddress: testUri);
    globals.fs.file(globals.fs.path.join('lib', 'main.dart')).createSync(recursive: true);
    residentRunner = HotRunner(
      <FlutterDevice>[
        mockFlutterDevice,
      ],
      stayResident: false,
      debuggingOptions: DebuggingOptions.enabled(
        const BuildInfo(
          BuildMode.debug,
          '',
          treeShakeIcons: false,
          dartDefines: <String>['a', 'b'],
        )
      ),
      target: 'main.dart',
      devtoolsHandler: createNoOpHandler,
    );
    residentRunner.artifactDirectory.childFile('app.dill').writeAsStringSync('ABC');
    when(mockFlutterDevice.runHot(
      hotRunner: anyNamed('hotRunner'),
      route: anyNamed('route'),
    )).thenAnswer((Invocation invocation) async {
      return 0;
    });
    await residentRunner.run(enableDevTools: true);

    expect(await globals.fs.file(globals.fs.path.join(
      'build', '187ef4436122d1cc2f40dc2b92f0eba0.cache.dill')).readAsString(), 'ABC');
  }), overrides: <Type, Generator>{
    DevtoolsLauncher: () => mockDevtoolsLauncher,
  });

  testUsingContext('HotRunner copies compiled app.dill to cache during startup with null safety', () => testbed.run(() async {
    fakeVmServiceHost = FakeVmServiceHost(requests: <VmServiceExpectation>[
      listViews,
      listViews,
      setAssetBundlePath,
    ], wsAddress: testUri);
    globals.fs.file(globals.fs.path.join('lib', 'main.dart')).createSync(recursive: true);
    residentRunner = HotRunner(
      <FlutterDevice>[
        mockFlutterDevice,
      ],
      stayResident: false,
      debuggingOptions: DebuggingOptions.enabled(
        const BuildInfo(
          BuildMode.debug,
          '',
          treeShakeIcons: false,
          extraFrontEndOptions: <String>['--enable-experiment=non-nullable>']
        )
      ),
      target: 'main.dart',
      devtoolsHandler: createNoOpHandler,
    );
    residentRunner.artifactDirectory.childFile('app.dill').writeAsStringSync('ABC');
    when(mockFlutterDevice.runHot(
      hotRunner: anyNamed('hotRunner'),
      route: anyNamed('route'),
    )).thenAnswer((Invocation invocation) async {
      return 0;
    });
    await residentRunner.run(enableDevTools: true);

    expect(await globals.fs.file(globals.fs.path.join(
      'build', '3416d3007730479552122f01c01e326d.cache.dill')).readAsString(), 'ABC');
  }), overrides: <Type, Generator>{
    DevtoolsLauncher: () => mockDevtoolsLauncher,
  });

  testUsingContext('HotRunner does not copy app.dill if a dillOutputPath is given', () => testbed.run(() async {
    fakeVmServiceHost = FakeVmServiceHost(requests: <VmServiceExpectation>[
      listViews,
      listViews,
      setAssetBundlePath,
    ], wsAddress: testUri);
    globals.fs.file(globals.fs.path.join('lib', 'main.dart')).createSync(recursive: true);
    residentRunner = HotRunner(
      <FlutterDevice>[
        mockFlutterDevice,
      ],
      stayResident: false,
      dillOutputPath: 'test',
      debuggingOptions: DebuggingOptions.enabled(BuildInfo.debug),
      target: 'main.dart',
      devtoolsHandler: createNoOpHandler,
    );
    residentRunner.artifactDirectory.childFile('app.dill').writeAsStringSync('ABC');
    when(mockFlutterDevice.runHot(
      hotRunner: anyNamed('hotRunner'),
      route: anyNamed('route'),
    )).thenAnswer((Invocation invocation) async {
      return 0;
    });
    await residentRunner.run(enableDevTools: true);

    expect(globals.fs.file(globals.fs.path.join('build', 'cache.dill')), isNot(exists));
  }), overrides: <Type, Generator>{
    DevtoolsLauncher: () => mockDevtoolsLauncher,
  });

  testUsingContext('HotRunner copies compiled app.dill to cache during startup with --track-widget-creation', () => testbed.run(() async {
    fakeVmServiceHost = FakeVmServiceHost(requests: <VmServiceExpectation>[
      listViews,
      listViews,
      setAssetBundlePath,
    ], wsAddress: testUri);
    globals.fs.file(globals.fs.path.join('lib', 'main.dart')).createSync(recursive: true);
    residentRunner = HotRunner(
      <FlutterDevice>[
        mockFlutterDevice,
      ],
      stayResident: false,
      debuggingOptions: DebuggingOptions.enabled(const BuildInfo(
        BuildMode.debug,
        '',
        treeShakeIcons: false,
        trackWidgetCreation: true,
      )),
      target: 'main.dart',
      devtoolsHandler: createNoOpHandler,
    );
    residentRunner.artifactDirectory.childFile('app.dill').writeAsStringSync('ABC');
    when(mockFlutterDevice.runHot(
      hotRunner: anyNamed('hotRunner'),
      route: anyNamed('route'),
    )).thenAnswer((Invocation invocation) async {
      return 0;
    });
    await residentRunner.run(enableDevTools: true);

    expect(await globals.fs.file(globals.fs.path.join('build', 'cache.dill.track.dill')).readAsString(), 'ABC');
  }), overrides: <Type, Generator>{
    DevtoolsLauncher: () => mockDevtoolsLauncher,
  });

  testUsingContext('HotRunner calls device dispose', () => testbed.run(() async {
    fakeVmServiceHost = FakeVmServiceHost(requests: <VmServiceExpectation>[
      listViews,
      listViews,
      setAssetBundlePath,
    ], wsAddress: testUri);
    globals.fs.file(globals.fs.path.join('lib', 'main.dart')).createSync(recursive: true);
    residentRunner = HotRunner(
      <FlutterDevice>[
        mockFlutterDevice,
      ],
      stayResident: false,
      debuggingOptions: DebuggingOptions.enabled(BuildInfo.debug),
      target: 'main.dart',
      devtoolsHandler: createNoOpHandler,
    );
    when(mockFlutterDevice.runHot(
      hotRunner: anyNamed('hotRunner'),
      route: anyNamed('route'),
    )).thenAnswer((Invocation invocation) async {
      return 0;
    });

    await residentRunner.run();
    expect(mockDevice.disposed, true);
  }), overrides: <Type, Generator>{
    DevtoolsLauncher: () => mockDevtoolsLauncher,
  });

  testUsingContext('HotRunner handles failure to write vmservice file', () => testbed.run(() async {
    fakeVmServiceHost = FakeVmServiceHost(requests: <VmServiceExpectation>[
      listViews,
      listViews,
      setAssetBundlePath,
    ]);
    globals.fs.file(globals.fs.path.join('lib', 'main.dart')).createSync(recursive: true);
    residentRunner = HotRunner(
      <FlutterDevice>[
        mockFlutterDevice,
      ],
      stayResident: false,
      debuggingOptions: DebuggingOptions.enabled(BuildInfo.debug, vmserviceOutFile: 'foo'),
      target: 'main.dart',
      devtoolsHandler: createNoOpHandler,
    );
    when(mockFlutterDevice.runHot(
      hotRunner: anyNamed('hotRunner'),
      route: anyNamed('route'),
    )).thenAnswer((Invocation invocation) async {
      return 0;
    });
    await residentRunner.run(enableDevTools: true);

    expect(testLogger.errorText, contains('Failed to write vmservice-out-file at foo'));
    expect(fakeVmServiceHost.hasRemainingExpectations, false);
  }, overrides: <Type, Generator>{
    FileSystem: () => ThrowingForwardingFileSystem(MemoryFileSystem.test()),
  }), overrides: <Type, Generator>{
    DevtoolsLauncher: () => mockDevtoolsLauncher,
  });


  testUsingContext('ColdRunner writes vm service file when providing debugging option', () => testbed.run(() async {
    fakeVmServiceHost = FakeVmServiceHost(requests: <VmServiceExpectation>[
      listViews,
    ], wsAddress: testUri);
    globals.fs.file(globals.fs.path.join('lib', 'main.dart')).createSync(recursive: true);
    residentRunner = ColdRunner(
      <FlutterDevice>[
        mockFlutterDevice,
      ],
      stayResident: false,
      debuggingOptions: DebuggingOptions.enabled(BuildInfo.profile, vmserviceOutFile: 'foo'),
      target: 'main.dart',
      devtoolsHandler: createNoOpHandler,
    );
    when(mockFlutterDevice.runCold(
      coldRunner: anyNamed('coldRunner'),
      route: anyNamed('route'),
    )).thenAnswer((Invocation invocation) async {
      return 0;
    });
    await residentRunner.run(enableDevTools: true);

    expect(await globals.fs.file('foo').readAsString(), testUri.toString());
    expect(fakeVmServiceHost.hasRemainingExpectations, false);
  }), overrides: <Type, Generator>{
    DevtoolsLauncher: () => mockDevtoolsLauncher,
  });

  testUsingContext('FlutterDevice uses dartdevc configuration when targeting web', () async {
    fakeVmServiceHost = FakeVmServiceHost(requests: <VmServiceExpectation>[]);
    final FakeDevice mockDevice = FakeDevice(targetPlatform: TargetPlatform.web_javascript);
    final DefaultResidentCompiler residentCompiler = (await FlutterDevice.create(
      mockDevice,
      buildInfo: const BuildInfo(
        BuildMode.debug,
        '',
        treeShakeIcons: false,
        nullSafetyMode: NullSafetyMode.unsound,
      ),
      target: null,
      platform: FakePlatform(operatingSystem: 'linux'),
    )).generator as DefaultResidentCompiler;

    expect(residentCompiler.initializeFromDill,
      globals.fs.path.join(getBuildDirectory(), 'fbbe6a61fb7a1de317d381f8df4814e5.cache.dill'));
    expect(residentCompiler.librariesSpec,
      globals.fs.file(globals.artifacts.getArtifactPath(Artifact.flutterWebLibrariesJson))
        .uri.toString());
    expect(residentCompiler.targetModel, TargetModel.dartdevc);
    expect(residentCompiler.sdkRoot,
      globals.artifacts.getArtifactPath(Artifact.flutterWebSdk, mode: BuildMode.debug) + '/');
    expect(residentCompiler.platformDill, 'file:///Artifact.webPlatformKernelDill.debug');
  }, overrides: <Type, Generator>{
    Artifacts: () => Artifacts.test(),
    FileSystem: () => MemoryFileSystem.test(),
    ProcessManager: () => FakeProcessManager.any(),
  });

  testUsingContext('FlutterDevice uses dartdevc configuration when targeting web with null-safety autodetected', () async {
    fakeVmServiceHost = FakeVmServiceHost(requests: <VmServiceExpectation>[]);
    final FakeDevice mockDevice = FakeDevice(targetPlatform: TargetPlatform.web_javascript);

    final DefaultResidentCompiler residentCompiler = (await FlutterDevice.create(
      mockDevice,
      buildInfo: const BuildInfo(
        BuildMode.debug,
        '',
        treeShakeIcons: false,
        extraFrontEndOptions: <String>['--enable-experiment=non-nullable'],
      ),
      target: null,
      platform: FakePlatform(operatingSystem: 'linux'),
    )).generator as DefaultResidentCompiler;

    expect(residentCompiler.initializeFromDill,
      globals.fs.path.join(getBuildDirectory(), '825b8f791aa86c5057fff6f064542c54.cache.dill'));
    expect(residentCompiler.librariesSpec,
      globals.fs.file(globals.artifacts.getArtifactPath(Artifact.flutterWebLibrariesJson))
        .uri.toString());
    expect(residentCompiler.targetModel, TargetModel.dartdevc);
    expect(residentCompiler.sdkRoot,
      globals.artifacts.getArtifactPath(Artifact.flutterWebSdk, mode: BuildMode.debug) + '/');
    expect(residentCompiler.platformDill, 'file:///Artifact.webPlatformSoundKernelDill.debug');
  }, overrides: <Type, Generator>{
    Artifacts: () => Artifacts.test(),
    FileSystem: () => MemoryFileSystem.test(),
    ProcessManager: () => FakeProcessManager.any(),
  }, skip: true); // TODO(jonahwilliams): null safe autodetection does not work on the web.

  testUsingContext('FlutterDevice passes flutter-widget-cache flag when feature is enabled', () async {
    fakeVmServiceHost = FakeVmServiceHost(requests: <VmServiceExpectation>[]);
    final FakeDevice mockDevice = FakeDevice(targetPlatform: TargetPlatform.android_arm);

    final DefaultResidentCompiler residentCompiler = (await FlutterDevice.create(
      mockDevice,
      buildInfo: const BuildInfo(
        BuildMode.debug,
        '',
        treeShakeIcons: false,
        extraFrontEndOptions: <String>[],
      ),
      target: null, platform: null,
    )).generator as DefaultResidentCompiler;

    expect(residentCompiler.extraFrontEndOptions,
      contains('--flutter-widget-cache'));
  }, overrides: <Type, Generator>{
    Artifacts: () => Artifacts.test(),
    FileSystem: () => MemoryFileSystem.test(),
    ProcessManager: () => FakeProcessManager.any(),
    FeatureFlags: () => TestFeatureFlags(isSingleWidgetReloadEnabled: true)
  });

   testUsingContext('FlutterDevice passes alternative-invalidation-strategy flag when feature is enabled', () async {
    fakeVmServiceHost = FakeVmServiceHost(requests: <VmServiceExpectation>[]);
    final FakeDevice mockDevice = FakeDevice(targetPlatform: TargetPlatform.android_arm);


    final DefaultResidentCompiler residentCompiler = (await FlutterDevice.create(
      mockDevice,
      buildInfo: const BuildInfo(
        BuildMode.debug,
        '',
        treeShakeIcons: false,
        extraFrontEndOptions: <String>[],
      ),
      target: null, platform: null,
    )).generator as DefaultResidentCompiler;

    expect(residentCompiler.extraFrontEndOptions,
      contains('--enable-experiment=alternative-invalidation-strategy'));
  }, overrides: <Type, Generator>{
    Artifacts: () => Artifacts.test(),
    FileSystem: () => MemoryFileSystem.test(),
    ProcessManager: () => FakeProcessManager.any(),
    FeatureFlags: () => TestFeatureFlags(isExperimentalInvalidationStrategyEnabled: true)
  });

  testUsingContext('connect sets up log reader', () => testbed.run(() async {
    fakeVmServiceHost = FakeVmServiceHost(requests: <VmServiceExpectation>[]);
    final MockDevice mockDevice = MockDevice();
    final MockDartDevelopmentService mockDds = MockDartDevelopmentService();
    final MockDeviceLogReader mockLogReader = MockDeviceLogReader();
    final Completer<void> noopCompleter = Completer<void>();
    when(mockDevice.getLogReader(app: anyNamed('app'))).thenReturn(mockLogReader);
    when(mockDevice.dds).thenReturn(mockDds);
    when(mockDds.startDartDevelopmentService(any, any, any, any, logger: anyNamed('logger'))).thenReturn(null);
    when(mockDds.uri).thenReturn(Uri.parse('http://localhost:8181'));
    when(mockDds.done).thenAnswer((_) => noopCompleter.future);

    final TestFlutterDevice flutterDevice = TestFlutterDevice(
      mockDevice,
      observatoryUris: Stream<Uri>.value(testUri),
    );

    await flutterDevice.connect(allowExistingDdsInstance: true);
    verify(mockLogReader.connectedVMService = mockVMService);
  }, overrides: <Type, Generator>{
    VMServiceConnector: () => (Uri httpUri, {
      ReloadSources reloadSources,
      Restart restart,
      CompileExpression compileExpression,
      GetSkSLMethod getSkSLMethod,
      PrintStructuredErrorLogMethod printStructuredErrorLogMethod,
      io.CompressionOptions compression,
      Device device,
      Logger logger,
    }) async => mockVMService,
  }));

  testUsingContext('FlutterDevice handles existing DDS instance', () => testbed.run(() async {
    fakeVmServiceHost = FakeVmServiceHost(requests: <VmServiceExpectation>[]);
    final MockDevice mockDevice = MockDevice();
    final MockDartDevelopmentService mockDds = MockDartDevelopmentService();
    final MockDeviceLogReader mockLogReader = MockDeviceLogReader();
    final Completer<void> noopCompleter = Completer<void>();
    when(mockDevice.getLogReader(app: anyNamed('app'))).thenReturn(mockLogReader);
    when(mockDevice.dds).thenReturn(mockDds);
    when(mockDds.startDartDevelopmentService(any, any, any, any, logger: anyNamed('logger'))).thenThrow(FakeDartDevelopmentServiceException());
    when(mockDds.uri).thenReturn(Uri.parse('http://localhost:1234'));
    when(mockDds.done).thenAnswer((_) => noopCompleter.future);

    final TestFlutterDevice flutterDevice = TestFlutterDevice(
      mockDevice,
      observatoryUris: Stream<Uri>.value(testUri),
    );
    await flutterDevice.connect(allowExistingDdsInstance: true);
    verify(mockLogReader.connectedVMService = mockVMService);
  }, overrides: <Type, Generator>{
    VMServiceConnector: () => (Uri httpUri, {
      ReloadSources reloadSources,
      Restart restart,
      CompileExpression compileExpression,
      GetSkSLMethod getSkSLMethod,
      PrintStructuredErrorLogMethod printStructuredErrorLogMethod,
      io.CompressionOptions compression,
      Device device,
      Logger logger,
    }) async => mockVMService,
  }));

  testUsingContext('Handle existing VM service clients DDS error', () => testbed.run(() async {
    fakeVmServiceHost = FakeVmServiceHost(requests: <VmServiceExpectation>[]);
    final FakeDevice mockDevice = FakeDevice()
      ..dds = DartDevelopmentService();
    ddsLauncherCallback = (Uri uri, {bool enableAuthCodes, bool ipv6, Uri serviceUri}) {
      throw FakeDartDevelopmentServiceException(message:
        'Existing VM service clients prevent DDS from taking control.',
      );
    };
    final TestFlutterDevice flutterDevice = TestFlutterDevice(
      mockDevice,
      observatoryUris: Stream<Uri>.value(testUri),
    );
    bool caught = false;
    final Completer<void>done = Completer<void>();
    runZonedGuarded(() {
      flutterDevice.connect(allowExistingDdsInstance: true).then((_) => done.complete());
    }, (Object e, StackTrace st) {
      expect(e is ToolExit, true);
      expect((e as ToolExit).message,
        contains('Existing VM service clients prevent DDS from taking control.',
      ));
      done.complete();
      caught = true;
    });
    await done.future;
    if (!caught) {
      fail('Expected ToolExit to be thrown.');
    }
  }, overrides: <Type, Generator>{
    VMServiceConnector: () => (Uri httpUri, {
      ReloadSources reloadSources,
      Restart restart,
      CompileExpression compileExpression,
      GetSkSLMethod getSkSLMethod,
      PrintStructuredErrorLogMethod printStructuredErrorLogMethod,
      io.CompressionOptions compression,
      Device device,
      Logger logger,
    }) async => mockVMService,
  }));

  testUsingContext('Failed DDS start outputs error message', () => testbed.run(() async {
    // See https://github.com/flutter/flutter/issues/72385 for context.
    fakeVmServiceHost = FakeVmServiceHost(requests: <VmServiceExpectation>[]);
    final FakeDevice mockDevice = FakeDevice()
      ..dds = DartDevelopmentService();
    ddsLauncherCallback = (Uri uri, {bool enableAuthCodes, bool ipv6, Uri serviceUri}) {
      throw FakeDartDevelopmentServiceException(message: 'No URI');
    };
    final TestFlutterDevice flutterDevice = TestFlutterDevice(
      mockDevice,
      observatoryUris: Stream<Uri>.value(testUri),
    );
    bool caught = false;
    final Completer<void>done = Completer<void>();
    runZonedGuarded(() {
      flutterDevice.connect(allowExistingDdsInstance: true).then((_) => done.complete());
    }, (Object e, StackTrace st) {
      expect(e is StateError, true);
      expect((e as StateError).message, contains('No URI'));
      expect(testLogger.errorText, contains(
        'DDS has failed to start and there is not an existing DDS instance',
      ));
      done.complete();
      caught = true;
    });
    await done.future;
    if (!caught) {
      fail('Expected a StateError to be thrown.');
    }
  }, overrides: <Type, Generator>{
    VMServiceConnector: () => (Uri httpUri, {
      ReloadSources reloadSources,
      Restart restart,
      CompileExpression compileExpression,
      GetSkSLMethod getSkSLMethod,
      PrintStructuredErrorLogMethod printStructuredErrorLogMethod,
      io.CompressionOptions compression,
      Device device,
      Logger logger,
    }) async => mockVMService,
  }));

  testUsingContext('nextPlatform moves through expected platforms', () {
    expect(nextPlatform('android'), 'iOS');
    expect(nextPlatform('iOS'), 'fuchsia');
    expect(nextPlatform('fuchsia'), 'macOS');
<<<<<<< HEAD
    expect(nextPlatform('macOS',), 'android');
=======
    expect(nextPlatform('macOS'), 'android');
>>>>>>> f4c74a6e
    expect(() => nextPlatform('unknown'), throwsAssertionError);
  });
}

class MockFlutterDevice extends Mock implements FlutterDevice {}
class MockDartDevelopmentService extends Mock implements DartDevelopmentService {}
class MockVMService extends Mock implements FlutterVmService {}
class MockDevFS extends Mock implements DevFS {}
class MockDeviceLogReader extends Mock implements DeviceLogReader {}
class MockDevtoolsLauncher extends Mock implements DevtoolsLauncher {}
class MockResidentCompiler extends Mock implements ResidentCompiler {}
class MockDevice extends Mock implements Device {}

class FakeDartDevelopmentServiceException implements dds.DartDevelopmentServiceException {
  FakeDartDevelopmentServiceException({this.message = defaultMessage});

  @override
  final int errorCode = dds.DartDevelopmentServiceException.existingDdsInstanceError;

  @override
  final String message;
  static const String defaultMessage = 'A DDS instance is already connected at http://localhost:8181';
}

class TestFlutterDevice extends FlutterDevice {
  TestFlutterDevice(Device device, { Stream<Uri> observatoryUris })
    : super(device, buildInfo: BuildInfo.debug) {
    _observatoryUris = observatoryUris;
  }

  @override
  Stream<Uri> get observatoryUris => _observatoryUris;
  Stream<Uri> _observatoryUris;
}

class ThrowingForwardingFileSystem extends ForwardingFileSystem {
  ThrowingForwardingFileSystem(FileSystem delegate) : super(delegate);

  @override
  File file(dynamic path) {
    if (path == 'foo') {
      throw const FileSystemException();
    }
    return delegate.file(path);
  }
}

class FakeFlutterDevice extends FlutterDevice {
  FakeFlutterDevice(
    Device device,
    BuildInfo buildInfo,
    ResidentCompiler residentCompiler,
    this.fakeDevFS,
  ) : super(device, buildInfo: buildInfo, generator: residentCompiler);

  @override
  Future<void> connect({
    ReloadSources reloadSources,
    Restart restart,
    bool disableDds = false,
    bool disableServiceAuthCodes = false,
    bool ipv6 = false,
    CompileExpression compileExpression,
    GetSkSLMethod getSkSLMethod,
    int hostVmServicePort,
    int ddsPort,
    PrintStructuredErrorLogMethod printStructuredErrorLogMethod,
    bool allowExistingDdsInstance = false,
  }) async { }


  final DevFS fakeDevFS;

  @override
  DevFS get devFS => fakeDevFS;

  @override
  set devFS(DevFS value) {}
}

class FakeResidentCompiler extends Fake implements ResidentCompiler {
  @override
  Future<CompilerOutput> recompile(
    Uri mainUri,
    List<Uri> invalidatedFiles, {
    @required String outputPath,
    @required PackageConfig packageConfig,
    bool suppressErrors = false,
  }) async {
    return const CompilerOutput('foo.dill', 0, <Uri>[]);
  }

  @override
  void accept() { }

  @override
  void reset() { }
}

class FakeProjectFileInvalidator extends Fake implements ProjectFileInvalidator {
  @override
  Future<InvalidationResult> findInvalidated({
    @required DateTime lastCompiled,
    @required List<Uri> urisToMonitor,
    @required String packagesPath,
    @required PackageConfig packageConfig,
    bool asyncScanning = false,
  }) async {
    return InvalidationResult(
      packageConfig: packageConfig ?? PackageConfig.empty,
      uris: <Uri>[Uri.parse('file:///hello_world/main.dart'),
    ]);
  }
}

class FakeDevice extends Fake implements Device {
  FakeDevice({
    String sdkNameAndVersion = 'Android',
    TargetPlatform targetPlatform = TargetPlatform.android_arm,
    bool isLocalEmulator = false,
    this.supportsHotRestart = true,
    this.supportsScreenshot = true,
    this.supportsFlutterExit = true,
  }) : _isLocalEmulator = isLocalEmulator,
       _targetPlatform = targetPlatform,
       _sdkNameAndVersion = sdkNameAndVersion;

  final bool _isLocalEmulator;
  final TargetPlatform _targetPlatform;
  final String _sdkNameAndVersion;

  bool disposed = false;
  bool appStopped = false;
  bool failScreenshot = false;

  @override
  bool supportsHotRestart;

  @override
  bool supportsScreenshot;

  @override
  bool supportsFlutterExit;

  @override
  PlatformType get platformType => _targetPlatform == TargetPlatform.web_javascript
    ? PlatformType.web
    : PlatformType.android;

  @override
  Future<String> get sdkNameAndVersion async => _sdkNameAndVersion;

  @override
  Future<TargetPlatform> get targetPlatform async => _targetPlatform;

  @override
  Future<bool> get isLocalEmulator async => _isLocalEmulator;

  @override
  String get name => 'FakeDevice';

  @override
  DartDevelopmentService dds;

  @override
  Future<void> dispose() async {
    disposed = true;
  }

  @override
  Future<bool> stopApp(covariant ApplicationPackage app, {String userIdentifier}) async {
    appStopped = true;
    return true;
  }

  @override
  Future<void> takeScreenshot(File outputFile) async {
    if (failScreenshot) {
      throw Exception();
    }
    outputFile.writeAsBytesSync(List<int>.generate(1024, (int i) => i));
  }

  @override
  FutureOr<DeviceLogReader> getLogReader({
    covariant ApplicationPackage app,
    bool includePastLogs = false,
  }) => NoOpDeviceLogReader(name);

  @override
  DevicePortForwarder portForwarder = const NoOpDevicePortForwarder();
}<|MERGE_RESOLUTION|>--- conflicted
+++ resolved
@@ -2449,11 +2449,7 @@
     expect(nextPlatform('android'), 'iOS');
     expect(nextPlatform('iOS'), 'fuchsia');
     expect(nextPlatform('fuchsia'), 'macOS');
-<<<<<<< HEAD
-    expect(nextPlatform('macOS',), 'android');
-=======
     expect(nextPlatform('macOS'), 'android');
->>>>>>> f4c74a6e
     expect(() => nextPlatform('unknown'), throwsAssertionError);
   });
 }

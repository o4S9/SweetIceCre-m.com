// Copyright 2014 The Flutter Authors. All rights reserved.
// Use of this source code is governed by a BSD-style license that can be
// found in the LICENSE file.

<<<<<<< HEAD
// @dart = 2.8

import 'dart:convert';

=======
import 'package:file/file.dart';
>>>>>>> 2bf560b4
import 'package:file/memory.dart';
import 'package:flutter_tools/src/android/android_workflow.dart';
import 'package:flutter_tools/src/base/logger.dart';
import 'package:flutter_tools/src/device.dart';
import 'package:flutter_tools/src/emulator.dart';
import 'package:flutter_tools/src/ios/ios_emulators.dart';
import 'package:flutter_tools/src/macos/xcode.dart';
import 'package:mockito/mockito.dart';
import 'package:process/process.dart';

import '../src/common.dart';
import '../src/context.dart';
import '../src/mocks.dart';
import '../src/testbed.dart';

const FakeEmulator emulator1 = FakeEmulator('Nexus_5', 'Nexus 5', 'Google');
const FakeEmulator emulator2 = FakeEmulator('Nexus_5X_API_27_x86', 'Nexus 5X', 'Google');
const FakeEmulator emulator3 = FakeEmulator('iOS Simulator', 'iOS Simulator', 'Apple');
const List<Emulator> emulators = <Emulator>[
  emulator1,
  emulator2,
  emulator3,
];

// We have to send a command that fails in order to get the list of valid
// system images paths. This is an example of the output to use in the mock.
const String fakeCreateFailureOutput =
  'Error: Package path (-k) not specified. Valid system image paths are:\n'
  'system-images;android-27;google_apis;x86\n'
  'system-images;android-P;google_apis;x86\n'
  'system-images;android-27;google_apis_playstore;x86\n'
  'null\n'; // Yep, these really end with null (on dantup's machine at least)

const FakeCommand kListEmulatorsCommand = FakeCommand(
  command: <String>['avdmanager', 'create', 'avd', '-n', 'temp'],
  stderr: fakeCreateFailureOutput,
  exitCode: 1,
);

void main() {
  FakeProcessManager fakeProcessManager;
  MockAndroidSdk mockSdk;
  FileSystem fileSystem;
  Xcode xcode;

  setUp(() {
    fileSystem = MemoryFileSystem.test();
    fakeProcessManager = FakeProcessManager.list(<FakeCommand>[]);
    mockSdk = MockAndroidSdk();
    xcode = Xcode.test(processManager: fakeProcessManager, fileSystem: fileSystem);

    when(mockSdk.avdManagerPath).thenReturn('avdmanager');
    when(mockSdk.getAvdManagerPath()).thenReturn('avdmanager');
    when(mockSdk.emulatorPath).thenReturn('emulator');
    when(mockSdk.adbPath).thenReturn('adb');
  });

  group('EmulatorManager', () {
    // iOS discovery uses context.
    testUsingContext('getEmulators', () async {
      // Test that EmulatorManager.getEmulators() doesn't throw.
      final EmulatorManager emulatorManager = EmulatorManager(
        fileSystem: MemoryFileSystem.test(),
        logger: BufferLogger.test(),
        processManager: FakeProcessManager.list(<FakeCommand>[
          const FakeCommand(
            command: <String>['emulator', '-list-avds'],
            stdout: 'existing-avd-1',
          ),
        ]),
        androidSdk: mockSdk,
        androidWorkflow: AndroidWorkflow(
          androidSdk: mockSdk,
          featureFlags: TestFeatureFlags(),
        ),
      );

      await expectLater(() async => await emulatorManager.getAllAvailableEmulators(),
        returnsNormally);
    });

    testUsingContext('getEmulators with no Android SDK', () async {
      // Test that EmulatorManager.getEmulators() doesn't throw when there's no Android SDK.
      final EmulatorManager emulatorManager = EmulatorManager(
        fileSystem: MemoryFileSystem.test(),
        logger: BufferLogger.test(),
        processManager: FakeProcessManager.list(<FakeCommand>[
          const FakeCommand(
            command: <String>['emulator', '-list-avds'],
            stdout: 'existing-avd-1',
          ),
        ]),
        androidSdk: null,
        androidWorkflow: AndroidWorkflow(
          androidSdk: null,
          featureFlags: TestFeatureFlags(),
        ),
      );

      await expectLater(() async => await emulatorManager.getAllAvailableEmulators(),
        returnsNormally);
    });

    testWithoutContext('getEmulatorsById', () async {
      final TestEmulatorManager testEmulatorManager = TestEmulatorManager(emulators);

      expect(await testEmulatorManager.getEmulatorsMatching('Nexus_5'), <Emulator>[emulator1]);
      expect(await testEmulatorManager.getEmulatorsMatching('Nexus_5X'), <Emulator>[emulator2]);
      expect(await testEmulatorManager.getEmulatorsMatching('Nexus_5X_API_27_x86'),  <Emulator>[emulator2]);
      expect(await testEmulatorManager.getEmulatorsMatching('Nexus'), <Emulator>[emulator1, emulator2]);
      expect(await testEmulatorManager.getEmulatorsMatching('iOS Simulator'), <Emulator>[emulator3]);
      expect(await testEmulatorManager.getEmulatorsMatching('ios'),  <Emulator>[emulator3]);
    });

    testUsingContext('create emulator with a missing avdmanager does not crash.', () async {
      when(mockSdk.avdManagerPath).thenReturn(null);
      when(mockSdk.getAvdManagerPath()).thenReturn(null);
      final EmulatorManager emulatorManager = EmulatorManager(
        fileSystem: MemoryFileSystem.test(),
        logger: BufferLogger.test(),
        processManager: FakeProcessManager.list(<FakeCommand>[
          const FakeCommand(
            command: <String>['emulator', '-list-avds'],
            stdout: 'existing-avd-1',
          ),
        ]),
        androidSdk: mockSdk,
        androidWorkflow: AndroidWorkflow(
          androidSdk: mockSdk,
          featureFlags: TestFeatureFlags(),
        ),
      );
      final CreateEmulatorResult result = await emulatorManager.createEmulator();

      expect(result.success, false);
      expect(result.error, contains('avdmanager is missing from the Android SDK'));
    });

    // iOS discovery uses context.
    testUsingContext('create emulator with an empty name does not fail', () async {
      final EmulatorManager emulatorManager = EmulatorManager(
        fileSystem: MemoryFileSystem.test(),
        logger: BufferLogger.test(),
        processManager: FakeProcessManager.list(<FakeCommand>[
          const FakeCommand(
            command: <String>['emulator', '-list-avds'],
            stdout: 'existing-avd-1',
          ),
          const FakeCommand(
            command: <String>['avdmanager', 'list', 'device', '-c'],
            stdout: 'test\ntest2\npixel\npixel-xl\n',
          ),
          kListEmulatorsCommand,
          const FakeCommand(
            command: <String>[
              'avdmanager',
              'create',
              'avd',
              '-n',
              'flutter_emulator',
              '-k',
              'system-images;android-27;google_apis_playstore;x86',
              '-d',
              'pixel',
            ],
          )
        ]),
        androidSdk: mockSdk,
        androidWorkflow: AndroidWorkflow(
          androidSdk: mockSdk,
          featureFlags: TestFeatureFlags(),
        ),
      );
      final CreateEmulatorResult result = await emulatorManager.createEmulator();

      expect(result.success, true);
    });

    testWithoutContext('create emulator with a unique name does not throw', () async {
      final EmulatorManager emulatorManager = EmulatorManager(
        fileSystem: MemoryFileSystem.test(),
        logger: BufferLogger.test(),
        processManager: FakeProcessManager.list(<FakeCommand>[
          const FakeCommand(
            command: <String>['avdmanager', 'list', 'device', '-c'],
            stdout: 'test\ntest2\npixel\npixel-xl\n',
          ),
          kListEmulatorsCommand,
          const FakeCommand(
            command: <String>[
              'avdmanager',
              'create',
              'avd',
              // The specified name is given with the -n flag.
              '-n',
              'test',
              '-k',
              'system-images;android-27;google_apis_playstore;x86',
              '-d',
              'pixel',
            ],
          )
        ]),
        androidSdk: mockSdk,
        androidWorkflow: AndroidWorkflow(
          androidSdk: mockSdk,
          featureFlags: TestFeatureFlags(),
        ),
      );
      final CreateEmulatorResult result = await emulatorManager.createEmulator(name: 'test');

      expect(result.success, true);
    });

    testWithoutContext('create emulator with an existing name errors', () async {
      final EmulatorManager emulatorManager = EmulatorManager(
        fileSystem: MemoryFileSystem.test(),
        logger: BufferLogger.test(),
        processManager: FakeProcessManager.list(<FakeCommand>[
          const FakeCommand(
            command: <String>['avdmanager', 'list', 'device', '-c'],
            stdout: 'test\ntest2\npixel\npixel-xl\n',
          ),
          kListEmulatorsCommand,
          const FakeCommand(
            command: <String>[
              'avdmanager',
              'create',
              'avd',
              '-n',
              'existing-avd-1',
              '-k',
              'system-images;android-27;google_apis_playstore;x86',
              '-d',
              'pixel',
            ],
            exitCode: 1,
            stderr: "Error: Android Virtual Device 'existing-avd-1' already exists.\n"
              'Use --force if you want to replace it.'
          )
        ]),
        androidSdk: mockSdk,
        androidWorkflow: AndroidWorkflow(
          androidSdk: mockSdk,
          featureFlags: TestFeatureFlags(),
        ),
      );
      final CreateEmulatorResult result = await emulatorManager.createEmulator(name: 'existing-avd-1');

      expect(result.success, false);
    });

    // iOS discovery uses context.
    testUsingContext('create emulator without a name but when default exists adds a suffix', () async {
      final EmulatorManager emulatorManager = EmulatorManager(
        fileSystem: MemoryFileSystem.test(),
        logger: BufferLogger.test(),
        processManager: FakeProcessManager.list(<FakeCommand>[
          const FakeCommand(
            command: <String>['emulator', '-list-avds'],
            stdout: 'existing-avd-1\nflutter_emulator',
          ),
          const FakeCommand(
            command: <String>['avdmanager', 'list', 'device', '-c'],
            stdout: 'test\ntest2\npixel\npixel-xl\n',
          ),
          kListEmulatorsCommand,
          const FakeCommand(
            command: <String>[
              'avdmanager',
              'create',
              'avd',
              // a "_2" suffix is added to disambiguate from the existing emulator.
              '-n',
              'flutter_emulator_2',
              '-k',
              'system-images;android-27;google_apis_playstore;x86',
              '-d',
              'pixel',
            ],
          )
        ]),
        androidSdk: mockSdk,
        androidWorkflow: AndroidWorkflow(
          androidSdk: mockSdk,
          featureFlags: TestFeatureFlags(),
        ),
      );
      final CreateEmulatorResult result = await emulatorManager.createEmulator();

      expect(result.success, true);
      expect(result.emulatorName, 'flutter_emulator_2');
    });
  });

  group('ios_emulators', () {
    testUsingContext('runs correct launch commands', () async {
      fileSystem.directory('/fake/Xcode.app/Contents/Developer/Applications/Simulator.app').createSync(recursive: true);
      fakeProcessManager.addCommands(
        <FakeCommand>[
          const FakeCommand(
            command: <String>['/usr/bin/xcode-select', '--print-path'],
            stdout: '/fake/Xcode.app/Contents/Developer',
          ),
          const FakeCommand(command: <String>[
            'open',
            '-n',
            '-a',
            '/fake/Xcode.app/Contents/Developer/Applications/Simulator.app',
          ]),
          const FakeCommand(command: <String>[
            'open',
            '-a',
            '/fake/Xcode.app/Contents/Developer/Applications/Simulator.app',
          ])
        ],
      );

      const Emulator emulator = IOSEmulator('ios');
      await emulator.launch();
      expect(fakeProcessManager.hasRemainingExpectations, isFalse);
    }, overrides: <Type, Generator>{
      ProcessManager: () => fakeProcessManager,
      Xcode: () => xcode,
      FileSystem: () => fileSystem,
    });
  });
}

class TestEmulatorManager extends EmulatorManager {
  TestEmulatorManager(this.allEmulators);

  final List<Emulator> allEmulators;

  @override
  Future<List<Emulator>> getAllAvailableEmulators() {
    return Future<List<Emulator>>.value(allEmulators);
  }
}

class FakeEmulator extends Emulator {
  const FakeEmulator(String id, this.name, this.manufacturer)
    : super(id, true);

  @override
  final String name;

  @override
  final String manufacturer;

  @override
  Category get category => Category.mobile;

  @override
  PlatformType get platformType => PlatformType.android;

  @override
  Future<void> launch() {
    throw UnimplementedError('Not implemented in Mock');
  }
}<|MERGE_RESOLUTION|>--- conflicted
+++ resolved
@@ -2,14 +2,11 @@
 // Use of this source code is governed by a BSD-style license that can be
 // found in the LICENSE file.
 
-<<<<<<< HEAD
 // @dart = 2.8
 
 import 'dart:convert';
 
-=======
 import 'package:file/file.dart';
->>>>>>> 2bf560b4
 import 'package:file/memory.dart';
 import 'package:flutter_tools/src/android/android_workflow.dart';
 import 'package:flutter_tools/src/base/logger.dart';

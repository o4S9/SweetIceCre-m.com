--- conflicted
+++ resolved
@@ -14,62 +14,16 @@
 import '../../src/context.dart';
 
 void main() {
-<<<<<<< HEAD
-  group('sdk validation', () {
-    AnalysisServer server;
-    Directory tempDir;
-
-    setUpAll(() {
-      Cache.disableLocking();
-      tempDir =
-          fs.systemTempDirectory.createTempSync('sdk_validation_test').absolute;
-    });
-
-    tearDownAll(() {
-      Cache.enableLocking();
-      tryToDelete(tempDir);
-      return server?.dispose();
-    });
-
-    testUsingContext('contains dart:ui', () async {
-      createSampleProject(tempDir, dartSource: '''
-import 'dart:ui' as ui;
-void main() {
-  // ignore: unnecessary_statements
-  ui.Window;
-}
-''');
-
-      await pub.pubGet(context: PubContext.flutterTests, directory: tempDir.path);
-
-      server = AnalysisServer(dartSdkPath, <String>[tempDir.path]);
-
-      final int errorCount = await analyze(server);
-      expect(errorCount, 0);
-    });
-
-    testUsingContext('contains dart:html', () async {
-      createSampleProject(tempDir, dartSource: '''
-import 'dart:html' as html;
-void main() {
-  // ignore: unnecessary_statements
-  html.HttpStatus;
-=======
   testSampleProject('ui', 'Window');
   testSampleProject('html', 'HttpStatus');
   testSampleProject('js', 'allowInterop');
   testSampleProject('js_util', 'jsify');
->>>>>>> 67606281
 }
 
-<<<<<<< HEAD
-      await pub.pubGet(context: PubContext.flutterTests, directory: tempDir.path);
-=======
 void testSampleProject(String lib, String member) {
   testUsingContext('contains dart:$lib', () async {
     Cache.disableLocking();
     final Directory projectDirectory = fs.systemTempDirectory.createTempSync('flutter_sdk_validation_${lib}_test.').absolute;
->>>>>>> 67606281
 
     try {
       final File pubspecFile = fs.file(fs.path.join(projectDirectory.path, 'pubspec.yaml'));
@@ -80,33 +34,6 @@
     sdk: flutter
 ''');
 
-<<<<<<< HEAD
-      await pub.pubGet(context: PubContext.flutterTests, directory: tempDir.path);
-
-      server = AnalysisServer(dartSdkPath, <String>[tempDir.path]);
-
-      final int errorCount = await analyze(server);
-      expect(errorCount, 0);
-    });
-
-    testUsingContext('contains dart:js_util', () async {
-      createSampleProject(tempDir, dartSource: '''
-import 'dart:js_util' as js_util;
-void main() {
-  // ignore: unused_local_variable
-  var bar = js_util.jsify(null);
-}
-''');
-
-      await pub.pubGet(context: PubContext.flutterTests, directory: tempDir.path);
-
-      server = AnalysisServer(dartSdkPath, <String>[tempDir.path]);
-
-      final int errorCount = await analyze(server);
-      expect(errorCount, 0);
-    });
-  });
-=======
       final File dartFile = fs.file(fs.path.join(projectDirectory.path, 'lib', 'main.dart'));
       dartFile.parent.createSync();
       dartFile.writeAsStringSync('''
@@ -114,11 +41,10 @@
 void main() {
   // ignore: unnecessary_statements
   $lib.$member;
->>>>>>> 67606281
 }
 ''');
 
-      await pubGet(context: PubContext.flutterTests, directory: projectDirectory.path);
+      await pub.pubGet(context: PubContext.flutterTests, directory: projectDirectory.path);
       final AnalysisServer server = AnalysisServer(dartSdkPath, <String>[projectDirectory.path]);
       try {
         final int errorCount = await analyze(server);

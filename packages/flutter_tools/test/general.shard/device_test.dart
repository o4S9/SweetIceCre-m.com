// Copyright 2014 The Flutter Authors. All rights reserved.
// Use of this source code is governed by a BSD-style license that can be
// found in the LICENSE file.

import 'dart:async';

import 'package:flutter_tools/src/build_info.dart';
import 'package:flutter_tools/src/device.dart';
import 'package:flutter_tools/src/base/io.dart';
import 'package:flutter_tools/src/project.dart';
import 'package:mockito/mockito.dart';

import '../src/common.dart';
import '../src/context.dart';
<<<<<<< HEAD
import '../src/fake_devices.dart';
=======
import '../src/mocks.dart';
>>>>>>> e4a61dfd

void main() {
  group('DeviceManager', () {
    testUsingContext('getDevices', () async {
      // Test that DeviceManager.getDevices() doesn't throw.
      final DeviceManager deviceManager = DeviceManager();
      final List<Device> devices = await deviceManager.getDevices();
      expect(devices, isList);
    });

    testUsingContext('getDeviceById', () async {
      final FakeDevice device1 = FakeDevice('Nexus 5', '0553790d0a4e726f');
      final FakeDevice device2 = FakeDevice('Nexus 5X', '01abfc49119c410e');
      final FakeDevice device3 = FakeDevice('iPod touch', '82564b38861a9a5');
      final List<Device> devices = <Device>[device1, device2, device3];
      final DeviceManager deviceManager = TestDeviceManager(devices);

      Future<void> expectDevice(String id, List<Device> expected) async {
        expect(await deviceManager.getDevicesById(id), expected);
      }
      await expectDevice('01abfc49119c410e', <Device>[device2]);
      await expectDevice('Nexus 5X', <Device>[device2]);
      await expectDevice('0553790d0a4e726f', <Device>[device1]);
      await expectDevice('Nexus 5', <Device>[device1]);
      await expectDevice('0553790', <Device>[device1]);
      await expectDevice('Nexus', <Device>[device1, device2]);
    });

    testUsingContext('getAllConnectedDevices caches', () async {
      final _MockDevice device1 = _MockDevice('Nexus 5', '0553790d0a4e726f');
      final TestDeviceManager deviceManager = TestDeviceManager(<Device>[device1]);
      expect(await deviceManager.getAllConnectedDevices(), <Device>[device1]);

      final _MockDevice device2 = _MockDevice('Nexus 5X', '01abfc49119c410e');
      deviceManager.resetDevices(<Device>[device2]);
      expect(await deviceManager.getAllConnectedDevices(), <Device>[device1]);
    });

    testUsingContext('refreshAllConnectedDevices does not cache', () async {
      final _MockDevice device1 = _MockDevice('Nexus 5', '0553790d0a4e726f');
      final TestDeviceManager deviceManager = TestDeviceManager(<Device>[device1]);
      expect(await deviceManager.refreshAllConnectedDevices(), <Device>[device1]);

      final _MockDevice device2 = _MockDevice('Nexus 5X', '01abfc49119c410e');
      deviceManager.resetDevices(<Device>[device2]);
      expect(await deviceManager.refreshAllConnectedDevices(), <Device>[device2]);
    });
  });

  group('Filter devices', () {
    FakeDevice ephemeral;
    FakeDevice nonEphemeralOne;
    FakeDevice nonEphemeralTwo;
    FakeDevice unsupported;
    FakeDevice webDevice;
    FakeDevice fuchsiaDevice;

    setUp(() {
      ephemeral = FakeDevice('ephemeral', 'ephemeral', true);
      nonEphemeralOne = FakeDevice('nonEphemeralOne', 'nonEphemeralOne', false);
      nonEphemeralTwo = FakeDevice('nonEphemeralTwo', 'nonEphemeralTwo', false);
      unsupported = FakeDevice('unsupported', 'unsupported', true, false);
      webDevice = FakeDevice('webby', 'webby')
        ..targetPlatform = Future<TargetPlatform>.value(TargetPlatform.web_javascript);
      fuchsiaDevice = FakeDevice('fuchsiay', 'fuchsiay')
        ..targetPlatform = Future<TargetPlatform>.value(TargetPlatform.fuchsia_x64);
    });

    testUsingContext('chooses ephemeral device', () async {
      final List<Device> devices = <Device>[
        ephemeral,
        nonEphemeralOne,
        nonEphemeralTwo,
        unsupported,
      ];

      final DeviceManager deviceManager = TestDeviceManager(devices);
      final List<Device> filtered = await deviceManager.findTargetDevices(FlutterProject.current());

      expect(filtered.single, ephemeral);
    });

    testUsingContext('does not remove all non-ephemeral', () async {
      final List<Device> devices = <Device>[
        nonEphemeralOne,
        nonEphemeralTwo,
      ];

      final DeviceManager deviceManager = TestDeviceManager(devices);
      final List<Device> filtered = await deviceManager.findTargetDevices(FlutterProject.current());

      expect(filtered, <Device>[
        nonEphemeralOne,
        nonEphemeralTwo,
      ]);
    });

    testUsingContext('Removes a single unsupported device', () async {
      final List<Device> devices = <Device>[
        unsupported,
      ];

      final DeviceManager deviceManager = TestDeviceManager(devices);
      final List<Device> filtered = await deviceManager.findTargetDevices(FlutterProject.current());

      expect(filtered, <Device>[]);
    });

    testUsingContext('Removes web and fuchsia from --all', () async {
      final List<Device> devices = <Device>[
        webDevice,
        fuchsiaDevice,
      ];
      final DeviceManager deviceManager = TestDeviceManager(devices);
      deviceManager.specifiedDeviceId = 'all';

      final List<Device> filtered = await deviceManager.findTargetDevices(FlutterProject.current());

      expect(filtered, <Device>[]);
    });

    testUsingContext('Removes unsupported devices from --all', () async {
      final List<Device> devices = <Device>[
        nonEphemeralOne,
        nonEphemeralTwo,
        unsupported,
      ];
      final DeviceManager deviceManager = TestDeviceManager(devices);
      deviceManager.specifiedDeviceId = 'all';

      final List<Device> filtered = await deviceManager.findTargetDevices(FlutterProject.current());

      expect(filtered, <Device>[
        nonEphemeralOne,
        nonEphemeralTwo,
      ]);
    });

    testUsingContext('uses DeviceManager.isDeviceSupportedForProject instead of device.isSupportedForProject', () async {
      final List<Device> devices = <Device>[
        unsupported,
      ];
      final TestDeviceManager deviceManager = TestDeviceManager(devices);
      deviceManager.isAlwaysSupportedOverride = true;

      final List<Device> filtered = await deviceManager.findTargetDevices(FlutterProject.current());

      expect(filtered, <Device>[
        unsupported,
      ]);
    });
  });
  group('ForwardedPort', () {
    group('dispose()', () {
      testUsingContext('does not throw exception if no process is present', () {
        final ForwardedPort forwardedPort = ForwardedPort(123, 456);
        expect(forwardedPort.context, isNull);
        forwardedPort.dispose();
      });

      testUsingContext('kills process if process was available', () {
        final MockProcess mockProcess = MockProcess();
        final ForwardedPort forwardedPort = ForwardedPort.withContext(123, 456, mockProcess);
        forwardedPort.dispose();
        expect(forwardedPort.context, isNotNull);
        verify(mockProcess.kill());
      });
    });
  });

  group('JSON encode devices', () {
    testUsingContext('Consistency of JSON representation', () async {
      expect(
        // This tests that fakeDevices is a list of tuples where "second" is the
        // correct JSON representation of the "first". Actual values are irrelevant
        await Future.wait(fakeDevices.map((FakeDeviceJsonData d) => d.dev.toJson())),
        fakeDevices.map((FakeDeviceJsonData d) => d.json)
      );
    });
  });
}

class TestDeviceManager extends DeviceManager {
  TestDeviceManager(List<Device> allDevices) {
    _deviceDiscoverer = MockPollingDeviceDiscovery();
    resetDevices(allDevices);
  }
  @override
  List<DeviceDiscovery> get deviceDiscoverers => <DeviceDiscovery>[_deviceDiscoverer];
  MockPollingDeviceDiscovery _deviceDiscoverer;

  void resetDevices(List<Device> allDevices) {
    _deviceDiscoverer.setDevices(allDevices);
  }

  bool isAlwaysSupportedOverride;

  @override
  bool isDeviceSupportedForProject(Device device, FlutterProject flutterProject) {
    if (isAlwaysSupportedOverride != null) {
      return isAlwaysSupportedOverride;
    }
    return super.isDeviceSupportedForProject(device, flutterProject);
  }
}

class MockProcess extends Mock implements Process {}<|MERGE_RESOLUTION|>--- conflicted
+++ resolved
@@ -12,11 +12,8 @@
 
 import '../src/common.dart';
 import '../src/context.dart';
-<<<<<<< HEAD
 import '../src/fake_devices.dart';
-=======
 import '../src/mocks.dart';
->>>>>>> e4a61dfd
 
 void main() {
   group('DeviceManager', () {

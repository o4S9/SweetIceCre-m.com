// Copyright 2019 The Chromium Authors. All rights reserved.
// Use of this source code is governed by a BSD-style license that can be
// found in the LICENSE file.

import 'package:file/memory.dart';
import 'package:flutter_tools/src/base/file_system.dart';
import 'package:flutter_tools/src/base/platform.dart';
import 'package:flutter_tools/src/build_system/build_system.dart';
import 'package:flutter_tools/src/build_system/targets/windows.dart';
import 'package:flutter_tools/src/cache.dart';
import 'package:mockito/mockito.dart';

import '../../../src/common.dart';
import '../../../src/testbed.dart';

void main() {
  Testbed testbed;
  const BuildSystem buildSystem = BuildSystem();
  Environment environment;
  Platform platform;

  setUpAll(() {
    Cache.disableLocking();
    Cache.flutterRoot = '';
  });

  setUp(() {
    platform = MockPlatform();
    when(platform.isWindows).thenReturn(true);
    when(platform.isMacOS).thenReturn(false);
    when(platform.isLinux).thenReturn(false);
    when(platform.pathSeparator).thenReturn(r'\');
    testbed = Testbed(setup: () {
      environment = Environment(
        projectDir: fs.currentDirectory,
      );
      fs.file(r'C:\bin\cache\artifacts\engine\windows-x64\flutter_export.h').createSync(recursive: true);
      fs.file(r'C:\bin\cache\artifacts\engine\windows-x64\flutter_messenger.h').createSync();
      fs.file(r'C:\bin\cache\artifacts\engine\windows-x64\flutter_windows.dll').createSync();
      fs.file(r'C:\bin\cache\artifacts\engine\windows-x64\flutter_windows.dll.exp').createSync();
      fs.file(r'C:\bin\cache\artifacts\engine\windows-x64\flutter_windows.dll.lib').createSync();
      fs.file(r'C:\bin\cache\artifacts\engine\windows-x64\flutter_windows.dll.pdb').createSync();
      fs.file(r'C:\bin\cache\artifacts\engine\windows-x64\lutter_export.h').createSync();
      fs.file(r'C:\bin\cache\artifacts\engine\windows-x64\flutter_messenger.h').createSync();
      fs.file(r'C:\bin\cache\artifacts\engine\windows-x64\flutter_plugin_registrar.h').createSync();
      fs.file(r'C:\bin\cache\artifacts\engine\windows-x64\flutter_glfw.h').createSync();
      fs.file(r'C:\bin\cache\artifacts\engine\windows-x64\icudtl.dat').createSync();
      fs.file(r'C:\bin\cache\artifacts\engine\windows-x64\cpp_client_wrapper\foo').createSync(recursive: true);
      fs.file(r'C:\packages\flutter_tools\lib\src\build_system\targets\windows.dart').createSync(recursive: true);
      fs.directory('windows').createSync();
    }, overrides: <Type, Generator>{
      FileSystem: () => MemoryFileSystem(style: FileSystemStyle.windows),
      Platform: () => platform,
    });
  });

  test('Copies files to correct cache directory', () => testbed.run(() async {
    await buildSystem.build(const UnpackWindows(), environment);

    expect(fs.file(r'C:\windows\flutter\flutter_export.h').existsSync(), true);
    expect(fs.file(r'C:\windows\flutter\flutter_messenger.h').existsSync(), true);
    expect(fs.file(r'C:\windows\flutter\flutter_windows.dll').existsSync(), true);
    expect(fs.file(r'C:\windows\flutter\flutter_windows.dll.exp').existsSync(), true);
    expect(fs.file(r'C:\windows\flutter\flutter_windows.dll.lib').existsSync(), true);
    expect(fs.file(r'C:\windows\flutter\flutter_windows.dll.pdb').existsSync(), true);
    expect(fs.file(r'C:\windows\flutter\flutter_export.h').existsSync(), true);
    expect(fs.file(r'C:\windows\flutter\flutter_messenger.h').existsSync(), true);
    expect(fs.file(r'C:\windows\flutter\flutter_plugin_registrar.h').existsSync(), true);
    expect(fs.file(r'C:\windows\flutter\flutter_glfw.h').existsSync(), true);
    expect(fs.file(r'C:\windows\flutter\icudtl.dat').existsSync(), true);
    expect(fs.file(r'C:\windows\flutter\cpp_client_wrapper\foo').existsSync(), true);
  }));

  test('Does not re-copy files unecessarily', () => testbed.run(() async {
    await buildSystem.build(const UnpackWindows(), environment);
    final DateTime modified = fs.file(r'C:\windows\flutter\flutter_export.h').statSync().modified;
    await buildSystem.build(const UnpackWindows(), environment);

    expect(fs.file(r'C:\windows\flutter\flutter_export.h').statSync().modified, equals(modified));
  }));

  test('Detects changes in input cache files', () => testbed.run(() async {
    await buildSystem.build(const UnpackWindows(), environment);
    final DateTime modified = fs.file(r'C:\windows\flutter\flutter_export.h').statSync().modified;
    fs.file(r'C:\bin\cache\artifacts\engine\windows-x64\flutter_export.h').writeAsStringSync('asd'); // modify cache.

    await buildSystem.build(const UnpackWindows(), environment);

<<<<<<< HEAD
    expect(fs.file(r'C:\windows\flutter\flutter_export.h').statSync().modified, isNot(modified));
  }));
=======
      expect(fs.file(r'C:\windows\flutter\flutter_export.h').statSync().modified, isNot(modified));
    }), skip: true); // TODO(jonahwilliams): track down flakiness.
  });
>>>>>>> 1b57006c
}

class MockPlatform extends Mock implements Platform {}<|MERGE_RESOLUTION|>--- conflicted
+++ resolved
@@ -73,27 +73,28 @@
 
   test('Does not re-copy files unecessarily', () => testbed.run(() async {
     await buildSystem.build(const UnpackWindows(), environment);
-    final DateTime modified = fs.file(r'C:\windows\flutter\flutter_export.h').statSync().modified;
+    // Set a date in the far distant past to deal with the limited resolution
+    // of the windows filesystem.
+    final DateTime theDistantPast = DateTime(1991, 8, 23);
+    fs.file(r'C:\windows\flutter\flutter_export.h').setLastModifiedSync(theDistantPast);
     await buildSystem.build(const UnpackWindows(), environment);
 
-    expect(fs.file(r'C:\windows\flutter\flutter_export.h').statSync().modified, equals(modified));
+    expect(fs.file(r'C:\windows\flutter\flutter_export.h').statSync().modified, equals(theDistantPast));
   }));
 
   test('Detects changes in input cache files', () => testbed.run(() async {
     await buildSystem.build(const UnpackWindows(), environment);
+    // Set a date in the far distant past to deal with the limited resolution
+    // of the windows filesystem.
+    final DateTime theDistantPast = DateTime(1991, 8, 23);
+    fs.file(r'C:\windows\flutter\flutter_export.h').setLastModifiedSync(theDistantPast);
     final DateTime modified = fs.file(r'C:\windows\flutter\flutter_export.h').statSync().modified;
     fs.file(r'C:\bin\cache\artifacts\engine\windows-x64\flutter_export.h').writeAsStringSync('asd'); // modify cache.
 
     await buildSystem.build(const UnpackWindows(), environment);
 
-<<<<<<< HEAD
     expect(fs.file(r'C:\windows\flutter\flutter_export.h').statSync().modified, isNot(modified));
   }));
-=======
-      expect(fs.file(r'C:\windows\flutter\flutter_export.h').statSync().modified, isNot(modified));
-    }), skip: true); // TODO(jonahwilliams): track down flakiness.
-  });
->>>>>>> 1b57006c
 }
 
 class MockPlatform extends Mock implements Platform {}
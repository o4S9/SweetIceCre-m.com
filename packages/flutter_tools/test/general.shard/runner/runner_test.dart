--- conflicted
+++ resolved
@@ -103,18 +103,10 @@
       await completer.future;
 
       final String errorText = testLogger.errorText;
-<<<<<<< HEAD
-      expect(
-        errorText,
-        containsIgnoringWhitespace('A crash report has been written to /flutter_01.log.'),
-      );
       expect(
         errorText,
         containsIgnoringWhitespace('Oops; flutter has exited unexpectedly: "an exception % --".\n'),
       );
-=======
-      expect(errorText, contains('Oops; flutter has exited unexpectedly: "an exception % --".\n'));
->>>>>>> 43ce3fd9
 
       final File log = globals.fs.file('/flutter_01.log');
       final String logContents = log.readAsStringSync();

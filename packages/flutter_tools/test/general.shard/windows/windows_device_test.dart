// Copyright 2014 The Flutter Authors. All rights reserved.
// Use of this source code is governed by a BSD-style license that can be
// found in the LICENSE file.

import 'package:file/memory.dart';
import 'package:flutter_tools/src/base/file_system.dart';
import 'package:flutter_tools/src/base/logger.dart';
import 'package:flutter_tools/src/base/platform.dart';
import 'package:flutter_tools/src/build_info.dart';
import 'package:flutter_tools/src/device.dart';
import 'package:flutter_tools/src/project.dart';
import 'package:flutter_tools/src/windows/application_package.dart';
import 'package:flutter_tools/src/windows/windows_device.dart';
import 'package:flutter_tools/src/windows/windows_workflow.dart';
import 'package:mockito/mockito.dart';

import '../../src/common.dart';
import '../../src/context.dart';
import '../../src/testbed.dart';

void main() {
  testWithoutContext('WindowsDevice defaults', () async {
    final WindowsDevice windowsDevice = setUpWindowsDevice();
    final PrebuiltWindowsApp windowsApp = PrebuiltWindowsApp(executable: 'foo');

    expect(await windowsDevice.targetPlatform, TargetPlatform.windows_x64);
    expect(windowsDevice.name, 'Windows');
    expect(await windowsDevice.installApp(windowsApp), true);
    expect(await windowsDevice.uninstallApp(windowsApp), true);
    expect(await windowsDevice.isLatestBuildInstalled(windowsApp), true);
    expect(await windowsDevice.isAppInstalled(windowsApp), true);
    expect(windowsDevice.category, Category.desktop);

    expect(windowsDevice.supportsRuntimeMode(BuildMode.debug), true);
    expect(windowsDevice.supportsRuntimeMode(BuildMode.profile), true);
    expect(windowsDevice.supportsRuntimeMode(BuildMode.release), true);
    expect(windowsDevice.supportsRuntimeMode(BuildMode.jitRelease), false);
  });

  testWithoutContext('WindowsDevices does not list devices if the workflow is unsupported', () async {
    expect(await WindowsDevices(
      windowsWorkflow: WindowsWorkflow(
        featureFlags: TestFeatureFlags(isWindowsEnabled: false),
        platform: FakePlatform(operatingSystem: 'windows')
      ),
      operatingSystemUtils: FakeOperatingSystemUtils(),
      logger: BufferLogger.test(),
      processManager: FakeProcessManager.any(),
      fileSystem: MemoryFileSystem.test(),
    ).devices, <Device>[]);
  });

<<<<<<< HEAD
  testWithoutContext('WindowsDevices lists a devices if the workflow is supported ', () async {
=======
  testWithoutContext('WindowsDevices lists a devices if the workflow is supported', () async {
>>>>>>> cbf1e135
    expect(await WindowsDevices(
      windowsWorkflow: WindowsWorkflow(
        featureFlags: TestFeatureFlags(isWindowsEnabled: true),
        platform: FakePlatform(operatingSystem: 'windows')
      ),
      operatingSystemUtils: FakeOperatingSystemUtils(),
      logger: BufferLogger.test(),
      processManager: FakeProcessManager.any(),
      fileSystem: MemoryFileSystem.test(),
    ).devices, hasLength(1));
  });

  testWithoutContext('WindowsDevices ignores the timeout provided to discoverDevices', () async {
    final WindowsDevices windowsDevices = WindowsDevices(
      windowsWorkflow: WindowsWorkflow(
        featureFlags: TestFeatureFlags(isWindowsEnabled: true),
        platform: FakePlatform(operatingSystem: 'windows')
      ),
      operatingSystemUtils: FakeOperatingSystemUtils(),
      logger: BufferLogger.test(),
      processManager: FakeProcessManager.any(),
      fileSystem: MemoryFileSystem.test(),
    );
    // Timeout ignored.
    final List<Device> devices = await windowsDevices.discoverDevices(timeout: const Duration(seconds: 10));
    expect(devices, hasLength(1));
  });

  testWithoutContext('isSupportedForProject is true with editable host app', () async {
    final FileSystem fileSystem = MemoryFileSystem.test();
    final WindowsDevice windowsDevice = setUpWindowsDevice(fileSystem: fileSystem);
    fileSystem.file('pubspec.yaml').createSync();
    fileSystem.file('.packages').createSync();
    fileSystem.directory('windows').createSync();
    fileSystem.file(fileSystem.path.join('windows', 'CMakeLists.txt')).createSync();
    final FlutterProject flutterProject = setUpFlutterProject(fileSystem.currentDirectory);

    expect(windowsDevice.isSupportedForProject(flutterProject), true);
  });

  testWithoutContext('isSupportedForProject is false with no host app', () async {
    final FileSystem fileSystem = MemoryFileSystem.test();
    final WindowsDevice windowsDevice = setUpWindowsDevice(fileSystem: fileSystem);
    fileSystem.file('pubspec.yaml').createSync();
    fileSystem.file('.packages').createSync();
    final FlutterProject flutterProject = setUpFlutterProject(fileSystem.currentDirectory);

    expect(windowsDevice.isSupportedForProject(flutterProject), false);
  });

  testWithoutContext('isSupportedForProject is false with no build file', () async {
    final FileSystem fileSystem = MemoryFileSystem.test();
    final WindowsDevice windowsDevice = setUpWindowsDevice(fileSystem: fileSystem);
    fileSystem.file('pubspec.yaml').createSync();
    fileSystem.file('.packages').createSync();
    fileSystem.directory('windows').createSync();
    final FlutterProject flutterProject = setUpFlutterProject(fileSystem.currentDirectory);

    expect(windowsDevice.isSupportedForProject(flutterProject), false);
  });

  testWithoutContext('executablePathForDevice uses the correct package executable', () async {
    final WindowsDevice windowsDevice = setUpWindowsDevice();
    final MockWindowsApp mockApp = MockWindowsApp();
    const String debugPath = 'debug/executable';
    const String profilePath = 'profile/executable';
    const String releasePath = 'release/executable';
    when(mockApp.executable(BuildMode.debug)).thenReturn(debugPath);
    when(mockApp.executable(BuildMode.profile)).thenReturn(profilePath);
    when(mockApp.executable(BuildMode.release)).thenReturn(releasePath);

    expect(windowsDevice.executablePathForDevice(mockApp, BuildMode.debug), debugPath);
    expect(windowsDevice.executablePathForDevice(mockApp, BuildMode.profile), profilePath);
    expect(windowsDevice.executablePathForDevice(mockApp, BuildMode.release), releasePath);
  });
}

FlutterProject setUpFlutterProject(Directory directory) {
  final FlutterProjectFactory flutterProjectFactory = FlutterProjectFactory(
    fileSystem: directory.fileSystem,
    logger: BufferLogger.test(),
  );
  return flutterProjectFactory.fromDirectory(directory);
}

WindowsDevice setUpWindowsDevice({
  FileSystem fileSystem,
  Logger logger,
  ProcessManager processManager,
}) {
  return WindowsDevice(
    fileSystem: fileSystem ?? MemoryFileSystem.test(),
    logger: logger ?? BufferLogger.test(),
    processManager: processManager ?? FakeProcessManager.any(),
    operatingSystemUtils: FakeOperatingSystemUtils(),
  );
}

class MockWindowsApp extends Mock implements WindowsApp {}<|MERGE_RESOLUTION|>--- conflicted
+++ resolved
@@ -50,11 +50,7 @@
     ).devices, <Device>[]);
   });
 
-<<<<<<< HEAD
-  testWithoutContext('WindowsDevices lists a devices if the workflow is supported ', () async {
-=======
   testWithoutContext('WindowsDevices lists a devices if the workflow is supported', () async {
->>>>>>> cbf1e135
     expect(await WindowsDevices(
       windowsWorkflow: WindowsWorkflow(
         featureFlags: TestFeatureFlags(isWindowsEnabled: true),

// Copyright 2019 The Chromium Authors. All rights reserved.
// Use of this source code is governed by a BSD-style license that can be
// found in the LICENSE file.

import 'package:file/memory.dart';
import 'package:flutter_tools/src/base/file_system.dart';
import 'package:flutter_tools/src/run_hot.dart';
import 'package:meta/meta.dart';

import '../src/common.dart';
import '../src/context.dart';

// assumption: tests have a timeout less than 100 days
final DateTime inFuture = DateTime.now().add(const Duration(days: 100));

void main() {
  group('ProjectFileInvalidator', () {
    _testProjectFileInvalidator(asyncScanning: false);
  });
  group('ProjectFileInvalidator (async scanning)', () {
    _testProjectFileInvalidator(asyncScanning: true);
  });
}

<<<<<<< HEAD
    testUsingContext('Empty project', () async {
      expect(
        ProjectFileInvalidator.findInvalidated(
          lastCompiled: inFuture,
          urisToMonitor: <Uri>[],
          packagesPath: '',
        ),
        isEmpty,
      );
    }, overrides: <Type, Generator>{
      FileSystem: () => MemoryFileSystem(),
      ProcessManager: () => FakeProcessManager.any(),
    });

    testUsingContext('Non-existent files are ignored', () async {
      expect(
        ProjectFileInvalidator.findInvalidated(
          lastCompiled: inFuture,
          urisToMonitor: <Uri>[Uri.parse('/not-there-anymore'),],
          packagesPath: '',
        ),
        isEmpty,
      );
    }, overrides: <Type, Generator>{
      FileSystem: () => MemoryFileSystem(),
      ProcessManager: () => FakeProcessManager.any(),
    });
=======
void _testProjectFileInvalidator({@required bool asyncScanning}) {
  testUsingContext('No last compile', () async {
    expect(
      await ProjectFileInvalidator.findInvalidated(
        lastCompiled: null,
        urisToMonitor: <Uri>[],
        packagesPath: '',
        asyncScanning: asyncScanning,
      ),
      isEmpty,
    );
  });

  testUsingContext('Empty project', () async {
    expect(
      await ProjectFileInvalidator.findInvalidated(
        lastCompiled: inFuture,
        urisToMonitor: <Uri>[],
        packagesPath: '',
        asyncScanning: asyncScanning,
      ),
      isEmpty,
    );
  }, overrides: <Type, Generator>{
    FileSystem: () => MemoryFileSystem(),
    ProcessManager: () => FakeProcessManager(<FakeCommand>[]),
  });

  testUsingContext('Non-existent files are ignored', () async {
    expect(
      await ProjectFileInvalidator.findInvalidated(
        lastCompiled: inFuture,
        urisToMonitor: <Uri>[Uri.parse('/not-there-anymore'),],
        packagesPath: '',
        asyncScanning: asyncScanning,
      ),
      isEmpty,
    );
  }, overrides: <Type, Generator>{
    FileSystem: () => MemoryFileSystem(),
    ProcessManager: () => FakeProcessManager(<FakeCommand>[]),
>>>>>>> 83704b1d
  });
}<|MERGE_RESOLUTION|>--- conflicted
+++ resolved
@@ -22,35 +22,6 @@
   });
 }
 
-<<<<<<< HEAD
-    testUsingContext('Empty project', () async {
-      expect(
-        ProjectFileInvalidator.findInvalidated(
-          lastCompiled: inFuture,
-          urisToMonitor: <Uri>[],
-          packagesPath: '',
-        ),
-        isEmpty,
-      );
-    }, overrides: <Type, Generator>{
-      FileSystem: () => MemoryFileSystem(),
-      ProcessManager: () => FakeProcessManager.any(),
-    });
-
-    testUsingContext('Non-existent files are ignored', () async {
-      expect(
-        ProjectFileInvalidator.findInvalidated(
-          lastCompiled: inFuture,
-          urisToMonitor: <Uri>[Uri.parse('/not-there-anymore'),],
-          packagesPath: '',
-        ),
-        isEmpty,
-      );
-    }, overrides: <Type, Generator>{
-      FileSystem: () => MemoryFileSystem(),
-      ProcessManager: () => FakeProcessManager.any(),
-    });
-=======
 void _testProjectFileInvalidator({@required bool asyncScanning}) {
   testUsingContext('No last compile', () async {
     expect(
@@ -76,7 +47,7 @@
     );
   }, overrides: <Type, Generator>{
     FileSystem: () => MemoryFileSystem(),
-    ProcessManager: () => FakeProcessManager(<FakeCommand>[]),
+    ProcessManager: () => FakeProcessManager.any(),
   });
 
   testUsingContext('Non-existent files are ignored', () async {
@@ -91,7 +62,6 @@
     );
   }, overrides: <Type, Generator>{
     FileSystem: () => MemoryFileSystem(),
-    ProcessManager: () => FakeProcessManager(<FakeCommand>[]),
->>>>>>> 83704b1d
+    ProcessManager: () => FakeProcessManager.any(),
   });
 }
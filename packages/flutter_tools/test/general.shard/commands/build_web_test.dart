--- conflicted
+++ resolved
@@ -43,12 +43,8 @@
       when(mockWebCompilationProxy.initialize(
         projectName: anyNamed('projectName'),
         projectDirectory: anyNamed('projectDirectory'),
-<<<<<<< HEAD
-        release: anyNamed('release'),
-        targets: anyNamed('targets')
-=======
-        mode: anyNamed('mode')
->>>>>>> 77f71ef4
+        mode: anyNamed('mode'),
+        targets: anyNamed('targets'),
       )).thenAnswer((Invocation invocation) {
         final String path = fs.path.join('.dart_tool', 'build', 'flutter_web', 'foo', 'lib', 'main_web_entrypoint.dart.js');
         fs.file(path).createSync(recursive: true);

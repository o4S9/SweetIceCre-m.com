// Copyright 2014 The Flutter Authors. All rights reserved.
// Use of this source code is governed by a BSD-style license that can be
// found in the LICENSE file.

import 'dart:async';
import 'dart:convert';

import 'package:args/command_runner.dart';
import 'package:file/file.dart';
import 'package:file/memory.dart';
import 'package:flutter_tools/src/application_package.dart';
import 'package:flutter_tools/src/artifacts.dart';
import 'package:flutter_tools/src/base/file_system.dart';
import 'package:flutter_tools/src/base/io.dart';
import 'package:flutter_tools/src/base/logger.dart';
import 'package:flutter_tools/src/build_info.dart';
import 'package:flutter_tools/src/cache.dart';
import 'package:flutter_tools/src/commands/create.dart';
import 'package:flutter_tools/src/device.dart';
import 'package:flutter_tools/src/doctor.dart';
import 'package:flutter_tools/src/ios/devices.dart';
import 'package:flutter_tools/src/ios/mac.dart';
import 'package:flutter_tools/src/ios/ios_deploy.dart';
import 'package:flutter_tools/src/ios/ios_workflow.dart';
import 'package:flutter_tools/src/macos/xcode.dart';
import 'package:flutter_tools/src/mdns_discovery.dart';
import 'package:flutter_tools/src/project.dart';
import 'package:flutter_tools/src/reporting/reporting.dart';
import 'package:flutter_tools/src/globals.dart' as globals;

import 'package:meta/meta.dart';
import 'package:mockito/mockito.dart';
import 'package:platform/platform.dart';
import 'package:process/process.dart';
import 'package:quiver/testing/async.dart';

import '../../src/common.dart';
import '../../src/context.dart';
import '../../src/mocks.dart';

void main() {
  final FakePlatform macPlatform = FakePlatform.fromPlatform(const LocalPlatform());
  macPlatform.operatingSystem = 'macos';
  final FakePlatform linuxPlatform = FakePlatform.fromPlatform(const LocalPlatform());
  linuxPlatform.operatingSystem = 'linux';
  final FakePlatform windowsPlatform = FakePlatform.fromPlatform(const LocalPlatform());
  windowsPlatform.operatingSystem = 'windows';

  group('IOSDevice', () {
    final List<Platform> unsupportedPlatforms = <Platform>[linuxPlatform, windowsPlatform];
    Artifacts mockArtifacts;
    MockCache mockCache;
    Logger logger;
    IOSDeploy iosDeploy;
    FileSystem mockFileSystem;

    setUp(() {
      mockArtifacts = MockArtifacts();
      mockCache = MockCache();
      const MapEntry<String, String> dyLdLibEntry = MapEntry<String, String>('DYLD_LIBRARY_PATH', '/path/to/libs');
      when(mockCache.dyLdLibEntry).thenReturn(dyLdLibEntry);
      mockFileSystem = MockFileSystem();
      logger = BufferLogger.test();
      iosDeploy = IOSDeploy(
        artifacts: mockArtifacts,
        cache: mockCache,
        logger: logger,
        platform: macPlatform,
        processManager: FakeProcessManager.any(),
      );
    });

    testWithoutContext('successfully instantiates on Mac OS', () {
      IOSDevice(
        'device-123',
        artifacts: mockArtifacts,
        fileSystem: mockFileSystem,
        logger: logger,
        platform: macPlatform,
        iosDeploy: iosDeploy,
        name: 'iPhone 1',
        sdkVersion: '13.3',
        cpuArchitecture: DarwinArch.arm64
      );
    });

    testWithoutContext('parses major version', () {
      expect(IOSDevice(
        'device-123',
        artifacts: mockArtifacts,
        fileSystem: mockFileSystem,
        logger: logger,
        platform: macPlatform,
        iosDeploy: iosDeploy,
        name: 'iPhone 1',
        cpuArchitecture: DarwinArch.arm64,
        sdkVersion: '1.0.0'
      ).majorSdkVersion, 1);
      expect(IOSDevice(
        'device-123',
        artifacts: mockArtifacts,
        fileSystem: mockFileSystem,
        logger: logger,
        platform: macPlatform,
        iosDeploy: iosDeploy,
        name: 'iPhone 1',
        cpuArchitecture: DarwinArch.arm64,
        sdkVersion: '13.1.1'
      ).majorSdkVersion, 13);
      expect(IOSDevice(
        'device-123',
        artifacts: mockArtifacts,
        fileSystem: mockFileSystem,
        logger: logger,
        platform: macPlatform,
        iosDeploy: iosDeploy,
        name: 'iPhone 1',
        cpuArchitecture: DarwinArch.arm64,
        sdkVersion: '10'
      ).majorSdkVersion, 10);
      expect(IOSDevice(
        'device-123',
        artifacts: mockArtifacts,
        fileSystem: mockFileSystem,
        logger: logger,
        platform: macPlatform,
        iosDeploy: iosDeploy,
        name: 'iPhone 1',
        cpuArchitecture: DarwinArch.arm64,
        sdkVersion: '0'
      ).majorSdkVersion, 0);
      expect(IOSDevice(
        'device-123',
        artifacts: mockArtifacts,
        fileSystem: mockFileSystem,
        logger: logger,
        platform: macPlatform,
        iosDeploy: iosDeploy,
        name: 'iPhone 1',
        cpuArchitecture: DarwinArch.arm64,
        sdkVersion: 'bogus'
      ).majorSdkVersion, 0);
    });

    for (final Platform platform in unsupportedPlatforms) {
      testWithoutContext('throws UnsupportedError exception if instantiated on ${platform.operatingSystem}', () {
        expect(
          () {
            IOSDevice(
              'device-123',
              artifacts: mockArtifacts,
              fileSystem: mockFileSystem,
              logger: logger,
              platform: platform,
              iosDeploy: iosDeploy,
              name: 'iPhone 1',
              sdkVersion: '13.3',
              cpuArchitecture: DarwinArch.arm64,
            );
          },
          throwsAssertionError,
        );
      });
    }

    group('ios-deploy wrappers', () {
      const String appId = '789';
      const String deviceId = 'device-123';
      IOSDevice device;
      IOSDeploy iosDeploy;
      FakeProcessManager fakeProcessManager;
      const String iosDeployPath = '/path/to/ios-deploy';

      setUp(() {
        when(mockArtifacts.getArtifactPath(Artifact.iosDeploy, platform: TargetPlatform.ios))
          .thenReturn(iosDeployPath);
      });

      testWithoutContext('isAppInstalled() catches ProcessException from ios-deploy', () async {
        final MockIOSApp mockApp = MockIOSApp();
        when(mockApp.id).thenReturn(appId);
        fakeProcessManager = FakeProcessManager.list(<FakeCommand>[
          FakeCommand(
            command: const <String>[
              iosDeployPath,
              '--id',
              deviceId,
              '--exists',
              '--bundle_id',
              appId,
            ],
            onRun: () => throw const ProcessException('ios-deploy', <String>[]),
          )
        ]);
        iosDeploy = IOSDeploy(
          artifacts: mockArtifacts,
          cache: mockCache,
          logger: logger,
          platform: macPlatform,
          processManager: fakeProcessManager,
        );
        device = IOSDevice(
          deviceId,
          artifacts: mockArtifacts,
          fileSystem: mockFileSystem,
          logger: logger,
          platform: macPlatform,
          iosDeploy: iosDeploy,
          name: 'iPhone 1',
          sdkVersion: '13.3',
          cpuArchitecture: DarwinArch.arm64,
        );

        final bool result = await device.isAppInstalled(mockApp);
        expect(result, false);
      });

      testWithoutContext('installApp() catches ProcessException from ios-deploy', () async {
        const String bundlePath = '/path/to/bundle';
        final MockIOSApp mockApp = MockIOSApp();
        when(mockApp.id).thenReturn(appId);
        when(mockApp.deviceBundlePath).thenReturn(bundlePath);
        final MockDirectory mockDirectory = MockDirectory();
        when(mockFileSystem.directory(bundlePath)).thenReturn(mockDirectory);
        when(mockDirectory.existsSync()).thenReturn(true);
        when(mockDirectory.path).thenReturn(bundlePath);
        fakeProcessManager = FakeProcessManager.list(<FakeCommand>[
          FakeCommand(
            command: const <String>[
              iosDeployPath,
              '--id',
              deviceId,
              '--bundle',
              bundlePath,
              '--no-wifi',
            ],
            onRun: () => throw const ProcessException('ios-deploy', <String>[]),
          )
        ]);
        iosDeploy = IOSDeploy(
          artifacts: mockArtifacts,
          cache: mockCache,
          logger: logger,
          platform: macPlatform,
          processManager: fakeProcessManager,
        );
        device = IOSDevice(
          deviceId,
          artifacts: mockArtifacts,
          fileSystem: mockFileSystem,
          logger: logger,
          platform: macPlatform,
          iosDeploy: iosDeploy,
          name: 'iPhone 1',
          sdkVersion: '13.3',
          cpuArchitecture: DarwinArch.arm64,
        );

        final bool result = await device.installApp(mockApp);
        expect(result, false);
      });

      testWithoutContext('uninstallApp() catches ProcessException from ios-deploy', () async {
        final MockIOSApp mockApp = MockIOSApp();
        when(mockApp.id).thenReturn(appId);
        fakeProcessManager = FakeProcessManager.list(<FakeCommand>[
          FakeCommand(
            command: const <String>[
              iosDeployPath,
              '--id',
              deviceId,
              '--uninstall_only',
              '--bundle_id',
              appId,
            ],
            onRun: () => throw const ProcessException('ios-deploy', <String>[]),
          )
        ]);
        iosDeploy = IOSDeploy(
          artifacts: mockArtifacts,
          cache: mockCache,
          logger: logger,
          platform: macPlatform,
          processManager: fakeProcessManager,
        );
        device = IOSDevice(
          deviceId,
          artifacts: mockArtifacts,
          fileSystem: mockFileSystem,
          logger: logger,
          platform: macPlatform,
          iosDeploy: iosDeploy,
          name: 'iPhone 1',
          sdkVersion: '13.3',
          cpuArchitecture: DarwinArch.arm64,
        );

        final bool result = await device.uninstallApp(mockApp);
        expect(result, false);
      });
    });

    group('.dispose()', () {
      IOSDevice device;
      MockIOSApp appPackage1;
      MockIOSApp appPackage2;
      IOSDeviceLogReader logReader1;
      IOSDeviceLogReader logReader2;
      MockProcess mockProcess1;
      MockProcess mockProcess2;
      MockProcess mockProcess3;
      IOSDevicePortForwarder portForwarder;
      ForwardedPort forwardedPort;
      Artifacts mockArtifacts;
      MockCache mockCache;
      Logger logger;
      IOSDeploy iosDeploy;
      FileSystem mockFileSystem;

      IOSDevicePortForwarder createPortForwarder(
          ForwardedPort forwardedPort,
          IOSDevice device) {
        final IOSDevicePortForwarder portForwarder = IOSDevicePortForwarder(
          dyLdLibEntry: mockCache.dyLdLibEntry,
          id: device.id,
          iproxyPath: mockArtifacts.getArtifactPath(Artifact.iproxy, platform: TargetPlatform.ios),
          logger: logger,
          processManager: FakeProcessManager.any(),
        );
        portForwarder.addForwardedPorts(<ForwardedPort>[forwardedPort]);
        return portForwarder;
      }

      IOSDeviceLogReader createLogReader(
          IOSDevice device,
          IOSApp appPackage,
          Process process) {
        final IOSDeviceLogReader logReader = IOSDeviceLogReader(device, appPackage);
        logReader.idevicesyslogProcess = process;
        return logReader;
      }

      setUp(() {
        appPackage1 = MockIOSApp();
        appPackage2 = MockIOSApp();
        when(appPackage1.name).thenReturn('flutterApp1');
        when(appPackage2.name).thenReturn('flutterApp2');
        mockProcess1 = MockProcess();
        mockProcess2 = MockProcess();
        mockProcess3 = MockProcess();
        forwardedPort = ForwardedPort.withContext(123, 456, mockProcess3);
        mockArtifacts = MockArtifacts();
        mockCache = MockCache();
        mockFileSystem = MockFileSystem();
        iosDeploy = IOSDeploy(
          artifacts: mockArtifacts,
          cache: mockCache,
          logger: logger,
          platform: macPlatform,
          processManager: FakeProcessManager.any(),
        );
      });

      testWithoutContext('kills all log readers & port forwarders', () async {
        device = IOSDevice(
          '123',
          artifacts: mockArtifacts,
          fileSystem: mockFileSystem,
          logger: logger,
          platform: macPlatform,
          iosDeploy: iosDeploy,
          name: 'iPhone 1',
          sdkVersion: '13.3',
          cpuArchitecture: DarwinArch.arm64,
        );
        logReader1 = createLogReader(device, appPackage1, mockProcess1);
        logReader2 = createLogReader(device, appPackage2, mockProcess2);
        portForwarder = createPortForwarder(forwardedPort, device);
        device.setLogReader(appPackage1, logReader1);
        device.setLogReader(appPackage2, logReader2);
        device.portForwarder = portForwarder;

        await device.dispose();

        verify(mockProcess1.kill());
        verify(mockProcess2.kill());
        verify(mockProcess3.kill());
      });
    });

    group('startApp', () {
      MockIOSApp mockApp;
      MockArtifacts mockArtifacts;
      MockCache mockCache;
      MockFileSystem mockFileSystem;
      MockPlatform mockPlatform;
      MockProcessManager mockProcessManager;
      MockDeviceLogReader mockLogReader;
      MockMDnsObservatoryDiscovery mockMDnsObservatoryDiscovery;
      MockPortForwarder mockPortForwarder;
      MockIMobileDevice mockIMobileDevice;
      MockIOSDeploy mockIosDeploy;
      MockUsage mockUsage;

      Directory tempDir;
      Directory projectDir;

      const int devicePort = 499;
      const int hostPort = 42;
      const String installerPath = '/path/to/ideviceinstaller';
      const String iosDeployPath = '/path/to/iosdeploy';
      const String iproxyPath = '/path/to/iproxy';
      const MapEntry<String, String> libraryEntry = MapEntry<String, String>(
          'DYLD_LIBRARY_PATH',
          '/path/to/libraries',
      );
      final Map<String, String> env = Map<String, String>.fromEntries(
          <MapEntry<String, String>>[libraryEntry]
      );

      setUp(() {
        Cache.disableLocking();

        mockApp = MockIOSApp();
        mockArtifacts = MockArtifacts();
        mockCache = MockCache();
        when(mockCache.dyLdLibEntry).thenReturn(libraryEntry);
        mockFileSystem = MockFileSystem();
        mockPlatform = MockPlatform();
        when(mockPlatform.isMacOS).thenReturn(true);
        mockMDnsObservatoryDiscovery = MockMDnsObservatoryDiscovery();
        mockProcessManager = MockProcessManager();
        mockLogReader = MockDeviceLogReader();
        mockPortForwarder = MockPortForwarder();
        mockIMobileDevice = MockIMobileDevice();
        mockIosDeploy = MockIOSDeploy();
        mockUsage = MockUsage();

        tempDir = globals.fs.systemTempDirectory.createTempSync('flutter_tools_create_test.');
        projectDir = tempDir.childDirectory('flutter_project');

        when(
            mockArtifacts.getArtifactPath(
                Artifact.ideviceinstaller,
                platform: anyNamed('platform'),
            ),
        ).thenReturn(installerPath);

        when(
            mockArtifacts.getArtifactPath(
                Artifact.iosDeploy,
                platform: anyNamed('platform'),
            ),
        ).thenReturn(iosDeployPath);

        when(
            mockArtifacts.getArtifactPath(
                Artifact.iproxy,
                platform: anyNamed('platform'),
            ),
        ).thenReturn(iproxyPath);

        when(mockPortForwarder.forward(devicePort, hostPort: anyNamed('hostPort')))
          .thenAnswer((_) async => hostPort);
        when(mockPortForwarder.forwardedPorts)
          .thenReturn(<ForwardedPort>[ForwardedPort(hostPort, devicePort)]);
        when(mockPortForwarder.unforward(any))
          .thenAnswer((_) async => null);

        final MemoryFileSystem memoryFileSystem = MemoryFileSystem();
        when(mockFileSystem.currentDirectory)
          .thenReturn(memoryFileSystem.currentDirectory);

        const String bundlePath = '/path/to/bundle';
        final List<String> installArgs = <String>[installerPath, '-i', bundlePath];
        when(mockApp.deviceBundlePath).thenReturn(bundlePath);
        final MockDirectory directory = MockDirectory();
        when(mockFileSystem.directory(bundlePath)).thenReturn(directory);
        when(directory.existsSync()).thenReturn(true);
        when(mockProcessManager.run(
          installArgs,
          workingDirectory: anyNamed('workingDirectory'),
          environment: env,
        )).thenAnswer(
          (_) => Future<ProcessResult>.value(ProcessResult(1, 0, '', ''))
        );
      });

      tearDown(() {
        mockLogReader.dispose();
        tryToDelete(tempDir);

        Cache.enableLocking();
      });

      testWithoutContext('disposing device disposes the portForwarder', () async {
        final IOSDevice device = IOSDevice(
          '123',
          artifacts: mockArtifacts,
          fileSystem: mockFileSystem,
          platform: macPlatform,
          iosDeploy: iosDeploy,
          logger: logger,
          name: 'iPhone 1',
          sdkVersion: '13.3',
          cpuArchitecture: DarwinArch.arm64,
        );
        device.portForwarder = mockPortForwarder;
        device.setLogReader(mockApp, mockLogReader);
        await device.dispose();
        verify(mockPortForwarder.dispose()).called(1);
      });

      testUsingContext('succeeds in debug mode via mDNS', () async {
        final IOSDevice device = IOSDevice(
          '123',
          name: 'iPhone 1',
          sdkVersion: '13.3',
          artifacts: mockArtifacts,
          fileSystem: mockFileSystem,
          logger: logger,
          platform: macPlatform,
          iosDeploy: mockIosDeploy,
          cpuArchitecture: DarwinArch.arm64,
        );
        when(mockIosDeploy.installApp(
          deviceId: device.id,
          bundlePath: anyNamed('bundlePath'),
          launchArguments: <String>[],
        )).thenAnswer((Invocation invocation) => Future<int>.value(0));
        when(mockIosDeploy.runApp(
          deviceId: device.id,
          bundlePath: anyNamed('bundlePath'),
          launchArguments: anyNamed('launchArguments'),
        )).thenAnswer((Invocation invocation) => Future<int>.value(0));
        device.portForwarder = mockPortForwarder;
        device.setLogReader(mockApp, mockLogReader);
        final Uri uri = Uri(
          scheme: 'http',
          host: '127.0.0.1',
          port: 1234,
          path: 'observatory',
        );
        when(mockMDnsObservatoryDiscovery.getObservatoryUri(any, any, usesIpv6: anyNamed('usesIpv6')))
          .thenAnswer((Invocation invocation) => Future<Uri>.value(uri));

        final LaunchResult launchResult = await device.startApp(mockApp,
          prebuiltApplication: true,
          debuggingOptions: DebuggingOptions.enabled(const BuildInfo(BuildMode.debug, null, treeShakeIcons: false)),
          platformArgs: <String, dynamic>{},
        );
        verify(mockUsage.sendEvent('ios-handshake', 'mdns-success')).called(1);
        expect(launchResult.started, isTrue);
        expect(launchResult.hasObservatory, isTrue);
        expect(await device.stopApp(mockApp), isFalse);
      }, overrides: <Type, Generator>{
        MDnsObservatoryDiscovery: () => mockMDnsObservatoryDiscovery,
        Usage: () => mockUsage,
      });

<<<<<<< HEAD
      // By default, the .forward() method will try every port between 1024
      // and 65535; this test verifies we are killing iproxy processes when
      // we timeout on a port
      testUsingContext('.forward() will kill iproxy processes before invoking a second', () async {
        const String deviceId = '123';
        const int devicePort = 456;
        final IOSDevice device = IOSDevice(
          deviceId,
          artifacts: mockArtifacts,
          fileSystem: mockFileSystem,
          logger: logger,
          platform: macPlatform,
          iosDeploy: iosDeploy,
          name: 'iPhone 1',
          sdkVersion: '13.3',
          cpuArchitecture: DarwinArch.arm64,
        );
        final IOSDevicePortForwarder portForwarder = IOSDevicePortForwarder(device);
        bool firstRun = true;
        final MockProcess successProcess = MockProcess(
          exitCode: Future<int>.value(0),
          stdout: Stream<List<int>>.fromIterable(<List<int>>['Hello'.codeUnits]),
        );
        final MockProcess failProcess = MockProcess(
          exitCode: Future<int>.value(1),
          stdout: const Stream<List<int>>.empty(),
        );

        final ProcessFactory factory = (List<String> command) {
          if (!firstRun) {
            return successProcess;
          }
          firstRun = false;
          return failProcess;
        };
        mockProcessManager.processFactory = factory;
        final int hostPort = await portForwarder.forward(devicePort);
        // First port tried (1024) should fail, then succeed on the next
        expect(hostPort, 1024 + 1);
        verifyNever(successProcess.kill());
        verify(failProcess.kill());
      }, overrides: <Type, Generator>{
        Cache: () => mockCache,
        ProcessManager: () => mockProcessManager,
        Usage: () => mockUsage,
      });

=======
>>>>>>> b7101b45
      testUsingContext('succeeds in debug mode when mDNS fails by falling back to manual protocol discovery', () async {
        final IOSDevice device = IOSDevice(
          '123',
          artifacts: mockArtifacts,
          fileSystem: mockFileSystem,
          logger: logger,
          platform: macPlatform,
          iosDeploy: mockIosDeploy,
          name: 'iPhone 1',
          sdkVersion: '13.3',
          cpuArchitecture: DarwinArch.arm64,
        );
        when(
          mockIosDeploy.installApp(deviceId: device.id, bundlePath: anyNamed('bundlePath'), launchArguments: <String>[])
        ).thenAnswer((Invocation invocation) => Future<int>.value(0));
        when(mockIosDeploy.runApp(
          deviceId: device.id,
          bundlePath: anyNamed('bundlePath'),
          launchArguments: anyNamed('launchArguments'),
        )).thenAnswer((Invocation invocation) => Future<int>.value(0));
        device.portForwarder = mockPortForwarder;
        device.setLogReader(mockApp, mockLogReader);
        // Now that the reader is used, start writing messages to it.
        Timer.run(() {
          mockLogReader.addLine('Foo');
          mockLogReader.addLine('Observatory listening on http://127.0.0.1:$devicePort');
        });
        when(mockMDnsObservatoryDiscovery.getObservatoryUri(any, any, usesIpv6: anyNamed('usesIpv6')))
          .thenAnswer((Invocation invocation) => Future<Uri>.value(null));

        final LaunchResult launchResult = await device.startApp(mockApp,
          prebuiltApplication: true,
          debuggingOptions: DebuggingOptions.enabled(const BuildInfo(BuildMode.debug, null, treeShakeIcons: false)),
          platformArgs: <String, dynamic>{},
        );
        expect(launchResult.started, isTrue);
        expect(launchResult.hasObservatory, isTrue);
        verify(mockUsage.sendEvent('ios-handshake', 'mdns-failure')).called(1);
        verify(mockUsage.sendEvent('ios-handshake', 'fallback-success')).called(1);
        expect(await device.stopApp(mockApp), isFalse);
      }, overrides: <Type, Generator>{
        FileSystem: () => mockFileSystem,
        MDnsObservatoryDiscovery: () => mockMDnsObservatoryDiscovery,
        ProcessManager: () => mockProcessManager,
        Usage: () => mockUsage,
      });

      testUsingContext('fails in debug mode when mDNS fails and when Observatory URI is malformed', () async {
        final IOSDevice device = IOSDevice(
          '123',
          artifacts: mockArtifacts,
          fileSystem: mockFileSystem,
          logger: logger,
          platform: macPlatform,
          iosDeploy: mockIosDeploy,
          name: 'iPhone 1',
          sdkVersion: '13.3',
          cpuArchitecture: DarwinArch.arm64,
        );
        when(mockIosDeploy.installApp(
          deviceId: device.id,
          bundlePath: anyNamed('bundlePath'),
          launchArguments: <String>[],
        )).thenAnswer((Invocation invocation) => Future<int>.value(0));
        when(mockIosDeploy.runApp(
          deviceId: device.id,
          bundlePath: anyNamed('bundlePath'),
          launchArguments: anyNamed('launchArguments'),
        )).thenAnswer((Invocation invocation) => Future<int>.value(0));
        device.portForwarder = mockPortForwarder;
        device.setLogReader(mockApp, mockLogReader);

        // Now that the reader is used, start writing messages to it.
        Timer.run(() {
          mockLogReader.addLine('Foo');
          mockLogReader.addLine('Observatory listening on http:/:/127.0.0.1:$devicePort');
        });
        when(mockMDnsObservatoryDiscovery.getObservatoryUri(any, any, usesIpv6: anyNamed('usesIpv6')))
          .thenAnswer((Invocation invocation) => Future<Uri>.value(null));

        final LaunchResult launchResult = await device.startApp(mockApp,
            prebuiltApplication: true,
            debuggingOptions: DebuggingOptions.enabled(const BuildInfo(BuildMode.debug, null, treeShakeIcons: false)),
            platformArgs: <String, dynamic>{},
        );
        expect(launchResult.started, isFalse);
        expect(launchResult.hasObservatory, isFalse);
        verify(mockUsage.sendEvent(
          'ios-handshake',
          'failure-other',
          label: anyNamed('label'),
          value: anyNamed('value'),
        )).called(1);
        verify(mockUsage.sendEvent('ios-handshake', 'mdns-failure')).called(1);
        verify(mockUsage.sendEvent('ios-handshake', 'fallback-failure')).called(1);
      }, overrides: <Type, Generator>{
        FileSystem: () => mockFileSystem,
        MDnsObservatoryDiscovery: () => mockMDnsObservatoryDiscovery,
        ProcessManager: () => mockProcessManager,
        Usage: () => mockUsage,
      });

      testUsingContext('succeeds in release mode', () async {
        final IOSDevice device = IOSDevice(
          '123',
          name: 'iPhone 1',
          fileSystem: mockFileSystem,
          sdkVersion: '13.3',
          cpuArchitecture: DarwinArch.arm64,
          logger: logger,
          platform: mockPlatform,
          artifacts: mockArtifacts,
          iosDeploy: mockIosDeploy,
        );
        when(mockIosDeploy.installApp(
          deviceId: device.id,
          bundlePath: anyNamed('bundlePath'),
          launchArguments: <String>[],
        )).thenAnswer((Invocation invocation) => Future<int>.value(0));
        when(mockIosDeploy.runApp(
          deviceId: device.id,
          bundlePath: anyNamed('bundlePath'),
          launchArguments: anyNamed('launchArguments'),
        )).thenAnswer((Invocation invocation) => Future<int>.value(0));
        final LaunchResult launchResult = await device.startApp(mockApp,
          prebuiltApplication: true,
          debuggingOptions: DebuggingOptions.disabled(const BuildInfo(BuildMode.release, null, treeShakeIcons: false)),
          platformArgs: <String, dynamic>{},
        );
        verify(mockIosDeploy.installApp(
          deviceId: device.id,
          bundlePath: anyNamed('bundlePath'),
          launchArguments: <String>[],
        ));
        verify(mockIosDeploy.runApp(
          deviceId: device.id,
          bundlePath: anyNamed('bundlePath'),
          launchArguments: anyNamed('launchArguments'),
        ));
        expect(launchResult.started, isTrue);
        expect(launchResult.hasObservatory, isFalse);
        expect(await device.stopApp(mockApp), isFalse);
      });

      testUsingContext('trace whitelist flags', () async {
        final IOSDevice device = IOSDevice(
          '123',
          name: 'iPhone 1',
          fileSystem: mockFileSystem,
          sdkVersion: '13.3',
          cpuArchitecture: DarwinArch.arm64,
          platform: mockPlatform,
          artifacts: mockArtifacts,
          iosDeploy: mockIosDeploy,
        );
        when(mockIosDeploy.installApp(
          deviceId: device.id,
          bundlePath: anyNamed('bundlePath'),
          launchArguments: <String>[],
        )).thenAnswer((Invocation invocation) => Future<int>.value(0));
        when(mockIosDeploy.runApp(
          deviceId: device.id,
          bundlePath: anyNamed('bundlePath'),
          launchArguments: anyNamed('launchArguments'),
        )).thenAnswer((Invocation invocation) => Future<int>.value(0));
        await device.startApp(mockApp,
          prebuiltApplication: true,
          debuggingOptions: DebuggingOptions.disabled(
            const BuildInfo(BuildMode.release, null, treeShakeIcons: false),
            traceWhitelist: 'foo'),
          platformArgs: <String, dynamic>{},
        );
        final VerificationResult toVerify = verify(mockIosDeploy.runApp(
          deviceId: device.id,
          bundlePath: anyNamed('bundlePath'),
          launchArguments: captureAnyNamed('launchArguments'),
        ));
        expect(toVerify.captured[0], contains('--trace-whitelist="foo"'));
        await device.stopApp(mockApp);
      });

      testUsingContext('succeeds with --cache-sksl', () async {
        final IOSDevice device = IOSDevice(
          '123',
          name: 'iPhone 1',
          sdkVersion: '13.3',
          artifacts: mockArtifacts,
          fileSystem: mockFileSystem,
          logger: logger,
          platform: macPlatform,
          iosDeploy: mockIosDeploy,
          cpuArchitecture: DarwinArch.arm64,
        );
        device.setLogReader(mockApp, mockLogReader);
        final Uri uri = Uri(
          scheme: 'http',
          host: '127.0.0.1',
          port: 1234,
          path: 'observatory',
        );
        when(mockMDnsObservatoryDiscovery.getObservatoryUri(any, any, usesIpv6: anyNamed('usesIpv6')))
            .thenAnswer((Invocation invocation) => Future<Uri>.value(uri));

        List<String> args;
        when(mockIosDeploy.runApp(
          deviceId: anyNamed('deviceId'),
          bundlePath: anyNamed('bundlePath'),
          launchArguments: anyNamed('launchArguments'),
        )).thenAnswer((Invocation inv) {
          args = inv.namedArguments[const Symbol('launchArguments')] as List<String>;
          return Future<int>.value(0);
        });
        when(mockIosDeploy.installApp(
          deviceId: device.id,
          bundlePath: anyNamed('bundlePath'),
          launchArguments: anyNamed('launchArguments'),
        )).thenAnswer((Invocation invocation) => Future<int>.value(0));

        final LaunchResult launchResult = await device.startApp(mockApp,
          prebuiltApplication: true,
          debuggingOptions: DebuggingOptions.enabled(
              const BuildInfo(BuildMode.debug, null, treeShakeIcons: false),
              cacheSkSL: true,
          ),
          platformArgs: <String, dynamic>{},
        );
        expect(launchResult.started, isTrue);
        expect(args, contains('--cache-sksl'));
        expect(await device.stopApp(mockApp), isFalse);
      }, overrides: <Type, Generator>{
        Artifacts: () => mockArtifacts,
        Cache: () => mockCache,
        FileSystem: () => mockFileSystem,
        MDnsObservatoryDiscovery: () => mockMDnsObservatoryDiscovery,
        Platform: () => macPlatform,
        ProcessManager: () => mockProcessManager,
        Usage: () => mockUsage,
        IOSDeploy: () => mockIosDeploy,
      });

      testUsingContext('succeeds with --device-vmservice-port', () async {
        final IOSDevice device = IOSDevice(
          '123',
          name: 'iPhone 1',
          sdkVersion: '13.3',
          artifacts: mockArtifacts,
          fileSystem: mockFileSystem,
          logger: logger,
          platform: macPlatform,
          iosDeploy: mockIosDeploy,
          cpuArchitecture: DarwinArch.arm64,
        );
        device.setLogReader(mockApp, mockLogReader);
        final Uri uri = Uri(
          scheme: 'http',
          host: '127.0.0.1',
          port: 1234,
          path: 'observatory',
        );
        when(mockMDnsObservatoryDiscovery.getObservatoryUri(any, any, usesIpv6: anyNamed('usesIpv6')))
            .thenAnswer((Invocation invocation) => Future<Uri>.value(uri));

        List<String> args;
        when(mockIosDeploy.runApp(
          deviceId: anyNamed('deviceId'),
          bundlePath: anyNamed('bundlePath'),
          launchArguments: anyNamed('launchArguments'),
        )).thenAnswer((Invocation inv) {
          args = inv.namedArguments[const Symbol('launchArguments')] as List<String>;
          return Future<int>.value(0);
        });

        when(mockIosDeploy.installApp(
          deviceId: device.id,
          bundlePath: anyNamed('bundlePath'),
          launchArguments: anyNamed('launchArguments'),
        )).thenAnswer((Invocation invocation) => Future<int>.value(0));
        final LaunchResult launchResult = await device.startApp(mockApp,
          prebuiltApplication: true,
          debuggingOptions: DebuggingOptions.enabled(
            const BuildInfo(BuildMode.debug, null, treeShakeIcons: false),
            deviceVmServicePort: 8181,
          ),
          platformArgs: <String, dynamic>{},
        );
        expect(launchResult.started, isTrue);
        expect(args, contains('--observatory-port=8181'));
        expect(await device.stopApp(mockApp), isFalse);
      }, overrides: <Type, Generator>{
        Cache: () => mockCache,
        MDnsObservatoryDiscovery: () => mockMDnsObservatoryDiscovery,
        ProcessManager: () => mockProcessManager,
        Usage: () => mockUsage,
      });

      void testNonPrebuilt(
        String name, {
        @required bool showBuildSettingsFlakes,
        void Function() additionalSetup,
        void Function() additionalExpectations,
      }) {
        testUsingContext('non-prebuilt succeeds in debug mode $name', () async {
          final Directory targetBuildDir =
              projectDir.childDirectory('build/ios/iphoneos/Debug-arm64');

          // The -showBuildSettings calls have a timeout and so go through
          // globals.processManager.start().
          mockProcessManager.processFactory = flakyProcessFactory(
            flakes: showBuildSettingsFlakes ? 1 : 0,
            delay: const Duration(seconds: 62),
            filter: (List<String> args) => args.contains('-showBuildSettings'),
            stdout:
                () => Stream<String>
                  .fromIterable(
                      <String>['TARGET_BUILD_DIR = ${targetBuildDir.path}\n'])
                  .transform(utf8.encoder),
          );

          // Make all other subcommands succeed.
          when(mockProcessManager.run(
              any,
              workingDirectory: anyNamed('workingDirectory'),
              environment: anyNamed('environment'),
          )).thenAnswer((Invocation inv) {
            return Future<ProcessResult>.value(ProcessResult(0, 0, '', ''));
          });

          when(mockProcessManager.run(
            argThat(contains('find-identity')),
            environment: anyNamed('environment'),
            workingDirectory: anyNamed('workingDirectory'),
          )).thenAnswer((_) => Future<ProcessResult>.value(ProcessResult(
                1, // pid
                0, // exitCode
                '''
    1) 86f7e437faa5a7fce15d1ddcb9eaeaea377667b8 "iPhone Developer: Profile 1 (1111AAAA11)"
    2) da4b9237bacccdf19c0760cab7aec4a8359010b0 "iPhone Developer: Profile 2 (2222BBBB22)"
    3) 5bf1fd927dfb8679496a2e6cf00cbe50c1c87145 "iPhone Developer: Profile 3 (3333CCCC33)"
        3 valid identities found''',
                '',
          )));

          // Deploy works.
          when(mockIosDeploy.runApp(
            deviceId: anyNamed('deviceId'),
            bundlePath: anyNamed('bundlePath'),
            launchArguments: anyNamed('launchArguments'),
          )).thenAnswer((_) => Future<int>.value(0));

          // Create a dummy project to avoid mocking out the whole directory
          // structure expected by device.startApp().
          Cache.flutterRoot = '../..';
          final CreateCommand command = CreateCommand();
          final CommandRunner<void> runner = createTestCommandRunner(command);
          await runner.run(<String>[
            'create',
            '--no-pub',
            projectDir.path,
          ]);

          if (additionalSetup != null) {
            additionalSetup();
          }

          final IOSApp app = await AbsoluteBuildableIOSApp.fromProject(
            FlutterProject.fromDirectory(projectDir).ios);
          final IOSDevice device = IOSDevice(
            '123',
            name: 'iPhone 1',
            sdkVersion: '13.3',
            artifacts: mockArtifacts,
            fileSystem: globals.fs,
            logger: testLogger,
            platform: macPlatform,
            iosDeploy: mockIosDeploy,
            cpuArchitecture: DarwinArch.arm64,
          );

          // Pre-create the expected build products.
          targetBuildDir.createSync(recursive: true);
          projectDir.childDirectory('build/ios/iphoneos/Runner.app').createSync(recursive: true);

          final Completer<LaunchResult> completer = Completer<LaunchResult>();
          FakeAsync().run((FakeAsync time) {
            device.startApp(
              app,
              prebuiltApplication: false,
              debuggingOptions: DebuggingOptions.disabled(const BuildInfo(BuildMode.debug, null, treeShakeIcons: false)),
              platformArgs: <String, dynamic>{},
            ).then((LaunchResult result) {
              completer.complete(result);
            });
            time.flushMicrotasks();
            time.elapse(const Duration(seconds: 65));
          });
          final LaunchResult launchResult = await completer.future;
          expect(launchResult.started, isTrue);
          expect(launchResult.hasObservatory, isFalse);
          expect(await device.stopApp(mockApp), isFalse);

          if (additionalExpectations != null) {
            additionalExpectations();
          }
        }, overrides: <Type, Generator>{
          DoctorValidatorsProvider: () => FakeIosDoctorProvider(),
          IMobileDevice: () => mockIMobileDevice,
          Platform: () => macPlatform,
          ProcessManager: () => mockProcessManager,
        });
      }

      testNonPrebuilt('flaky: false', showBuildSettingsFlakes: false);
      testNonPrebuilt('flaky: true', showBuildSettingsFlakes: true);
      testNonPrebuilt('with concurrent build failiure',
        showBuildSettingsFlakes: false,
        additionalSetup: () {
          int callCount = 0;
          when(mockProcessManager.run(
            argThat(allOf(
              contains('xcodebuild'),
              contains('-configuration'),
              contains('Debug'),
            )),
            workingDirectory: anyNamed('workingDirectory'),
            environment: anyNamed('environment'),
          )).thenAnswer((Invocation inv) {
            // Succeed after 2 calls.
            if (++callCount > 2) {
              return Future<ProcessResult>.value(ProcessResult(0, 0, '', ''));
            }
            // Otherwise fail with the Xcode concurrent error.
            return Future<ProcessResult>.value(ProcessResult(
              0,
              1,
              '''
                "/Developer/Xcode/DerivedData/foo/XCBuildData/build.db":
                database is locked
                Possibly there are two concurrent builds running in the same filesystem location.
                ''',
              '',
            ));
          });
        },
        additionalExpectations: () {
          expect(testLogger.statusText, contains('will retry in 2 seconds'));
          expect(testLogger.statusText, contains('will retry in 4 seconds'));
          expect(testLogger.statusText, contains('Xcode build done.'));
        },
      );
    });

    group('Process calls', () {
      const String bundlePath = '/path/to/bundle';
      FileSystem fs;
      MockDirectory directory;
      MockIOSApp mockApp;
      MockArtifacts mockArtifacts;
      MockCache mockCache;
      MockFileSystem mockFileSystem;
      MockProcessManager mockProcessManager;
      Logger logger;
      MockPlatform mockPlatform;
      const String iosDeployPath = '/path/to/ios-deploy';
      const String appId = '789';
      const String deviceId = '123';
      const MapEntry<String, String> libraryEntry = MapEntry<String, String>(
        'DYLD_LIBRARY_PATH',
        '/path/to/libraries',
      );
      IOSDeploy iosDeploy;

      setUp(() {
        mockFileSystem = MockFileSystem();
        directory = MockDirectory();
        when(mockFileSystem.directory(bundlePath)).thenReturn(directory);

        mockApp = MockIOSApp();
        when(mockApp.id).thenReturn(appId);
        when(mockApp.deviceBundlePath).thenReturn(bundlePath);
        when(directory.existsSync()).thenReturn(true);
        when(directory.path).thenReturn(bundlePath);

        mockArtifacts = MockArtifacts();
        mockCache = MockCache();
        logger = BufferLogger.test();
        mockPlatform = MockPlatform();
        when(mockPlatform.environment).thenReturn(<String, String>{});
        when(mockPlatform.isMacOS).thenReturn(true);
        when(
            mockArtifacts.getArtifactPath(
                Artifact.iosDeploy,
                platform: anyNamed('platform'),
            ),
        ).thenReturn(iosDeployPath);
        mockProcessManager = MockProcessManager();
        iosDeploy = IOSDeploy(
          artifacts: mockArtifacts,
          cache: mockCache,
          logger: logger,
          platform: mockPlatform,
          processManager: mockProcessManager,
        );
        when(mockCache.dyLdLibEntry).thenReturn(libraryEntry);
        mockFileSystem = MockFileSystem();
        final MemoryFileSystem memoryFileSystem = MemoryFileSystem();
        when(mockFileSystem.currentDirectory)
          .thenReturn(memoryFileSystem.currentDirectory);
      });

      testWithoutContext('installApp() calls ios-deploy', () async {
        final FakeProcessManager fakeProcessManager = FakeProcessManager.list(<FakeCommand>[
          const FakeCommand(command: <String>[
            iosDeployPath,
            '--id',
            deviceId,
            '--bundle',
            bundlePath,
            '--no-wifi',
          ]),
        ]);
        iosDeploy = IOSDeploy(
          artifacts: mockArtifacts,
          cache: mockCache,
          logger: logger,
          platform: mockPlatform,
          processManager: fakeProcessManager,
        );
        when(mockFileSystem.directory(bundlePath)).thenReturn(directory);
        final IOSDevice device = IOSDevice(
          deviceId,
          name: 'iPhone 1',
          fileSystem: mockFileSystem,
          sdkVersion: '13.3',
          cpuArchitecture: DarwinArch.arm64,
          logger: logger,
          platform: mockPlatform,
          artifacts: mockArtifacts,
          iosDeploy: iosDeploy,
        );

        await device.installApp(mockApp);
      });

      testWithoutContext('uninstallApp() calls ios-deploy', () async {
        final FakeProcessManager fakeProcessManager = FakeProcessManager.list(<FakeCommand>[
          const FakeCommand(command: <String>[
            iosDeployPath,
            '--id',
            deviceId,
            '--uninstall_only',
            '--bundle_id',
            appId,
          ]),
        ]);
        iosDeploy = IOSDeploy(
          artifacts: mockArtifacts,
          cache: mockCache,
          logger: logger,
          platform: mockPlatform,
          processManager: fakeProcessManager,
        );
        final IOSDevice device = IOSDevice(
          deviceId,
          name: 'iPhone 1',
          fileSystem: fs,
          sdkVersion: '13.3',
          cpuArchitecture: DarwinArch.arm64,
          logger: logger,
          platform: mockPlatform,
          artifacts: mockArtifacts,
          iosDeploy: iosDeploy,
        );

        await device.uninstallApp(mockApp);
      });
    });
  });

  group('pollingGetDevices', () {
    MockXcdevice mockXcdevice;
    MockArtifacts mockArtifacts;
    MockCache mockCache;
    MockFileSystem mockFileSystem;
    FakeProcessManager fakeProcessManager;
    Logger logger;
    IOSDeploy iosDeploy;
    IOSWorkflow mockIosWorkflow;

    setUp(() {
      mockXcdevice = MockXcdevice();
      mockArtifacts = MockArtifacts();
      mockCache = MockCache();
      logger = BufferLogger.test();
      mockFileSystem = MockFileSystem();
      mockIosWorkflow = MockIOSWorkflow();
      fakeProcessManager = FakeProcessManager.any();
      iosDeploy = IOSDeploy(
        artifacts: mockArtifacts,
        cache: mockCache,
        logger: logger,
        platform: macPlatform,
        processManager: fakeProcessManager,
      );
    });

    final List<Platform> unsupportedPlatforms = <Platform>[linuxPlatform, windowsPlatform];
    for (final Platform unsupportedPlatform in unsupportedPlatforms) {
      testWithoutContext('throws Unsupported Operation exception on ${unsupportedPlatform.operatingSystem}', () async {
        final IOSDevices iosDevices = IOSDevices(
          platform: unsupportedPlatform,
          xcdevice: mockXcdevice,
          iosWorkflow: mockIosWorkflow,
        );
        when(mockXcdevice.isInstalled).thenReturn(false);
        expect(
            () async { await iosDevices.pollingGetDevices(); },
            throwsA(isA<UnsupportedError>()),
        );
      });
    }

    testWithoutContext('returns attached devices', () async {
      final IOSDevices iosDevices = IOSDevices(
        platform: macPlatform,
        xcdevice: mockXcdevice,
        iosWorkflow: mockIosWorkflow,
      );
      when(mockXcdevice.isInstalled).thenReturn(true);

      final IOSDevice device = IOSDevice(
        'd83d5bc53967baa0ee18626ba87b6254b2ab5418',
        name: 'Paired iPhone',
        sdkVersion: '13.3',
        cpuArchitecture: DarwinArch.arm64,
        artifacts: mockArtifacts,
        iosDeploy: iosDeploy,
        logger: logger,
        platform: macPlatform,
        fileSystem: mockFileSystem,
      );
      when(mockXcdevice.getAvailableTetheredIOSDevices())
          .thenAnswer((Invocation invocation) => Future<List<IOSDevice>>.value(<IOSDevice>[device]));

      final List<Device> devices = await iosDevices.pollingGetDevices();
      expect(devices, hasLength(1));
      expect(identical(devices.first, device), isTrue);
    });
  });

  group('getDiagnostics', () {
    MockXcdevice mockXcdevice;
    IOSWorkflow mockIosWorkflow;

    setUp(() {
      mockXcdevice = MockXcdevice();
      mockIosWorkflow = MockIOSWorkflow();
    });

    final List<Platform> unsupportedPlatforms = <Platform>[linuxPlatform, windowsPlatform];
    for (final Platform unsupportedPlatform in unsupportedPlatforms) {
      testWithoutContext('throws returns platform diagnostic exception on ${unsupportedPlatform.operatingSystem}', () async {
        final IOSDevices iosDevices = IOSDevices(
          platform: unsupportedPlatform,
          xcdevice: mockXcdevice,
          iosWorkflow: mockIosWorkflow,
        );
        when(mockXcdevice.isInstalled).thenReturn(false);
        expect((await iosDevices.getDiagnostics()).first, 'Control of iOS devices or simulators only supported on macOS.');
      });
    }

    testWithoutContext('returns diagnostics', () async {
      final IOSDevices iosDevices = IOSDevices(
        platform: macPlatform,
        xcdevice: mockXcdevice,
        iosWorkflow: mockIosWorkflow,
      );
      when(mockXcdevice.isInstalled).thenReturn(true);
      when(mockXcdevice.getDiagnostics())
          .thenAnswer((Invocation invocation) => Future<List<String>>.value(<String>['Generic pairing error']));

      final List<String> diagnostics = await iosDevices.getDiagnostics();
      expect(diagnostics, hasLength(1));
      expect(diagnostics.first, 'Generic pairing error');
    });
  });

  group('decodeSyslog', () {
    testWithoutContext('decodes a syslog-encoded line', () {
      final String decoded = decodeSyslog(r'I \M-b\M^]\M-$\M-o\M-8\M^O syslog \M-B\M-/\134_(\M-c\M^C\M^D)_/\M-B\M-/ \M-l\M^F\240!');
      expect(decoded, r'I ❤️ syslog ¯\_(ツ)_/¯ 솠!');
    });

    testWithoutContext('passes through un-decodeable lines as-is', () {
      final String decoded = decodeSyslog(r'I \M-b\M^O syslog!');
      expect(decoded, r'I \M-b\M^O syslog!');
    });
  });

  group('logging', () {
    MockIMobileDevice mockIMobileDevice;
    MockIosProject mockIosProject;
    MockArtifacts mockArtifacts;
    MockCache mockCache;
    MockFileSystem mockFileSystem;
    FakeProcessManager fakeProcessManager;
    Logger logger;
    IOSDeploy iosDeploy;

    setUp(() {
      mockIMobileDevice = MockIMobileDevice();
      mockIosProject = MockIosProject();
      mockArtifacts = MockArtifacts();
      mockCache = MockCache();
      logger = BufferLogger.test();
      mockFileSystem = MockFileSystem();
      fakeProcessManager = FakeProcessManager.any();
      iosDeploy = IOSDeploy(
        artifacts: mockArtifacts,
        cache: mockCache,
        logger: logger,
        platform: macPlatform,
        processManager: fakeProcessManager,
      );
    });

    testUsingContext('suppresses non-Flutter lines from output', () async {
      when(mockIMobileDevice.startLogger('123456')).thenAnswer((Invocation invocation) {
        final Process mockProcess = MockProcess(
          stdout: Stream<List<int>>.fromIterable(<List<int>>['''
Runner(Flutter)[297] <Notice>: A is for ari
Runner(libsystem_asl.dylib)[297] <Notice>: libMobileGestalt MobileGestaltSupport.m:153: pid 123 (Runner) does not have sandbox access for frZQaeyWLUvLjeuEK43hmg and IS NOT appropriately entitled
Runner(libsystem_asl.dylib)[297] <Notice>: libMobileGestalt MobileGestalt.c:550: no access to InverseDeviceID (see <rdar://problem/11744455>)
Runner(Flutter)[297] <Notice>: I is for ichigo
Runner(UIKit)[297] <Notice>: E is for enpitsu"
'''.codeUnits])
        );
        return Future<Process>.value(mockProcess);
      });

      final IOSDevice device = IOSDevice(
        '123456',
        name: 'iPhone 1',
        sdkVersion: '10.3',
        cpuArchitecture: DarwinArch.arm64,
        artifacts: mockArtifacts,
        iosDeploy: iosDeploy,
        logger: logger,
        platform: macPlatform,
        fileSystem: mockFileSystem,
      );
      final DeviceLogReader logReader = device.getLogReader(
        app: await BuildableIOSApp.fromProject(mockIosProject),
      );

      final List<String> lines = await logReader.logLines.toList();
      expect(lines, <String>['A is for ari', 'I is for ichigo']);
    }, overrides: <Type, Generator>{
      IMobileDevice: () => mockIMobileDevice,
    });

    testUsingContext('includes multi-line Flutter logs in the output', () async {
      when(mockIMobileDevice.startLogger('123456')).thenAnswer((Invocation invocation) {
        final Process mockProcess = MockProcess(
          stdout: Stream<List<int>>.fromIterable(<List<int>>['''
Runner(Flutter)[297] <Notice>: This is a multi-line message,
  with another Flutter message following it.
Runner(Flutter)[297] <Notice>: This is a multi-line message,
  with a non-Flutter log message following it.
Runner(libsystem_asl.dylib)[297] <Notice>: libMobileGestalt
'''.codeUnits]),
        );
        return Future<Process>.value(mockProcess);
      });

      final IOSDevice device = IOSDevice(
        '123456',
        name: 'iPhone 1',
        sdkVersion: '10.3',
        cpuArchitecture: DarwinArch.arm64,
        artifacts: mockArtifacts,
        iosDeploy: iosDeploy,
        logger: logger,
        platform: macPlatform,
        fileSystem: mockFileSystem,
      );
      final DeviceLogReader logReader = device.getLogReader(
        app: await BuildableIOSApp.fromProject(mockIosProject),
      );

      final List<String> lines = await logReader.logLines.toList();
      expect(lines, <String>[
        'This is a multi-line message,',
        '  with another Flutter message following it.',
        'This is a multi-line message,',
        '  with a non-Flutter log message following it.',
      ]);
      expect(device.category, Category.mobile);
    }, overrides: <Type, Generator>{
      IMobileDevice: () => mockIMobileDevice,
    });
  });

  group('isSupportedForProject', () {
    Artifacts mockArtifacts;
    MockCache mockCache;
    Logger logger;
    IOSDeploy iosDeploy;
    MemoryFileSystem fileSystem;
    FakeProcessManager fakeProcessManager;

    setUp(() {
      fileSystem = MemoryFileSystem();
      mockArtifacts = MockArtifacts();
      mockCache = MockCache();
      fakeProcessManager = FakeProcessManager.any();
      iosDeploy = IOSDeploy(
        artifacts: mockArtifacts,
        cache: mockCache,
        logger: logger,
        platform: macPlatform,
        processManager: fakeProcessManager,
      );
    });

    testUsingContext('is true on module project', () async {
      fileSystem.file('pubspec.yaml')
        ..createSync()
        ..writeAsStringSync(r'''
  name: example

  flutter:
    module: {}
  ''');
      fileSystem.file('.packages').createSync();
      final FlutterProject flutterProject = FlutterProject.current();

      final IOSDevice device = IOSDevice(
        'test',
        artifacts: mockArtifacts,
        fileSystem: fileSystem,
        iosDeploy: iosDeploy,
        logger: logger,
        platform: macPlatform,
        name: 'iPhone 1',
        sdkVersion: '13.3',
        cpuArchitecture: DarwinArch.arm64
      );
      expect(device.isSupportedForProject(flutterProject), true);
    }, overrides: <Type, Generator>{
      FileSystem: () => fileSystem,
      ProcessManager: () => fakeProcessManager,
    });

    testUsingContext('is true with editable host app', () async {
      fileSystem.file('pubspec.yaml').createSync();
      fileSystem.file('.packages').createSync();
      fileSystem.directory('ios').createSync();
      final FlutterProject flutterProject = FlutterProject.current();
      final IOSDevice device = IOSDevice(
        'test',
        artifacts: mockArtifacts,
        fileSystem: fileSystem,
        iosDeploy: iosDeploy,
        logger: logger,
        platform: macPlatform,
        name: 'iPhone 1',
        sdkVersion: '13.3',
        cpuArchitecture: DarwinArch.arm64,
      );
      expect(device.isSupportedForProject(flutterProject), true);
    }, overrides: <Type, Generator>{
      FileSystem: () => fileSystem,
      ProcessManager: () => fakeProcessManager,
    });

    testUsingContext('is false with no host app and no module', () async {
      fileSystem.file('pubspec.yaml').createSync();
      fileSystem.file('.packages').createSync();
      final FlutterProject flutterProject = FlutterProject.current();

      final IOSDevice device = IOSDevice(
        'test',
        artifacts: mockArtifacts,
        fileSystem: fileSystem,
        iosDeploy: iosDeploy,
        logger: logger,
        platform: macPlatform,
        name: 'iPhone 1',
        sdkVersion: '13.3',
        cpuArchitecture: DarwinArch.arm64,
      );
      expect(device.isSupportedForProject(flutterProject), false);
    }, overrides: <Type, Generator>{
      FileSystem: () => MemoryFileSystem(),
      ProcessManager: () => fakeProcessManager,
    });
  });
}

class AbsoluteBuildableIOSApp extends BuildableIOSApp {
  AbsoluteBuildableIOSApp(IosProject project, String projectBundleId) :
    super(project, projectBundleId);

  static Future<AbsoluteBuildableIOSApp> fromProject(IosProject project) async {
    final String projectBundleId = await project.productBundleIdentifier;
    return AbsoluteBuildableIOSApp(project, projectBundleId);
  }

  @override
  String get deviceBundlePath =>
      globals.fs.path.join(project.parent.directory.path, 'build', 'ios', 'iphoneos', name);

}

class FakeIosDoctorProvider implements DoctorValidatorsProvider {
  List<Workflow> _workflows;

  @override
  List<DoctorValidator> get validators => <DoctorValidator>[];

  @override
  List<Workflow> get workflows {
    if (_workflows == null) {
      _workflows = <Workflow>[];
      if (globals.iosWorkflow.appliesToHostPlatform) {
        _workflows.add(globals.iosWorkflow);
      }
    }
    return _workflows;
  }
}


class MockIOSApp extends Mock implements IOSApp {}
class MockApplicationPackage extends Mock implements ApplicationPackage {}
class MockArtifacts extends Mock implements Artifacts {}
class MockCache extends Mock implements Cache {}
class MockDevicePortForwarder extends Mock implements DevicePortForwarder {}
class MockDirectory extends Mock implements Directory {}
class MockFile extends Mock implements File {}
class MockFileSystem extends Mock implements FileSystem {}
class MockForwardedPort extends Mock implements ForwardedPort {}
class MockIMobileDevice extends Mock implements IMobileDevice {}
class MockIOSDeploy extends Mock implements IOSDeploy {}
class MockIOSWorkflow extends Mock implements IOSWorkflow {}
class MockMDnsObservatoryDiscovery extends Mock implements MDnsObservatoryDiscovery {}
class MockMDnsObservatoryDiscoveryResult extends Mock implements MDnsObservatoryDiscoveryResult {}
class MockPlatform extends Mock implements Platform {}
class MockPortForwarder extends Mock implements DevicePortForwarder {}
class MockStatus extends Mock implements Status {}
class MockUsage extends Mock implements Usage {}
class MockXcdevice extends Mock implements XCDevice {}
class MockXcode extends Mock implements Xcode {}<|MERGE_RESOLUTION|>--- conflicted
+++ resolved
@@ -558,56 +558,6 @@
         Usage: () => mockUsage,
       });
 
-<<<<<<< HEAD
-      // By default, the .forward() method will try every port between 1024
-      // and 65535; this test verifies we are killing iproxy processes when
-      // we timeout on a port
-      testUsingContext('.forward() will kill iproxy processes before invoking a second', () async {
-        const String deviceId = '123';
-        const int devicePort = 456;
-        final IOSDevice device = IOSDevice(
-          deviceId,
-          artifacts: mockArtifacts,
-          fileSystem: mockFileSystem,
-          logger: logger,
-          platform: macPlatform,
-          iosDeploy: iosDeploy,
-          name: 'iPhone 1',
-          sdkVersion: '13.3',
-          cpuArchitecture: DarwinArch.arm64,
-        );
-        final IOSDevicePortForwarder portForwarder = IOSDevicePortForwarder(device);
-        bool firstRun = true;
-        final MockProcess successProcess = MockProcess(
-          exitCode: Future<int>.value(0),
-          stdout: Stream<List<int>>.fromIterable(<List<int>>['Hello'.codeUnits]),
-        );
-        final MockProcess failProcess = MockProcess(
-          exitCode: Future<int>.value(1),
-          stdout: const Stream<List<int>>.empty(),
-        );
-
-        final ProcessFactory factory = (List<String> command) {
-          if (!firstRun) {
-            return successProcess;
-          }
-          firstRun = false;
-          return failProcess;
-        };
-        mockProcessManager.processFactory = factory;
-        final int hostPort = await portForwarder.forward(devicePort);
-        // First port tried (1024) should fail, then succeed on the next
-        expect(hostPort, 1024 + 1);
-        verifyNever(successProcess.kill());
-        verify(failProcess.kill());
-      }, overrides: <Type, Generator>{
-        Cache: () => mockCache,
-        ProcessManager: () => mockProcessManager,
-        Usage: () => mockUsage,
-      });
-
-=======
->>>>>>> b7101b45
       testUsingContext('succeeds in debug mode when mDNS fails by falling back to manual protocol discovery', () async {
         final IOSDevice device = IOSDevice(
           '123',
@@ -759,6 +709,7 @@
           fileSystem: mockFileSystem,
           sdkVersion: '13.3',
           cpuArchitecture: DarwinArch.arm64,
+          logger: logger,
           platform: mockPlatform,
           artifacts: mockArtifacts,
           iosDeploy: mockIosDeploy,

--- conflicted
+++ resolved
@@ -78,13 +78,9 @@
     }));
 
     test('flutter web help string', () {
-<<<<<<< HEAD
       expect(flutterWebFeature.generateHelpMessage(),
       'Enable or disable Flutter for web. '
-      'This setting will take effect on the master and dev channels.');
-=======
-      expect(flutterWebFeature.generateHelpMessage(), 'Enable or disable Flutter for web. This setting will take effect on the master, dev, and beta channels.');
->>>>>>> 37f86c31
+      'This setting will take effect on the master, dev, and beta channels.')
     });
 
     test('flutter macOS desktop help string', () {

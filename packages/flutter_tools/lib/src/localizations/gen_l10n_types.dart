// Copyright 2014 The Flutter Authors. All rights reserved.
// Use of this source code is governed by a BSD-style license that can be
// found in the LICENSE file.

import 'package:intl/locale.dart';

import '../base/file_system.dart';
import '../convert.dart';
<<<<<<< HEAD
import '../globals.dart' as globals;

=======
>>>>>>> 152af5ab
import 'localizations_utils.dart';

// The set of date formats that can be automatically localized.
//
// The localizations generation tool makes use of the intl library's
// DateFormat class to properly format dates based on the locale, the
// desired format, as well as the passed in [DateTime]. For example, using
// DateFormat.yMMMMd("en_US").format(DateTime.utc(1996, 7, 10)) results
// in the string "July 10, 1996".
//
// Since the tool generates code that uses DateFormat's constructor, it is
// necessary to verify that the constructor exists, or the
// tool will generate code that may cause a compile-time error.
//
// See also:
//
// * <https://pub.dev/packages/intl>
// * <https://pub.dev/documentation/intl/latest/intl/DateFormat-class.html>
// * <https://api.dartlang.org/stable/2.7.0/dart-core/DateTime-class.html>
const Set<String> _validDateFormats = <String>{
  'd',
  'E',
  'EEEE',
  'LLL',
  'LLLL',
  'M',
  'Md',
  'MEd',
  'MMM',
  'MMMd',
  'MMMEd',
  'MMMM',
  'MMMMd',
  'MMMMEEEEd',
  'QQQ',
  'QQQQ',
  'y',
  'yM',
  'yMd',
  'yMEd',
  'yMMM',
  'yMMMd',
  'yMMMEd',
  'yMMMM',
  'yMMMMd',
  'yMMMMEEEEd',
  'yQQQ',
  'yQQQQ',
  'H',
  'Hm',
  'Hms',
  'j',
  'jm',
  'jms',
  'jmv',
  'jmz',
  'jv',
  'jz',
  'm',
  'ms',
  's',
};

// The set of number formats that can be automatically localized.
//
// The localizations generation tool makes use of the intl library's
// NumberFormat class to properly format numbers based on the locale and
// the desired format. For example, using
// NumberFormat.compactLong("en_US").format(1200000) results
// in the string "1.2 million".
//
// Since the tool generates code that uses NumberFormat's constructor, it is
// necessary to verify that the constructor exists, or the
// tool will generate code that may cause a compile-time error.
//
// See also:
//
// * <https://pub.dev/packages/intl>
// * <https://pub.dev/documentation/intl/latest/intl/NumberFormat-class.html>
const Set<String> _validNumberFormats = <String>{
  'compact',
  'compactCurrency',
  'compactSimpleCurrency',
  'compactLong',
  'currency',
  'decimalPattern',
  'decimalPercentPattern',
  'percentPattern',
  'scientificPattern',
  'simpleCurrency',
};

// The names of the NumberFormat factory constructors which have named
// parameters rather than positional parameters.
//
// This helps the tool correctly generate number formatting code correctly.
//
// Example of code that uses named parameters:
// final NumberFormat format = NumberFormat.compact(
//   locale: localeName,
// );
//
// Example of code that uses positional parameters:
// final NumberFormat format = NumberFormat.scientificPattern(localeName);
const Set<String> _numberFormatsWithNamedParameters = <String>{
  'compact',
  'compactCurrency',
  'compactSimpleCurrency',
  'compactLong',
  'currency',
  'decimalPercentPattern',
  'simpleCurrency',
};

class L10nException implements Exception {
  L10nException(this.message);

  final String message;
}

// One optional named parameter to be used by a NumberFormat.
//
// Some of the NumberFormat factory constructors have optional named parameters.
// For example NumberFormat.compactCurrency has a decimalDigits parameter that
// specifies the number of decimal places to use when formatting.
//
// Optional parameters for NumberFormat placeholders are specified as a
// JSON map value for optionalParameters in a resource's "@" ARB file entry:
//
// "@myResourceId": {
//   "placeholders": {
//     "myNumberPlaceholder": {
//       "type": "double",
//       "format": "compactCurrency",
//       "optionalParameters": {
//         "decimalDigits": 2
//       }
//     }
//   }
// }
class OptionalParameter {
  const OptionalParameter(this.name, this.value) : assert(name != null), assert(value != null);

  final String name;
  final Object value;
}

// One message parameter: one placeholder from an @foo entry in the template ARB file.
//
// Placeholders are specified as a JSON map with one entry for each placeholder.
// One placeholder must be specified for each message "{parameter}".
// Each placeholder entry is also a JSON map. If the map is empty, the placeholder
// is assumed to be an Object value whose toString() value will be displayed.
// For example:
//
// "greeting": "{hello} {world}",
// "@greeting": {
//   "description": "A message with a two parameters",
//   "placeholders": {
//     "hello": {},
//     "world": {}
//   }
// }
//
// Each placeholder can optionally specify a valid Dart type. If the type
// is NumberFormat or DateFormat then a format which matches one of the
// type's factory constructors can also be specified. In this example the
// date placeholder is to be formatted with DateFormat.yMMMMd:
//
// "helloWorldOn": "Hello World on {date}",
// "@helloWorldOn": {
//   "description": "A message with a date parameter",
//   "placeholders": {
//     "date": {
//       "type": "DateTime",
//       "format": "yMMMMd"
//     }
//   }
// }
//
class Placeholder {
  Placeholder(this.resourceId, this.name, Map<String, dynamic> attributes)
    : assert(resourceId != null),
      assert(name != null),
      example = _stringAttribute(resourceId, name, attributes, 'example'),
      type = _stringAttribute(resourceId, name, attributes, 'type') ?? 'Object',
      format = _stringAttribute(resourceId, name, attributes, 'format'),
      optionalParameters = _optionalParameters(resourceId, name, attributes);

  final String resourceId;
  final String name;
  final String? example;
  final String? type;
  final String? format;
  final List<OptionalParameter> optionalParameters;

  bool get requiresFormatting => <String>['DateTime', 'double', 'int', 'num'].contains(type);
  bool get isNumber => <String>['double', 'int', 'num'].contains(type);
  bool get hasValidNumberFormat => _validNumberFormats.contains(format);
  bool get hasNumberFormatWithParameters => _numberFormatsWithNamedParameters.contains(format);
  bool get isDate => 'DateTime' == type;
  bool get hasValidDateFormat => _validDateFormats.contains(format);

  static String? _stringAttribute(
    String resourceId,
    String name,
    Map<String, dynamic> attributes,
    String attributeName,
  ) {
    final dynamic value = attributes[attributeName];
    if (value == null) {
      return null;
    }
    if (value is! String || value.isEmpty) {
      throw L10nException(
        'The "$attributeName" value of the "$name" placeholder in message $resourceId '
        'must be a non-empty string.',
      );
    }
    return value;
  }

  static List<OptionalParameter> _optionalParameters(
    String resourceId,
    String name,
    Map<String, dynamic> attributes
  ) {
    final dynamic value = attributes['optionalParameters'];
    if (value == null) {
      return <OptionalParameter>[];
    }
    if (value is! Map<String, Object>) {
      throw L10nException(
        'The "optionalParameters" value of the "$name" placeholder in message '
        '$resourceId is not a properly formatted Map. Ensure that it is a map '
        'with keys that are strings.'
      );
    }
    final Map<String, Object> optionalParameterMap = value;
    return optionalParameterMap.keys.map<OptionalParameter>((String parameterName) {
      return OptionalParameter(parameterName, optionalParameterMap[parameterName]!);
    }).toList();
  }
}

// One translation: one pair of foo,@foo entries from the template ARB file.
//
// The template ARB file must contain an entry called @myResourceId for each
// message named myResourceId. The @ entry describes message parameters
// called "placeholders" and can include an optional description.
// Here's a simple example message with no parameters:
//
// "helloWorld": "Hello World",
// "@helloWorld": {
//   "description": "The conventional newborn programmer greeting"
// }
//
// The value of this Message is "Hello World". The Message's value is the
// localized string to be shown for the template ARB file's locale.
// The docs for the Placeholder explain how placeholder entries are defined.
class Message {
  Message(Map<String, dynamic> bundle, this.resourceId, bool isResourceAttributeRequired)
    : assert(bundle != null),
      assert(resourceId != null && resourceId.isNotEmpty),
      value = _value(bundle, resourceId),
      description = _description(bundle, resourceId, isResourceAttributeRequired),
      placeholders = _placeholders(bundle, resourceId, isResourceAttributeRequired),
      _pluralMatch = _pluralRE.firstMatch(_value(bundle, resourceId));

  static final RegExp _pluralRE = RegExp(r'\s*\{([\w\s,]*),\s*plural\s*,');

  final String resourceId;
  final String value;
  final String? description;
  final List<Placeholder> placeholders;
  final RegExpMatch? _pluralMatch;

  bool get isPlural => _pluralMatch != null && _pluralMatch!.groupCount == 1;

  bool get placeholdersRequireFormatting => placeholders.any((Placeholder p) => p.requiresFormatting);

  Placeholder getCountPlaceholder() {
    assert(isPlural);
    final String countPlaceholderName = _pluralMatch![1]!;
    return placeholders.firstWhere(
      (Placeholder p) => p.name == countPlaceholderName,
      orElse: () {
        throw L10nException('Cannot find the $countPlaceholderName placeholder in plural message "$resourceId".');
      }
    );
  }

  static String _value(Map<String, dynamic> bundle, String resourceId) {
    final dynamic value = bundle[resourceId];
    if (value == null) {
      throw L10nException('A value for resource "$resourceId" was not found.');
    }
    if (value is! String) {
      throw L10nException('The value of "$resourceId" is not a string.');
    }
    return bundle[resourceId] as String;
  }

  static Map<String, dynamic> _attributes(
    Map<String, dynamic> bundle,
    String resourceId,
    bool isResourceAttributeRequired,
  ) {
    final dynamic attributes = bundle['@$resourceId'];
    if (isResourceAttributeRequired) {
      if (attributes == null) {
        throw L10nException(
          'Resource attribute "@$resourceId" was not found. Please '
          'ensure that each resource has a corresponding @resource.'
        );
      }
    }

    if (attributes != null && attributes is! Map<String, dynamic>) {
      throw L10nException(
        'The resource attribute "@$resourceId" is not a properly formatted Map. '
        'Ensure that it is a map with keys that are strings.'
      );
    }

    final RegExpMatch? pluralRegExp = _pluralRE.firstMatch(_value(bundle, resourceId));
    final bool isPlural = pluralRegExp != null && pluralRegExp.groupCount == 1;
    if (attributes == null && isPlural) {
      throw L10nException(
        'Resource attribute "@$resourceId" was not found. Please '
        'ensure that plural resources have a corresponding @resource.'
      );
    }

    return attributes as Map<String, dynamic>;
  }

  static String? _description(
    Map<String, dynamic> bundle,
    String resourceId,
    bool isResourceAttributeRequired,
  ) {
    final Map<String, dynamic> resourceAttributes = _attributes(bundle, resourceId, isResourceAttributeRequired);
    if (resourceAttributes == null) {
      return null;
    }

    final dynamic value = resourceAttributes['description'];
    if (value == null) {
      return null;
    }
    if (value is! String) {
      throw L10nException(
        'The description for "@$resourceId" is not a properly formatted String.'
      );
    }
    return value;
  }

  static List<Placeholder> _placeholders(
    Map<String, dynamic> bundle,
    String resourceId,
    bool isResourceAttributeRequired,
  ) {
    final Map<String, dynamic> resourceAttributes = _attributes(bundle, resourceId, isResourceAttributeRequired);
    if (resourceAttributes == null) {
      return <Placeholder>[];
    }
    final dynamic allPlaceholdersMap = resourceAttributes['placeholders'];
    if (allPlaceholdersMap == null) {
      return <Placeholder>[];
    }
    if (allPlaceholdersMap is! Map<String, dynamic>) {
      throw L10nException(
        'The "placeholders" attribute for message $resourceId, is not '
        'properly formatted. Ensure that it is a map with string valued keys.'
      );
    }
    return allPlaceholdersMap.keys.map<Placeholder>((String placeholderName) {
      final dynamic value = allPlaceholdersMap[placeholderName];
      if (value is! Map<String, dynamic>) {
        throw L10nException(
          'The value of the "$placeholderName" placeholder attribute for message '
          '"$resourceId", is not properly formatted. Ensure that it is a map '
          'with string valued keys.'
        );
      }
      return Placeholder(resourceId, placeholderName, value);
    }).toList();
  }
}

// Represents the contents of one ARB file.
class AppResourceBundle {
  factory AppResourceBundle(File file) {
    assert(file != null);
    // Assuming that the caller has verified that the file exists and is readable.
    Map<String, dynamic> resources;
    try {
      resources = json.decode(file.readAsStringSync()) as Map<String, dynamic>;
    } on FormatException catch (e) {
      throw L10nException(
        'The arb file ${file.path} has the following formatting issue: \n'
        '${e.toString()}',
      );
    }

    String localeString = resources['@@locale'] as String;

    // Look for the first instance of an ISO 639-1 language code, matching exactly.
    final String fileName = file.fileSystem.path.basenameWithoutExtension(file.path);

    for (int index = 0; index < fileName.length; index += 1) {
      // If an underscore was found, check if locale string follows.
      if (fileName[index] == '_' && fileName[index + 1] != null) {
        // If Locale.tryParse fails, it returns null.
        final Locale? parserResult = Locale.tryParse(fileName.substring(index + 1));
        // If the parserResult is not an actual locale identifier, end the loop.
        if (parserResult != null && _iso639Languages.contains(parserResult.languageCode)) {
          // The parsed result uses dashes ('-'), but we want underscores ('_').
          final String parserLocaleString = parserResult.toString().replaceAll('-', '_');


          if (localeString == null) {
            // If @@locale was not defined, use the filename locale suffix.
            localeString = parserLocaleString;
          } else {
            // If the localeString was defined in @@locale and in the filename, verify to
            // see if the parsed locale matches, throw an error if it does not. This
            // prevents developers from confusing issues when both @@locale and
            // "_{locale}" is specified in the filename.
            if (localeString != parserLocaleString) {
              throw L10nException(
                'The locale specified in @@locale and the arb filename do not match. \n'
                'Please make sure that they match, since this prevents any confusion \n'
                'with which locale to use. Otherwise, specify the locale in either the \n'
                'filename of the @@locale key only.\n'
                'Current @@locale value: $localeString\n'
                'Current filename extension: $parserLocaleString'
              );
            }
          }
          break;
        }
      }
    }

    if (localeString == null) {
      throw L10nException(
        "The following .arb file's locale could not be determined: \n"
        '${file.path} \n'
        "Make sure that the locale is specified in the file's '@@locale' "
        'property or as part of the filename (e.g. file_en.arb)'
      );
    }

    final Iterable<String> ids = resources.keys.where((String key) => !key.startsWith('@'));
    return AppResourceBundle._(file, LocaleInfo.fromString(localeString), resources, ids);
  }

  const AppResourceBundle._(this.file, this.locale, this.resources, this.resourceIds);

  final File file;
  final LocaleInfo locale;
  final Map<String, dynamic> resources;
  final Iterable<String> resourceIds;

  String translationFor(Message message) => resources[message.resourceId] as String;

  @override
  String toString() {
    return 'AppResourceBundle($locale, ${file.path})';
  }
}

// Represents all of the ARB files in [directory] as [AppResourceBundle]s.
class AppResourceBundleCollection {
  factory AppResourceBundleCollection(Directory directory) {
    assert(directory != null);
    // Assuming that the caller has verified that the directory is readable.

    final RegExp filenameRE = RegExp(r'(\w+)\.arb$');
    final Map<LocaleInfo, AppResourceBundle> localeToBundle = <LocaleInfo, AppResourceBundle>{};
    final Map<String, List<LocaleInfo>> languageToLocales = <String, List<LocaleInfo>>{};
    final List<File> files = directory.listSync().whereType<File>().toList()..sort(sortFilesByPath);
    for (final File file in files) {
      if (filenameRE.hasMatch(file.path)) {
        final AppResourceBundle bundle = AppResourceBundle(file);
        if (localeToBundle[bundle.locale] != null) {
          throw L10nException(
            "Multiple arb files with the same '${bundle.locale}' locale detected. \n"
            'Ensure that there is exactly one arb file for each locale.'
          );
        }
        localeToBundle[bundle.locale] = bundle;
        languageToLocales[bundle.locale.languageCode] ??= <LocaleInfo>[];
        languageToLocales[bundle.locale.languageCode]!.add(bundle.locale);
      }
    }

    languageToLocales.forEach((String language, List<LocaleInfo> listOfCorrespondingLocales) {
      final List<String> localeStrings = listOfCorrespondingLocales.map((LocaleInfo locale) {
        return locale.toString();
      }).toList();
      if (!localeStrings.contains(language)) {
        throw L10nException(
          'Arb file for a fallback, $language, does not exist, even though \n'
          'the following locale(s) exist: $listOfCorrespondingLocales. \n'
          'When locales specify a script code or country code, a \n'
          'base locale (without the script code or country code) should \n'
          'exist as the fallback. Please create a {fileName}_$language.arb \n'
          'file.'
        );
      }
    });

    return AppResourceBundleCollection._(directory, localeToBundle, languageToLocales);
  }

  const AppResourceBundleCollection._(this._directory, this._localeToBundle, this._languageToLocales);

  final Directory _directory;
  final Map<LocaleInfo, AppResourceBundle> _localeToBundle;
  final Map<String, List<LocaleInfo>> _languageToLocales;

  Iterable<LocaleInfo> get locales => _localeToBundle.keys;
  Iterable<AppResourceBundle> get bundles => _localeToBundle.values;
  AppResourceBundle? bundleFor(LocaleInfo locale) => _localeToBundle[locale];

  Iterable<String> get languages => _languageToLocales.keys;
  Iterable<LocaleInfo> localesForLanguage(String language) => _languageToLocales[language] ?? <LocaleInfo>[];

  @override
  String toString() {
    return 'AppResourceBundleCollection(${_directory.path}, ${locales.length} locales)';
  }
}

// A set containing all the ISO630-1 languages. This list was pulled from https://datahub.io/core/language-codes.
final Set<String> _iso639Languages = <String>{
  'aa',
  'ab',
  'ae',
  'af',
  'ak',
  'am',
  'an',
  'ar',
  'as',
  'av',
  'ay',
  'az',
  'ba',
  'be',
  'bg',
  'bh',
  'bi',
  'bm',
  'bn',
  'bo',
  'br',
  'bs',
  'ca',
  'ce',
  'ch',
  'co',
  'cr',
  'cs',
  'cu',
  'cv',
  'cy',
  'da',
  'de',
  'dv',
  'dz',
  'ee',
  'el',
  'en',
  'eo',
  'es',
  'et',
  'eu',
  'fa',
  'ff',
  'fi',
  'fil',
  'fj',
  'fo',
  'fr',
  'fy',
  'ga',
  'gd',
  'gl',
  'gn',
  'gsw',
  'gu',
  'gv',
  'ha',
  'he',
  'hi',
  'ho',
  'hr',
  'ht',
  'hu',
  'hy',
  'hz',
  'ia',
  'id',
  'ie',
  'ig',
  'ii',
  'ik',
  'io',
  'is',
  'it',
  'iu',
  'ja',
  'jv',
  'ka',
  'kg',
  'ki',
  'kj',
  'kk',
  'kl',
  'km',
  'kn',
  'ko',
  'kr',
  'ks',
  'ku',
  'kv',
  'kw',
  'ky',
  'la',
  'lb',
  'lg',
  'li',
  'ln',
  'lo',
  'lt',
  'lu',
  'lv',
  'mg',
  'mh',
  'mi',
  'mk',
  'ml',
  'mn',
  'mr',
  'ms',
  'mt',
  'my',
  'na',
  'nb',
  'nd',
  'ne',
  'ng',
  'nl',
  'nn',
  'no',
  'nr',
  'nv',
  'ny',
  'oc',
  'oj',
  'om',
  'or',
  'os',
  'pa',
  'pi',
  'pl',
  'ps',
  'pt',
  'qu',
  'rm',
  'rn',
  'ro',
  'ru',
  'rw',
  'sa',
  'sc',
  'sd',
  'se',
  'sg',
  'si',
  'sk',
  'sl',
  'sm',
  'sn',
  'so',
  'sq',
  'sr',
  'ss',
  'st',
  'su',
  'sv',
  'sw',
  'ta',
  'te',
  'tg',
  'th',
  'ti',
  'tk',
  'tl',
  'tn',
  'to',
  'tr',
  'ts',
  'tt',
  'tw',
  'ty',
  'ug',
  'uk',
  'ur',
  'uz',
  've',
  'vi',
  'vo',
  'wa',
  'wo',
  'xh',
  'yi',
  'yo',
  'za',
  'zh',
  'zu',
};<|MERGE_RESOLUTION|>--- conflicted
+++ resolved
@@ -6,11 +6,6 @@
 
 import '../base/file_system.dart';
 import '../convert.dart';
-<<<<<<< HEAD
-import '../globals.dart' as globals;
-
-=======
->>>>>>> 152af5ab
 import 'localizations_utils.dart';
 
 // The set of date formats that can be automatically localized.

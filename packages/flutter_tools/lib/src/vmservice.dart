// Copyright 2014 The Flutter Authors. All rights reserved.
// Use of this source code is governed by a BSD-style license that can be
// found in the LICENSE file.

import 'dart:async';
import 'dart:math' as math;

import 'package:json_rpc_2/error_code.dart' as rpc_error_code;
import 'package:json_rpc_2/json_rpc_2.dart' as rpc;
import 'package:meta/meta.dart' show required;
import 'package:stream_channel/stream_channel.dart';
import 'package:web_socket_channel/io.dart';
import 'package:web_socket_channel/web_socket_channel.dart';

import 'base/common.dart';
import 'base/context.dart';
import 'base/file_system.dart';
import 'base/io.dart' as io;
import 'base/utils.dart';
import 'convert.dart' show base64, utf8;
import 'device.dart';
import 'globals.dart';
import 'version.dart';

/// Override `WebSocketConnector` in [context] to use a different constructor
/// for [WebSocket]s (used by tests).
typedef WebSocketConnector = Future<io.WebSocket> Function(String url, {io.CompressionOptions compression});

/// A function that opens a two-way communication channel to the specified [uri].
typedef _OpenChannel = Future<StreamChannel<String>> Function(Uri uri, {io.CompressionOptions compression});

_OpenChannel _openChannel = _defaultOpenChannel;

/// A function that reacts to the invocation of the 'reloadSources' service.
///
/// The VM Service Protocol allows clients to register custom services that
/// can be invoked by other clients through the service protocol itself.
///
/// Clients like Observatory use external 'reloadSources' services,
/// when available, instead of the VM internal one. This allows these clients to
/// invoke Flutter HotReload when connected to a Flutter Application started in
/// hot mode.
///
/// See: https://github.com/dart-lang/sdk/issues/30023
typedef ReloadSources = Future<void> Function(
  String isolateId, {
  bool force,
  bool pause,
});

typedef Restart = Future<void> Function({ bool pause });

typedef CompileExpression = Future<String> Function(
  String isolateId,
  String expression,
  List<String> definitions,
  List<String> typeDefinitions,
  String libraryUri,
  String klass,
  bool isStatic,
);

<<<<<<< HEAD
typedef ReloadMethod = Future<void> Function({
  String classId,
  String libraryId,
});

const String _kRecordingType = 'vmservice';

=======
>>>>>>> 63cc4ad3
Future<StreamChannel<String>> _defaultOpenChannel(Uri uri, {io.CompressionOptions compression = io.CompressionOptions.compressionDefault}) async {
  Duration delay = const Duration(milliseconds: 100);
  int attempts = 0;
  io.WebSocket socket;

  Future<void> handleError(dynamic e) async {
    printTrace('Exception attempting to connect to Observatory: $e');
    printTrace('This was attempt #$attempts. Will retry in $delay.');

    if (attempts == 10) {
      printStatus('This is taking longer than expected...');
    }

    // Delay next attempt.
    await Future<void>.delayed(delay);

    // Back off exponentially, up to 1600ms per attempt.
    if (delay < const Duration(seconds: 1)) {
      delay *= 2;
    }
  }

  final WebSocketConnector constructor = context.get<WebSocketConnector>() ?? io.WebSocket.connect;
  while (socket == null) {
    attempts += 1;
    try {
      socket = await constructor(uri.toString(), compression: compression);
    } on io.WebSocketException catch (e) {
      await handleError(e);
    } on io.SocketException catch (e) {
      await handleError(e);
    }
  }
  return IOWebSocketChannel(socket).cast<String>();
}

/// Override `VMServiceConnector` in [context] to return a different VMService
/// from [VMService.connect] (used by tests).
typedef VMServiceConnector = Future<VMService> Function(Uri httpUri, {
  ReloadSources reloadSources,
  Restart restart,
  CompileExpression compileExpression,
  ReloadMethod reloadMethod,
  io.CompressionOptions compression,
  Device device,
});

/// A connection to the Dart VM Service.
// TODO(mklim): Test this, https://github.com/flutter/flutter/issues/23031
class VMService {
  VMService(
    this._peer,
    this.httpAddress,
    this.wsAddress,
    ReloadSources reloadSources,
    Restart restart,
    CompileExpression compileExpression,
    Device device,
    ReloadMethod reloadMethod,
  ) {
    _vm = VM._empty(this);
    _peer.listen().catchError(_connectionError.completeError);

    _peer.registerMethod('streamNotify', (rpc.Parameters event) {
      _handleStreamNotify(event.asMap.cast<String, dynamic>());
    });

    if (reloadSources != null) {
      _peer.registerMethod('reloadSources', (rpc.Parameters params) async {
        final String isolateId = params['isolateId'].value as String;
        final bool force = params.asMap['force'] as bool ?? false;
        final bool pause = params.asMap['pause'] as bool ?? false;

        if (isolateId.isEmpty) {
          throw rpc.RpcException.invalidParams('Invalid \'isolateId\': $isolateId');
        }
        try {
          await reloadSources(isolateId, force: force, pause: pause);
          return <String, String>{'type': 'Success'};
        } on rpc.RpcException {
          rethrow;
        } catch (e, st) {
          throw rpc.RpcException(rpc_error_code.SERVER_ERROR,
              'Error during Sources Reload: $e\n$st');
        }
      });

      _peer.sendNotification('registerService', <String, String>{
        'service': 'reloadSources',
        'alias': 'Flutter Tools',
      });

    }

    if (reloadMethod != null) {
      // Register a special method for hot UI. while this is implemented
      // currently in the same way as hot reload, it leaves the tool free
      // to change to a more efficient implementation in the future.
      //
      // `library` should be the file URI of the updated code.
      // `class` should be the name of the Widget subclass to be marked dirty. For example,
      // if the build method of a StatelessWidget is updated, this is the name of class.
      // If the build method of a StatefulWidget is updated, then this is the name
      // of the Widget class that created the State object.
      _peer.registerMethod('reloadMethod', (rpc.Parameters params) async {
        final String libraryId = params['library'].value as String;
        final String classId = params['class'].value as String;

        if (libraryId.isEmpty) {
          throw rpc.RpcException.invalidParams('Invalid \'libraryId\': $libraryId');
        }
        if (classId.isEmpty) {
          throw rpc.RpcException.invalidParams('Invalid \'classId\': $classId');
        }

        printTrace('reloadMethod not yet supported, falling back to hot reload');

        try {
          await reloadMethod(
            libraryId: libraryId,
            classId: classId,
          );
          return <String, String>{'type': 'Success'};
        } on rpc.RpcException {
          rethrow;
        } catch (e, st) {
          throw rpc.RpcException(rpc_error_code.SERVER_ERROR,
              'Error during Sources Reload: $e\n$st');
        }
      });
      _peer.sendNotification('registerService', <String, String>{
        'service': 'reloadMethod',
        'alias': 'Flutter Tools',
      });
    }

    if (restart != null) {
      _peer.registerMethod('hotRestart', (rpc.Parameters params) async {
        final bool pause = params.asMap['pause'] as bool ?? false;

        if (pause is! bool) {
          throw rpc.RpcException.invalidParams('Invalid \'pause\': $pause');
        }

        try {
          await restart(pause: pause);
          return <String, String>{'type': 'Success'};
        } on rpc.RpcException {
          rethrow;
        } catch (e, st) {
          throw rpc.RpcException(rpc_error_code.SERVER_ERROR,
              'Error during Hot Restart: $e\n$st');
        }
      });

      _peer.sendNotification('registerService', <String, String>{
        'service': 'hotRestart',
        'alias': 'Flutter Tools',
      });
    }

    _peer.registerMethod('flutterVersion', (rpc.Parameters params) async {
      final FlutterVersion version = FlutterVersion();
      final Map<String, Object> versionJson = version.toJson();
      versionJson['frameworkRevisionShort'] = version.frameworkRevisionShort;
      versionJson['engineRevisionShort'] = version.engineRevisionShort;
      return versionJson;
    });

    _peer.sendNotification('registerService', <String, String>{
      'service': 'flutterVersion',
      'alias': 'Flutter Tools',
    });

    if (compileExpression != null) {
      _peer.registerMethod('compileExpression', (rpc.Parameters params) async {
        final String isolateId = params['isolateId'].asString;
        if (isolateId is! String || isolateId.isEmpty) {
          throw rpc.RpcException.invalidParams(
              'Invalid \'isolateId\': $isolateId');
        }
        final String expression = params['expression'].asString;
        if (expression is! String || expression.isEmpty) {
          throw rpc.RpcException.invalidParams(
              'Invalid \'expression\': $expression');
        }
        final List<String> definitions =
            List<String>.from(params['definitions'].asList);
        final List<String> typeDefinitions =
            List<String>.from(params['typeDefinitions'].asList);
        final String libraryUri = params['libraryUri'].asString;
        final String klass = params['klass'].exists ? params['klass'].asString : null;
        final bool isStatic = params['isStatic'].asBoolOr(false);

        try {
          final String kernelBytesBase64 = await compileExpression(isolateId,
              expression, definitions, typeDefinitions, libraryUri, klass,
              isStatic);
          return <String, dynamic>{'type': 'Success',
            'result': <String, dynamic> {'kernelBytes': kernelBytesBase64}};
        } on rpc.RpcException {
          rethrow;
        } catch (e, st) {
          throw rpc.RpcException(rpc_error_code.SERVER_ERROR,
              'Error during expression compilation: $e\n$st');
        }
      });

      _peer.sendNotification('registerService', <String, String>{
        'service': 'compileExpression',
        'alias': 'Flutter Tools',
      });
    }
    if (device != null) {
      _peer.registerMethod('flutterMemoryInfo', (rpc.Parameters params) async {
        final MemoryInfo result = await device.queryMemoryInfo();
        return result.toJson();
      });
      _peer.sendNotification('registerService', <String, String>{
        'service': 'flutterMemoryInfo',
        'alias': 'Flutter Tools',
      });
    }
  }

  static void _unhandledError(dynamic error, dynamic stack) {
    logger.printTrace('Error in internal implementation of JSON RPC.\n$error\n$stack');
    assert(false);
  }

  /// Connect to a Dart VM Service at [httpUri].
  ///
  /// If the [reloadSources] parameter is not null, the 'reloadSources' service
  /// will be registered. The VM Service Protocol allows clients to register
  /// custom services that can be invoked by other clients through the service
  /// protocol itself.
  ///
  /// See: https://github.com/dart-lang/sdk/commit/df8bf384eb815cf38450cb50a0f4b62230fba217
  static Future<VMService> connect(
    Uri httpUri, {
      ReloadSources reloadSources,
      Restart restart,
      CompileExpression compileExpression,
      ReloadMethod reloadMethod,
      io.CompressionOptions compression = io.CompressionOptions.compressionDefault,
      Device device,
    }) async {
    final VMServiceConnector connector = context.get<VMServiceConnector>() ?? VMService._connect;
    return connector(httpUri,
      reloadSources: reloadSources,
      restart: restart,
      compileExpression: compileExpression,
      compression: compression,
      device: device,
      reloadMethod: reloadMethod,
    );
  }

  static Future<VMService> _connect(
    Uri httpUri, {
    ReloadSources reloadSources,
    Restart restart,
    CompileExpression compileExpression,
    ReloadMethod reloadMethod,
    io.CompressionOptions compression = io.CompressionOptions.compressionDefault,
    Device device,
  }) async {
    final Uri wsUri = httpUri.replace(scheme: 'ws', path: fs.path.join(httpUri.path, 'ws'));
    final StreamChannel<String> channel = await _openChannel(wsUri, compression: compression);
    final rpc.Peer peer = rpc.Peer.withoutJson(jsonDocument.bind(channel), onUnhandledError: _unhandledError);
    final VMService service = VMService(
      peer,
      httpUri,
      wsUri,
      reloadSources,
      restart,
      compileExpression,
      device,
      reloadMethod,
    );
    // This call is to ensure we are able to establish a connection instead of
    // keeping on trucking and failing farther down the process.
    await service._sendRequest('getVersion', const <String, dynamic>{});
    return service;
  }

  final Uri httpAddress;
  final Uri wsAddress;
  final rpc.Peer _peer;
  final Completer<Map<String, dynamic>> _connectionError = Completer<Map<String, dynamic>>();

  VM _vm;
  /// The singleton [VM] object. Owns [Isolate] and [FlutterView] objects.
  VM get vm => _vm;

  final Map<String, StreamController<ServiceEvent>> _eventControllers =
      <String, StreamController<ServiceEvent>>{};

  final Set<String> _listeningFor = <String>{};

  /// Whether our connection to the VM service has been closed;
  bool get isClosed => _peer.isClosed;

  Future<void> get done async {
    await _peer.done;
  }

  // Events
  Future<Stream<ServiceEvent>> get onDebugEvent => onEvent('Debug');
  Future<Stream<ServiceEvent>> get onExtensionEvent => onEvent('Extension');
  // IsolateStart, IsolateRunnable, IsolateExit, IsolateUpdate, ServiceExtensionAdded
  Future<Stream<ServiceEvent>> get onIsolateEvent => onEvent('Isolate');
  Future<Stream<ServiceEvent>> get onTimelineEvent => onEvent('Timeline');
  Future<Stream<ServiceEvent>> get onStdoutEvent => onEvent('Stdout'); // WriteEvent

  // TODO(johnmccutchan): Add FlutterView events.

  /// Returns a stream of VM service events.
  ///
  /// This purposely returns a `Future<Stream<T>>` rather than a `Stream<T>`
  /// because it first registers with the VM to receive events on the stream,
  /// and only once the VM has acknowledged that the stream has started will
  /// we return the associated stream. Any attempt to streamline this API into
  /// returning `Stream<T>` should take that into account to avoid race
  /// conditions.
  Future<Stream<ServiceEvent>> onEvent(String streamId) async {
    await _streamListen(streamId);
    return _getEventController(streamId).stream;
  }

  Future<Map<String, dynamic>> _sendRequest(
    String method,
    Map<String, dynamic> params,
  ) {
    return Future.any<Map<String, dynamic>>(<Future<Map<String, dynamic>>>[
      _peer.sendRequest(method, params).then<Map<String, dynamic>>(castStringKeyedMap),
      _connectionError.future,
    ]);
  }

  StreamController<ServiceEvent> _getEventController(String eventName) {
    StreamController<ServiceEvent> controller = _eventControllers[eventName];
    if (controller == null) {
      controller = StreamController<ServiceEvent>.broadcast();
      _eventControllers[eventName] = controller;
    }
    return controller;
  }

  void _handleStreamNotify(Map<String, dynamic> data) {
    final String streamId = data['streamId'] as String;
    final Map<String, dynamic> eventData = castStringKeyedMap(data['event']);
    final Map<String, dynamic> eventIsolate = castStringKeyedMap(eventData['isolate']);

    // Log event information.
    printTrace('Notification from VM: $data');

    ServiceEvent event;
    if (eventIsolate != null) {
      // getFromMap creates the Isolate if necessary.
      final Isolate isolate = vm.getFromMap(eventIsolate) as Isolate;
      event = ServiceObject._fromMap(isolate, eventData) as ServiceEvent;
      if (event.kind == ServiceEvent.kIsolateExit) {
        vm._isolateCache.remove(isolate.id);
        vm._buildIsolateList();
      } else if (event.kind == ServiceEvent.kIsolateRunnable) {
        // Force reload once the isolate becomes runnable so that we
        // update the root library.
        isolate.reload();
      }
    } else {
      // The event doesn't have an isolate, so it is owned by the VM.
      event = ServiceObject._fromMap(vm, eventData) as ServiceEvent;
    }
    _getEventController(streamId).add(event);
  }

  Future<void> _streamListen(String streamId) async {
    if (!_listeningFor.contains(streamId)) {
      _listeningFor.add(streamId);
      await _sendRequest('streamListen', <String, dynamic>{'streamId': streamId});
    }
  }

  /// Reloads the VM.
  Future<void> getVM() async => await vm.reload();

  Future<void> refreshViews({ bool waitForViews = false }) => vm.refreshViews(waitForViews: waitForViews);
}

/// An error that is thrown when constructing/updating a service object.
class VMServiceObjectLoadError {
  VMServiceObjectLoadError(this.message, this.map);
  final String message;
  final Map<String, dynamic> map;
}

bool _isServiceMap(Map<String, dynamic> m) {
  return (m != null) && (m['type'] != null);
}
bool _hasRef(String type) => (type != null) && type.startsWith('@');
String _stripRef(String type) => _hasRef(type) ? type.substring(1) : type;

/// Given a raw response from the service protocol and a [ServiceObjectOwner],
/// recursively walk the response and replace values that are service maps with
/// actual [ServiceObject]s. During the upgrade the owner is given a chance
/// to return a cached / canonicalized object.
void _upgradeCollection(
  dynamic collection,
  ServiceObjectOwner owner,
) {
  if (collection is ServiceMap) {
    return;
  }
  if (collection is Map<String, dynamic>) {
    _upgradeMap(collection, owner);
  } else if (collection is List) {
    _upgradeList(collection, owner);
  }
}

void _upgradeMap(Map<String, dynamic> map, ServiceObjectOwner owner) {
  map.forEach((String k, Object v) {
    if ((v is Map<String, dynamic>) && _isServiceMap(v)) {
      map[k] = owner.getFromMap(v);
    } else if (v is List) {
      _upgradeList(v, owner);
    } else if (v is Map<String, dynamic>) {
      _upgradeMap(v, owner);
    }
  });
}

void _upgradeList(List<dynamic> list, ServiceObjectOwner owner) {
  for (int i = 0; i < list.length; i += 1) {
    final Object v = list[i];
    if ((v is Map<String, dynamic>) && _isServiceMap(v)) {
      list[i] = owner.getFromMap(v);
    } else if (v is List) {
      _upgradeList(v, owner);
    } else if (v is Map<String, dynamic>) {
      _upgradeMap(v, owner);
    }
  }
}

/// Base class of all objects received over the service protocol.
abstract class ServiceObject {
  ServiceObject._empty(this._owner);

  /// Factory constructor given a [ServiceObjectOwner] and a service map,
  /// upgrade the map into a proper [ServiceObject]. This function always
  /// returns a new instance and does not interact with caches.
  factory ServiceObject._fromMap(
    ServiceObjectOwner owner,
    Map<String, dynamic> map,
  ) {
    if (map == null) {
      return null;
    }

    if (!_isServiceMap(map)) {
      throw VMServiceObjectLoadError('Expected a service map', map);
    }

    final String type = _stripRef(map['type'] as String);

    ServiceObject serviceObject;
    switch (type) {
      case 'Event':
        serviceObject = ServiceEvent._empty(owner);
        break;
      case 'FlutterView':
        serviceObject = FlutterView._empty(owner.vm);
        break;
      case 'Isolate':
        serviceObject = Isolate._empty(owner.vm);
        break;
    }
    // If we don't have a model object for this service object type, as a
    // fallback return a ServiceMap object.
    serviceObject ??= ServiceMap._empty(owner);
    // We have now constructed an empty service object, call update to populate it.
    serviceObject.updateFromMap(map);
    return serviceObject;
  }

  final ServiceObjectOwner _owner;
  ServiceObjectOwner get owner => _owner;

  /// The id of this object.
  String get id => _id;
  String _id;

  /// The user-level type of this object.
  String get type => _type;
  String _type;

  /// The vm-level type of this object. Usually the same as [type].
  String get vmType => _vmType;
  String _vmType;

  /// Is it safe to cache this object?
  bool _canCache = false;
  bool get canCache => _canCache;

  /// Has this object been fully loaded?
  bool get loaded => _loaded;
  bool _loaded = false;

  /// Is this object immutable after it is [loaded]?
  bool get immutable => false;

  String get name => _name;
  String _name;

  String get vmName => _vmName;
  String _vmName;

  /// If this is not already loaded, load it. Otherwise reload.
  Future<ServiceObject> load() async {
    if (loaded) {
      return this;
    }
    return reload();
  }

  /// Fetch this object from vmService and return the response directly.
  Future<Map<String, dynamic>> _fetchDirect() {
    final Map<String, dynamic> params = <String, dynamic>{
      'objectId': id,
    };
    return _owner.isolate.invokeRpcRaw('getObject', params: params);
  }

  Future<ServiceObject> _inProgressReload;
  /// Reload the service object (if possible).
  Future<ServiceObject> reload() async {
    final bool hasId = (id != null) && (id != '');
    final bool isVM = this is VM;
    // We should always reload the VM.
    // We can't reload objects without an id.
    // We shouldn't reload an immutable and already loaded object.
    if (!isVM && (!hasId || (immutable && loaded))) {
      return this;
    }

    if (_inProgressReload == null) {
      final Completer<ServiceObject> completer = Completer<ServiceObject>();
      _inProgressReload = completer.future;
      try {
        final Map<String, dynamic> response = await _fetchDirect();
        if (_stripRef(response['type'] as String) == 'Sentinel') {
          // An object may have been collected.
          completer.complete(ServiceObject._fromMap(owner, response));
        } else {
          updateFromMap(response);
          completer.complete(this);
        }
      } catch (e, st) {
        completer.completeError(e, st);
      }
      _inProgressReload = null;
      return await completer.future;
    }

    return await _inProgressReload;
  }

  /// Update [this] using [map] as a source. [map] can be a service reference.
  void updateFromMap(Map<String, dynamic> map) {
    // Don't allow the type to change on an object update.
    final bool mapIsRef = _hasRef(map['type'] as String);
    final String mapType = _stripRef(map['type'] as String);

    if ((_type != null) && (_type != mapType)) {
      throw VMServiceObjectLoadError('ServiceObject types must not change',
                                         map);
    }
    _type = mapType;
    _vmType = map.containsKey('_vmType') ? _stripRef(map['_vmType'] as String) : _type;

    _canCache = map['fixedId'] == true;
    if ((_id != null) && (_id != map['id']) && _canCache) {
      throw VMServiceObjectLoadError('ServiceObject id changed', map);
    }
    _id = map['id'] as String;

    // Copy name properties.
    _name = map['name'] as String;
    _vmName = map.containsKey('_vmName') ? map['_vmName'] as String : _name;

    // We have now updated all common properties, let the subclasses update
    // their specific properties.
    _update(map, mapIsRef);
  }

  /// Implemented by subclasses to populate their model.
  void _update(Map<String, dynamic> map, bool mapIsRef);
}

class ServiceEvent extends ServiceObject {
  ServiceEvent._empty(ServiceObjectOwner owner) : super._empty(owner);

  String _kind;
  String get kind => _kind;
  DateTime _timestamp;
  DateTime get timestamp => _timestamp;
  String _extensionKind;
  String get extensionKind => _extensionKind;
  Map<String, dynamic> _extensionData;
  Map<String, dynamic> get extensionData => _extensionData;
  List<Map<String, dynamic>> _timelineEvents;
  List<Map<String, dynamic>> get timelineEvents => _timelineEvents;
  String _message;
  String get message => _message;

  // The possible 'kind' values.
  static const String kVMUpdate               = 'VMUpdate';
  static const String kIsolateStart           = 'IsolateStart';
  static const String kIsolateRunnable        = 'IsolateRunnable';
  static const String kIsolateExit            = 'IsolateExit';
  static const String kIsolateUpdate          = 'IsolateUpdate';
  static const String kIsolateReload          = 'IsolateReload';
  static const String kIsolateSpawn           = 'IsolateSpawn';
  static const String kServiceExtensionAdded  = 'ServiceExtensionAdded';
  static const String kPauseStart             = 'PauseStart';
  static const String kPauseExit              = 'PauseExit';
  static const String kPauseBreakpoint        = 'PauseBreakpoint';
  static const String kPauseInterrupted       = 'PauseInterrupted';
  static const String kPauseException         = 'PauseException';
  static const String kPausePostRequest       = 'PausePostRequest';
  static const String kNone                   = 'None';
  static const String kResume                 = 'Resume';
  static const String kBreakpointAdded        = 'BreakpointAdded';
  static const String kBreakpointResolved     = 'BreakpointResolved';
  static const String kBreakpointRemoved      = 'BreakpointRemoved';
  static const String kGraph                  = '_Graph';
  static const String kGC                     = 'GC';
  static const String kInspect                = 'Inspect';
  static const String kDebuggerSettingsUpdate = '_DebuggerSettingsUpdate';
  static const String kConnectionClosed       = 'ConnectionClosed';
  static const String kLogging                = '_Logging';
  static const String kExtension              = 'Extension';

  @override
  void _update(Map<String, dynamic> map, bool mapIsRef) {
    _loaded = true;
    _upgradeCollection(map, owner);
    _kind = map['kind'] as String;
    assert(map['isolate'] == null || owner == map['isolate']);
    _timestamp =
        DateTime.fromMillisecondsSinceEpoch(map['timestamp'] as int);
    if (map['extensionKind'] != null) {
      _extensionKind = map['extensionKind'] as String;
      _extensionData = castStringKeyedMap(map['extensionData']);
    }
    // map['timelineEvents'] is List<dynamic> which can't be assigned to
    // List<Map<String, dynamic>> directly. Unfortunately, we previously didn't
    // catch this exception because json_rpc_2 is hiding all these exceptions
    // on a Stream.
    final List<dynamic> dynamicList = map['timelineEvents'] as List<dynamic>;
    _timelineEvents = dynamicList?.cast<Map<String, dynamic>>();

     final String base64Bytes = map['bytes'] as String;
     if (base64Bytes != null) {
       _message = utf8.decode(base64.decode(base64Bytes)).trim();
     }
  }

  bool get isPauseEvent {
    return kind == kPauseStart ||
           kind == kPauseExit ||
           kind == kPauseBreakpoint ||
           kind == kPauseInterrupted ||
           kind == kPauseException ||
           kind == kPausePostRequest ||
           kind == kNone;
  }
}

/// A ServiceObjectOwner is either a [VM] or an [Isolate]. Owners can cache
/// and/or canonicalize service objects received over the wire.
abstract class ServiceObjectOwner extends ServiceObject {
  ServiceObjectOwner._empty(ServiceObjectOwner owner) : super._empty(owner);

  /// Returns the owning VM.
  VM get vm => null;

  /// Returns the owning isolate (if any).
  Isolate get isolate => null;

  /// Returns the vmService connection.
  VMService get vmService => null;

  /// Builds a [ServiceObject] corresponding to the [id] from [map].
  /// The result may come from the cache. The result will not necessarily
  /// be [loaded].
  ServiceObject getFromMap(Map<String, dynamic> map);
}

/// There is only one instance of the VM class. The VM class owns [Isolate]
/// and [FlutterView] objects.
class VM extends ServiceObjectOwner {
  VM._empty(this._vmService) : super._empty(null);

  /// Connection to the VMService.
  final VMService _vmService;
  @override
  VMService get vmService => _vmService;

  @override
  VM get vm => this;

  @override
  Future<Map<String, dynamic>> _fetchDirect() => invokeRpcRaw('getVM');

  @override
  void _update(Map<String, dynamic> map, bool mapIsRef) {
    if (mapIsRef) {
      return;
    }

    // Upgrade the collection. A side effect of this call is that any new
    // isolates in the map are created and added to the isolate cache.
    _upgradeCollection(map, this);
    _loaded = true;

    _pid = map['pid'] as int;
    if (map['_heapAllocatedMemoryUsage'] != null) {
      _heapAllocatedMemoryUsage = map['_heapAllocatedMemoryUsage'] as int;
    }
    _maxRSS = map['_maxRSS'] as int;
    _embedder = map['_embedder'] as String;

    // Remove any isolates which are now dead from the isolate cache.
    _removeDeadIsolates((map['isolates'] as List<dynamic>).cast<Isolate>());
  }

  final Map<String, ServiceObject> _cache = <String,ServiceObject>{};
  final Map<String,Isolate> _isolateCache = <String,Isolate>{};

  /// The list of live isolates, ordered by isolate start time.
  final List<Isolate> isolates = <Isolate>[];

  /// The set of live views.
  final Map<String, FlutterView> _viewCache = <String, FlutterView>{};

  /// The pid of the VM's process.
  int _pid;
  int get pid => _pid;

  /// The number of bytes allocated (e.g. by malloc) in the native heap.
  int _heapAllocatedMemoryUsage;
  int get heapAllocatedMemoryUsage => _heapAllocatedMemoryUsage ?? 0;

  /// The peak resident set size for the process.
  int _maxRSS;
  int get maxRSS => _maxRSS ?? 0;

  // The embedder's name, Flutter or dart_runner.
  String _embedder;
  String get embedder => _embedder;
  bool get isFlutterEngine => embedder == 'Flutter';
  bool get isDartRunner => embedder == 'dart_runner';

  int _compareIsolates(Isolate a, Isolate b) {
    final DateTime aStart = a.startTime;
    final DateTime bStart = b.startTime;
    if (aStart == null) {
      if (bStart == null) {
        return 0;
      } else {
        return 1;
      }
    }
    if (bStart == null) {
      return -1;
    }
    return aStart.compareTo(bStart);
  }

  void _buildIsolateList() {
    final List<Isolate> isolateList = _isolateCache.values.toList();
    isolateList.sort(_compareIsolates);
    isolates.clear();
    isolates.addAll(isolateList);
  }

  void _removeDeadIsolates(List<Isolate> newIsolates) {
    // Build a set of new isolates.
    final Set<String> newIsolateSet = <String>{};
    for (Isolate iso in newIsolates) {
      newIsolateSet.add(iso.id);
    }

    // Remove any old isolates which no longer exist.
    final List<String> toRemove = <String>[];
    _isolateCache.forEach((String id, _) {
      if (!newIsolateSet.contains(id)) {
        toRemove.add(id);
      }
    });
    toRemove.forEach(_isolateCache.remove);
    _buildIsolateList();
  }

  @override
  ServiceObject getFromMap(Map<String, dynamic> map) {
    if (map == null) {
      return null;
    }
    final String type = _stripRef(map['type'] as String);
    if (type == 'VM') {
      // Update this VM object.
      updateFromMap(map);
      return this;
    }

    final String mapId = map['id'] as String;

    switch (type) {
      case 'Isolate':
        // Check cache.
        Isolate isolate = _isolateCache[mapId];
        if (isolate == null) {
          // Add new isolate to the cache.
          isolate = ServiceObject._fromMap(this, map) as Isolate;
          _isolateCache[mapId] = isolate;
          _buildIsolateList();

          // Eagerly load the isolate.
          isolate.load().catchError((dynamic e, StackTrace stack) {
            printTrace('Eagerly loading an isolate failed: $e\n$stack');
          });
        } else {
          // Existing isolate, update data.
          isolate.updateFromMap(map);
        }
        return isolate;
      case 'FlutterView':
        FlutterView view = _viewCache[mapId];
        if (view == null) {
          // Add new view to the cache.
          view = ServiceObject._fromMap(this, map) as FlutterView;
          _viewCache[mapId] = view;
        } else {
          view.updateFromMap(map);
        }
        return view;
      default:
        // If we don't have a model object for this service object type, as a
        // fallback return a ServiceMap object.
        final ServiceObject serviceObject = ServiceMap._empty(owner);
        // We have now constructed an empty service object, call update to populate it.
        serviceObject.updateFromMap(map);
        return serviceObject;
    }
  }

  // This function does not reload the isolate if it's found in the cache.
  Future<Isolate> getIsolate(String isolateId) {
    if (!loaded) {
      // Trigger a VM load, then get the isolate. Ignore any errors.
      return load().then<Isolate>((ServiceObject serviceObject) => getIsolate(isolateId)).catchError((dynamic error) => null);
    }
    return Future<Isolate>.value(_isolateCache[isolateId]);
  }

  static String _truncate(String message, int width, String ellipsis) {
    assert(ellipsis.length < width);
    if (message.length <= width) {
      return message;
    }
    return message.substring(0, width - ellipsis.length) + ellipsis;
  }

  /// Invoke the RPC and return the raw response.
  Future<Map<String, dynamic>> invokeRpcRaw(
    String method, {
    Map<String, dynamic> params = const <String, dynamic>{},
    bool truncateLogs = true,
  }) async {
    printTrace('Sending to VM service: $method($params)');
    assert(params != null);
    try {
      final Map<String, dynamic> result = await _vmService._sendRequest(method, params);
      final String resultString =
          truncateLogs ? _truncate(result.toString(), 250, '...') : result.toString();
      printTrace('Result: $resultString');
      return result;
    } on WebSocketChannelException catch (error) {
      throwToolExit('Error connecting to observatory: $error');
      return null;
    } on rpc.RpcException catch (error) {
      printError('Error ${error.code} received from application: ${error.message}');
      printTrace('${error.data}');
      rethrow;
    }
  }

  /// Invoke the RPC and return a [ServiceObject] response.
  Future<T> invokeRpc<T extends ServiceObject>(
    String method, {
    Map<String, dynamic> params = const <String, dynamic>{},
    bool truncateLogs = true,
  }) async {
    final Map<String, dynamic> response = await invokeRpcRaw(
      method,
      params: params,
      truncateLogs: truncateLogs,
    );
    final T serviceObject = ServiceObject._fromMap(this, response) as T;
    if ((serviceObject != null) && (serviceObject._canCache)) {
      final String serviceObjectId = serviceObject.id;
      _cache.putIfAbsent(serviceObjectId, () => serviceObject);
    }
    return serviceObject;
  }

  /// Create a new development file system on the device.
  Future<Map<String, dynamic>> createDevFS(String fsName) {
    return invokeRpcRaw('_createDevFS', params: <String, dynamic>{'fsName': fsName});
  }

  /// List the development file system son the device.
  Future<List<String>> listDevFS() async {
    return (await invokeRpcRaw('_listDevFS'))['fsNames'] as List<String>;
  }

  // Write one file into a file system.
  Future<Map<String, dynamic>> writeDevFSFile(
    String fsName, {
    @required String path,
    @required List<int> fileContents,
  }) {
    assert(path != null);
    assert(fileContents != null);
    return invokeRpcRaw(
      '_writeDevFSFile',
      params: <String, dynamic>{
        'fsName': fsName,
        'path': path,
        'fileContents': base64.encode(fileContents),
      },
    );
  }

  // Read one file from a file system.
  Future<List<int>> readDevFSFile(String fsName, String path) async {
    final Map<String, dynamic> response = await invokeRpcRaw(
      '_readDevFSFile',
      params: <String, dynamic>{
        'fsName': fsName,
        'path': path,
      },
    );
    return base64.decode(response['fileContents'] as String);
  }

  /// The complete list of a file system.
  Future<List<String>> listDevFSFiles(String fsName) async {
    return (await invokeRpcRaw('_listDevFSFiles', params: <String, dynamic>{'fsName': fsName}))['files'] as List<String>;
  }

  /// Delete an existing file system.
  Future<Map<String, dynamic>> deleteDevFS(String fsName) {
    return invokeRpcRaw('_deleteDevFS', params: <String, dynamic>{'fsName': fsName});
  }

  Future<ServiceMap> runInView(
    String viewId,
    Uri main,
    Uri packages,
    Uri assetsDirectory,
  ) {
    return invokeRpc<ServiceMap>('_flutter.runInView',
      params: <String, dynamic>{
        'viewId': viewId,
        'mainScript': main.toString(),
        'packagesFile': packages.toString(),
        'assetDirectory': assetsDirectory.toString(),
    });
  }

  Future<Map<String, dynamic>> clearVMTimeline() {
    return invokeRpcRaw('clearVMTimeline');
  }

  Future<Map<String, dynamic>> setVMTimelineFlags(List<String> recordedStreams) {
    assert(recordedStreams != null);
    return invokeRpcRaw(
      'setVMTimelineFlags',
      params: <String, dynamic>{
        'recordedStreams': recordedStreams,
      },
    );
  }

  Future<Map<String, dynamic>> getVMTimeline() {
    return invokeRpcRaw('getVMTimeline');
  }

  Future<void> refreshViews({ bool waitForViews = false }) async {
    assert(waitForViews != null);
    assert(loaded);
    if (!isFlutterEngine) {
      return;
    }
    int failCount = 0;
    while (true) {
      _viewCache.clear();
      // When the future returned by invokeRpc() below returns,
      // the _viewCache will have been updated.
      // This message updates all the views of every isolate.
      await vmService.vm.invokeRpc<ServiceObject>(
          '_flutter.listViews', truncateLogs: false);
      if (_viewCache.values.isNotEmpty || !waitForViews) {
        return;
      }
      failCount += 1;
      if (failCount == 5) { // waited 200ms
        printStatus('Flutter is taking longer than expected to report its views. Still trying...');
      }
      await Future<void>.delayed(const Duration(milliseconds: 50));
      await reload();
    }
  }

  Iterable<FlutterView> get views => _viewCache.values;

  FlutterView get firstView {
    return _viewCache.values.isEmpty ? null : _viewCache.values.first;
  }

  List<FlutterView> allViewsWithName(String isolateFilter) {
    if (_viewCache.values.isEmpty) {
      return null;
    }
    return _viewCache.values.where(
      (FlutterView v) => v.uiIsolate.name.contains(isolateFilter)
    ).toList();
  }
}

class HeapSpace extends ServiceObject {
  HeapSpace._empty(ServiceObjectOwner owner) : super._empty(owner);

  int _used = 0;
  int _capacity = 0;
  int _external = 0;
  int _collections = 0;
  double _totalCollectionTimeInSeconds = 0.0;
  double _averageCollectionPeriodInMillis = 0.0;

  int get used => _used;
  int get capacity => _capacity;
  int get external => _external;

  Duration get avgCollectionTime {
    final double mcs = _totalCollectionTimeInSeconds *
      Duration.microsecondsPerSecond /
      math.max(_collections, 1);
    return Duration(microseconds: mcs.ceil());
  }

  Duration get avgCollectionPeriod {
    final double mcs = _averageCollectionPeriodInMillis *
                       Duration.microsecondsPerMillisecond;
    return Duration(microseconds: mcs.ceil());
  }

  @override
  void _update(Map<String, dynamic> map, bool mapIsRef) {
    _used = map['used'] as int;
    _capacity = map['capacity'] as int;
    _external = map['external'] as int;
    _collections = map['collections'] as int;
    _totalCollectionTimeInSeconds = map['time'] as double;
    _averageCollectionPeriodInMillis = map['avgCollectionPeriodMillis'] as double;
  }
}

/// An isolate running inside the VM. Instances of the Isolate class are always
/// canonicalized.
class Isolate extends ServiceObjectOwner {
  Isolate._empty(VM owner) : super._empty(owner);

  @override
  VM get vm => owner as VM;

  @override
  VMService get vmService => vm.vmService;

  @override
  Isolate get isolate => this;

  DateTime startTime;

  /// The last pause event delivered to the isolate. If the isolate is running,
  /// this will be a resume event.
  ServiceEvent pauseEvent;

  final Map<String, ServiceObject> _cache = <String, ServiceObject>{};

  HeapSpace _newSpace;
  HeapSpace _oldSpace;

  HeapSpace get newSpace => _newSpace;
  HeapSpace get oldSpace => _oldSpace;

  @override
  ServiceObject getFromMap(Map<String, dynamic> map) {
    if (map == null) {
      return null;
    }
    final String mapType = _stripRef(map['type'] as String);
    if (mapType == 'Isolate') {
      // There are sometimes isolate refs in ServiceEvents.
      return vm.getFromMap(map);
    }

    final String mapId = map['id'] as String;
    ServiceObject serviceObject = (mapId != null) ? _cache[mapId] : null;
    if (serviceObject != null) {
      serviceObject.updateFromMap(map);
      return serviceObject;
    }
    // Build the object from the map directly.
    serviceObject = ServiceObject._fromMap(this, map);
    if ((serviceObject != null) && serviceObject.canCache) {
      _cache[mapId] = serviceObject;
    }
    return serviceObject;
  }

  @override
  Future<Map<String, dynamic>> _fetchDirect() => invokeRpcRaw('getIsolate');

  /// Invoke the RPC and return the raw response.
  Future<Map<String, dynamic>> invokeRpcRaw(
    String method, {
    Map<String, dynamic> params,
  }) {
    // Inject the 'isolateId' parameter.
    if (params == null) {
      params = <String, dynamic>{
        'isolateId': id,
      };
    } else {
      params['isolateId'] = id;
    }
    return vm.invokeRpcRaw(method, params: params);
  }

  /// Invoke the RPC and return a ServiceObject response.
  Future<ServiceObject> invokeRpc(String method, Map<String, dynamic> params) async {
    return getFromMap(await invokeRpcRaw(method, params: params));
  }

  void _updateHeaps(Map<String, dynamic> map, bool mapIsRef) {
    _newSpace ??= HeapSpace._empty(this);
    _newSpace._update(castStringKeyedMap(map['new']), mapIsRef);
    _oldSpace ??= HeapSpace._empty(this);
    _oldSpace._update(castStringKeyedMap(map['old']), mapIsRef);
  }

  @override
  void _update(Map<String, dynamic> map, bool mapIsRef) {
    if (mapIsRef) {
      return;
    }
    _loaded = true;

    final int startTimeMillis = map['startTime'] as int;
    startTime = DateTime.fromMillisecondsSinceEpoch(startTimeMillis);

    _upgradeCollection(map, this);

    pauseEvent = map['pauseEvent'] as ServiceEvent;

    _updateHeaps(castStringKeyedMap(map['_heaps']), mapIsRef);
  }

  static const int kIsolateReloadBarred = 1005;

  Future<Map<String, dynamic>> reloadSources({
    bool pause = false,
    Uri rootLibUri,
    Uri packagesUri,
  }) async {
    try {
      final Map<String, dynamic> arguments = <String, dynamic>{
        'pause': pause,
      };
      if (rootLibUri != null) {
        arguments['rootLibUri'] = rootLibUri.toString();
      }
      if (packagesUri != null) {
        arguments['packagesUri'] = packagesUri.toString();
      }
      final Map<String, dynamic> response = await invokeRpcRaw('_reloadSources', params: arguments);
      return response;
    } on rpc.RpcException catch (e) {
      return Future<Map<String, dynamic>>.value(<String, dynamic>{
        'code': e.code,
        'message': e.message,
        'data': e.data,
      });
    }
  }

  Future<Map<String, dynamic>> getObject(Map<String, dynamic> objectRef) {
    return invokeRpcRaw('getObject',
                        params: <String, dynamic>{'objectId': objectRef['id']});
  }

  /// Resumes the isolate.
  Future<Map<String, dynamic>> resume() {
    return invokeRpcRaw('resume');
  }

  // Flutter extension methods.

  // Invoke a flutter extension method, if the flutter extension is not
  // available, returns null.
  Future<Map<String, dynamic>> invokeFlutterExtensionRpcRaw(
    String method, {
    Map<String, dynamic> params,
  }) async {
    try {
      return await invokeRpcRaw(method, params: params);
    } on rpc.RpcException catch (e) {
      // If an application is not using the framework
      if (e.code == rpc_error_code.METHOD_NOT_FOUND) {
        return null;
      }
      rethrow;
    }
  }

  Future<Map<String, dynamic>> flutterDebugDumpApp() {
    return invokeFlutterExtensionRpcRaw('ext.flutter.debugDumpApp');
  }

  Future<Map<String, dynamic>> flutterDebugDumpRenderTree() {
    return invokeFlutterExtensionRpcRaw('ext.flutter.debugDumpRenderTree');
  }

  Future<Map<String, dynamic>> flutterDebugDumpLayerTree() {
    return invokeFlutterExtensionRpcRaw('ext.flutter.debugDumpLayerTree');
  }

  Future<Map<String, dynamic>> flutterDebugDumpSemanticsTreeInTraversalOrder() {
    return invokeFlutterExtensionRpcRaw('ext.flutter.debugDumpSemanticsTreeInTraversalOrder');
  }

  Future<Map<String, dynamic>> flutterDebugDumpSemanticsTreeInInverseHitTestOrder() {
    return invokeFlutterExtensionRpcRaw('ext.flutter.debugDumpSemanticsTreeInInverseHitTestOrder');
  }

  Future<Map<String, dynamic>> _flutterToggle(String name) async {
    Map<String, dynamic> state = await invokeFlutterExtensionRpcRaw('ext.flutter.$name');
    if (state != null && state.containsKey('enabled') && state['enabled'] is String) {
      state = await invokeFlutterExtensionRpcRaw(
        'ext.flutter.$name',
        params: <String, dynamic>{'enabled': state['enabled'] == 'true' ? 'false' : 'true'},
      );
    }
    return state;
  }

  Future<Map<String, dynamic>> flutterToggleDebugPaintSizeEnabled() => _flutterToggle('debugPaint');

  Future<Map<String, dynamic>> flutterToggleDebugCheckElevationsEnabled() => _flutterToggle('debugCheckElevationsEnabled');

  Future<Map<String, dynamic>> flutterTogglePerformanceOverlayOverride() => _flutterToggle('showPerformanceOverlay');

  Future<Map<String, dynamic>> flutterToggleWidgetInspector() => _flutterToggle('inspector.show');

  Future<Map<String, dynamic>> flutterToggleProfileWidgetBuilds() => _flutterToggle('profileWidgetBuilds');

  Future<Map<String, dynamic>> flutterDebugAllowBanner(bool show) {
    return invokeFlutterExtensionRpcRaw(
      'ext.flutter.debugAllowBanner',
      params: <String, dynamic>{'enabled': show ? 'true' : 'false'},
    );
  }

  Future<Map<String, dynamic>> flutterReassemble() {
    return invokeFlutterExtensionRpcRaw('ext.flutter.reassemble');
  }

  Future<Map<String, dynamic>> flutterFastReassemble(String classId) {
    return invokeFlutterExtensionRpcRaw('ext.flutter.fastReassemble', params: <String, Object>{
      'class': classId,
    });
  }

  Future<bool> flutterAlreadyPaintedFirstUsefulFrame() async {
    final Map<String, dynamic> result = await invokeFlutterExtensionRpcRaw('ext.flutter.didSendFirstFrameRasterizedEvent');
    // result might be null when the service extension is not initialized
    return result != null && result['enabled'] == 'true';
  }

  Future<Map<String, dynamic>> uiWindowScheduleFrame() {
    return invokeFlutterExtensionRpcRaw('ext.ui.window.scheduleFrame');
  }

  Future<Map<String, dynamic>> flutterEvictAsset(String assetPath) {
    return invokeFlutterExtensionRpcRaw(
      'ext.flutter.evict',
      params: <String, dynamic>{
        'value': assetPath,
      },
    );
  }

  Future<List<int>> flutterDebugSaveCompilationTrace() async {
    final Map<String, dynamic> result =
      await invokeFlutterExtensionRpcRaw('ext.flutter.saveCompilationTrace');
    if (result != null && result['value'] is List<dynamic>) {
      return (result['value'] as List<dynamic>).cast<int>();
    }
    return null;
  }

  // Application control extension methods.
  Future<Map<String, dynamic>> flutterExit() {
    return invokeFlutterExtensionRpcRaw('ext.flutter.exit');
  }

  Future<String> flutterPlatformOverride([ String platform ]) async {
    final Map<String, dynamic> result = await invokeFlutterExtensionRpcRaw(
      'ext.flutter.platformOverride',
      params: platform != null ? <String, dynamic>{'value': platform} : <String, String>{},
    );
    if (result != null && result['value'] is String) {
      return result['value'] as String;
    }
    return 'unknown';
  }

  @override
  String toString() => 'Isolate $id';
}

class ServiceMap extends ServiceObject implements Map<String, dynamic> {
  ServiceMap._empty(ServiceObjectOwner owner) : super._empty(owner);

  final Map<String, dynamic> _map = <String, dynamic>{};

  @override
  void _update(Map<String, dynamic> map, bool mapIsRef) {
    _loaded = !mapIsRef;
    _upgradeCollection(map, owner);
    _map.clear();
    _map.addAll(map);
  }

  // Forward Map interface calls.
  @override
  void addAll(Map<String, dynamic> other) => _map.addAll(other);
  @override
  void clear() => _map.clear();
  @override
  bool containsValue(dynamic v) => _map.containsValue(v);
  @override
  bool containsKey(Object k) => _map.containsKey(k);
  @override
  void forEach(void f(String key, dynamic value)) => _map.forEach(f);
  @override
  dynamic putIfAbsent(String key, dynamic ifAbsent()) => _map.putIfAbsent(key, ifAbsent);
  @override
  void remove(Object key) => _map.remove(key);
  @override
  dynamic operator [](Object k) => _map[k];
  @override
  void operator []=(String k, dynamic v) => _map[k] = v;
  @override
  bool get isEmpty => _map.isEmpty;
  @override
  bool get isNotEmpty => _map.isNotEmpty;
  @override
  Iterable<String> get keys => _map.keys;
  @override
  Iterable<dynamic> get values => _map.values;
  @override
  int get length => _map.length;
  @override
  String toString() => _map.toString();
  @override
  void addEntries(Iterable<MapEntry<String, dynamic>> entries) => _map.addEntries(entries);
  @override
  Map<RK, RV> cast<RK, RV>() => _map.cast<RK, RV>();
  @override
  void removeWhere(bool test(String key, dynamic value)) => _map.removeWhere(test);
  @override
  Map<K2, V2> map<K2, V2>(MapEntry<K2, V2> transform(String key, dynamic value)) => _map.map<K2, V2>(transform);
  @override
  Iterable<MapEntry<String, dynamic>> get entries => _map.entries;
  @override
  void updateAll(dynamic update(String key, dynamic value)) => _map.updateAll(update);
  Map<RK, RV> retype<RK, RV>() => _map.cast<RK, RV>();
  @override
  dynamic update(String key, dynamic update(dynamic value), { dynamic ifAbsent() }) => _map.update(key, update, ifAbsent: ifAbsent);
}

/// Peered to an Android/iOS FlutterView widget on a device.
class FlutterView extends ServiceObject {
  FlutterView._empty(ServiceObjectOwner owner) : super._empty(owner);

  Isolate _uiIsolate;
  Isolate get uiIsolate => _uiIsolate;

  @override
  void _update(Map<String, dynamic> map, bool mapIsRef) {
    _loaded = !mapIsRef;
    _upgradeCollection(map, owner);
    _uiIsolate = map['isolate'] as Isolate;
  }

  // TODO(johnmccutchan): Report errors when running failed.
  Future<void> runFromSource(
    Uri entryUri,
    Uri packagesUri,
    Uri assetsDirectoryUri,
  ) async {
    final String viewId = id;
    // When this completer completes the isolate is running.
    final Completer<void> completer = Completer<void>();
    final StreamSubscription<ServiceEvent> subscription =
      (await owner.vm.vmService.onIsolateEvent).listen((ServiceEvent event) {
        // TODO(johnmccutchan): Listen to the debug stream and catch initial
        // launch errors.
        if (event.kind == ServiceEvent.kIsolateRunnable) {
          printTrace('Isolate is runnable.');
          if (!completer.isCompleted) {
            completer.complete();
          }
        }
      });
    await owner.vm.runInView(viewId,
                             entryUri,
                             packagesUri,
                             assetsDirectoryUri);
    await completer.future;
    await owner.vm.refreshViews(waitForViews: true);
    await subscription.cancel();
  }

  Future<void> setAssetDirectory(Uri assetsDirectory) async {
    assert(assetsDirectory != null);
    await owner.vmService.vm.invokeRpc<ServiceObject>('_flutter.setAssetBundlePath',
        params: <String, dynamic>{
          'isolateId': _uiIsolate.id,
          'viewId': id,
          'assetDirectory': assetsDirectory.toFilePath(windows: false),
        });
  }

  Future<void> setSemanticsEnabled(bool enabled) async {
    assert(enabled != null);
    await owner.vmService.vm.invokeRpc<ServiceObject>('_flutter.setSemanticsEnabled',
        params: <String, dynamic>{
          'isolateId': _uiIsolate.id,
          'viewId': id,
          'enabled': enabled,
        });
  }

  bool get hasIsolate => _uiIsolate != null;

  Future<void> flushUIThreadTasks() async {
    await owner.vm.invokeRpcRaw('_flutter.flushUIThreadTasks',
      params: <String, dynamic>{'isolateId': _uiIsolate.id});
  }

  @override
  String toString() => id;
}<|MERGE_RESOLUTION|>--- conflicted
+++ resolved
@@ -60,16 +60,11 @@
   bool isStatic,
 );
 
-<<<<<<< HEAD
 typedef ReloadMethod = Future<void> Function({
   String classId,
   String libraryId,
 });
 
-const String _kRecordingType = 'vmservice';
-
-=======
->>>>>>> 63cc4ad3
 Future<StreamChannel<String>> _defaultOpenChannel(Uri uri, {io.CompressionOptions compression = io.CompressionOptions.compressionDefault}) async {
   Duration delay = const Duration(milliseconds: 100);
   int attempts = 0;

--- conflicted
+++ resolved
@@ -75,17 +75,10 @@
   Uri? yamlParentDirectory,
   required FileSystem fileSystem,
 }) async {
-<<<<<<< HEAD
   const OS targetOS = OS.macOS;
   final Uri buildUri = nativeAssetsBuildUri(projectUri, targetOS);
-  if (await hasNoPackageConfig(buildRunner) || await isDisabledAndNoNativeAssets(buildRunner)) {
+  if (!await nativeBuildRequired(buildRunner)) {
     final Uri nativeAssetsYaml = await writeNativeAssetsYaml(<Asset>[], yamlParentDirectory ?? buildUri, fileSystem);
-=======
-  const OS targetOs = OS.macOS;
-  final Uri buildUri_ = nativeAssetsBuildUri(projectUri, targetOs);
-  if (!await nativeBuildRequired(buildRunner)) {
-    final Uri nativeAssetsYaml = await writeNativeAssetsYaml(<Asset>[], yamlParentDirectory ?? buildUri_, fileSystem);
->>>>>>> bea63d7c
     return (nativeAssetsYaml, <Uri>[]);
   }
 

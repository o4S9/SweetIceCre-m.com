--- conflicted
+++ resolved
@@ -1048,8 +1048,11 @@
   if (event.level >= logging.Level.SEVERE) {
     globals.printError('${event.loggerName}: ${event.message}$error', stackTrace: event.stackTrace);
   } else if (event.level == logging.Level.WARNING) {
-<<<<<<< HEAD
-    // TODO(elliette): Remove the following message suppressions after DWDS is
+    // Temporary fix for https://github.com/flutter/flutter/issues/109792
+    // TODO(annagrin): Remove the condition after the bogus warning is
+    // removed in dwds: https://github.com/dart-lang/webdev/issues/1722
+    if (!event.message.contains('No module for')) {
+      // TODO(elliette): Remove the following message suppressions after DWDS is
     // >13.1.0, https://github.com/flutter/flutter/issues/101639
     const String dartUri = 'DartUri';
     if (event.loggerName == dartUri) {
@@ -1060,14 +1063,7 @@
       }
     }
     globals.printWarning('${event.loggerName}: ${event.message}$error');
-=======
-    // Temporary fix for https://github.com/flutter/flutter/issues/109792
-    // TODO(annagrin): Remove the condition after the bogus warning is
-    // removed in dwds: https://github.com/dart-lang/webdev/issues/1722
-    if (!event.message.contains('No module for')) {
-      globals.printWarning('${event.loggerName}: ${event.message}$error');
-    }
->>>>>>> 796c8ef7
+    }
   } else  {
     globals.printTrace('${event.loggerName}: ${event.message}$error');
   }

--- conflicted
+++ resolved
@@ -102,23 +102,19 @@
       IOSWorkflow: () => const IOSWorkflow(),
       KernelCompilerFactory: () => const KernelCompilerFactory(),
       LinuxWorkflow: () => const LinuxWorkflow(),
-<<<<<<< HEAD
-      Logger: () => platform.isWindows
+      Logger: () => globals.platform.isWindows
         ? WindowsStdoutLogger(
-            terminal: terminal,
-            stdio: stdio,
+            terminal: globals.terminal,
+            stdio: globals.stdio,
             outputPreferences: outputPreferences,
             timeoutConfiguration: timeoutConfiguration,
           )
         : StdoutLogger(
-            terminal: terminal,
-            stdio: stdio,
+            terminal: globals.terminal,
+            stdio: globals.stdio,
             outputPreferences: outputPreferences,
             timeoutConfiguration: timeoutConfiguration,
           ),
-=======
-      Logger: () => globals.platform.isWindows ? WindowsStdoutLogger() : StdoutLogger(),
->>>>>>> ee7a37f1
       MacOSWorkflow: () => const MacOSWorkflow(),
       MDnsObservatoryDiscovery: () => MDnsObservatoryDiscovery(),
       OperatingSystemUtils: () => OperatingSystemUtils(),

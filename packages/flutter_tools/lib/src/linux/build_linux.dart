--- conflicted
+++ resolved
@@ -22,12 +22,9 @@
   LinuxProject linuxProject,
   BuildInfo buildInfo, {
     String target = 'lib/main.dart',
-<<<<<<< HEAD
+    SizeAnalyzer sizeAnalyzer,
     TargetPlatform targetPlatform = TargetPlatform.linux_x64,
     String targetSysroot = '/',
-=======
-    SizeAnalyzer sizeAnalyzer,
->>>>>>> 9248fda4
   }) async {
   if (!linuxProject.cmakeFile.existsSync()) {
     throwToolExit('No Linux desktop project configured. See '
@@ -62,7 +59,7 @@
     status.cancel();
   }
   if (buildInfo.codeSizeDirectory != null && sizeAnalyzer != null) {
-    final String arch = getNameForTargetPlatform(TargetPlatform.linux_x64);
+    final String arch = getNameForTargetPlatform(targetPlatform);
     final File codeSizeFile = globals.fs.directory(buildInfo.codeSizeDirectory)
       .childFile('snapshot.$arch.json');
     final File precompilerTrace = globals.fs.directory(buildInfo.codeSizeDirectory)

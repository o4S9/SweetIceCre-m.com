--- conflicted
+++ resolved
@@ -73,8 +73,7 @@
     'flutter_tools:test_bootstrap',
     <BuilderFactory>[
       (BuilderOptions options) => const DebugTestBuilder(),
-      (BuilderOptions options) => FlutterWebTestBootstrapBuilder(
-          options.config['targets']?.split(',') ?? const <String>[]),
+      (BuilderOptions options) => const FlutterWebTestBootstrapBuilder(),
     ],
     core.toRoot(),
     hideOutput: true,
@@ -164,7 +163,11 @@
   core.apply(
     'flutter_tools:test_entrypoint',
     <BuilderFactory>[
-      (BuilderOptions options) => const FlutterWebTestEntrypointBuilder(),
+      (BuilderOptions options) {
+        final List<String> targets = options.config['targets']?.split(',')
+            ?? const <String>[];
+        return FlutterWebTestEntrypointBuilder(targets);
+      }
     ],
     core.toRoot(),
     hideOutput: true,
@@ -187,7 +190,9 @@
 
 /// A ddc-only entrypoint builder that respects the Flutter target flag.
 class FlutterWebTestEntrypointBuilder implements Builder {
-  const FlutterWebTestEntrypointBuilder();
+  const FlutterWebTestEntrypointBuilder(this.targets);
+
+  final List<String> targets;
 
   @override
   Map<String, List<String>> get buildExtensions => const <String, List<String>>{
@@ -202,6 +207,11 @@
 
   @override
   Future<void> build(BuildStep buildStep) async {
+    log.shout('does ${targets} contain ${buildStep.inputId.path}?');
+     if (!targets.any((String target) => buildStep
+        .inputId.path.contains('$target.browser_test.dart'))) {
+      return;
+    }
     log.info('building for target ${buildStep.inputId.path}');
     await bootstrapDdc(buildStep, platform: flutterWebPlatform);
   }
@@ -209,11 +219,7 @@
 
 /// A ddc-only entrypoint builder that respects the Flutter target flag.
 class FlutterWebEntrypointBuilder implements Builder {
-<<<<<<< HEAD
-  const FlutterWebEntrypointBuilder(this.release, this.flutterWebSdk, this.targets);
-=======
-  const FlutterWebEntrypointBuilder(this.release, this.profile, this.flutterWebSdk);
->>>>>>> 77f71ef4
+  const FlutterWebEntrypointBuilder(this.release, this.profile, this.flutterWebSdk, this.targets);
 
   final bool release;
   final bool profile;
@@ -233,18 +239,12 @@
 
   @override
   Future<void> build(BuildStep buildStep) async {
-<<<<<<< HEAD
-    log.info('building for target ${buildStep.inputId.path}');
     if (!targets.any((String target) => buildStep
         .inputId.path.contains(target.replaceFirst('.dart', '_web_entrypoint.dart')))) {
       return;
     }
-    if (release) {
-      await bootstrapDart2Js(buildStep, flutterWebSdk);
-=======
     if (release || profile) {
       await bootstrapDart2Js(buildStep, flutterWebSdk, profile);
->>>>>>> 77f71ef4
     } else {
       await bootstrapDdc(buildStep, platform: flutterWebPlatform);
     }
@@ -253,9 +253,7 @@
 
 /// Bootstraps the test entrypoint.
 class FlutterWebTestBootstrapBuilder implements Builder {
-  const FlutterWebTestBootstrapBuilder(this.targets);
-
-  final List<String> targets;
+  const FlutterWebTestBootstrapBuilder();
 
   @override
   Map<String, List<String>> get buildExtensions => const <String, List<String>>{
@@ -271,10 +269,6 @@
     final String assetPath = id.pathSegments.first == 'lib'
         ? path.url.join('packages', id.package, id.path)
         : id.path;
-    if (!targets.contains(id.path)) {
-      log.info('skipping target ${buildStep.inputId.path} with targets: $targets');
-      return;
-    }
     final Metadata metadata = parseMetadata(
         assetPath, contents, Runtime.builtIn.map((Runtime runtime) => runtime.name).toSet());
 

// Copyright 2019 The Chromium Authors. All rights reserved.
// Use of this source code is governed by a BSD-style license that can be
// found in the LICENSE file.

// ignore_for_file: implementation_imports
import 'dart:async';
import 'dart:io' as io; // ignore: dart_io_import

import 'package:build/build.dart';
import 'package:build_daemon/client.dart';
import 'package:build_daemon/data/build_status.dart';
import 'package:build_runner_core/build_runner_core.dart' as core;
import 'package:glob/glob.dart';
import 'package:path/path.dart' as path;

import '../base/file_system.dart';
import '../build_info.dart';
import '../convert.dart';
import '../platform_plugins.dart';
import '../plugins.dart';
import '../project.dart';
import '../web/compile.dart';
import 'web_fs.dart';

/// A build_runner specific implementation of the [WebCompilationProxy].
class BuildRunnerWebCompilationProxy extends WebCompilationProxy {
  BuildRunnerWebCompilationProxy();

  @override
  Future<bool> initialize({
    Directory projectDirectory,
    String testOutputDir,
    BuildMode mode,
    String projectName,
    bool initializePlatform,
  }) async {
    // Create the .dart_tool directory if it doesn't exist.
    projectDirectory
      .childDirectory('.dart_tool')
      .createSync();
    final FlutterProject flutterProject = FlutterProject.fromDirectory(projectDirectory);
    final bool hasWebPlugins = findPlugins(flutterProject)
        .any((Plugin p) => p.platforms.containsKey(WebPlugin.kConfigKey));
    final BuildDaemonClient client = await buildDaemonCreator.startBuildDaemon(
      projectDirectory.path,
      release: mode == BuildMode.release,
      profile: mode == BuildMode.profile,
      hasPlugins: hasWebPlugins,
      includeTests: true,
      initializePlatform: initializePlatform,
    );
    client.startBuild();
    bool success = true;
    await for (BuildResults results in client.buildResults) {
      final BuildResult result = results.results.firstWhere((BuildResult result) {
        return result.target == 'web';
      });
      if (result.status == BuildStatus.failed) {
        success = false;
        break;
      }
      if (result.status == BuildStatus.succeeded) {
        break;
      }
    }
    if (success && testOutputDir != null) {
      final Directory rootDirectory = projectDirectory
        .childDirectory('.dart_tool')
        .childDirectory('build')
        .childDirectory('flutter_web');

      final Iterable<Directory> childDirectories = rootDirectory
        .listSync()
        .whereType<Directory>();
      for (Directory childDirectory in childDirectories) {
        final String path = fs.path.join(testOutputDir, 'packages',
            fs.path.basename(childDirectory.path));
        copyDirectorySync(childDirectory.childDirectory('lib'), fs.directory(path));
      }
      final Directory outputDirectory = rootDirectory
          .childDirectory(projectName)
          .childDirectory('test');
      copyDirectorySync(outputDirectory, fs.directory(fs.path.join(testOutputDir)));
    }
    return success;
  }
}

/// Handles mapping a single root file scheme to a multiroot scheme.
///
/// This allows one build_runner build to read the output from a previous
/// isolated build.
class MultirootFileBasedAssetReader extends core.FileBasedAssetReader {
  MultirootFileBasedAssetReader(
    core.PackageGraph packageGraph,
    this.generatedDirectory,
  ) : super(packageGraph);

  final Directory generatedDirectory;

  @override
  Future<bool> canRead(AssetId id) {
    if (packageGraph[id.package] == packageGraph.root && _missingSource(id)) {
      return _generatedFile(id).exists();
    }
    return super.canRead(id);
  }

  @override
  Future<List<int>> readAsBytes(AssetId id) {
    if (packageGraph[id.package] == packageGraph.root && _missingSource(id)) {
      return _generatedFile(id).readAsBytes();
    }
    return super.readAsBytes(id);
  }

  @override
  Future<String> readAsString(AssetId id, {Encoding encoding}) {
    if (packageGraph[id.package] == packageGraph.root && _missingSource(id)) {
      return _generatedFile(id).readAsString();
    }
    return super.readAsString(id, encoding: encoding);
  }

  @override
  Stream<AssetId> findAssets(Glob glob, {String package}) async* {
    if (package == null || packageGraph.root.name == package) {
      final String generatedRoot = fs.path.join(
        generatedDirectory.path, packageGraph.root.name
      );
      await for (io.FileSystemEntity entity in glob.list(followLinks: true, root: packageGraph.root.path)) {
        if (entity is io.File && _isNotHidden(entity) && !fs.path.isWithin(generatedRoot, entity.path)) {
          yield _fileToAssetId(entity, packageGraph.root);
        }
      }
<<<<<<< HEAD
=======
      final String generatedRoot = fs.path.join(
        generatedDirectory.path, packageGraph.root.name,
      );
>>>>>>> 69af9ade
      if (!fs.isDirectorySync(generatedRoot)) {
        return;
      }
      await for (io.FileSystemEntity entity in glob.list(followLinks: true, root: generatedRoot)) {
        if (entity is io.File && _isNotHidden(entity)) {
          yield _fileToAssetId(entity, packageGraph.root, fs.path.relative(generatedRoot), true);
        }
      }
      return;
    }
    yield* super.findAssets(glob, package: package);
  }

  bool _isNotHidden(io.FileSystemEntity entity) {
    return !path.basename(entity.path).startsWith('._');
  }

  bool _missingSource(AssetId id) {
    return !fs.file(path.joinAll(<String>[packageGraph.root.path, ...id.pathSegments])).existsSync();
  }

  File _generatedFile(AssetId id) {
    return fs.file(
      path.joinAll(<String>[generatedDirectory.path, packageGraph.root.name, ...id.pathSegments])
    );
  }

  /// Creates an [AssetId] for [file], which is a part of [packageNode].
  AssetId _fileToAssetId(io.File file, core.PackageNode packageNode, [String root, bool generated = false]) {
    final String filePath = path.normalize(file.absolute.path);
    String relativePath;
    if (generated) {
      relativePath = filePath.substring(root.length + 2);
    } else {
      relativePath = path.relative(filePath, from: packageNode.path);
    }
    return AssetId(packageNode.name, relativePath);
  }
}<|MERGE_RESOLUTION|>--- conflicted
+++ resolved
@@ -133,12 +133,6 @@
           yield _fileToAssetId(entity, packageGraph.root);
         }
       }
-<<<<<<< HEAD
-=======
-      final String generatedRoot = fs.path.join(
-        generatedDirectory.path, packageGraph.root.name,
-      );
->>>>>>> 69af9ade
       if (!fs.isDirectorySync(generatedRoot)) {
         return;
       }

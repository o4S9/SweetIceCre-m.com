--- conflicted
+++ resolved
@@ -167,13 +167,9 @@
         target: target,
         flutterProject: flutterProject,
         buildInfo: debuggingOptions.buildInfo,
-<<<<<<< HEAD
         hostname: debuggingOptions.hostname,
         port: debuggingOptions.port,
-        skipDwds: false,
-=======
-        skipDwds: device is WebDevices,
->>>>>>> 32c946f3
+        skipDwds: device is WebServerDevice,
       );
       await device.startApp(package, mainPath: target, debuggingOptions: debuggingOptions, platformArgs: <String, Object>{
         'uri': _webFs.uri

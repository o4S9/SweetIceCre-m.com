--- conflicted
+++ resolved
@@ -509,7 +509,6 @@
       outputPath:  dillOutputPath ?? fs.path.join(getBuildDirectory(), 'app.dill'),
       packagesFilePath : _packagesFilePath,
     );
-<<<<<<< HEAD
     // Don't send full kernel file that would overwrite what VM already
     // started loading from.
     if (!bundleFirstUpload) {
@@ -520,22 +519,10 @@
           : pathToReload,
         );
         if (!dirtyEntries.containsKey(entryUri)) {
-          final DevFSFileContent content = new DevFSFileContent(fs.file(compiledBinary));
+          final DevFSFileContent content = DevFSFileContent(fs.file(compiledBinary));
           dirtyEntries[entryUri] = content;
           numBytes += content.size;
         }
-=======
-    final String compiledBinary = compilerOutput?.outputFilename;
-    if (compiledBinary != null && compiledBinary.isNotEmpty) {
-      final Uri entryUri = fs.path.toUri(projectRootPath != null
-        ? fs.path.relative(pathToReload, from: projectRootPath)
-        : pathToReload,
-      );
-      if (!dirtyEntries.containsKey(entryUri)) {
-        final DevFSFileContent content = DevFSFileContent(fs.file(compiledBinary));
-        dirtyEntries[entryUri] = content;
-        numBytes += content.size;
->>>>>>> 29fae06f
       }
     }
     if (dirtyEntries.isNotEmpty) {

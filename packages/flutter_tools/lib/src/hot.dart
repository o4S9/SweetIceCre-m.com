--- conflicted
+++ resolved
@@ -330,26 +330,11 @@
   Future<Null> handleTerminalCommand(String code) async {
     final String lower = code.toLowerCase();
     if ((lower == 'r') || (code == AnsiTerminal.KEY_F5)) {
-      OperationResult result = OperationResult.ok;
-      // F5, restart
-      if ((code == 'r') || (code == AnsiTerminal.KEY_F5)) {
-        // lower-case 'r'
-<<<<<<< HEAD
-        await restart();
-      } else {
-        // upper-case 'R'.
-        await restart(fullRestart: true);
-=======
-        result = await _reloadSources();
-      } else {
-        // upper-case 'R'.
-        result = await _restartFromSources();
-      }
+      OperationResult result = await restart(fullRestart: code == 'R');
       if (!result.isOk) {
         // TODO(johnmccutchan): Attempt to determine the number of errors that
         // occurred and tighten this message.
         printStatus('Try again after fixing the above error(s).', emphasis: true);
->>>>>>> d86900d2
       }
     }
   }
@@ -393,17 +378,10 @@
     await _devFS.update(progressReporter: progressReporter,
                         bundle: bundle,
                         bundleDirty: rebuildBundle,
-<<<<<<< HEAD
-                        fileFilter: _startupDependencies);
+                        fileFilter: _dartDependencies);
     devFSStatus.stop();
-    // Clear the minimal set after the first sync.
-    _startupDependencies = null;
-=======
-                        fileFilter: _dartDependencies);
-    devFSStatus.stop(showElapsedTime: true);
     // Clear the set after the sync.
     _dartDependencies = null;
->>>>>>> d86900d2
     printTrace('Synced ${getSizeAsMB(_devFS.bytes)}.');
     return true;
   }
@@ -494,7 +472,6 @@
   @override
   Future<OperationResult> restart({ bool fullRestart: false, bool pauseAfterRestart: false }) async {
     if (fullRestart) {
-<<<<<<< HEAD
       Status status = logger.startProgress('Performing full restart...');
       try {
         await _restartFromSources();
@@ -505,9 +482,6 @@
         status.stop();
         throw error;
       }
-=======
-      return _restartFromSources();
->>>>>>> d86900d2
     } else {
       Status status = logger.startProgress('Performing hot reload...');
       try {
@@ -528,18 +502,12 @@
       throw 'Application isolate not found';
     FirstFrameTimer firstFrameTimer = new FirstFrameTimer(vmService);
     firstFrameTimer.start();
-<<<<<<< HEAD
-    if (_devFS != null)
-      await _updateDevFS();
-    String reloadMessage;
-=======
     if (_devFS != null) {
       bool updatedDevFS = await _updateDevFS();
       if (!updatedDevFS)
         return new OperationResult(1, 'Dart Source Error');
     }
-    Status reloadStatus = logger.startProgress('Performing hot reload...');
->>>>>>> d86900d2
+    String reloadMessage;
     try {
       Map<String, dynamic> reloadReport =
           await currentView.uiIsolate.reloadSources(pause: pause);

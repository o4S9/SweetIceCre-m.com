--- conflicted
+++ resolved
@@ -354,13 +354,10 @@
       if (debuggingOptions.startPaused) '--start-paused',
       if (dartVmFlags.isNotEmpty) '--dart-flags="$dartVmFlags"',
       if (debuggingOptions.useTestFonts) '--use-test-fonts',
-<<<<<<< HEAD
-=======
       if (debuggingOptions.debuggingEnabled) ...<String>[
         '--enable-checked-mode',
         '--verify-entry-points',
       ],
->>>>>>> c7bc553f
       if (debuggingOptions.enableSoftwareRendering) '--enable-software-rendering',
       if (debuggingOptions.skiaDeterministicRendering) '--skia-deterministic-rendering',
       if (debuggingOptions.traceSkia) '--trace-skia',
@@ -370,7 +367,6 @@
       if (debuggingOptions.verboseSystemLogs) '--verbose-logging',
       if (debuggingOptions.cacheSkSL) '--cache-sksl',
       if (debuggingOptions.purgePersistentCache) '--purge-persistent-cache',
-      if (route != null) '--route=$route',
       if (platformArgs['trace-startup'] as bool ?? false) '--trace-startup',
     ];
 
@@ -382,7 +378,7 @@
       int installationResult = 1;
       if (debuggingOptions.debuggingEnabled) {
         _logger.printTrace('Debugging is enabled, connecting to observatory');
-        final IOSDeviceLogReader deviceLogReader = getLogReader(app: package) as IOSDeviceLogReader;
+        final DeviceLogReader deviceLogReader = getLogReader(app: package);
 
         // If the device supports syslog reading, prefer launching the app without
         // attaching the debugger to avoid the overhead of the unnecessary extra running process.
@@ -393,21 +389,13 @@
             launchArguments: launchArguments,
             interfaceType: interfaceType,
           );
-<<<<<<< HEAD
-          deviceLogReader.debuggerStream = iosDeployDebugger;
-=======
           if (deviceLogReader is IOSDeviceLogReader) {
             deviceLogReader.debuggerStream = iosDeployDebugger;
           }
->>>>>>> c7bc553f
         }
         observatoryDiscovery = ProtocolDiscovery.observatory(
           deviceLogReader,
           portForwarder: portForwarder,
-<<<<<<< HEAD
-          throttleDuration: fallbackPollingDelay,
-=======
->>>>>>> c7bc553f
           hostPort: debuggingOptions.hostVmServicePort,
           devicePort: debuggingOptions.deviceVmServicePort,
           ipv6: ipv6,
@@ -436,16 +424,12 @@
       }
 
       _logger.printTrace('Application launched on the device. Waiting for observatory port.');
-<<<<<<< HEAD
       Uri localUri;
       try {
         localUri = await observatoryDiscovery.uri.timeout(const Duration(seconds: 30));
       } on TimeoutException {
         await observatoryDiscovery.cancel();
       }
-=======
-      final Uri localUri = await observatoryDiscovery.uri;
->>>>>>> c7bc553f
       if (localUri == null) {
         iosDeployDebugger?.detach();
         return LaunchResult.failed();

--- conflicted
+++ resolved
@@ -145,13 +145,17 @@
   void visitPattern(String pattern) {
     // perform substituion of the environmental values and then
     // of the local values.
-    final String value = pattern
+    String value = pattern
       .replaceAll('{PROJECT_DIR}', environment.projectDir.absolute.uri.toString())
       .replaceAll('{BUILD_DIR}', environment.buildDir.absolute.uri.toString())
       .replaceAll('{CACHE_DIR}', environment.cacheDir.absolute.uri.toString())
       .replaceAll('{COPY_DIR}', environment.copyDir.absolute.uri.toString())
       .replaceAll('{platform}', getNameForTargetPlatform(environment.targetPlatform))
       .replaceAll('{mode}', getNameForBuildMode(environment.buildMode));
+    // TODO(jonahwilliams): lookup the right way to do this.
+    if (platform.isWindows) {
+      value = value.replaceAll('/', r'\');
+    }
     final String filePath = Uri.file(value).toString().substring(10);
     if (value.endsWith(platform.pathSeparator)) {
       sources.add(fs.directory(fs.path.normalize(filePath)));
@@ -401,43 +405,10 @@
     return environment.stampDir.childFile(fileName);
   }
 
-<<<<<<< HEAD
   static List<FileSystemEntity> _resolveConfiguration(List<Source> config, Environment environment) {
     final SourceCollector collector = SourceCollector(environment);
     for (Source source in config)  {
       source.accept(collector);
-=======
-  static List<FileSystemEntity> _resolveConfiguration(List<dynamic> config, Environment environment) {
-    // Perform some simple substitutions to produce a list of files that
-    // are considered build inputs or outputs.
-    final List<FileSystemEntity> files = <FileSystemEntity>[];
-    for (dynamic rawInput in config)  {
-      if (rawInput is String) {
-        // First, perform substituion of the environmental values and then
-        // of the local values.
-        rawInput = rawInput
-          .replaceAll('{PROJECT_DIR}', environment.projectDir.absolute.uri.toString())
-          .replaceAll('{BUILD_DIR}', environment.buildDir.absolute.uri.toString())
-          .replaceAll('{CACHE_DIR}', environment.cacheDir.absolute.uri.toString())
-          .replaceAll('{COPY_DIR}', environment.copyDir.absolute.uri.toString())
-          .replaceAll('{platform}', getNameForTargetPlatform(environment.targetPlatform))
-          .replaceAll('{mode}', getNameForBuildMode(environment.buildMode));
-        // TODO(jonahwilliams): lookup the right way to do this.
-        if (platform.isWindows) {
-         rawInput = rawInput.replaceAll('/', r'\');
-        }
-        final String filePath = Uri.file(rawInput).toString().substring(10);
-        if (rawInput.endsWith(platform.pathSeparator)) {
-          files.add(fs.directory(fs.path.normalize(filePath)));
-        } else {
-          files.add(fs.file(fs.path.normalize(filePath)));
-        }
-      } else if (rawInput is InputFunction) {
-        files.addAll(rawInput(environment));
-      } else {
-        assert(false);
-      }
->>>>>>> aad0dfab
     }
     return collector.sources;
   }

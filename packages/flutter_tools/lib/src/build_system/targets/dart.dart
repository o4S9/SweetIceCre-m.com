--- conflicted
+++ resolved
@@ -71,11 +71,7 @@
     Source.artifact(Artifact.vmSnapshotData, mode: BuildMode.debug),
     Source.artifact(Artifact.isolateSnapshotData, mode: BuildMode.debug),
     Source.pattern('{BUILD_DIR}/app.dill'),
-<<<<<<< HEAD
-    Source.behavior(AssetOutputBehavior('flutter_assets')),
-=======
     Source.depfile('flutter_assets.d'),
->>>>>>> d96afee8
   ];
 
   @override
@@ -83,14 +79,7 @@
     Source.pattern('{OUTPUT_DIR}/vm_snapshot_data'),
     Source.pattern('{OUTPUT_DIR}/isolate_snapshot_data'),
     Source.pattern('{OUTPUT_DIR}/kernel_blob.bin'),
-<<<<<<< HEAD
-    Source.pattern('{OUTPUT_DIR}/AssetManifest.json'),
-    Source.pattern('{OUTPUT_DIR}/FontManifest.json'),
-    Source.pattern('{OUTPUT_DIR}/LICENSE'),
-    Source.behavior(AssetOutputBehavior('flutter_assets')),
-=======
     Source.depfile('flutter_assets.d'),
->>>>>>> d96afee8
   ];
 
   @override
@@ -99,14 +88,8 @@
       throw MissingDefineException(kBuildMode, 'copy_flutter_bundle');
     }
     final BuildMode buildMode = getBuildModeForName(environment.defines[kBuildMode]);
-<<<<<<< HEAD
     final Directory outputDirectory = environment.outputDir.childDirectory('flutter_assets');
-    if (!outputDirectory.existsSync()) {
-      outputDirectory.createSync(recursive: true); 
-    }
-=======
     environment.outputDir.createSync(recursive: true);
->>>>>>> d96afee8
 
     // Only copy the prebuilt runtimes and kernel blob in debug mode.
     if (buildMode == BuildMode.debug) {
@@ -119,15 +102,8 @@
       fs.file(isolateSnapshotData)
           .copySync(outputDirectory.childFile('isolate_snapshot_data').path);
     }
-<<<<<<< HEAD
-
-    final AssetBundle assetBundle = AssetBundleFactory.instance.createBundle();
-    await assetBundle.build();
-    await copyAssets(assetBundle, environment, 'flutter_assets');
-=======
     final Depfile assetDepfile = await copyAssets(environment, environment.outputDir);
     assetDepfile.writeToFile(environment.buildDir.childFile('flutter_assets.d'));
->>>>>>> d96afee8
   }
 
   @override

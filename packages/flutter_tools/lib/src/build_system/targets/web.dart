// Copyright 2014 The Flutter Authors. All rights reserved.
// Use of this source code is governed by a BSD-style license that can be
// found in the LICENSE file.

import 'package:crypto/crypto.dart';

import '../../artifacts.dart';
import '../../base/file_system.dart';
import '../../base/io.dart';
import '../../build_info.dart';
import '../../compile.dart';
import '../../dart/package_map.dart';
import '../../globals.dart' as globals;
import '../../project.dart';
import '../build_system.dart';
import '../depfile.dart';
import 'assets.dart';
import 'dart.dart';

/// Whether web builds should call the platform initialization logic.
const String kInitializePlatform = 'InitializePlatform';

/// Whether the application has web plugins.
const String kHasWebPlugins = 'HasWebPlugins';

/// An override for the dart2js build mode.
///
/// Valid values are O1 (lowest, profile default) to O4 (highest, release default).
const String kDart2jsOptimization = 'Dart2jsOptimization';

/// Whether to disable dynamic generation code to satisfy csp policies.
const String kCspMode = 'cspMode';

/// Generates an entry point for a web target.
class WebEntrypointTarget extends Target {
  const WebEntrypointTarget();

  @override
  String get name => 'web_entrypoint';

  @override
  List<Target> get dependencies => const <Target>[];

  @override
  List<Source> get inputs => const <Source>[
    Source.pattern('{FLUTTER_ROOT}/packages/flutter_tools/lib/src/build_system/targets/web.dart'),
  ];

  @override
  List<Source> get outputs => const <Source>[
    Source.pattern('{BUILD_DIR}/main.dart'),
  ];

  @override
  Future<void> build(Environment environment) async {
    final String targetFile = environment.defines[kTargetFile];
    final bool shouldInitializePlatform = environment.defines[kInitializePlatform] == 'true';
    final bool hasPlugins = environment.defines[kHasWebPlugins] == 'true';
    final String importPath = globals.fs.path.absolute(targetFile);

    // Use the package uri mapper to find the correct package-scheme import path
    // for the user application. If the application has a mix of package-scheme
    // and relative imports for a library, then importing the entrypoint as a
    // file-scheme will cause said library to be recognized as two distinct
    // libraries. This can cause surprising behavior as types from that library
    // will be considered distinct from each other.
    final PackageUriMapper packageUriMapper = PackageUriMapper(
      importPath,
      PackageMap.globalPackagesPath,
      null,
      null,
    );

    // By construction, this will only be null if the .packages file does not
    // have an entry for the user's application or if the main file is
    // outside of the lib/ directory.
    final String mainImport = packageUriMapper.map(importPath)?.toString()
      ?? globals.fs.file(importPath).absolute.uri.toString();

    String contents;
    if (hasPlugins) {
      final String generatedPath = environment.projectDir
        .childDirectory('lib')
        .childFile('generated_plugin_registrant.dart')
        .absolute.path;
      final Uri generatedImport = packageUriMapper.map(generatedPath);
      contents = '''
import 'dart:ui' as ui;

import 'package:flutter_web_plugins/flutter_web_plugins.dart';

import '$generatedImport';
import '$mainImport' as entrypoint;

Future<void> main() async {
  registerPlugins(webPluginRegistry);
  if ($shouldInitializePlatform) {
    await ui.webOnlyInitializePlatform();
  }
  entrypoint.main();
}
''';
    } else {
      contents = '''
import 'dart:ui' as ui;

import '$mainImport' as entrypoint;

Future<void> main() async {
  if ($shouldInitializePlatform) {
    await ui.webOnlyInitializePlatform();
  }
  entrypoint.main();
}
''';
    }
    environment.buildDir.childFile('main.dart')
      ..writeAsStringSync(contents);
  }
}

/// Compiles a web entry point with dart2js.
class Dart2JSTarget extends Target {
  const Dart2JSTarget();

  @override
  String get name => 'dart2js';

  @override
  List<Target> get dependencies => const <Target>[
    WebEntrypointTarget()
  ];

  @override
  List<Source> get inputs => const <Source>[
    Source.artifact(Artifact.flutterWebSdk),
    Source.artifact(Artifact.dart2jsSnapshot),
    Source.artifact(Artifact.engineDartBinary),
    Source.pattern('{BUILD_DIR}/main.dart'),
    Source.pattern('{PROJECT_DIR}/.packages'),
  ];

  @override
  List<Source> get outputs => const <Source>[];

  @override
  List<String> get depfiles => const <String>[
    'dart2js.d',
  ];

  @override
  Future<void> build(Environment environment) async {
    final String dart2jsOptimization = environment.defines[kDart2jsOptimization];
    final bool csp = environment.defines[kCspMode] == 'true';
    final BuildMode buildMode = getBuildModeForName(environment.defines[kBuildMode]);
    final String specPath = globals.fs.path.join(globals.artifacts.getArtifactPath(Artifact.flutterWebSdk), 'libraries.json');
    final String packageFile = FlutterProject.fromDirectory(environment.projectDir).hasBuilders
      ? PackageMap.globalGeneratedPackagesPath
      : PackageMap.globalPackagesPath;
    final File outputFile = environment.buildDir.childFile('main.dart.js');

    final ProcessResult result = await globals.processManager.run(<String>[
      globals.artifacts.getArtifactPath(Artifact.engineDartBinary),
      globals.artifacts.getArtifactPath(Artifact.dart2jsSnapshot),
      '--libraries-spec=$specPath',
      if (dart2jsOptimization != null)
        '-$dart2jsOptimization'
      else
        '-O4',
      if (buildMode == BuildMode.profile)
        '--no-minify',
      '-o',
      outputFile.path,
      '--packages=$packageFile',
      if (buildMode == BuildMode.profile)
        '-Ddart.vm.profile=true'
      else
        '-Ddart.vm.product=true',
      if (csp)
        '--csp',
      for (final String dartDefine in parseDartDefines(environment))
        '-D$dartDefine',
      environment.buildDir.childFile('main.dart').path,
    ]);
    if (result.exitCode != 0) {
      throw Exception(result.stdout + result.stderr);
    }
    final File dart2jsDeps = environment.buildDir
      .childFile('main.dart.js.deps');
    if (!dart2jsDeps.existsSync()) {
      globals.printError('Warning: dart2js did not produced expected deps list at '
        '${dart2jsDeps.path}');
      return;
    }
    final Depfile depfile = Depfile.parseDart2js(
      environment.buildDir.childFile('main.dart.js.deps'),
      outputFile,
    );
    depfile.writeToFile(environment.buildDir.childFile('dart2js.d'));
  }
}

/// Unpacks the dart2js compilation and resources to a given output directory
class WebReleaseBundle extends Target {
  const WebReleaseBundle();

  @override
  String get name => 'web_release_bundle';

  @override
  List<Target> get dependencies => const <Target>[
    Dart2JSTarget(),
  ];

  @override
  List<Source> get inputs => const <Source>[
    Source.pattern('{BUILD_DIR}/main.dart.js'),
    Source.pattern('{PROJECT_DIR}/pubspec.yaml'),
  ];

  @override
  List<Source> get outputs => const <Source>[
    Source.pattern('{OUTPUT_DIR}/main.dart.js'),
  ];

  @override
  List<String> get depfiles => const <String>[
    'dart2js.d',
<<<<<<< HEAD
    'flutter_assets.d'
=======
    'flutter_assets.d',
    'web_resources.d',
>>>>>>> ab36346a
  ];

  @override
  Future<void> build(Environment environment) async {
    final BuildMode buildMode = getBuildModeForName(environment.defines[kBuildMode]);
    for (final File outputFile in environment.buildDir.listSync(recursive: true).whereType<File>()) {
      final String basename = globals.fs.path.basename(outputFile.path);
      if (!basename.contains('main.dart.js')) {
        continue;
      }
      // In release mode, do not output deps file or source map.
      if (buildMode == BuildMode.release && (basename.endsWith('.deps') || basename.endsWith('.map'))) {
        continue;
      }
      outputFile.copySync(
        environment.outputDir.childFile(globals.fs.path.basename(outputFile.path)).path
      );
    }
    final Directory outputDirectory = environment.outputDir.childDirectory('assets');
    outputDirectory.createSync(recursive: true);
    final Depfile depfile = await copyAssets(environment, environment.outputDir.childDirectory('assets'));
    depfile.writeToFile(environment.buildDir.childFile('flutter_assets.d'));

    final Directory webResources = environment.projectDir
      .childDirectory('web');
    final List<File> inputResourceFiles = webResources
      .listSync(recursive: true)
      .whereType<File>()
      .toList();

    // Copy other resource files out of web/ directory.
    final List<File> outputResourcesFiles = <File>[];
    for (final File inputFile in inputResourceFiles) {
      final File outputFile = globals.fs.file(globals.fs.path.join(
        environment.outputDir.path,
        globals.fs.path.relative(inputFile.path, from: webResources.path)));
      if (!outputFile.parent.existsSync()) {
        outputFile.parent.createSync(recursive: true);
      }
      inputFile.copySync(outputFile.path);
      outputResourcesFiles.add(outputFile);
    }
    final Depfile resourceFile = Depfile(inputResourceFiles, outputResourcesFiles);
    resourceFile.writeToFile(environment.buildDir.childFile('web_resources.d'));

  }
}

/// Generate a service worker for a web target.
class WebServiceWorker extends Target {
  const WebServiceWorker();

  @override
  String get name => 'web_service_worker';

  @override
  List<Target> get dependencies => const <Target>[
    Dart2JSTarget(),
    WebReleaseBundle(),
  ];

  @override
  List<String> get depfiles => const <String>[
    'service_worker.d',
  ];

  @override
  List<Source> get inputs => const <Source>[];

  @override
  List<Source> get outputs => const <Source>[];

  @override
  Future<void> build(Environment environment) async {
    final List<File> contents = environment.outputDir
      .listSync(recursive: true)
      .whereType<File>()
      .where((File file) => !file.path.endsWith('service_worker.js'))
      .toList();
    // TODO(jonahwilliams): determine whether this needs to be made more efficient.
    final Map<String, String> uriToHash = <String, String>{
      for (File file in contents)
        '/${globals.fs.path.relative(file.path, from: environment.outputDir.path)}':
          md5.convert(await file.readAsBytes()).toString(),
    };
    final File serviceWorkerFile = environment.outputDir
      .childFile('service_worker.js');
    final Depfile depfile = Depfile(contents, <File>[serviceWorkerFile]);
    final String serviceWorker = generateServiceWorker(uriToHash);
    serviceWorkerFile
      .writeAsStringSync(serviceWorker);
    depfile.writeToFile(environment.buildDir.childFile('service_worker.d'));
  }
}

/// Generate a service worker with an app-specific cache name a map of
/// resource files.
///
/// We embed file hashes directly into the worker so that the byte for byte
/// invalidation will automatically reactivate workers whenever a new
/// version is deployed.
// TODO(jonahwilliams): on re-activate, only evict stale assets.
String generateServiceWorker(Map<String, String> resources) {
  return '''
'use strict';
const CACHE_NAME = 'flutter-app-cache';
const RESOURCES = {
  ${resources.entries.map((MapEntry<String, String> entry) => '"${entry.key}": "${entry.value}"').join(",\n")}
};

self.addEventListener('install', function (event) {
  event.waitUntil(
    caches.open(CACHE_NAME)
      .then(function (cache) {
        return cache.addAll(Object.keys(RESOURCES));
      })
  );
});

self.addEventListener('activate', function (event) {
  event.waitUntil(
    caches.keys().then(function (cacheName) {
      return caches.delete(cacheName);
    }).then(function (_) {
      return caches.open(CACHE_NAME);
    }).then(function (cache) {
      return cache.addAll(Object.keys(RESOURCES));
    })
  );
});

self.addEventListener('fetch', function (event) {
  event.respondWith(
    caches.match(event.request)
      .then(function (response) {
        if (response) {
          return response;
        }
        return fetch(event.request, {
          credentials: 'include'
        });
      })
  );
});
''';
}<|MERGE_RESOLUTION|>--- conflicted
+++ resolved
@@ -226,12 +226,8 @@
   @override
   List<String> get depfiles => const <String>[
     'dart2js.d',
-<<<<<<< HEAD
-    'flutter_assets.d'
-=======
     'flutter_assets.d',
     'web_resources.d',
->>>>>>> ab36346a
   ];
 
   @override

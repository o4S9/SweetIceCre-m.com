// Copyright 2016 The Chromium Authors. All rights reserved.
// Use of this source code is governed by a BSD-style license that can be
// found in the LICENSE file.

import 'dart:async';

import 'package:json_rpc_2/error_code.dart' as rpc_error_code;
import 'package:json_rpc_2/json_rpc_2.dart' as rpc;
import 'package:meta/meta.dart';

import 'base/context.dart';
import 'base/file_system.dart';
import 'base/logger.dart';
import 'base/utils.dart';
import 'build_info.dart';
import 'dart/dependencies.dart';
import 'device.dart';
import 'globals.dart';
import 'resident_runner.dart';
import 'usage.dart';
import 'vmservice.dart';

class HotRunnerConfig {
  /// Should the hot runner compute the minimal Dart dependencies?
  bool computeDartDependencies = true;
  /// Should the hot runner assume that the minimal Dart dependencies do not change?
  bool stableDartDependencies = false;
}

HotRunnerConfig get hotRunnerConfig => context[HotRunnerConfig];

const bool kHotReloadDefault = true;

class HotRunner extends ResidentRunner {
  HotRunner(
    List<FlutterDevice> devices, {
    String target,
    DebuggingOptions debuggingOptions,
    bool usesTerminalUI: true,
    this.benchmarkMode: false,
    this.applicationBinary,
    this.previewDart2: false,
    String projectRootPath,
    String packagesFilePath,
    String projectAssets,
    bool stayResident: true,
  }) : super(devices,
             target: target,
             debuggingOptions: debuggingOptions,
             usesTerminalUI: usesTerminalUI,
             projectRootPath: projectRootPath,
             packagesFilePath: packagesFilePath,
             projectAssets: projectAssets,
             stayResident: stayResident);

  final String applicationBinary;
  Set<String> _dartDependencies;

  final bool benchmarkMode;
  final Map<String, List<int>> benchmarkData = <String, List<int>>{};
  // The initial launch is from a snapshot.
  bool _runningFromSnapshot = true;
  bool previewDart2 = false;

  void _addBenchmarkData(String name, int value) {
    benchmarkData[name] ??= <int>[];
    benchmarkData[name].add(value);
  }

  bool _refreshDartDependencies() {
    if (!hotRunnerConfig.computeDartDependencies) {
      // Disabled.
      return true;
    }
    if (_dartDependencies != null) {
      // Already computed.
      return true;
    }
    final DartDependencySetBuilder dartDependencySetBuilder =
        new DartDependencySetBuilder(mainPath, packagesFilePath);
    try {
      _dartDependencies = new Set<String>.from(dartDependencySetBuilder.build());
    } on DartDependencyException catch (error) {
      printError(
        'Your application could not be compiled, because its dependencies could not be established.\n'
        '$error'
      );
      return false;
    }
    return true;
  }

  Future<Null> _reloadSourcesService(String isolateId,
      { bool force: false, bool pause: false }) async {
    // TODO(cbernaschina): check that isolateId is the id of the UI isolate.
    final OperationResult result = await restart(pauseAfterRestart: pause);
    if (!result.isOk) {
      throw new rpc.RpcException(
        rpc_error_code.INTERNAL_ERROR,
        'Unable to reload sources',
      );
    }
  }

  Future<int> attach({
    Completer<DebugConnectionInfo> connectionInfoCompleter,
    Completer<Null> appStartedCompleter,
    String viewFilter,
  }) async {
    try {
      await connectToServiceProtocol(viewFilter: viewFilter,
          reloadSources: _reloadSourcesService);
    } catch (error) {
      printError('Error connecting to the service protocol: $error');
      return 2;
    }

    for (FlutterDevice device in flutterDevices)
      device.initLogReader();
    try {
      final List<Uri> baseUris = await _initDevFS();
      if (connectionInfoCompleter != null) {
        // Only handle one debugger connection.
        connectionInfoCompleter.complete(
          new DebugConnectionInfo(
            httpUri: flutterDevices.first.observatoryUris.first,
            wsUri: flutterDevices.first.vmServices.first.wsAddress,
            baseUri: baseUris.first.toString()
          )
        );
      }
    } catch (error) {
      printError('Error initializing DevFS: $error');
      return 3;
    }
    final Stopwatch initialUpdateDevFSsTimer = new Stopwatch()..start();
    final bool devfsResult = await _updateDevFS();
    _addBenchmarkData('hotReloadInitialDevFSSyncMilliseconds',
        initialUpdateDevFSsTimer.elapsed.inMilliseconds);
    if (!devfsResult)
      return 3;

    await refreshViews();
    for (FlutterDevice device in flutterDevices) {
      // VM must have accepted the kernel binary, there will be no reload
      // report, so we let incremental compiler know that source code was accepted.
      if (device.generator != null)
        device.generator.accept();
      for (FlutterView view in device.views)
        printTrace('Connected to $view.');
    }

    if (stayResident) {
      setupTerminal();
      registerSignalHandlers();
    }

    appStartedCompleter?.complete();

    if (benchmarkMode) {
      // We are running in benchmark mode.
      printStatus('Running in benchmark mode.');
      // Measure time to perform a hot restart.
      printStatus('Benchmarking hot restart');
      await restart(fullRestart: true);
      // TODO(johnmccutchan): Modify script entry point.
      printStatus('Benchmarking hot reload');
      // Measure time to perform a hot reload.
      await restart(fullRestart: false);
      if (stayResident) {
        await waitForAppToFinish();
      } else {
        printStatus('Benchmark completed. Exiting application.');
        await _cleanupDevFS();
        await stopEchoingDeviceLog();
        await stopApp();
      }
      final File benchmarkOutput = fs.file('hot_benchmark.json');
      benchmarkOutput.writeAsStringSync(toPrettyJson(benchmarkData));
      return 0;
    }

    if (stayResident)
      return waitForAppToFinish();
    await cleanupAtFinish();
    return 0;
  }

  @override
  Future<int> run({
    Completer<DebugConnectionInfo> connectionInfoCompleter,
    Completer<Null> appStartedCompleter,
    String route,
    bool shouldBuild: true
  }) async {
    if (!fs.isFileSync(mainPath)) {
      String message = 'Tried to run $mainPath, but that file does not exist.';
      if (target == null)
        message += '\nConsider using the -t option to specify the Dart file to start.';
      printError(message);
      return 1;
    }

    // Determine the Dart dependencies eagerly.
    if (!_refreshDartDependencies()) {
      // Some kind of source level error or missing file in the Dart code.
      return 1;
    }

    for (FlutterDevice device in flutterDevices) {
      final int result = await device.runHot(
        hotRunner: this,
        route: route,
        shouldBuild: shouldBuild,
      );
      if (result != 0) {
        return result;
      }
    }

    return attach(
      connectionInfoCompleter: connectionInfoCompleter,
      appStartedCompleter: appStartedCompleter
    );
  }

  @override
  Future<Null> handleTerminalCommand(String code) async {
    final String lower = code.toLowerCase();
    if (lower == 'r') {
      final OperationResult result = await restart(fullRestart: code == 'R');
      if (!result.isOk) {
        // TODO(johnmccutchan): Attempt to determine the number of errors that
        // occurred and tighten this message.
        printStatus('Try again after fixing the above error(s).', emphasis: true);
      }
    }
  }

  Future<List<Uri>> _initDevFS() async {
    final String fsName = fs.path.basename(projectRootPath);
    final List<Uri> devFSUris = <Uri>[];
    for (FlutterDevice device in flutterDevices) {
      final Uri uri = await device.setupDevFS(
        fsName,
        fs.directory(projectRootPath),
        packagesFilePath: packagesFilePath
      );
      devFSUris.add(uri);
    }
    return devFSUris;
  }

  Future<bool> _updateDevFS({ bool fullRestart: false }) async {
    if (!_refreshDartDependencies()) {
      // Did not update DevFS because of a Dart source error.
      return false;
    }
    final bool rebuildBundle = assetBundle.needsBuild();
    if (rebuildBundle) {
      printTrace('Updating assets');
      final int result = await assetBundle.build();
      if (result != 0)
        return false;
    }

    for (FlutterDevice device in flutterDevices) {
      final bool result = await device.updateDevFS(
        mainPath: mainPath,
        target: target,
        bundle: assetBundle,
        bundleDirty: rebuildBundle,
        fileFilter: _dartDependencies,
        fullRestart: fullRestart
      );
      if (!result)
        return false;
    }

    if (!hotRunnerConfig.stableDartDependencies) {
      // Clear the set after the sync so they are recomputed next time.
      _dartDependencies = null;
    }
    return true;
  }

  Future<Null> _evictDirtyAssets() async {
    for (FlutterDevice device in flutterDevices) {
      if (device.devFS.assetPathsToEvict.isEmpty)
        return;
      if (device.views.first.uiIsolate == null)
        throw 'Application isolate not found';
      for (String assetPath in device.devFS.assetPathsToEvict)
        await device.views.first.uiIsolate.flutterEvictAsset(assetPath);
      device.devFS.assetPathsToEvict.clear();
    }
  }

  void _resetDirtyAssets() {
    for (FlutterDevice device in flutterDevices)
      device.devFS.assetPathsToEvict.clear();
  }

  Future<Null> _cleanupDevFS() async {
    for (FlutterDevice device in flutterDevices) {
      if (device.devFS != null) {
        // Cleanup the devFS; don't wait indefinitely, and ignore any errors.
        await device.devFS.destroy()
          .timeout(const Duration(milliseconds: 250))
          .catchError((dynamic error) {
            printTrace('$error');
          });
      }
      device.devFS = null;
    }
  }

  Future<Null> _launchInView(FlutterDevice device,
                             Uri entryUri,
                             Uri packagesUri,
                             Uri assetsDirectoryUri) async {
    for (FlutterView view in device.views)
      await view.runFromSource(entryUri, packagesUri, assetsDirectoryUri);
  }

  Future<Null> _launchFromDevFS(String mainScript) async {
    final String entryUri = fs.path.relative(mainScript, from: projectRootPath);
    for (FlutterDevice device in flutterDevices) {
      final Uri deviceEntryUri = device.devFS.baseUri.resolveUri(
        fs.path.toUri(entryUri));
      final Uri devicePackagesUri = device.devFS.baseUri.resolve('.packages');
      final Uri deviceAssetsDirectoryUri = device.devFS.baseUri.resolveUri(
        fs.path.toUri(getAssetBuildDirectory()));
      await _launchInView(device,
                          deviceEntryUri,
                          devicePackagesUri,
                          deviceAssetsDirectoryUri);
      if (benchmarkMode) {
        for (FlutterDevice device in flutterDevices)
          for (FlutterView view in device.views)
            await view.flushUIThreadTasks();
      }
    }
  }

  Future<OperationResult> _restartFromSources() async {
    if (!_isPaused()) {
      printTrace('Refreshing active FlutterViews before restarting.');
      await refreshViews();
    }

    final Stopwatch restartTimer = new Stopwatch()..start();
    // TODO(aam): Add generator reset logic once we switch to using incremental
    // compiler for full application recompilation on restart.
    final bool updatedDevFS = await _updateDevFS(fullRestart: true);
<<<<<<< HEAD
    if (!updatedDevFS) {
      for (FlutterDevice device in flutterDevices) {
        if (device.generator != null)
          device.generator.reject();
      }
=======
    _resetDirtyAssets();
    if (!updatedDevFS)
>>>>>>> edc07814
      return new OperationResult(1, 'DevFS synchronization failed');
    }
    for (FlutterDevice device in flutterDevices) {
      // VM must have accepted the kernel binary, there will be no reload
      // report, so we let incremental compiler know that source code was accepted.
      if (device.generator != null)
        device.generator.accept();
    }
    // Check if the isolate is paused and resume it.
    for (FlutterDevice device in flutterDevices) {
      for (FlutterView view in device.views) {
        if (view.uiIsolate != null) {
          // Reload the isolate.
          await view.uiIsolate.reload();
          final ServiceEvent pauseEvent = view.uiIsolate.pauseEvent;
          if ((pauseEvent != null) && pauseEvent.isPauseEvent) {
            // Resume the isolate so that it can be killed by the embedder.
            await view.uiIsolate.resume();
          }
        }
      }
    }
    // We are now running from source.
    _runningFromSnapshot = false;
    await _launchFromDevFS(previewDart2 ? mainPath + '.dill' : mainPath);
    restartTimer.stop();
    printTrace('Restart performed in '
        '${getElapsedAsMilliseconds(restartTimer.elapsed)}.');
    // We are now running from sources.
    _runningFromSnapshot = false;
    _addBenchmarkData('hotRestartMillisecondsToFrame',
        restartTimer.elapsed.inMilliseconds);
    flutterUsage.sendEvent('hot', 'restart');
    flutterUsage.sendTiming('hot', 'restart', restartTimer.elapsed);
    return OperationResult.ok;
  }

  /// Returns [true] if the reload was successful.
  /// Prints errors if [printErrors] is [true].
  static bool validateReloadReport(Map<String, dynamic> reloadReport,
      { bool printErrors: true }) {
    if (reloadReport['type'] != 'ReloadReport') {
      if (printErrors)
        printError('Hot reload received invalid response: $reloadReport');
      return false;
    }
    if (!reloadReport['success']) {
      if (printErrors) {
        printError('Hot reload was rejected:');
        for (Map<String, dynamic> notice in reloadReport['details']['notices'])
          printError('${notice['message']}');
      }
      return false;
    }
    return true;
  }

  @override
  bool get supportsRestart => true;

  @override
  Future<OperationResult> restart({ bool fullRestart: false, bool pauseAfterRestart: false }) async {
    if (fullRestart) {
      final Status status = logger.startProgress(
        'Performing full restart...',
        progressId: 'hot.restart'
      );
      try {
        final Stopwatch timer = new Stopwatch()..start();
        await _restartFromSources();
        timer.stop();
        status.cancel();
        printStatus('Restarted app in ${getElapsedAsMilliseconds(timer.elapsed)}.');
        return OperationResult.ok;
      } catch (error) {
        status.cancel();
        rethrow;
      }
    } else {
      final bool reloadOnTopOfSnapshot = _runningFromSnapshot;
      final String progressPrefix = reloadOnTopOfSnapshot ? 'Initializing' : 'Performing';
      final Status status =  logger.startProgress(
        '$progressPrefix hot reload...',
        progressId: 'hot.reload'
      );
      try {
        final Stopwatch timer = new Stopwatch()..start();
        final OperationResult result = await _reloadSources(pause: pauseAfterRestart);
        timer.stop();
        status.cancel();
        if (result.isOk)
          printStatus('${result.message} in ${getElapsedAsMilliseconds(timer.elapsed)}.');
        if (result.hint != null)
          printStatus(result.hint);
        return result;
      } catch (error) {
        status.cancel();
        rethrow;
      }
    }
  }

  String _uriToRelativePath(Uri uri) {
    final String path = uri.toString();
    final String base = new Uri.file(projectRootPath).toString();
    if (path.startsWith(base))
      return path.substring(base.length + 1);
    return path;
  }

  Future<OperationResult> _reloadSources({ bool pause: false }) async {
    for (FlutterDevice device in flutterDevices) {
      for (FlutterView view in device.views) {
        if (view.uiIsolate == null)
          throw 'Application isolate not found';
      }
    }

    if (!_isPaused()) {
      printTrace('Refreshing active FlutterViews before reloading.');
      await refreshViews();
    }

    // The initial launch is from a script snapshot. When we reload from source
    // on top of a script snapshot, the first reload will be a worst case reload
    // because all of the sources will end up being dirty (library paths will
    // change from host path to a device path). Subsequent reloads will
    // not be affected, so we resume reporting reload times on the second
    // reload.
    final bool shouldReportReloadTime = !_runningFromSnapshot;
    final Stopwatch reloadTimer = new Stopwatch()..start();

    final Stopwatch devFSTimer = new Stopwatch()..start();
    final bool updatedDevFS = await _updateDevFS();
    // Record time it took to synchronize to DevFS.
    _addBenchmarkData('hotReloadDevFSSyncMilliseconds',
        devFSTimer.elapsed.inMilliseconds);
    if (!updatedDevFS)
      return new OperationResult(1, 'DevFS synchronization failed');
    String reloadMessage;
    final Stopwatch vmReloadTimer = new Stopwatch()..start();
    try {
      final String entryPath = fs.path.relative(
        previewDart2 ? mainPath + '.dill' : mainPath,
        from: projectRootPath
      );
      final Completer<Map<String, dynamic>> retrieveFirstReloadReport = new Completer<Map<String, dynamic>>();

      int countExpectedReports = 0;
      for (FlutterDevice device in flutterDevices) {
        // List has one report per Flutter view.
        final List<Future<Map<String, dynamic>>> reports = device.reloadSources(
          entryPath,
          pause: pause
        );
        countExpectedReports += reports.length;
        Future.wait(reports).then((List<Map<String, dynamic>> list) {
          // TODO(aam): Investigate why we are validating only first reload report,
          // which seems to be current behavior
          final Map<String, dynamic> firstReport = list.first;
          // Don't print errors because they will be printed further down when
          // `validateReloadReport` is called again.
          device.updateReloadStatus(validateReloadReport(firstReport,
            printErrors: false));
          if (!retrieveFirstReloadReport.isCompleted)
            retrieveFirstReloadReport.complete(firstReport);
        }, onError: (dynamic error, StackTrace stack) {
          retrieveFirstReloadReport.completeError(error, stack);
        });
      }

      if (countExpectedReports == 0) {
        printError('Unable to hot reload. No instance of Flutter is currently running.');
        return new OperationResult(1, 'No instances running');
      }
      final Map<String, dynamic> reloadReport = await retrieveFirstReloadReport.future;
      if (!validateReloadReport(reloadReport)) {
        // Reload failed.
        flutterUsage.sendEvent('hot', 'reload-reject');
        return new OperationResult(1, 'Reload rejected');
      } else {
        flutterUsage.sendEvent('hot', 'reload');
        final int loadedLibraryCount = reloadReport['details']['loadedLibraryCount'];
        final int finalLibraryCount = reloadReport['details']['finalLibraryCount'];
        printTrace('reloaded $loadedLibraryCount of $finalLibraryCount libraries');
        reloadMessage = 'Reloaded $loadedLibraryCount of $finalLibraryCount libraries';
      }
    } catch (error, st) {
      printError('Hot reload failed: $error\n$st');
      final int errorCode = error['code'];
      final String errorMessage = error['message'];
      if (errorCode == Isolate.kIsolateReloadBarred) {
        printError('Unable to hot reload app due to an unrecoverable error in '
                   'the source code. Please address the error and then use '
                   '"R" to restart the app.');
        flutterUsage.sendEvent('hot', 'reload-barred');
        return new OperationResult(errorCode, errorMessage);
      }

      printError('Hot reload failed:\ncode = $errorCode\nmessage = $errorMessage\n$st');
      return new OperationResult(errorCode, errorMessage);
    }
    // Record time it took for the VM to reload the sources.
    _addBenchmarkData('hotReloadVMReloadMilliseconds',
        vmReloadTimer.elapsed.inMilliseconds);
    final Stopwatch reassembleTimer = new Stopwatch()..start();
    // Reload the isolate.
    for (FlutterDevice device in flutterDevices) {
      printTrace('Sending reload events to ${device.device.name}');
      for (FlutterView view in device.views) {
        printTrace('Sending reload event to "${view.uiIsolate.name}"');
        await view.uiIsolate.reload();
      }
      await device.refreshViews();
    }
    // We are now running from source.
    _runningFromSnapshot = false;
    // Check if the isolate is paused.

    final List<FlutterView> reassembleViews = <FlutterView>[];
    for (FlutterDevice device in flutterDevices) {
      for (FlutterView view in device.views) {
        // Check if the isolate is paused, and if so, don't reassemble. Ignore the
        // PostPauseEvent event - the client requesting the pause will resume the app.
        final ServiceEvent pauseEvent = view.uiIsolate.pauseEvent;
        if (pauseEvent != null && pauseEvent.isPauseEvent && pauseEvent.kind != ServiceEvent.kPausePostRequest) {
          continue;
        }
        reassembleViews.add(view);
      }
    }
    if (reassembleViews.isEmpty) {
      printTrace('Skipping reassemble because all isolates are paused.');
      return new OperationResult(OperationResult.ok.code, reloadMessage);
    }
    printTrace('Evicting dirty assets');
    await _evictDirtyAssets();
    printTrace('Reassembling application');
    bool reassembleAndScheduleErrors = false;
    bool reassembleTimedOut = false;
    for (FlutterView view in reassembleViews) {
      try {
        await view.uiIsolate.flutterReassemble();
      } on TimeoutException {
        reassembleTimedOut = true;
        printTrace('Reassembling ${view.uiIsolate.name} took too long.');
        printStatus('Hot reloading ${view.uiIsolate.name} took too long; the reload may have failed.');
        continue;
      } catch (error) {
        reassembleAndScheduleErrors = true;
        printError('Reassembling ${view.uiIsolate.name} failed: $error');
        continue;
      }
      try {
        /* ensure that a frame is scheduled */
        await view.uiIsolate.uiWindowScheduleFrame();
      } catch (error) {
        reassembleAndScheduleErrors = true;
        printError('Scheduling a frame for ${view.uiIsolate.name} failed: $error');
      }
    }
    // Record time it took for Flutter to reassemble the application.
    _addBenchmarkData('hotReloadFlutterReassembleMilliseconds',
        reassembleTimer.elapsed.inMilliseconds);

    reloadTimer.stop();
    printTrace('Hot reload performed in '
        '${getElapsedAsMilliseconds(reloadTimer.elapsed)}.');
    // Record complete time it took for the reload.
    _addBenchmarkData('hotReloadMillisecondsToFrame',
        reloadTimer.elapsed.inMilliseconds);
    // Only report timings if we reloaded a single view without any
    // errors or timeouts.
    if ((reassembleViews.length == 1) &&
        !reassembleAndScheduleErrors &&
        !reassembleTimedOut &&
        shouldReportReloadTime)
      flutterUsage.sendTiming('hot', 'reload', reloadTimer.elapsed);

    String unusedElementMessage;
    if (!reassembleAndScheduleErrors && !reassembleTimedOut) {
      final List<Future<List<ProgramElement>>> unusedReports =
        <Future<List<ProgramElement>>>[];
      for (FlutterDevice device in flutterDevices)
        unusedReports.add(device.unusedChangesInLastReload());
      final List<ProgramElement> unusedElements = <ProgramElement>[];
      for (Future<List<ProgramElement>> unusedReport in unusedReports)
        unusedElements.addAll(await unusedReport);

      if (unusedElements.isNotEmpty) {
        unusedElementMessage =
          '\nThe following program elements were changed by the reload, '
          'but did not run when the view was reassembled. If this code '
          'only runs at start-up, you will need to restart ("R") for '
          'the changes to have an effect.';
        for (ProgramElement unusedElement in unusedElements) {
          final String name = unusedElement.qualifiedName;
          final String path = _uriToRelativePath(unusedElement.uri);
          final int line = unusedElement.line;
          String elementDescription;
          if (line == null)
            elementDescription = '$name ($path)';
          else
            elementDescription = '$name ($path:$line)';
          unusedElementMessage += '\n - $elementDescription';
        }
      }
    }

    return new OperationResult(
      reassembleAndScheduleErrors ? 1 : OperationResult.ok.code,
      reloadMessage, unusedElementMessage
    );
  }

  bool _isPaused() {
    for (FlutterDevice device in flutterDevices) {
      for (FlutterView view in device.views) {
        if (view.uiIsolate != null) {
          final ServiceEvent pauseEvent = view.uiIsolate.pauseEvent;
          if (pauseEvent != null && pauseEvent.isPauseEvent) {
            return true;
          }
        }
      }
    }

    return false;
  }

  @override
  void printHelp({ @required bool details }) {
    const String fire = '🔥';
    const String red = '\u001B[31m';
    const String bold = '\u001B[0;1m';
    const String reset = '\u001B[0m';
    printStatus(
      '$fire  To hot reload your app on the fly, press "r". To restart the app entirely, press "R".',
      ansiAlternative: '$red$fire$bold  To hot reload your app on the fly, '
                       'press "r". To restart the app entirely, press "R".$reset'
    );
    for (FlutterDevice device in flutterDevices) {
      final String dname = device.device.name;
      for (Uri uri in device.observatoryUris)
        printStatus('An Observatory debugger and profiler on $dname is available at: $uri');
    }
    if (details) {
      printHelpDetails();
      printStatus('To repeat this help message, press "h". To quit, press "q".');
    } else {
      printStatus('For a more detailed help message, press "h". To quit, press "q".');
    }
  }

  @override
  Future<Null> cleanupAfterSignal() async {
    await stopEchoingDeviceLog();
    await stopApp();
  }

  @override
  Future<Null> preStop() => _cleanupDevFS();

  @override
  Future<Null> cleanupAtFinish() async {
    await _cleanupDevFS();
    await stopEchoingDeviceLog();
  }
}<|MERGE_RESOLUTION|>--- conflicted
+++ resolved
@@ -353,18 +353,14 @@
     // TODO(aam): Add generator reset logic once we switch to using incremental
     // compiler for full application recompilation on restart.
     final bool updatedDevFS = await _updateDevFS(fullRestart: true);
-<<<<<<< HEAD
     if (!updatedDevFS) {
       for (FlutterDevice device in flutterDevices) {
         if (device.generator != null)
           device.generator.reject();
       }
-=======
+      return new OperationResult(1, 'DevFS synchronization failed');
+    }
     _resetDirtyAssets();
-    if (!updatedDevFS)
->>>>>>> edc07814
-      return new OperationResult(1, 'DevFS synchronization failed');
-    }
     for (FlutterDevice device in flutterDevices) {
       // VM must have accepted the kernel binary, there will be no reload
       // report, so we let incremental compiler know that source code was accepted.

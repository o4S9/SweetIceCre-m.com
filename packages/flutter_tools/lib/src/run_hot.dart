// Copyright 2016 The Chromium Authors. All rights reserved.
// Use of this source code is governed by a BSD-style license that can be
// found in the LICENSE file.

import 'dart:async';

import 'package:json_rpc_2/error_code.dart' as rpc_error_code;
import 'package:json_rpc_2/json_rpc_2.dart' as rpc;
import 'package:meta/meta.dart';

import 'base/context.dart';
import 'base/file_system.dart';
import 'base/logger.dart';
import 'base/utils.dart';
import 'build_info.dart';
import 'dart/dependencies.dart';
import 'device.dart';
import 'globals.dart';
import 'resident_runner.dart';
import 'usage.dart';
import 'vmservice.dart';

class HotRunnerConfig {
  /// Should the hot runner compute the minimal Dart dependencies?
  bool computeDartDependencies = true;
  /// Should the hot runner assume that the minimal Dart dependencies do not change?
  bool stableDartDependencies = false;
}

HotRunnerConfig get hotRunnerConfig => context[HotRunnerConfig];

const bool kHotReloadDefault = true;

class HotRunner extends ResidentRunner {
  HotRunner(
    List<FlutterDevice> devices, {
    String target,
    DebuggingOptions debuggingOptions,
    bool usesTerminalUI: true,
    this.benchmarkMode: false,
    this.applicationBinary,
    this.previewDart2: false,
    this.strongMode: false,
    this.hostIsIde: false,
    String projectRootPath,
    String packagesFilePath,
    String projectAssets,
    bool stayResident: true,
    bool ipv6: false,
  }) : super(devices,
             target: target,
             debuggingOptions: debuggingOptions,
             usesTerminalUI: usesTerminalUI,
             projectRootPath: projectRootPath,
             packagesFilePath: packagesFilePath,
             projectAssets: projectAssets,
             stayResident: stayResident,
             ipv6: ipv6);

  final String applicationBinary;
  final bool hostIsIde;
  Set<String> _dartDependencies;

  final bool benchmarkMode;
  final Map<String, List<int>> benchmarkData = <String, List<int>>{};
  // The initial launch is from a snapshot.
  bool _runningFromSnapshot = true;
  bool previewDart2 = false;
<<<<<<< HEAD
  DateTime firstBuildTime;
=======
  bool strongMode = false;
>>>>>>> 09a6df74

  void _addBenchmarkData(String name, int value) {
    benchmarkData[name] ??= <int>[];
    benchmarkData[name].add(value);
  }

  bool _refreshDartDependencies() {
    if (!hotRunnerConfig.computeDartDependencies) {
      // Disabled.
      return true;
    }
    if (_dartDependencies != null) {
      // Already computed.
      return true;
    }
    final DartDependencySetBuilder dartDependencySetBuilder =
        new DartDependencySetBuilder(mainPath, packagesFilePath);
    try {
      _dartDependencies = new Set<String>.from(dartDependencySetBuilder.build());
    } on DartDependencyException catch (error) {
      printError(
        'Your application could not be compiled, because its dependencies could not be established.\n'
        '$error'
      );
      return false;
    }
    return true;
  }

  Future<Null> _reloadSourcesService(String isolateId,
      { bool force: false, bool pause: false }) async {
    // TODO(cbernaschina): check that isolateId is the id of the UI isolate.
    final OperationResult result = await restart(pauseAfterRestart: pause);
    if (!result.isOk) {
      throw new rpc.RpcException(
        rpc_error_code.INTERNAL_ERROR,
        'Unable to reload sources',
      );
    }
  }

  Future<int> attach({
    Completer<DebugConnectionInfo> connectionInfoCompleter,
    Completer<Null> appStartedCompleter,
    String viewFilter,
  }) async {
    try {
      await connectToServiceProtocol(viewFilter: viewFilter,
          reloadSources: _reloadSourcesService);
    } catch (error) {
      printError('Error connecting to the service protocol: $error');
      return 2;
    }

    for (FlutterDevice device in flutterDevices)
      device.initLogReader();
    try {
      final List<Uri> baseUris = await _initDevFS();
      if (connectionInfoCompleter != null) {
        // Only handle one debugger connection.
        connectionInfoCompleter.complete(
          new DebugConnectionInfo(
            httpUri: flutterDevices.first.observatoryUris.first,
            wsUri: flutterDevices.first.vmServices.first.wsAddress,
            baseUri: baseUris.first.toString()
          )
        );
      }
    } catch (error) {
      printError('Error initializing DevFS: $error');
      return 3;
    }
    final Stopwatch initialUpdateDevFSsTimer = new Stopwatch()..start();
    final bool devfsResult = await _updateDevFS();
    _addBenchmarkData('hotReloadInitialDevFSSyncMilliseconds',
        initialUpdateDevFSsTimer.elapsed.inMilliseconds);
    if (!devfsResult)
      return 3;

    await refreshViews();
    for (FlutterDevice device in flutterDevices) {
      // VM must have accepted the kernel binary, there will be no reload
      // report, so we let incremental compiler know that source code was accepted.
      if (device.generator != null)
        device.generator.accept();
      for (FlutterView view in device.views)
        printTrace('Connected to $view.');
    }

    if (stayResident) {
      setupTerminal();
      registerSignalHandlers();
    }

    appStartedCompleter?.complete();

    if (benchmarkMode) {
      // We are running in benchmark mode.
      printStatus('Running in benchmark mode.');
      // Measure time to perform a hot restart.
      printStatus('Benchmarking hot restart');
      await restart(fullRestart: true);
      // TODO(johnmccutchan): Modify script entry point.
      printStatus('Benchmarking hot reload');
      // Measure time to perform a hot reload.
      await restart(fullRestart: false);
      if (stayResident) {
        await waitForAppToFinish();
      } else {
        printStatus('Benchmark completed. Exiting application.');
        await _cleanupDevFS();
        await stopEchoingDeviceLog();
        await stopApp();
      }
      final File benchmarkOutput = fs.file('hot_benchmark.json');
      benchmarkOutput.writeAsStringSync(toPrettyJson(benchmarkData));
      return 0;
    }

    if (stayResident)
      return waitForAppToFinish();
    await cleanupAtFinish();
    return 0;
  }

  @override
  Future<int> run({
    Completer<DebugConnectionInfo> connectionInfoCompleter,
    Completer<Null> appStartedCompleter,
    String route,
    bool shouldBuild: true
  }) async {
    if (!fs.isFileSync(mainPath)) {
      String message = 'Tried to run $mainPath, but that file does not exist.';
      if (target == null)
        message += '\nConsider using the -t option to specify the Dart file to start.';
      printError(message);
      return 1;
    }

    // Determine the Dart dependencies eagerly.
    if (!_refreshDartDependencies()) {
      // Some kind of source level error or missing file in the Dart code.
      return 1;
    }

    firstBuildTime = new DateTime.now();

    for (FlutterDevice device in flutterDevices) {
      final int result = await device.runHot(
        hotRunner: this,
        route: route,
        shouldBuild: shouldBuild,
      );
      if (result != 0) {
        return result;
      }
    }

    return attach(
      connectionInfoCompleter: connectionInfoCompleter,
      appStartedCompleter: appStartedCompleter
    );
  }

  @override
  Future<Null> handleTerminalCommand(String code) async {
    final String lower = code.toLowerCase();
    if (lower == 'r') {
      final OperationResult result = await restart(fullRestart: code == 'R');
      if (!result.isOk) {
        // TODO(johnmccutchan): Attempt to determine the number of errors that
        // occurred and tighten this message.
        printStatus('Try again after fixing the above error(s).', emphasis: true);
      }
    }
  }

  Future<List<Uri>> _initDevFS() async {
    final String fsName = fs.path.basename(projectRootPath);
    final List<Uri> devFSUris = <Uri>[];
    for (FlutterDevice device in flutterDevices) {
      final Uri uri = await device.setupDevFS(
        fsName,
        fs.directory(projectRootPath),
        packagesFilePath: packagesFilePath
      );
      devFSUris.add(uri);
    }
    return devFSUris;
  }

  Future<bool> _updateDevFS({ bool fullRestart: false }) async {
    if (!_refreshDartDependencies()) {
      // Did not update DevFS because of a Dart source error.
      return false;
    }
    final bool isFirstUpload = assetBundle.wasBuildOnce() == false;
    final bool rebuildBundle = assetBundle.needsBuild();
    if (rebuildBundle) {
      printTrace('Updating assets');
      final int result = await assetBundle.build();
      if (result != 0)
        return false;
    }

    for (FlutterDevice device in flutterDevices) {
      final bool result = await device.updateDevFS(
        mainPath: mainPath,
        target: target,
        bundle: assetBundle,
        firstBuildTime: firstBuildTime,
        bundleFirstUpload: isFirstUpload,
        bundleDirty: isFirstUpload == false && rebuildBundle,
        fileFilter: _dartDependencies,
        fullRestart: fullRestart
      );
      if (!result)
        return false;
    }

    if (!hotRunnerConfig.stableDartDependencies) {
      // Clear the set after the sync so they are recomputed next time.
      _dartDependencies = null;
    }
    return true;
  }

  Future<Null> _evictDirtyAssets() async {
    for (FlutterDevice device in flutterDevices) {
      if (device.devFS.assetPathsToEvict.isEmpty)
        return;
      if (device.views.first.uiIsolate == null)
        throw 'Application isolate not found';
      for (String assetPath in device.devFS.assetPathsToEvict)
        await device.views.first.uiIsolate.flutterEvictAsset(assetPath);
      device.devFS.assetPathsToEvict.clear();
    }
  }

  void _resetDirtyAssets() {
    for (FlutterDevice device in flutterDevices)
      device.devFS.assetPathsToEvict.clear();
  }

  Future<Null> _cleanupDevFS() async {
    for (FlutterDevice device in flutterDevices) {
      if (device.devFS != null) {
        // Cleanup the devFS; don't wait indefinitely, and ignore any errors.
        await device.devFS.destroy()
          .timeout(const Duration(milliseconds: 250))
          .catchError((dynamic error) {
            printTrace('$error');
          });
      }
      device.devFS = null;
    }
  }

  Future<Null> _launchInView(FlutterDevice device,
                             Uri entryUri,
                             Uri packagesUri,
                             Uri assetsDirectoryUri) async {
    for (FlutterView view in device.views)
      await view.runFromSource(entryUri, packagesUri, assetsDirectoryUri);
  }

  Future<Null> _launchFromDevFS(String mainScript) async {
    final String entryUri = fs.path.relative(mainScript, from: projectRootPath);
    for (FlutterDevice device in flutterDevices) {
      final Uri deviceEntryUri = device.devFS.baseUri.resolveUri(
        fs.path.toUri(entryUri));
      final Uri devicePackagesUri = device.devFS.baseUri.resolve('.packages');
      final Uri deviceAssetsDirectoryUri = device.devFS.baseUri.resolveUri(
        fs.path.toUri(getAssetBuildDirectory()));
      await _launchInView(device,
                          deviceEntryUri,
                          devicePackagesUri,
                          deviceAssetsDirectoryUri);
      if (benchmarkMode) {
        for (FlutterDevice device in flutterDevices)
          for (FlutterView view in device.views)
            await view.flushUIThreadTasks();
      }
    }
  }

  Future<OperationResult> _restartFromSources() async {
    if (!_isPaused()) {
      printTrace('Refreshing active FlutterViews before restarting.');
      await refreshViews();
    }

    final Stopwatch restartTimer = new Stopwatch()..start();
    // TODO(aam): Add generator reset logic once we switch to using incremental
    // compiler for full application recompilation on restart.
    final bool updatedDevFS = await _updateDevFS(fullRestart: true);
    if (!updatedDevFS) {
      for (FlutterDevice device in flutterDevices) {
        if (device.generator != null)
          device.generator.reject();
      }
      return new OperationResult(1, 'DevFS synchronization failed');
    }
    _resetDirtyAssets();
    for (FlutterDevice device in flutterDevices) {
      // VM must have accepted the kernel binary, there will be no reload
      // report, so we let incremental compiler know that source code was accepted.
      if (device.generator != null)
        device.generator.accept();
    }
    // Check if the isolate is paused and resume it.
    for (FlutterDevice device in flutterDevices) {
      for (FlutterView view in device.views) {
        if (view.uiIsolate != null) {
          // Reload the isolate.
          await view.uiIsolate.reload();
          final ServiceEvent pauseEvent = view.uiIsolate.pauseEvent;
          if ((pauseEvent != null) && pauseEvent.isPauseEvent) {
            // Resume the isolate so that it can be killed by the embedder.
            await view.uiIsolate.resume();
          }
        }
      }
    }
    // We are now running from source.
    _runningFromSnapshot = false;
    await _launchFromDevFS(previewDart2 ? mainPath + '.dill' : mainPath);
    restartTimer.stop();
    printTrace('Restart performed in '
        '${getElapsedAsMilliseconds(restartTimer.elapsed)}.');
    // We are now running from sources.
    _runningFromSnapshot = false;
    _addBenchmarkData('hotRestartMillisecondsToFrame',
        restartTimer.elapsed.inMilliseconds);
    flutterUsage.sendEvent('hot', 'restart');
    flutterUsage.sendTiming('hot', 'restart', restartTimer.elapsed);
    return OperationResult.ok;
  }

  /// Returns [true] if the reload was successful.
  /// Prints errors if [printErrors] is [true].
  static bool validateReloadReport(Map<String, dynamic> reloadReport,
      { bool printErrors: true }) {
    if (reloadReport['type'] != 'ReloadReport') {
      if (printErrors)
        printError('Hot reload received invalid response: $reloadReport');
      return false;
    }
    if (!reloadReport['success']) {
      if (printErrors) {
        printError('Hot reload was rejected:');
        for (Map<String, dynamic> notice in reloadReport['details']['notices'])
          printError('${notice['message']}');
      }
      return false;
    }
    return true;
  }

  @override
  bool get supportsRestart => true;

  @override
  Future<OperationResult> restart({ bool fullRestart: false, bool pauseAfterRestart: false }) async {
    if (fullRestart) {
      final Status status = logger.startProgress(
        'Performing full restart...',
        progressId: 'hot.restart'
      );
      try {
        final Stopwatch timer = new Stopwatch()..start();
        await _restartFromSources();
        timer.stop();
        status.cancel();
        printStatus('Restarted app in ${getElapsedAsMilliseconds(timer.elapsed)}.');
        return OperationResult.ok;
      } catch (error) {
        status.cancel();
        rethrow;
      }
    } else {
      final bool reloadOnTopOfSnapshot = _runningFromSnapshot;
      final String progressPrefix = reloadOnTopOfSnapshot ? 'Initializing' : 'Performing';
      final Status status =  logger.startProgress(
        '$progressPrefix hot reload...',
        progressId: 'hot.reload'
      );
      try {
        final Stopwatch timer = new Stopwatch()..start();
        final OperationResult result = await _reloadSources(pause: pauseAfterRestart);
        timer.stop();
        status.cancel();
        if (result.isOk)
          printStatus('${result.message} in ${getElapsedAsMilliseconds(timer.elapsed)}.');
        if (result.hintMessage != null)
          printStatus('\n${result.hintMessage}');
        return result;
      } catch (error) {
        status.cancel();
        rethrow;
      }
    }
  }

  String _uriToRelativePath(Uri uri) {
    final String path = uri.toString();
    final String base = new Uri.file(projectRootPath).toString();
    if (path.startsWith(base))
      return path.substring(base.length + 1);
    return path;
  }

  Future<OperationResult> _reloadSources({ bool pause: false }) async {
    for (FlutterDevice device in flutterDevices) {
      for (FlutterView view in device.views) {
        if (view.uiIsolate == null)
          throw 'Application isolate not found';
      }
    }

    if (!_isPaused()) {
      printTrace('Refreshing active FlutterViews before reloading.');
      await refreshViews();
    }

    // The initial launch is from a script snapshot. When we reload from source
    // on top of a script snapshot, the first reload will be a worst case reload
    // because all of the sources will end up being dirty (library paths will
    // change from host path to a device path). Subsequent reloads will
    // not be affected, so we resume reporting reload times on the second
    // reload.
    final bool shouldReportReloadTime = !_runningFromSnapshot;
    final Stopwatch reloadTimer = new Stopwatch()..start();

    final Stopwatch devFSTimer = new Stopwatch()..start();
    final bool updatedDevFS = await _updateDevFS();
    // Record time it took to synchronize to DevFS.
    _addBenchmarkData('hotReloadDevFSSyncMilliseconds',
        devFSTimer.elapsed.inMilliseconds);
    if (!updatedDevFS)
      return new OperationResult(1, 'DevFS synchronization failed');
    String reloadMessage;
    final Stopwatch vmReloadTimer = new Stopwatch()..start();
    try {
      final String entryPath = fs.path.relative(
        previewDart2 ? mainPath + '.dill' : mainPath,
        from: projectRootPath
      );
      final Completer<Map<String, dynamic>> retrieveFirstReloadReport = new Completer<Map<String, dynamic>>();

      int countExpectedReports = 0;
      for (FlutterDevice device in flutterDevices) {
        if (_runningFromSnapshot) {
          // Asset directory has to be set only once when we switch from
          // running from snapshot to running from uploaded files.
          await device.resetAssetDirectory();
        }

        // List has one report per Flutter view.
        final List<Future<Map<String, dynamic>>> reports = device.reloadSources(
          entryPath,
          pause: pause
        );
        countExpectedReports += reports.length;
        Future.wait(reports).then((List<Map<String, dynamic>> list) {
          // TODO(aam): Investigate why we are validating only first reload report,
          // which seems to be current behavior
          final Map<String, dynamic> firstReport = list.first;
          // Don't print errors because they will be printed further down when
          // `validateReloadReport` is called again.
          device.updateReloadStatus(validateReloadReport(firstReport,
            printErrors: false));
          if (!retrieveFirstReloadReport.isCompleted)
            retrieveFirstReloadReport.complete(firstReport);
        }, onError: (dynamic error, StackTrace stack) {
          retrieveFirstReloadReport.completeError(error, stack);
        });
      }

      if (countExpectedReports == 0) {
        printError('Unable to hot reload. No instance of Flutter is currently running.');
        return new OperationResult(1, 'No instances running');
      }
      final Map<String, dynamic> reloadReport = await retrieveFirstReloadReport.future;
      if (!validateReloadReport(reloadReport)) {
        // Reload failed.
        flutterUsage.sendEvent('hot', 'reload-reject');
        return new OperationResult(1, 'Reload rejected');
      } else {
        flutterUsage.sendEvent('hot', 'reload');
        final int loadedLibraryCount = reloadReport['details']['loadedLibraryCount'];
        final int finalLibraryCount = reloadReport['details']['finalLibraryCount'];
        printTrace('reloaded $loadedLibraryCount of $finalLibraryCount libraries');
        reloadMessage = 'Reloaded $loadedLibraryCount of $finalLibraryCount libraries';
      }
    } catch (error, st) {
      printError('Hot reload failed: $error\n$st');
      final int errorCode = error['code'];
      final String errorMessage = error['message'];
      if (errorCode == Isolate.kIsolateReloadBarred) {
        printError('Unable to hot reload app due to an unrecoverable error in '
                   'the source code. Please address the error and then use '
                   '"R" to restart the app.');
        flutterUsage.sendEvent('hot', 'reload-barred');
        return new OperationResult(errorCode, errorMessage);
      }

      printError('Hot reload failed:\ncode = $errorCode\nmessage = $errorMessage\n$st');
      return new OperationResult(errorCode, errorMessage);
    }
    // Record time it took for the VM to reload the sources.
    _addBenchmarkData('hotReloadVMReloadMilliseconds',
        vmReloadTimer.elapsed.inMilliseconds);
    final Stopwatch reassembleTimer = new Stopwatch()..start();
    // Reload the isolate.
    for (FlutterDevice device in flutterDevices) {
      printTrace('Sending reload events to ${device.device.name}');
      for (FlutterView view in device.views) {
        printTrace('Sending reload event to "${view.uiIsolate.name}"');
        await view.uiIsolate.reload();
      }
      await device.refreshViews();
    }
    // We are now running from source.
    _runningFromSnapshot = false;
    // Check if the isolate is paused.

    final List<FlutterView> reassembleViews = <FlutterView>[];
    for (FlutterDevice device in flutterDevices) {
      for (FlutterView view in device.views) {
        // Check if the isolate is paused, and if so, don't reassemble. Ignore the
        // PostPauseEvent event - the client requesting the pause will resume the app.
        final ServiceEvent pauseEvent = view.uiIsolate.pauseEvent;
        if (pauseEvent != null && pauseEvent.isPauseEvent && pauseEvent.kind != ServiceEvent.kPausePostRequest) {
          continue;
        }
        reassembleViews.add(view);
      }
    }
    if (reassembleViews.isEmpty) {
      printTrace('Skipping reassemble because all isolates are paused.');
      return new OperationResult(OperationResult.ok.code, reloadMessage);
    }
    printTrace('Evicting dirty assets');
    await _evictDirtyAssets();
    printTrace('Reassembling application');
    bool reassembleAndScheduleErrors = false;
    bool reassembleTimedOut = false;
    for (FlutterView view in reassembleViews) {
      try {
        await view.uiIsolate.flutterReassemble();
      } on TimeoutException {
        reassembleTimedOut = true;
        printTrace('Reassembling ${view.uiIsolate.name} took too long.');
        printStatus('Hot reloading ${view.uiIsolate.name} took too long; the reload may have failed.');
        continue;
      } catch (error) {
        reassembleAndScheduleErrors = true;
        printError('Reassembling ${view.uiIsolate.name} failed: $error');
        continue;
      }
      try {
        /* ensure that a frame is scheduled */
        await view.uiIsolate.uiWindowScheduleFrame();
      } catch (error) {
        reassembleAndScheduleErrors = true;
        printError('Scheduling a frame for ${view.uiIsolate.name} failed: $error');
      }
    }
    // Record time it took for Flutter to reassemble the application.
    _addBenchmarkData('hotReloadFlutterReassembleMilliseconds',
        reassembleTimer.elapsed.inMilliseconds);

    reloadTimer.stop();
    printTrace('Hot reload performed in '
        '${getElapsedAsMilliseconds(reloadTimer.elapsed)}.');
    // Record complete time it took for the reload.
    _addBenchmarkData('hotReloadMillisecondsToFrame',
        reloadTimer.elapsed.inMilliseconds);
    // Only report timings if we reloaded a single view without any
    // errors or timeouts.
    if ((reassembleViews.length == 1) &&
        !reassembleAndScheduleErrors &&
        !reassembleTimedOut &&
        shouldReportReloadTime)
      flutterUsage.sendTiming('hot', 'reload', reloadTimer.elapsed);

    String unusedElementMessage;
    if (!reassembleAndScheduleErrors && !reassembleTimedOut) {
      final List<Future<List<ProgramElement>>> unusedReports =
        <Future<List<ProgramElement>>>[];
      for (FlutterDevice device in flutterDevices)
        unusedReports.add(device.unusedChangesInLastReload());
      final List<ProgramElement> unusedElements = <ProgramElement>[];
      for (Future<List<ProgramElement>> unusedReport in unusedReports)
        unusedElements.addAll(await unusedReport);

      if (unusedElements.isNotEmpty) {
        final String restartCommand = hostIsIde ? '' : ' (by pressing "R")';
        unusedElementMessage =
          'Some program elements were changed during reload but did not run when the view was reassembled;\n'
          'you may need to restart the app$restartCommand for the changes to have an effect.';
        for (ProgramElement unusedElement in unusedElements) {
          final String name = unusedElement.qualifiedName;
          final String path = _uriToRelativePath(unusedElement.uri);
          final int line = unusedElement.line;
          final String description = line == null ? '$name ($path)' : '$name ($path:$line)';
          unusedElementMessage += '\n  • $description';
        }
      }
    }

    return new OperationResult(
      reassembleAndScheduleErrors ? 1 : OperationResult.ok.code,
      reloadMessage,
      hintMessage: unusedElementMessage,
      hintId: unusedElementMessage != null ? 'restartRecommended' : null,
    );
  }

  bool _isPaused() {
    for (FlutterDevice device in flutterDevices) {
      for (FlutterView view in device.views) {
        if (view.uiIsolate != null) {
          final ServiceEvent pauseEvent = view.uiIsolate.pauseEvent;
          if (pauseEvent != null && pauseEvent.isPauseEvent) {
            return true;
          }
        }
      }
    }

    return false;
  }

  @override
  void printHelp({ @required bool details }) {
    const String fire = '🔥';
    const String red = '\u001B[31m';
    const String bold = '\u001B[0;1m';
    const String reset = '\u001B[0m';
    printStatus(
      '$fire  To hot reload your app on the fly, press "r". To restart the app entirely, press "R".',
      ansiAlternative: '$red$fire$bold  To hot reload your app on the fly, '
                       'press "r". To restart the app entirely, press "R".$reset'
    );
    for (FlutterDevice device in flutterDevices) {
      final String dname = device.device.name;
      for (Uri uri in device.observatoryUris)
        printStatus('An Observatory debugger and profiler on $dname is available at: $uri');
    }
    if (details) {
      printHelpDetails();
      printStatus('To repeat this help message, press "h". To quit, press "q".');
    } else {
      printStatus('For a more detailed help message, press "h". To quit, press "q".');
    }
  }

  @override
  Future<Null> cleanupAfterSignal() async {
    await stopEchoingDeviceLog();
    await stopApp();
  }

  @override
  Future<Null> preStop() => _cleanupDevFS();

  @override
  Future<Null> cleanupAtFinish() async {
    await _cleanupDevFS();
    await stopEchoingDeviceLog();
  }
}<|MERGE_RESOLUTION|>--- conflicted
+++ resolved
@@ -66,11 +66,8 @@
   // The initial launch is from a snapshot.
   bool _runningFromSnapshot = true;
   bool previewDart2 = false;
-<<<<<<< HEAD
   DateTime firstBuildTime;
-=======
   bool strongMode = false;
->>>>>>> 09a6df74
 
   void _addBenchmarkData(String name, int value) {
     benchmarkData[name] ??= <int>[];

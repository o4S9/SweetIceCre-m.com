// Copyright 2014 The Flutter Authors. All rights reserved.
// Use of this source code is governed by a BSD-style license that can be
// found in the LICENSE file.

import 'package:platform/platform.dart';
import 'package:process/process.dart';

import 'android/android_sdk.dart';
import 'android/android_studio.dart';
import 'artifacts.dart';
import 'base/bot_detector.dart';
import 'base/config.dart';
import 'base/context.dart';
import 'base/error_handling_file_system.dart';
import 'base/file_system.dart';
import 'base/io.dart';
import 'base/logger.dart';
import 'base/net.dart';
import 'base/os.dart';
import 'base/template.dart';
import 'base/terminal.dart';
import 'base/user_messages.dart';
import 'cache.dart';
import 'ios/ios_deploy.dart';
import 'ios/mac.dart';
import 'macos/xcode.dart';
import 'persistent_tool_state.dart';
import 'version.dart';
import 'web/chrome.dart';

Artifacts get artifacts => context.get<Artifacts>();
Cache get cache => context.get<Cache>();
Config get config => context.get<Config>();
Logger get logger => context.get<Logger>();
OperatingSystemUtils get os => context.get<OperatingSystemUtils>();
PersistentToolState get persistentToolState => PersistentToolState.instance;

const FileSystem _kLocalFs = LocalFileSystem();

/// Currently active implementation of the file system.
///
/// By default it uses local disk-based implementation. Override this in tests
/// with [MemoryFileSystem].
FileSystem get fs => ErrorHandlingFileSystem(
  context.get<FileSystem>() ?? _kLocalFs,
);

final FileSystemUtils _defaultFileSystemUtils = FileSystemUtils(
  fileSystem: fs,
  platform: platform,
);

FileSystemUtils get fsUtils => context.get<FileSystemUtils>() ?? _defaultFileSystemUtils;

const ProcessManager _kLocalProcessManager = LocalProcessManager();

/// The active process manager.
ProcessManager get processManager => context.get<ProcessManager>() ?? _kLocalProcessManager;

const Platform _kLocalPlatform = LocalPlatform();

Platform get platform => context.get<Platform>() ?? _kLocalPlatform;

AndroidStudio get androidStudio => context.get<AndroidStudio>();
AndroidSdk get androidSdk => context.get<AndroidSdk>();
FlutterVersion get flutterVersion => context.get<FlutterVersion>();
IMobileDevice get iMobileDevice => context.get<IMobileDevice>();
IOSDeploy get iosDeploy => context.get<IOSDeploy>();
UserMessages get userMessages => context.get<UserMessages>();
Xcode get xcode => context.get<Xcode>();

XCDevice get xcdevice => context.get<XCDevice>();

final BotDetector _defaultBotDetector = BotDetector(
  httpClientFactory: context.get<HttpClientFactory>() ?? () => HttpClient(),
  platform: platform,
);

BotDetector get botDetector => context.get<BotDetector>() ?? _defaultBotDetector;

Future<bool> get isRunningOnBot => botDetector.isRunningOnBot;

/// Display an error level message to the user. Commands should use this if they
/// fail in some way.
///
/// Set [emphasis] to true to make the output bold if it's supported.
/// Set [color] to a [TerminalColor] to color the output, if the logger
/// supports it. The [color] defaults to [TerminalColor.red].
void printError(
  String message, {
  StackTrace stackTrace,
  bool emphasis,
  TerminalColor color,
  int indent,
  int hangingIndent,
  bool wrap,
}) {
  logger.printError(
    message,
    stackTrace: stackTrace,
    emphasis: emphasis ?? false,
    color: color,
    indent: indent,
    hangingIndent: hangingIndent,
    wrap: wrap,
  );
}

/// Display normal output of the command. This should be used for things like
/// progress messages, success messages, or just normal command output.
///
/// Set `emphasis` to true to make the output bold if it's supported.
///
/// Set `newline` to false to skip the trailing linefeed.
///
/// If `indent` is provided, each line of the message will be prepended by the
/// specified number of whitespaces.
void printStatus(
  String message, {
  bool emphasis,
  bool newline,
  TerminalColor color,
  int indent,
  int hangingIndent,
  bool wrap,
}) {
  logger.printStatus(
    message,
    emphasis: emphasis ?? false,
    color: color,
    newline: newline ?? true,
    indent: indent,
    hangingIndent: hangingIndent,
    wrap: wrap,
  );
}

/// Use this for verbose tracing output. Users can turn this output on in order
/// to help diagnose issues with the toolchain or with their setup.
void printTrace(String message) => logger.printTrace(message);

AnsiTerminal get terminal {
  return context?.get<AnsiTerminal>() ?? _defaultAnsiTerminal;
}

final AnsiTerminal _defaultAnsiTerminal = AnsiTerminal(
  stdio: stdio,
  platform: platform,
);

/// The global Stdio wrapper.
Stdio get stdio => context.get<Stdio>() ?? const Stdio();

<<<<<<< HEAD
/// The global template renderer
TemplateRenderer get templateRenderer => context.get<TemplateRenderer>();
=======
/// The [ChromeLauncher] instance.
ChromeLauncher get chromeLauncher => context.get<ChromeLauncher>();
>>>>>>> 9da15d8f
<|MERGE_RESOLUTION|>--- conflicted
+++ resolved
@@ -151,10 +151,8 @@
 /// The global Stdio wrapper.
 Stdio get stdio => context.get<Stdio>() ?? const Stdio();
 
-<<<<<<< HEAD
-/// The global template renderer
-TemplateRenderer get templateRenderer => context.get<TemplateRenderer>();
-=======
 /// The [ChromeLauncher] instance.
 ChromeLauncher get chromeLauncher => context.get<ChromeLauncher>();
->>>>>>> 9da15d8f
+
+/// The global template renderer
+TemplateRenderer get templateRenderer => context.get<TemplateRenderer>();
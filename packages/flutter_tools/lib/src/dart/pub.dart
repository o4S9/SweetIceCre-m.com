--- conflicted
+++ resolved
@@ -171,11 +171,9 @@
     final Directory generatedDirectory = _fileSystem.directory(
       _fileSystem.path.join(directory, '.dart_tool', 'flutter_gen'));
 
-<<<<<<< HEAD
     final String command = upgrade ? 'upgrade' : 'get';
     final Status status = _logger.startProgress(
       'Running "flutter pub $command" in ${_fileSystem.path.basename(directory)}...',
-      timeout: const TimeoutConfiguration().slowOperation,
     );
     final bool verbose = _logger.isVerbose;
     final List<String> args = <String>[
@@ -198,24 +196,6 @@
         failureMessage: 'pub $command failed',
         retry: true,
         flutterRootOverride: flutterRootOverride,
-=======
-    if (!skipPubspecYamlCheck && !pubSpecYaml.existsSync()) {
-      if (!skipIfAbsent) {
-        throwToolExit('$directory: no pubspec.yaml found');
-      }
-      return;
-    }
-
-    final DateTime originalPubspecYamlModificationTime = pubSpecYaml.lastModifiedSync();
-
-    if (!checkLastModified || _shouldRunPubGet(
-      pubSpecYaml: pubSpecYaml,
-      packageConfigFile: packageConfigFile,
-    )) {
-      final String command = upgrade ? 'upgrade' : 'get';
-      final Status status = _logger.startProgress(
-        'Running "flutter pub $command" in ${_fileSystem.path.basename(directory)}...',
->>>>>>> 2783f8e2
       );
       status.stop();
     // The exception is rethrown, so don't catch only Exceptions.

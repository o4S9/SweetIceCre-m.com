--- conflicted
+++ resolved
@@ -35,7 +35,7 @@
     this.fileSystemRoots,
     this.fileSystemScheme,
     ResidentCompiler generator,
-  }) : this.generator = generator ?? new ResidentCompiler(
+  }) : this.generator = generator ?? ResidentCompiler(
          artifacts.getArtifactPath(Artifact.flutterPatchedSdkPath),
          trackWidgetCreation: trackWidgetCreation,
          fileSystemRoots: fileSystemRoots, fileSystemScheme: fileSystemScheme
@@ -51,24 +51,6 @@
   List<String> fileSystemRoots;
   String fileSystemScheme;
   StreamSubscription<String> _loggingSubscription;
-<<<<<<< HEAD
-
-  FlutterDevice(this.device, {
-    @required bool trackWidgetCreation,
-    this.dillOutputPath,
-    this.fileSystemRoots,
-    this.fileSystemScheme,
-    ResidentCompiler generator,
-  }) {
-    this.generator = generator ?? ResidentCompiler(
-      artifacts.getArtifactPath(Artifact.flutterPatchedSdkPath),
-      trackWidgetCreation: trackWidgetCreation,
-      fileSystemRoots: fileSystemRoots, fileSystemScheme: fileSystemScheme
-    );
-  }
-
-=======
->>>>>>> bd1e5a36
   String viewFilter;
 
   /// If the [reloadSources] parameter is not null the 'reloadSources' service

--- conflicted
+++ resolved
@@ -61,7 +61,7 @@
   }) async {
     ResidentCompiler generator;
     final FlutterProject flutterProject = await FlutterProject.current();
-    if (await flutterProject.hasBuilders) {
+    if (flutterProject.hasBuilders) {
       generator = await CodeGeneratingResidentCompiler.create(
         flutterProject: flutterProject,
       );
@@ -943,20 +943,6 @@
   }
 
   bool hasDirtyDependencies(FlutterDevice device) {
-<<<<<<< HEAD
-    // TODO(jonahwilliams): remove when https://github.com/flutter/flutter/pull/28152 lands.
-    return true;
-    /// When using the build system, dependency analysis is handled by build
-    /// runner instead.
-    // if (experimentalBuildEnabled) {
-    //   return false;
-    // }
-    final DartDependencySetBuilder dartDependencySetBuilder =
-        DartDependencySetBuilder(mainPath, packagesFilePath);
-    final DependencyChecker dependencyChecker =
-        DependencyChecker(dartDependencySetBuilder, assetBundle);
-=======
->>>>>>> 0bf0f5c1
     if (device.package.packagesFile == null || !device.package.packagesFile.existsSync()) {
       return true;
     }
@@ -965,7 +951,10 @@
       return true;
     }
     // Leave pubspec null to check all dependencies.
-    final ProjectFileInvalidator projectFileInvalidator = ProjectFileInvalidator(device.package.packagesFile.path, null);
+    final ProjectFileInvalidator projectFileInvalidator = ProjectFileInvalidator(
+      device.package.packagesFile.path,
+      null,
+    );
     projectFileInvalidator.findInvalidated();
     final int lastBuildTime = device.package.packagesFile.statSync().modified.millisecondsSinceEpoch;
     for (int updateTime in projectFileInvalidator.updateTime.values) {

--- conflicted
+++ resolved
@@ -199,13 +199,8 @@
       )
       ..addOption('reporter',
         abbr: 'r',
-<<<<<<< HEAD
         help: 'Set how to print test results. If unset, value will default to either compact or expanded.',
-        allowed: <String>['compact', 'expanded', 'json'],
-=======
-        help: 'Set how to print test results.',
         allowed: <String>['compact', 'expanded', 'github', 'json'],
->>>>>>> 700de09f
         allowedHelp: <String, String>{
           'compact':  'A single line that updates dynamically (The default reporter).',
           'expanded': 'A separate line for each update. May be preferred when logging to a file or in continuous integration.',

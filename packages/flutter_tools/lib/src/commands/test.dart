// Copyright 2014 The Flutter Authors. All rights reserved.
// Use of this source code is governed by a BSD-style license that can be
// found in the LICENSE file.

import 'dart:math' as math;

import 'package:meta/meta.dart';

import '../asset.dart';
import '../base/common.dart';
import '../base/file_system.dart';
import '../build_info.dart';
import '../bundle_builder.dart';
import '../devfs.dart';
import '../device.dart';
import '../globals.dart' as globals;
import '../project.dart';
import '../runner/flutter_command.dart';
import '../test/coverage_collector.dart';
import '../test/event_printer.dart';
import '../test/runner.dart';
import '../test/test_time_recorder.dart';
import '../test/test_wrapper.dart';
import '../test/watcher.dart';

/// The name of the directory where Integration Tests are placed.
///
/// When there are test files specified for the test command that are part of
/// this directory, *relative to the package root*, the files will be executed
/// as Integration Tests.
const String _kIntegrationTestDirectory = 'integration_test';

/// A command to run tests.
///
/// This command has two modes of execution:
///
/// ## Unit / Widget Tests
///
/// These tests run in the Flutter Tester, which is a desktop-based Flutter
/// embedder. In this mode, tests are quick to compile and run.
///
/// By default, if no flags are passed to the `flutter test` command, the Tool
/// will recursively find all files within the `test/` directory that end with
/// the `*_test.dart` suffix, and run them in a single invocation.
///
/// See:
/// - https://flutter.dev/docs/cookbook/testing/unit/introduction
/// - https://flutter.dev/docs/cookbook/testing/widget/introduction
///
/// ## Integration Tests
///
/// These tests run in a connected Flutter Device, similar to `flutter run`. As
/// a result, iteration is slower because device-based artifacts have to be
/// built.
///
/// Integration tests should be placed in the `integration_test/` directory of
/// your package. To run these tests, use `flutter test integration_test`.
///
/// See:
/// - https://flutter.dev/docs/testing/integration-tests
class TestCommand extends FlutterCommand with DeviceBasedDevelopmentArtifacts {
  TestCommand({
    bool verboseHelp = false,
    this.testWrapper = const TestWrapper(),
    this.testRunner = const FlutterTestRunner(),
    this.verbose = false,
  }) {
    requiresPubspecYaml();
    usesPubOption();
    usesTrackWidgetCreation(verboseHelp: verboseHelp);
    addEnableExperimentation(hide: !verboseHelp);
    usesDartDefineOption();
    usesWebRendererOption();
    usesDeviceUserOption();
    usesFlavorOption();

    argParser
      ..addMultiOption('name',
        help: 'A regular expression matching substrings of the names of tests to run.',
        valueHelp: 'regexp',
        splitCommas: false,
      )
      ..addMultiOption('plain-name',
        help: 'A plain-text substring of the names of tests to run.',
        valueHelp: 'substring',
        splitCommas: false,
      )
      ..addOption('tags',
        abbr: 't',
        help: 'Run only tests associated with the specified tags. See: https://pub.dev/packages/test#tagging-tests',
      )
      ..addOption('exclude-tags',
        abbr: 'x',
        help: 'Run only tests that do not have the specified tags. See: https://pub.dev/packages/test#tagging-tests',
      )
      ..addFlag('start-paused',
        negatable: false,
        help: 'Start in a paused mode and wait for a debugger to connect.\n'
              'You must specify a single test file to run, explicitly.\n'
              'Instructions for connecting with a debugger are printed to the '
              'console once the test has started.',
      )
      ..addFlag('run-skipped',
        help: 'Run skipped tests instead of skipping them.',
      )
      ..addFlag('disable-service-auth-codes',
        negatable: false,
        hide: !verboseHelp,
        help: '(deprecated) Allow connections to the VM service without using authentication codes. '
              '(Not recommended! This can open your device to remote code execution attacks!)'
      )
      ..addFlag('coverage',
        negatable: false,
        help: 'Whether to collect coverage information.',
      )
      ..addFlag('merge-coverage',
        negatable: false,
        help: 'Whether to merge coverage data with "coverage/lcov.base.info".\n'
              'Implies collecting coverage data. (Requires lcov.)',
      )
      ..addFlag('branch-coverage',
        negatable: false,
        help: 'Whether to collect branch coverage information. '
              'Implies collecting coverage data.',
      )
      ..addFlag('ipv6',
        negatable: false,
        hide: !verboseHelp,
        help: 'Whether to use IPv6 for the test harness server socket.',
      )
      ..addOption('coverage-path',
        defaultsTo: 'coverage/lcov.info',
        help: 'Where to store coverage information (if coverage is enabled).',
      )
      ..addFlag('machine',
        hide: !verboseHelp,
        negatable: false,
        help: 'Handle machine structured JSON command input '
              'and provide output and progress in machine friendly format.',
      )
      ..addFlag('update-goldens',
        negatable: false,
        help: 'Whether "matchesGoldenFile()" calls within your test methods should ' // flutter_ignore: golden_tag (see analyze.dart)
              'update the golden files rather than test for an existing match.',
      )
      ..addOption('concurrency',
        abbr: 'j',
        defaultsTo: math.max<int>(1, globals.platform.numberOfProcessors - 2).toString(),
        help: 'The number of concurrent test processes to run. This will be ignored '
              'when running integration tests.',
        valueHelp: 'jobs',
      )
      ..addFlag('test-assets',
        defaultsTo: true,
        help: 'Whether to build the assets bundle for testing. '
              'This takes additional time before running the tests. '
              'Consider using "--no-test-assets" if assets are not required.',
      )
      // --platform is not supported to be used by Flutter developers. It only
      // exists to test the Flutter framework itself and may be removed entirely
      // in the future. Developers should either use plain `flutter test`, or
      // `package:integration_test` instead.
      ..addOption('platform',
        allowed: const <String>['tester', 'chrome'],
        hide: !verboseHelp,
        defaultsTo: 'tester',
        help: 'Selects the test backend.',
        allowedHelp: <String, String>{
          'tester': 'Run tests using the VM-based test environment.',
          'chrome': '(deprecated) Run tests using the Google Chrome web browser. '
                    'This value is intended for testing the Flutter framework '
                    'itself and may be removed at any time.',
        },
      )
      ..addOption('test-randomize-ordering-seed',
        help: 'The seed to randomize the execution order of test cases within test files. '
              'Must be a 32bit unsigned integer or the string "random", '
              'which indicates that a seed should be selected randomly. '
              'By default, tests run in the order they are declared.',
      )
      ..addOption('total-shards',
        help: 'Tests can be sharded with the "--total-shards" and "--shard-index" '
              'arguments, allowing you to split up your test suites and run '
              'them separately.'
      )
      ..addOption('shard-index',
          help: 'Tests can be sharded with the "--total-shards" and "--shard-index" '
              'arguments, allowing you to split up your test suites and run '
              'them separately.'
      )
      ..addFlag('enable-vmservice',
        hide: !verboseHelp,
        help: 'Enables the VM service without "--start-paused". This flag is '
              'intended for use with tests that will use "dart:developer" to '
              'interact with the VM service at runtime.\n'
              'This flag is ignored if "--start-paused" or coverage are requested, as '
              'the VM service will be enabled in those cases regardless.'
      )
      ..addOption('reporter',
        abbr: 'r',
        help: 'Set how to print test results. If unset, value will default to either compact or expanded.',
        allowed: <String>['compact', 'expanded', 'github', 'json'],
        allowedHelp: <String, String>{
          'compact':  'A single line that updates dynamically (The default reporter).',
          'expanded': 'A separate line for each update. May be preferred when logging to a file or in continuous integration.',
          'github':   'A custom reporter for GitHub Actions (the default reporter when running on GitHub Actions).',
          'json':     'A machine-readable format. See: https://dart.dev/go/test-docs/json_reporter.md',
        },
      )
      ..addOption('file-reporter',
        help: 'Enable an additional reporter writing test results to a file.\n'
          'Should be in the form <reporter>:<filepath>, '
          'Example: "json:reports/tests.json".'
      )
      ..addOption('timeout',
        help: 'The default test timeout, specified either '
              'in seconds (e.g. "60s"), '
              'as a multiplier of the default timeout (e.g. "2x"), '
              'or as the string "none" to disable the timeout entirely.',
      );
    addDdsOptions(verboseHelp: verboseHelp);
    addServeObservatoryOptions(verboseHelp: verboseHelp);
    usesFatalWarningsOption(verboseHelp: verboseHelp);
  }

  /// The interface for starting and configuring the tester.
  final TestWrapper testWrapper;

  /// Interface for running the tester process.
  final FlutterTestRunner testRunner;

  final bool verbose;

  @visibleForTesting
  bool get isIntegrationTest => _isIntegrationTest;
  bool _isIntegrationTest = false;

  final Set<Uri> _testFileUris = <Uri>{};

  @override
  Future<Set<DevelopmentArtifact>> get requiredArtifacts async {
    final Set<DevelopmentArtifact> results = _isIntegrationTest
        // Use [DeviceBasedDevelopmentArtifacts].
        ? await super.requiredArtifacts
        : <DevelopmentArtifact>{};
    if (stringArg('platform') == 'chrome') {
      results.add(DevelopmentArtifact.web);
    }
    return results;
  }

  @override
  String get name => 'test';

  @override
  String get description => 'Run Flutter unit tests for the current project.';

  @override
  String get category => FlutterCommandCategory.project;

  @override
  Future<FlutterCommandResult> verifyThenRunCommand(String? commandPath) {
    final List<Uri> testUris = argResults!.rest.map(_parseTestArgument).toList();
    if (testUris.isEmpty) {
      // We don't scan the entire package, only the test/ subdirectory, so that
      // files with names like "hit_test.dart" don't get run.
      final Directory testDir = globals.fs.directory('test');
      if (!testDir.existsSync()) {
        throwToolExit('Test directory "${testDir.path}" not found.');
      }
      _testFileUris.addAll(_findTests(testDir).map(Uri.file));
      if (_testFileUris.isEmpty) {
        throwToolExit(
          'Test directory "${testDir.path}" does not appear to contain any test files.\n'
          'Test files must be in that directory and end with the pattern "_test.dart".'
        );
      }
    } else {
      for (final Uri uri in testUris) {
        // Test files may have query strings to support name/line/col:
        //     flutter test test/foo.dart?name=a&line=1
        String testPath = uri.replace(query: '').toFilePath();
        testPath = globals.fs.path.absolute(testPath);
        testPath = globals.fs.path.normalize(testPath);
        if (globals.fs.isDirectorySync(testPath)) {
          _testFileUris.addAll(_findTests(globals.fs.directory(testPath)).map(Uri.file));
        } else {
          _testFileUris.add(Uri.file(testPath).replace(query: uri.query));
        }
      }
    }

    // This needs to be set before [super.verifyThenRunCommand] so that the
    // correct [requiredArtifacts] can be identified before [run] takes place.
    final List<String> testFilePaths = _testFileUris.map((Uri uri) => uri.replace(query: '').toFilePath()).toList();
    _isIntegrationTest = _shouldRunAsIntegrationTests(globals.fs.currentDirectory.absolute.path, testFilePaths);

    globals.printTrace(
      'Found ${_testFileUris.length} files which will be executed as '
      '${_isIntegrationTest ? 'Integration' : 'Widget'} Tests.',
    );
    return super.verifyThenRunCommand(commandPath);
  }

  @override
  Future<FlutterCommandResult> runCommand() async {
    if (!globals.fs.isFileSync('pubspec.yaml')) {
      throwToolExit(
        'Error: No pubspec.yaml file found in the current working directory.\n'
        'Run this command from the root of your project. Test files must be '
        "called *_test.dart and must reside in the package's 'test' "
        'directory (or one of its subdirectories).');
    }
    final FlutterProject flutterProject = FlutterProject.current();
    final bool buildTestAssets = boolArg('test-assets');
    final List<String> names = stringsArg('name');
    final List<String> plainNames = stringsArg('plain-name');
    final String? tags = stringArg('tags');
    final String? excludeTags = stringArg('exclude-tags');
    final BuildInfo buildInfo = await getBuildInfo(forcedBuildMode: BuildMode.debug);

    TestTimeRecorder? testTimeRecorder;
    if (verbose) {
      testTimeRecorder = TestTimeRecorder(globals.logger);
    }

    if (buildInfo.packageConfig['test_api'] == null) {
      throwToolExit(
        'Error: cannot run without a dependency on either "package:flutter_test" or "package:test". '
        'Ensure the following lines are present in your pubspec.yaml:'
        '\n\n'
        'dev_dependencies:\n'
        '  flutter_test:\n'
        '    sdk: flutter\n',
      );
    }

    String? testAssetDirectory;
    if (buildTestAssets) {
      await _buildTestAsset();
      testAssetDirectory = globals.fs.path.
        join(flutterProject.directory.path, 'build', 'unit_test_assets');
    }

    final bool startPaused = boolArg('start-paused');
    if (startPaused && _testFileUris.length != 1) {
      throwToolExit(
        'When using --start-paused, you must specify a single test file to run.',
        exitCode: 1,
      );
    }

    int? jobs = int.tryParse(stringArg('concurrency')!);
    if (jobs == null || jobs <= 0 || !jobs.isFinite) {
      throwToolExit(
        'Could not parse -j/--concurrency argument. It must be an integer greater than zero.'
      );
    }
    if (_isIntegrationTest) {
      if (argResults!.wasParsed('concurrency')) {
        globals.printStatus(
          '-j/--concurrency was parsed but will be ignored, this option is not '
          'supported when running Integration Tests.',
        );
      }
      // Running with concurrency will result in deploying multiple test apps
      // on the connected device concurrently, which is not supported.
      jobs = 1;
    }

    final int? shardIndex = int.tryParse(stringArg('shard-index') ?? '');
    if (shardIndex != null && (shardIndex < 0 || !shardIndex.isFinite)) {
      throwToolExit(
          'Could not parse --shard-index=$shardIndex argument. It must be an integer greater than -1.');
    }

    final int? totalShards = int.tryParse(stringArg('total-shards') ?? '');
    if (totalShards != null && (totalShards <= 0 || !totalShards.isFinite)) {
      throwToolExit(
          'Could not parse --total-shards=$totalShards argument. It must be an integer greater than zero.');
    }

    if (totalShards != null && shardIndex == null) {
      throwToolExit(
          'If you set --total-shards you need to also set --shard-index.');
    }
    if (shardIndex != null && totalShards == null) {
      throwToolExit(
          'If you set --shard-index you need to also set --total-shards.');
    }

    final bool machine = boolArg('machine');
    CoverageCollector? collector;
    if (boolArg('coverage') || boolArg('merge-coverage') ||
        boolArg('branch-coverage')) {
      final String projectName = flutterProject.manifest.appName;
      collector = CoverageCollector(
        verbose: !machine,
        libraryNames: <String>{projectName},
        packagesPath: buildInfo.packagesPath,
        resolver: await CoverageCollector.getResolver(buildInfo.packagesPath),
        testTimeRecorder: testTimeRecorder,
        branchCoverage: boolArg('branch-coverage'),
      );
    }

    TestWatcher? watcher;
    if (machine) {
      watcher = EventPrinter(parent: collector, out: globals.stdio.stdout);
    } else if (collector != null) {
      watcher = collector;
    }

    final DebuggingOptions debuggingOptions = DebuggingOptions.enabled(
      buildInfo,
      startPaused: startPaused,
      disableServiceAuthCodes: boolArg('disable-service-auth-codes'),
      serveObservatory: boolArg('serve-observatory'),
      // On iOS >=14, keeping this enabled will leave a prompt on the screen.
      disablePortPublication: true,
      enableDds: enableDds,
<<<<<<< HEAD
=======
      nullAssertions: boolArg(FlutterOptions.kNullAssertions),
>>>>>>> 1306d7f1
    );

    Device? integrationTestDevice;
    if (_isIntegrationTest) {
      integrationTestDevice = await findTargetDevice();

      // Disable reporting of test results to native test frameworks. This isn't
      // needed as the Flutter Tool will be responsible for reporting results.
      buildInfo.dartDefines.add('INTEGRATION_TEST_SHOULD_REPORT_RESULTS_TO_NATIVE=false');

      if (integrationTestDevice == null) {
        throwToolExit(
          'No devices are connected. '
          'Ensure that `flutter doctor` shows at least one connected device',
        );
      }
      if (integrationTestDevice.platformType == PlatformType.web) {
        // TODO(jiahaog): Support web. https://github.com/flutter/flutter/issues/66264
        throwToolExit('Web devices are not supported for integration tests yet.');
      }

      if (buildInfo.packageConfig['integration_test'] == null) {
        throwToolExit(
          'Error: cannot run without a dependency on "package:integration_test". '
          'Ensure the following lines are present in your pubspec.yaml:'
          '\n\n'
          'dev_dependencies:\n'
          '  integration_test:\n'
          '    sdk: flutter\n',
        );
      }
    }

    final Stopwatch? testRunnerTimeRecorderStopwatch = testTimeRecorder?.start(TestTimePhases.TestRunner);
    final int result = await testRunner.runTests(
      testWrapper,
      _testFileUris.toList(),
      debuggingOptions: debuggingOptions,
      names: names,
      plainNames: plainNames,
      tags: tags,
      excludeTags: excludeTags,
      watcher: watcher,
      enableVmService: collector != null || startPaused || boolArg('enable-vmservice'),
      ipv6: boolArg('ipv6'),
      machine: machine,
      updateGoldens: boolArg('update-goldens'),
      concurrency: jobs,
      testAssetDirectory: testAssetDirectory,
      flutterProject: flutterProject,
      web: stringArg('platform') == 'chrome',
      randomSeed: stringArg('test-randomize-ordering-seed'),
      reporter: stringArg('reporter'),
      fileReporter: stringArg('file-reporter'),
      timeout: stringArg('timeout'),
      runSkipped: boolArg('run-skipped'),
      shardIndex: shardIndex,
      totalShards: totalShards,
      integrationTestDevice: integrationTestDevice,
      integrationTestUserIdentifier: stringArg(FlutterOptions.kDeviceUser),
      testTimeRecorder: testTimeRecorder,
    );
    testTimeRecorder?.stop(TestTimePhases.TestRunner, testRunnerTimeRecorderStopwatch!);

    if (collector != null) {
      final Stopwatch? collectTimeRecorderStopwatch = testTimeRecorder?.start(TestTimePhases.CoverageDataCollect);
      final bool collectionResult = await collector.collectCoverageData(
        stringArg('coverage-path'),
        mergeCoverageData: boolArg('merge-coverage'),
      );
      testTimeRecorder?.stop(TestTimePhases.CoverageDataCollect, collectTimeRecorderStopwatch!);
      if (!collectionResult) {
        testTimeRecorder?.print();
        throwToolExit(null);
      }
    }

    testTimeRecorder?.print();

    if (result != 0) {
      throwToolExit(null);
    }
    return FlutterCommandResult.success();
  }

  /// Parses a test file/directory target passed as an argument and returns it
  /// as an absolute file:/// [URI] with optional querystring for name/line/col.
  Uri _parseTestArgument(String arg) {
    // We can't parse Windows paths as URIs if they have query strings, so
    // parse the file and query parts separately.
    final int queryStart = arg.indexOf('?');
    String filePart = queryStart == -1 ? arg : arg.substring(0, queryStart);
    final String queryPart = queryStart == -1 ? '' : arg.substring(queryStart + 1);

    filePart = globals.fs.path.absolute(filePart);
    filePart = globals.fs.path.normalize(filePart);

    return Uri.file(filePart)
        .replace(query: queryPart.isEmpty ? null : queryPart);
  }

  Future<void> _buildTestAsset() async {
    final AssetBundle assetBundle = AssetBundleFactory.instance.createBundle();
    final int build = await assetBundle.build(packagesPath: '.packages');
    if (build != 0) {
      throwToolExit('Error: Failed to build asset bundle');
    }
    if (_needRebuild(assetBundle.entries)) {
      await writeBundle(
        globals.fs.directory(globals.fs.path.join('build', 'unit_test_assets')),
        assetBundle.entries,
        assetBundle.entryKinds,
        targetPlatform: TargetPlatform.tester,
      );
    }
  }

  bool _needRebuild(Map<String, DevFSContent> entries) {
    final File manifest = globals.fs.file(globals.fs.path.join('build', 'unit_test_assets', 'AssetManifest.json'));
    if (!manifest.existsSync()) {
      return true;
    }
    final DateTime lastModified = manifest.lastModifiedSync();
    final File pub = globals.fs.file('pubspec.yaml');
    if (pub.lastModifiedSync().isAfter(lastModified)) {
      return true;
    }

    for (final DevFSFileContent entry in entries.values.whereType<DevFSFileContent>()) {
      // Calling isModified to access file stats first in order for isModifiedAfter
      // to work.
      if (entry.isModified && entry.isModifiedAfter(lastModified)) {
        return true;
      }
    }
    return false;
  }
}

/// Searches [directory] and returns files that end with `_test.dart` as
/// absolute paths.
Iterable<String> _findTests(Directory directory) {
  return directory.listSync(recursive: true, followLinks: false)
      .where((FileSystemEntity entity) => entity.path.endsWith('_test.dart') &&
      globals.fs.isFileSync(entity.path))
      .map((FileSystemEntity entity) => globals.fs.path.absolute(entity.path));
}

/// Returns true if there are files that are Integration Tests.
///
/// The [currentDirectory] and [testFiles] parameters here must be provided as
/// absolute paths.
///
/// Throws an exception if there are both Integration Tests and Widget Tests
/// found in [testFiles].
bool _shouldRunAsIntegrationTests(String currentDirectory, List<String> testFiles) {
  final String integrationTestDirectory = globals.fs.path.join(currentDirectory, _kIntegrationTestDirectory);

  if (testFiles.every((String absolutePath) => !absolutePath.startsWith(integrationTestDirectory))) {
    return false;
  }

  if (testFiles.every((String absolutePath) => absolutePath.startsWith(integrationTestDirectory))) {
    return true;
  }

  throwToolExit(
    'Integration tests and unit tests cannot be run in a single invocation.'
    ' Use separate invocations of `flutter test` to run integration tests'
    ' and unit tests.'
  );
}<|MERGE_RESOLUTION|>--- conflicted
+++ resolved
@@ -419,10 +419,6 @@
       // On iOS >=14, keeping this enabled will leave a prompt on the screen.
       disablePortPublication: true,
       enableDds: enableDds,
-<<<<<<< HEAD
-=======
-      nullAssertions: boolArg(FlutterOptions.kNullAssertions),
->>>>>>> 1306d7f1
     );
 
     Device? integrationTestDevice;

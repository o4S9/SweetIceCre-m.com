// Copyright 2016 The Chromium Authors. All rights reserved.
// Use of this source code is governed by a BSD-style license that can be
// found in the LICENSE file.

import 'dart:async';

import '../base/build.dart';
import '../base/common.dart';
import '../base/file_system.dart';
import '../base/logger.dart';
import '../base/process.dart';
import '../build_info.dart';
import '../dart/package_map.dart';
import '../globals.dart';
import '../resident_runner.dart';
import '../runner/flutter_command.dart';
import 'build.dart';

class BuildAotCommand extends BuildSubCommand with TargetPlatformBasedDevelopmentArtifacts {
  BuildAotCommand() {
    usesTargetOption();
    addBuildModeFlags();
    usesPubOption();
    argParser
      ..addOption('output-dir', defaultsTo: getAotBuildDirectory())
      ..addOption('target-platform',
        defaultsTo: 'android-arm',
        allowed: <String>['android-arm', 'android-arm64', 'ios'],
      )
      ..addFlag('quiet', defaultsTo: false)
      ..addFlag('report-timings',
        negatable: false,
        defaultsTo: false,
        help: 'Report timing information about build steps in machine readable form,',
      )
      // track-widget-creation is exposed as a flag here but ignored to deal with build
      // invalidation issues - there are no plans to support it for AOT mode.
      ..addFlag('track-widget-creation',
        defaultsTo: false,
        hide: true,
      )
      ..addMultiOption('ios-arch',
        splitCommas: true,
        defaultsTo: defaultIOSArchs.map<String>(getNameForIOSArch),
        allowed: IOSArch.values.map<String>(getNameForIOSArch),
        help: 'iOS architectures to build.',
      )
      ..addMultiOption(FlutterOptions.kExtraFrontEndOptions,
        splitCommas: true,
        hide: true,
      )
      ..addMultiOption(FlutterOptions.kExtraGenSnapshotOptions,
        splitCommas: true,
        hide: true,
      );
  }

  @override
  final String name = 'aot';

  @override
  final String description = "Build an ahead-of-time compiled snapshot of your app's Dart code.";

  @override
  Future<FlutterCommandResult> runCommand() async {
    final String targetPlatform = argResults['target-platform'];
    final TargetPlatform platform = getTargetPlatformForName(targetPlatform);
    if (platform == null)
      throwToolExit('Unknown platform: $targetPlatform');

    final BuildMode buildMode = getBuildMode();

    Status status;
    if (!argResults['quiet']) {
      final String typeName = artifacts.getEngineType(platform, buildMode);
      status = logger.startProgress(
        'Building AOT snapshot in ${getFriendlyModeName(getBuildMode())} mode ($typeName)...',
        timeout: timeoutConfiguration.slowOperation,
      );
    }
    final String outputPath = argResults['output-dir'] ?? getAotBuildDirectory();
    final bool reportTimings = argResults['report-timings'];
    try {
      String mainPath = findMainDartFile(targetFile);
      final AOTSnapshotter snapshotter = AOTSnapshotter(reportTimings: reportTimings);

      // Compile to kernel.
      mainPath = await snapshotter.compileKernel(
        platform: platform,
        buildMode: buildMode,
        mainPath: mainPath,
        packagesPath: PackageMap.globalPackagesPath,
        trackWidgetCreation: false,
        outputPath: outputPath,
        extraFrontEndOptions: argResults[FlutterOptions.kExtraFrontEndOptions],
      );
      if (mainPath == null) {
        throwToolExit('Compiler terminated unexpectedly.');
        return null;
      }

      // Build AOT snapshot.
      if (platform == TargetPlatform.ios) {
        // Determine which iOS architectures to build for.
        final Iterable<IOSArch> buildArchs = argResults['ios-arch'].map<IOSArch>(getIOSArchForName);
        final Map<IOSArch, String> iosBuilds = <IOSArch, String>{};
        for (IOSArch arch in buildArchs)
          iosBuilds[arch] = fs.path.join(outputPath, getNameForIOSArch(arch));

        // Generate AOT snapshot and compile to arch-specific App.framework.
        final Map<IOSArch, Future<int>> exitCodes = <IOSArch, Future<int>>{};
        iosBuilds.forEach((IOSArch iosArch, String outputPath) {
          exitCodes[iosArch] = snapshotter.build(
            platform: platform,
            iosArch: iosArch,
            buildMode: buildMode,
            mainPath: mainPath,
            packagesPath: PackageMap.globalPackagesPath,
            outputPath: outputPath,
            extraGenSnapshotOptions: argResults[FlutterOptions.kExtraGenSnapshotOptions],
          ).then<int>((int buildExitCode) {
            return buildExitCode;
          });
        });

        // Merge arch-specific App.frameworks into a multi-arch App.framework.
        if ((await Future.wait<int>(exitCodes.values)).every((int buildExitCode) => buildExitCode == 0)) {
          final Iterable<String> dylibs = iosBuilds.values.map<String>((String outputDir) => fs.path.join(outputDir, 'App.framework', 'App'));
          fs.directory(fs.path.join(outputPath, 'App.framework'))..createSync();
<<<<<<< HEAD
          await runCheckedAsync(<String>['lipo']
            ..addAll(dylibs)
            ..addAll(<String>['-create', '-output', fs.path.join(outputPath, 'App.framework', 'App')]),
          );
           final Iterable<String> dSYMs = iosBuilds.values.map<String>((String outputDir) => fs.path.join(outputDir, 'App.framework.dSYM'));
          fs.directory(fs.path.join(outputPath, 'App.framework.dSYM', 'Contents', 'Resources', 'DWARF'))..createSync(recursive: true);
          await runCheckedAsync(<String>['lipo']
            ..addAll(<String>['-create', '-output', fs.path.join(outputPath, 'App.framework.dSYM', 'Contents', 'Resources', 'DWARF', 'App')])
            ..addAll(dSYMs.map((path) => fs.path.join(path, 'Contents', 'Resources', 'DWARF', 'App'))));
=======
          await runCheckedAsync(<String>[
            'lipo',
            ...dylibs,
            '-create',
            '-output',
            fs.path.join(outputPath, 'App.framework', 'App'),
          ]);
>>>>>>> ad9b077f
        } else {
          status?.cancel();
          exitCodes.forEach((IOSArch iosArch, Future<int> exitCodeFuture) async {
            final int buildExitCode = await exitCodeFuture;
            printError('Snapshotting ($iosArch) exited with non-zero exit code: $buildExitCode');
          });
        }
      } else {
        // Android AOT snapshot.
        final int snapshotExitCode = await snapshotter.build(
          platform: platform,
          buildMode: buildMode,
          mainPath: mainPath,
          packagesPath: PackageMap.globalPackagesPath,
          outputPath: outputPath,
          extraGenSnapshotOptions: argResults[FlutterOptions.kExtraGenSnapshotOptions],
        );
        if (snapshotExitCode != 0) {
          status?.cancel();
          throwToolExit('Snapshotting exited with non-zero exit code: $snapshotExitCode');
        }
      }
    } on String catch (error) {
      // Catch the String exceptions thrown from the `runCheckedSync` methods below.
      status?.cancel();
      printError(error);
      return null;
    }
    status?.stop();

    if (outputPath == null)
      throwToolExit(null);

    final String builtMessage = 'Built to $outputPath${fs.path.separator}.';
    if (argResults['quiet']) {
      printTrace(builtMessage);
    } else {
      printStatus(builtMessage);
    }
    return null;
  }
}<|MERGE_RESOLUTION|>--- conflicted
+++ resolved
@@ -127,25 +127,19 @@
         if ((await Future.wait<int>(exitCodes.values)).every((int buildExitCode) => buildExitCode == 0)) {
           final Iterable<String> dylibs = iosBuilds.values.map<String>((String outputDir) => fs.path.join(outputDir, 'App.framework', 'App'));
           fs.directory(fs.path.join(outputPath, 'App.framework'))..createSync();
-<<<<<<< HEAD
-          await runCheckedAsync(<String>['lipo']
-            ..addAll(dylibs)
-            ..addAll(<String>['-create', '-output', fs.path.join(outputPath, 'App.framework', 'App')]),
-          );
-           final Iterable<String> dSYMs = iosBuilds.values.map<String>((String outputDir) => fs.path.join(outputDir, 'App.framework.dSYM'));
-          fs.directory(fs.path.join(outputPath, 'App.framework.dSYM', 'Contents', 'Resources', 'DWARF'))..createSync(recursive: true);
-          await runCheckedAsync(<String>['lipo']
-            ..addAll(<String>['-create', '-output', fs.path.join(outputPath, 'App.framework.dSYM', 'Contents', 'Resources', 'DWARF', 'App')])
-            ..addAll(dSYMs.map((path) => fs.path.join(path, 'Contents', 'Resources', 'DWARF', 'App'))));
-=======
           await runCheckedAsync(<String>[
             'lipo',
             ...dylibs,
             '-create',
-            '-output',
-            fs.path.join(outputPath, 'App.framework', 'App'),
+            '-output', fs.path.join(outputPath, 'App.framework', 'App'),
           ]);
->>>>>>> ad9b077f
+          final Iterable<String> dSYMs = iosBuilds.values.map<String>((String outputDir) => fs.path.join(outputDir, 'App.framework.dSYM'));
+          fs.directory(fs.path.join(outputPath, 'App.framework.dSYM', 'Contents', 'Resources', 'DWARF'))..createSync(recursive: true);
+          await runCheckedAsync(<String>[
+            'lipo',
+            '-create',
+            '-output', fs.path.join(outputPath, 'App.framework.dSYM', 'Contents', 'Resources', 'DWARF', 'App'),
+            ...dSYMs.map((String path) => fs.path.join(path, 'Contents', 'Resources', 'DWARF', 'App'));
         } else {
           status?.cancel();
           exitCodes.forEach((IOSArch iosArch, Future<int> exitCodeFuture) async {

--- conflicted
+++ resolved
@@ -308,16 +308,6 @@
           rethrow;
         }
       } else if ((device is IOSDevice) || (device is IOSSimulator) || (device is MacOSDesignedForIPadDevice)) {
-<<<<<<< HEAD
-        final Uri? uriFromMdns =
-          await MDnsVmServiceDiscovery.instance!.getVmServiceUri(
-            appId,
-            device,
-            usesIpv6: usesIpv6,
-            deviceVmservicePort: deviceVmservicePort,
-          );
-        vmServiceUri = uriFromMdns == null
-=======
         // Protocol Discovery relies on logging. On iOS earlier than 13, logging is gathered using syslog.
         // syslog is not available for iOS 13+. For iOS 13+, Protocol Discovery gathers logs from the VMService.
         // Since we don't have access to the VMService yet, Protocol Discovery cannot be used for iOS 13+.
@@ -361,7 +351,7 @@
 
         Future<Uri?>? protocolDiscoveryFuture;
         if (compatibleWithProtocolDiscovery) {
-          final ProtocolDiscovery vmServiceDiscovery = ProtocolDiscovery.observatory(
+          final ProtocolDiscovery vmServiceDiscovery = ProtocolDiscovery.vmService(
             device.getLogReader(),
             portForwarder: device.portForwarder,
             ipv6: ipv6!,
@@ -382,8 +372,7 @@
         }
         discoveryStatus.stop();
 
-        observatoryUri = foundUrl == null
->>>>>>> 2c34a88e
+        vmServiceUri = foundUrl == null
           ? null
           : Stream<Uri>.value(foundUrl).asBroadcastStream();
       }
@@ -408,11 +397,7 @@
     } else {
       vmServiceUri = Stream<Uri>
         .fromFuture(
-<<<<<<< HEAD
-          buildVmServiceUri(
-=======
           buildVMServiceUri(
->>>>>>> 2c34a88e
             device,
             debugUri?.host ?? hostname,
             debugPort ?? debugUri!.port,
@@ -515,13 +500,6 @@
     required FlutterProject flutterProject,
     required bool usesIpv6,
   }) async {
-<<<<<<< HEAD
-    assert(vmServiceUris != null);
-    assert(device != null);
-    assert(flutterProject != null);
-    assert(usesIpv6 != null);
-=======
->>>>>>> 2c34a88e
     final BuildInfo buildInfo = await getBuildInfo();
 
     final FlutterDevice flutterDevice = await FlutterDevice.create(

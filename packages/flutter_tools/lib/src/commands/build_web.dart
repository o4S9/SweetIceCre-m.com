// Copyright 2014 The Flutter Authors. All rights reserved.
// Use of this source code is governed by a BSD-style license that can be
// found in the LICENSE file.

import '../base/common.dart';
import '../base/file_system.dart';
import '../build_info.dart';
import '../build_system/targets/web.dart';
import '../features.dart';
import '../globals.dart' as globals;
import '../html_utils.dart';
import '../project.dart';
import '../runner/flutter_command.dart'
    show DevelopmentArtifact, FlutterCommandResult, FlutterOptions;
import '../web/compile.dart';
import 'build.dart';

class BuildWebCommand extends BuildSubCommand {
  BuildWebCommand({
    required super.logger,
    required FileSystem fileSystem,
    required bool verboseHelp,
  }) : _fileSystem = fileSystem, super(verboseHelp: verboseHelp) {
    addTreeShakeIconsFlag();
    usesTargetOption();
    usesOutputDir();
    usesPubOption();
    usesBuildNumberOption();
    usesBuildNameOption();
    addBuildModeFlags(verboseHelp: verboseHelp, excludeDebug: true);
    usesDartDefineOption();
    addEnableExperimentation(hide: !verboseHelp);
    addNullSafetyModeOptions(hide: !verboseHelp);
    addNativeNullAssertions();

    //
    // Flutter web-specific options
    //
    argParser.addSeparator('Flutter web options');
    argParser.addOption('base-href',
      help: 'Overrides the href attribute of the <base> tag in web/index.html. '
          'No change is done to web/index.html file if this flag is not provided. '
          'The value has to start and end with a slash "/". '
          'For more information: https://developer.mozilla.org/en-US/docs/Web/HTML/Element/base'
    );
    argParser.addOption('pwa-strategy',
      defaultsTo: kOfflineFirst,
      help: 'The caching strategy to be used by the PWA service worker.',
      allowed: <String>[
        kOfflineFirst,
        kNoneWorker,
      ],
      allowedHelp: <String, String>{
        kOfflineFirst: 'Attempt to cache the application shell eagerly and '
                       'then lazily cache all subsequent assets as they are loaded. When '
                       'making a network request for an asset, the offline cache will be '
                       'preferred.',
        kNoneWorker:   'Generate a service worker with no body. This is useful for '
                       'local testing or in cases where the service worker caching functionality '
                       'is not desirable',
      },
    );
    usesWebRendererOption();
    usesWebResourcesCdnFlag();

    //
    // JavaScript compilation options
    //
    argParser.addSeparator('JavaScript compilation options');
    argParser.addFlag('csp',
      negatable: false,
      help: 'Disable dynamic generation of code in the generated output. '
            'This is necessary to satisfy CSP restrictions (see http://www.w3.org/TR/CSP/).'
    );
    argParser.addFlag(
      'source-maps',
      help: 'Generate a sourcemap file. These can be used by browsers '
            'to view and debug the original source code of a compiled and minified Dart '
            'application.'
    );
    argParser.addOption('dart2js-optimization',
      help: 'Sets the optimization level used for Dart compilation to JavaScript. '
          'Valid values range from O0 to O4.',
          defaultsTo: JsCompilerConfig.kDart2jsDefaultOptimizationLevel
    );
    argParser.addFlag('dump-info', negatable: false,
      help: 'Passes "--dump-info" to the Javascript compiler which generates '
          'information about the generated code is a .js.info.json file.'
    );
    argParser.addFlag('no-frequency-based-minification', negatable: false,
      help: 'Disables the frequency based minifier. '
          'Useful for comparing the output between builds.'
    );

    //
    // Experimental options
    //
    if (featureFlags.isFlutterWebWasmEnabled) {
      argParser.addSeparator('Experimental options');
      argParser.addFlag(
        FlutterOptions.kWebWasmFlag,
        help: 'Compile to WebAssembly rather than JavaScript.\nSee $kWasmPreviewUri for more information.',
        negatable: false,
      );
    } else {
      // Add the flag as hidden. Will give a helpful error message in [runCommand] below.
      argParser.addFlag(
        FlutterOptions.kWebWasmFlag,
        hide: true,
      );
    }
  }

  final FileSystem _fileSystem;

  @override
  Future<Set<DevelopmentArtifact>> get requiredArtifacts async =>
      const <DevelopmentArtifact>{
        DevelopmentArtifact.web,
      };

  @override
  final String name = 'web';

  @override
  bool get hidden => !featureFlags.isWebEnabled;

  @override
  final String description = 'Build a web application bundle.';

  @override
  Future<FlutterCommandResult> runCommand() async {
    if (!featureFlags.isWebEnabled) {
      throwToolExit('"build web" is not currently supported. To enable, run "flutter config --enable-web".');
    }

<<<<<<< HEAD
    final WebCompilerConfig compilerConfig;
    if (boolArg('wasm')) {
      if (!featureFlags.isFlutterWebWasmEnabled) {
        throwToolExit('Compiling to WebAssembly (wasm) is only available on the master channel.');
      }
      compilerConfig = const WasmCompilerConfig();
    } else {
      compilerConfig = JsCompilerConfig(
        csp: boolArg('csp'),
        optimizationLevel: stringArg('dart2js-optimization') ?? JsCompilerConfig.kDart2jsDefaultOptimizationLevel,
        dumpInfo: boolArg('dump-info'),
        nativeNullAssertions: boolArg('native-null-assertions'),
        noFrequencyBasedMinification: boolArg('no-frequency-based-minification'),
        sourceMaps: boolArg('source-maps'),
      );
=======
    final bool wasmRequested = boolArg(FlutterOptions.kWebWasmFlag);
    if (wasmRequested && !featureFlags.isFlutterWebWasmEnabled) {
      throwToolExit('Compiling to WebAssembly (wasm) is only available on the master channel.');
>>>>>>> f3e8ae7d
    }

    final FlutterProject flutterProject = FlutterProject.current();
    final String target = stringArg('target')!;
    final BuildInfo buildInfo = await getBuildInfo();
    if (buildInfo.isDebug) {
      throwToolExit('debug builds cannot be built directly for the web. Try using "flutter run"');
    }
    final String? baseHref = stringArg('base-href');
    if (baseHref != null && !(baseHref.startsWith('/') && baseHref.endsWith('/'))) {
      throwToolExit('base-href should start and end with /');
    }
    if (!flutterProject.web.existsSync()) {
      throwToolExit('Missing index.html.');
    }
    if (!_fileSystem.currentDirectory
        .childDirectory('web')
        .childFile('index.html')
        .readAsStringSync()
        .contains(kBaseHrefPlaceholder) &&
        baseHref != null) {
      throwToolExit(
        "Couldn't find the placeholder for base href. "
        'Please add `<base href="$kBaseHrefPlaceholder">` to web/index.html'
      );
    }

    // Currently supporting options [output-dir] and [output] as
    // valid approaches for setting output directory of build artifacts
    final String? outputDirectoryPath = stringArg('output');

    displayNullSafetyMode(buildInfo);
    final WebBuilder webBuilder = WebBuilder(
      logger: globals.logger,
      buildSystem: globals.buildSystem,
      fileSystem: globals.fs,
      flutterVersion: globals.flutterVersion,
      usage: globals.flutterUsage,
    );
    await webBuilder.buildWeb(
      flutterProject,
      target,
      buildInfo,
      stringArg('pwa-strategy')!,
      compilerConfig: compilerConfig,
      baseHref: baseHref,
      outputDirectoryPath: outputDirectoryPath,
    );
    return FlutterCommandResult.success();
  }
}<|MERGE_RESOLUTION|>--- conflicted
+++ resolved
@@ -134,7 +134,6 @@
       throwToolExit('"build web" is not currently supported. To enable, run "flutter config --enable-web".');
     }
 
-<<<<<<< HEAD
     final WebCompilerConfig compilerConfig;
     if (boolArg('wasm')) {
       if (!featureFlags.isFlutterWebWasmEnabled) {
@@ -150,11 +149,6 @@
         noFrequencyBasedMinification: boolArg('no-frequency-based-minification'),
         sourceMaps: boolArg('source-maps'),
       );
-=======
-    final bool wasmRequested = boolArg(FlutterOptions.kWebWasmFlag);
-    if (wasmRequested && !featureFlags.isFlutterWebWasmEnabled) {
-      throwToolExit('Compiling to WebAssembly (wasm) is only available on the master channel.');
->>>>>>> f3e8ae7d
     }
 
     final FlutterProject flutterProject = FlutterProject.current();

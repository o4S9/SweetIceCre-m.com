// Copyright 2014 The Flutter Authors. All rights reserved.
// Use of this source code is governed by a BSD-style license that can be
// found in the LICENSE file.

import 'dart:async';

import 'package:args/command_runner.dart';

import '../android/android_device.dart';
import '../base/common.dart';
import '../base/file_system.dart';
import '../base/io.dart';
import '../base/utils.dart';
import '../build_info.dart';
import '../device.dart';
import '../features.dart';
import '../globals.dart' as globals;
import '../project.dart';
import '../reporting/reporting.dart';
import '../resident_runner.dart';
import '../run_cold.dart';
import '../run_hot.dart';
import '../runner/flutter_command.dart';
import '../tracing.dart';
import '../web/web_runner.dart';
import 'daemon.dart';

abstract class RunCommandBase extends FlutterCommand with DeviceBasedDevelopmentArtifacts {
  // Used by run and drive commands.
  RunCommandBase({ bool verboseHelp = false }) {
    addBuildModeFlags(defaultToRelease: false, verboseHelp: verboseHelp);
    usesDartDefineOption();
    usesFlavorOption();
    argParser
      ..addFlag('trace-startup',
        negatable: false,
        help: 'Trace application startup, then exit, saving the trace to a file.',
      )
      ..addFlag('verbose-system-logs',
        negatable: false,
        help: 'Include verbose logging from the flutter engine.',
      )
      ..addFlag('cache-sksl',
        negatable: false,
        help: 'Only cache the shader in SkSL instead of binary or GLSL.',
      )
      ..addFlag('dump-skp-on-shader-compilation',
        negatable: false,
        help: 'Automatically dump the skp that triggers new shader compilations. '
            'This is useful for wrting custom ShaderWarmUp to reduce jank. '
            'By default, this is not enabled to reduce the overhead. '
            'This is only available in profile or debug build. ',
      )
      ..addFlag('purge-persistent-cache',
        negatable: false,
        help: 'Removes all existing persistent caches. This allows reproducing '
            'shader compilation jank that normally only happens the first time '
            'an app is run, or for reliable testing of compilation jank fixes '
            '(e.g. shader warm-up).',
      )
      ..addOption('route',
        help: 'Which route to load when running the app.',
      )
      ..addOption('vmservice-out-file',
        help: 'A file to write the attached vmservice uri to after an'
          ' application is started.',
        valueHelp: 'project/example/out.txt'
      )
      ..addFlag('disable-service-auth-codes',
        negatable: false,
        hide: !verboseHelp,
        help: 'No longer require an authentication code to connect to the VM '
              'service (not recommended).');
    usesWebOptions(hide: !verboseHelp);
    usesTargetOption();
    usesPortOptions();
    usesIpv6Flag();
    usesPubOption();
    usesTrackWidgetCreation(verboseHelp: verboseHelp);
    addNullSafetyModeOptions(hide: !verboseHelp);
    usesDeviceUserOption();
    usesDeviceTimeoutOption();
    addDdsOptions(verboseHelp: verboseHelp);
  }

  bool get traceStartup => boolArg('trace-startup');
  bool get cacheSkSL => boolArg('cache-sksl');
  bool get dumpSkpOnShaderCompilation => boolArg('dump-skp-on-shader-compilation');
  bool get purgePersistentCache => boolArg('purge-persistent-cache');
  bool get disableServiceAuthCodes => boolArg('disable-service-auth-codes');
  String get route => stringArg('route');
}

class RunCommand extends RunCommandBase {
  RunCommand({ bool verboseHelp = false }) : super(verboseHelp: verboseHelp) {
    requiresPubspecYaml();
    usesFilesystemOptions(hide: !verboseHelp);
    usesExtraFrontendOptions();
    addEnableExperimentation(hide: !verboseHelp);
    argParser
      ..addFlag('start-paused',
        negatable: false,
        help: 'Start in a paused mode and wait for a debugger to connect.',
      )
      ..addFlag('enable-software-rendering',
        negatable: false,
        help: 'Enable rendering using the Skia software backend. '
              'This is useful when testing Flutter on emulators. By default, '
              'Flutter will attempt to either use OpenGL or Vulkan and fall back '
              'to software when neither is available.',
      )
      ..addFlag('skia-deterministic-rendering',
        negatable: false,
        help: 'When combined with --enable-software-rendering, provides 100% '
              'deterministic Skia rendering.',
      )
      ..addFlag('trace-skia',
        negatable: false,
        help: 'Enable tracing of Skia code. This is useful when debugging '
              'the raster thread (formerly known as the GPU thread). '
              'By default, Flutter will not log skia code.',
      )
      ..addOption('trace-whitelist',
        hide: true,
        help: '(deprecated) Use --trace-allowlist instead',
        valueHelp: 'foo,bar',
      )
      ..addOption('trace-allowlist',
        hide: true,
        help: 'Filters out all trace events except those that are specified in '
            'this comma separated list of allowed prefixes.',
        valueHelp: 'foo,bar',
      )
      ..addFlag('endless-trace-buffer',
        negatable: false,
        help: 'Enable tracing to the endless tracer. This is useful when '
              'recording huge amounts of traces. If we need to use endless buffer to '
              'record startup traces, we can combine the ("--trace-startup"). '
              'For exemple, flutter run --trace-startup --endless-trace-buffer. ',
      )
      ..addFlag('trace-systrace',
        negatable: false,
        help: 'Enable tracing to the system tracer. This is only useful on '
              'platforms where such a tracer is available (Android and Fuchsia).',
      )
      ..addFlag('await-first-frame-when-tracing',
        defaultsTo: true,
        help: 'Whether to wait for the first frame when tracing startup ("--trace-startup"), '
              'or just dump the trace as soon as the application is running. The first frame '
              'is detected by looking for a Timeline event with the name '
              '"${Tracing.firstUsefulFrameEventName}". '
              "By default, the widgets library's binding takes care of sending this event. ",
      )
      ..addFlag('use-test-fonts',
        negatable: true,
        help: 'Enable (and default to) the "Ahem" font. This is a special font '
              'used in tests to remove any dependencies on the font metrics. It '
              'is enabled when you use "flutter test". Set this flag when running '
              'a test using "flutter run" for debugging purposes. This flag is '
              'only available when running in debug mode.',
      )
      ..addFlag('build',
        defaultsTo: true,
        help: 'If necessary, build the app before running.',
      )
      ..addOption('dart-flags',
        hide: !verboseHelp,
        help: 'Pass a list of comma separated flags to the Dart instance at '
              'application startup. Flags passed through this option must be '
              'present on the allowlist defined within the Flutter engine. If '
              'a disallowed flag is encountered, the process will be '
              'terminated immediately.\n\n'
              'This flag is not available on the stable channel and is only '
              'applied in debug and profile modes. This option should only '
              'be used for experiments and should not be used by typical users.')
      ..addOption('use-application-binary',
        hide: !verboseHelp,
        help: 'Specify a pre-built application binary to use when running.',
      )
      ..addOption('project-root',
        hide: !verboseHelp,
        help: 'Specify the project root directory.',
      )
      ..addFlag('machine',
        hide: !verboseHelp,
        negatable: false,
        help: 'Handle machine structured JSON command input and provide output '
              'and progress in machine friendly format.',
      )
      ..addFlag('hot',
        negatable: true,
        defaultsTo: kHotReloadDefault,
        help: 'Run with support for hot reloading. Only available for debug mode. Not available with "--trace-startup".',
      )
      ..addFlag('resident',
        negatable: true,
        defaultsTo: true,
        hide: !verboseHelp,
        help: 'Stay resident after launching the application. Not available with "--trace-startup".',
      )
      ..addOption('pid-file',
        help: 'Specify a file to write the process id to. '
              'You can send SIGUSR1 to trigger a hot reload '
              'and SIGUSR2 to trigger a hot restart.',
      )
      ..addFlag('benchmark',
        negatable: false,
        hide: !verboseHelp,
        help: 'Enable a benchmarking mode. This will run the given application, '
              'measure the startup time and the app restart time, write the '
              'results out to "refresh_benchmark.json", and exit. This flag is '
              'intended for use in generating automated flutter benchmarks.',
      )
      ..addFlag('web-initialize-platform',
        negatable: true,
        defaultsTo: true,
        hide: true,
        help: 'Whether to automatically invoke webOnlyInitializePlatform.',
      )
      // TODO(jonahwilliams): Off by default with investigating whether this
      // is slower for certain use cases.
      // See: https://github.com/flutter/flutter/issues/49499
      ..addFlag('fast-start',
        negatable: true,
        defaultsTo: false,
        help: 'Whether to quickly bootstrap applications with a minimal app. '
              'Currently this is only supported on Android devices. This option '
              'cannot be paired with --use-application-binary.'
      );
  }

  @override
  final String name = 'run';

  @override
  final String description = 'Run your Flutter app on an attached device.';

  List<Device> devices;

  String get userIdentifier => stringArg(FlutterOptions.kDeviceUser);

  @override
  Future<String> get usagePath async {
    final String command = await super.usagePath;

    if (devices == null) {
      return command;
    }
    if (devices.length > 1) {
      return '$command/all';
    }
    return '$command/${getNameForTargetPlatform(await devices[0].targetPlatform)}';
  }

  @override
  Future<Map<CustomDimensions, String>> get usageValues async {
    String deviceType, deviceOsVersion;
    bool isEmulator;
    bool anyAndroidDevices = false;
    bool anyIOSDevices = false;

    if (devices == null || devices.isEmpty) {
      deviceType = 'none';
      deviceOsVersion = 'none';
      isEmulator = false;
    } else if (devices.length == 1) {
      final TargetPlatform platform = await devices[0].targetPlatform;
      anyAndroidDevices = platform == TargetPlatform.android;
      anyIOSDevices = platform == TargetPlatform.ios;
      deviceType = getNameForTargetPlatform(platform);
      deviceOsVersion = await devices[0].sdkNameAndVersion;
      isEmulator = await devices[0].isLocalEmulator;
    } else {
      deviceType = 'multiple';
      deviceOsVersion = 'multiple';
      isEmulator = false;
      for (final Device device in devices) {
        final TargetPlatform platform = await device.targetPlatform;
        anyAndroidDevices = anyAndroidDevices || (platform == TargetPlatform.android);
        anyIOSDevices = anyIOSDevices || (platform == TargetPlatform.ios);
        if (anyAndroidDevices && anyIOSDevices) {
          break;
        }
      }
    }

    String androidEmbeddingVersion;
    final List<String> hostLanguage = <String>[];
    if (anyAndroidDevices) {
      final AndroidProject androidProject = FlutterProject.current().android;
      if (androidProject != null && androidProject.existsSync()) {
        hostLanguage.add(androidProject.isKotlin ? 'kotlin' : 'java');
        androidEmbeddingVersion = androidProject.getEmbeddingVersion().toString().split('.').last;
      }
    }
    if (anyIOSDevices) {
      final IosProject iosProject = FlutterProject.current().ios;
      if (iosProject != null && iosProject.exists) {
        final Iterable<File> swiftFiles = iosProject.hostAppRoot
            .listSync(recursive: true, followLinks: false)
            .whereType<File>()
            .where((File file) => globals.fs.path.extension(file.path) == '.swift');
        hostLanguage.add(swiftFiles.isNotEmpty ? 'swift' : 'objc');
      }
    }

    final String modeName = getBuildInfo().modeName;
    return <CustomDimensions, String>{
      CustomDimensions.commandRunIsEmulator: '$isEmulator',
      CustomDimensions.commandRunTargetName: deviceType,
      CustomDimensions.commandRunTargetOsVersion: deviceOsVersion,
      CustomDimensions.commandRunModeName: modeName,
      CustomDimensions.commandRunProjectModule: '${FlutterProject.current().isModule}',
      CustomDimensions.commandRunProjectHostLanguage: hostLanguage.join(','),
      if (androidEmbeddingVersion != null)
        CustomDimensions.commandRunAndroidEmbeddingVersion: androidEmbeddingVersion,
    };
  }

  @override
  bool get shouldRunPub {
    // If we are running with a prebuilt application, do not run pub.
    if (runningWithPrebuiltApplication) {
      return false;
    }

    return super.shouldRunPub;
  }

  bool shouldUseHotMode() {
    final bool hotArg = boolArg('hot') ?? false;
    final bool shouldUseHotMode = hotArg && !traceStartup;
    return getBuildInfo().isDebug && shouldUseHotMode;
  }

  bool get runningWithPrebuiltApplication =>
      argResults['use-application-binary'] != null;

  bool get stayResident => boolArg('resident');
  bool get awaitFirstFrameWhenTracing => boolArg('await-first-frame-when-tracing');

  @override
  Future<void> validateCommand() async {
    // When running with a prebuilt application, no command validation is
    // necessary.
    if (!runningWithPrebuiltApplication) {
      await super.validateCommand();
    }

    devices = await findAllTargetDevices();
    if (devices == null) {
      throwToolExit(null);
    }
    if (globals.deviceManager.hasSpecifiedAllDevices && runningWithPrebuiltApplication) {
      throwToolExit('Using -d all with --use-application-binary is not supported');
    }

    if (userIdentifier != null
      && devices.every((Device device) => device is! AndroidDevice)) {
      throwToolExit(
        '--${FlutterOptions.kDeviceUser} is only supported for Android. At least one Android device is required.'
      );
    }
  }

  String get _traceAllowlist {
    final String deprecatedValue = stringArg('trace-whitelist');
    if (deprecatedValue != null) {
      globals.printError('--trace-whitelist has been deprecated, use --trace-allowlist instead');
    }
    return stringArg('trace-allowlist') ?? deprecatedValue;
  }

  DebuggingOptions _createDebuggingOptions() {
    final BuildInfo buildInfo = getBuildInfo();
    final int browserDebugPort = featureFlags.isWebEnabled && argResults.wasParsed('web-browser-debug-port')
      ? int.parse(stringArg('web-browser-debug-port'))
      : null;
    if (buildInfo.mode.isRelease) {
      return DebuggingOptions.disabled(
        buildInfo,
        initializePlatform: boolArg('web-initialize-platform'),
        hostname: featureFlags.isWebEnabled ? stringArg('web-hostname') : '',
        port: featureFlags.isWebEnabled ? stringArg('web-port') : '',
        webUseSseForDebugProxy: featureFlags.isWebEnabled && stringArg('web-server-debug-protocol') == 'sse',
        webUseSseForDebugBackend: featureFlags.isWebEnabled && stringArg('web-server-debug-backend-protocol') == 'sse',
        webEnableExposeUrl: featureFlags.isWebEnabled && boolArg('web-allow-expose-url'),
        webRunHeadless: featureFlags.isWebEnabled && boolArg('web-run-headless'),
        webBrowserDebugPort: browserDebugPort,
      );
    } else {
      return DebuggingOptions.enabled(
        buildInfo,
        startPaused: boolArg('start-paused'),
        disableServiceAuthCodes: boolArg('disable-service-auth-codes'),
        disableDds: boolArg('disable-dds'),
        dartFlags: stringArg('dart-flags') ?? '',
        useTestFonts: boolArg('use-test-fonts'),
        enableSoftwareRendering: boolArg('enable-software-rendering'),
        skiaDeterministicRendering: boolArg('skia-deterministic-rendering'),
        traceSkia: boolArg('trace-skia'),
        traceAllowlist: _traceAllowlist,
        traceSystrace: boolArg('trace-systrace'),
        endlessTraceBuffer: boolArg('endless-trace-buffer'),
        dumpSkpOnShaderCompilation: dumpSkpOnShaderCompilation,
        cacheSkSL: cacheSkSL,
        purgePersistentCache: purgePersistentCache,
        deviceVmServicePort: deviceVmservicePort,
        hostVmServicePort: hostVmservicePort,
        ddsPort: ddsPort,
        verboseSystemLogs: boolArg('verbose-system-logs'),
        initializePlatform: boolArg('web-initialize-platform'),
        hostname: featureFlags.isWebEnabled ? stringArg('web-hostname') : '',
        port: featureFlags.isWebEnabled ? stringArg('web-port') : '',
        webUseSseForDebugProxy: featureFlags.isWebEnabled && stringArg('web-server-debug-protocol') == 'sse',
        webUseSseForDebugBackend: featureFlags.isWebEnabled && stringArg('web-server-debug-backend-protocol') == 'sse',
        webEnableExposeUrl: featureFlags.isWebEnabled && boolArg('web-allow-expose-url'),
        webRunHeadless: featureFlags.isWebEnabled && boolArg('web-run-headless'),
        webBrowserDebugPort: browserDebugPort,
        webEnableExpressionEvaluation: featureFlags.isWebEnabled && boolArg('web-enable-expression-evaluation'),
        vmserviceOutFile: stringArg('vmservice-out-file'),
        // Allow forcing fast-start to off to prevent doing more work on devices that
        // don't support it.
        fastStart: boolArg('fast-start')
          && !runningWithPrebuiltApplication
          && devices.every((Device device) => device.supportsFastStart),
        nullAssertions: boolArg('null-assertions'),
      );
    }
  }

  @override
  Future<FlutterCommandResult> runCommand() async {
    // Enable hot mode by default if `--no-hot` was not passed and we are in
    // debug mode.
    final bool hotMode = shouldUseHotMode();

    writePidFile(stringArg('pid-file'));

    if (boolArg('machine')) {
      if (devices.length > 1) {
        throwToolExit('--machine does not support -d all.');
      }
      final Daemon daemon = Daemon(
        stdinCommandStream,
        stdoutCommandResponse,
        notifyingLogger: (globals.logger is NotifyingLogger)
          ? globals.logger as NotifyingLogger
          : NotifyingLogger(verbose: globals.logger.isVerbose, parent: globals.logger),
        logToStdout: true,
      );
      AppInstance app;
      try {
        final String applicationBinaryPath = stringArg('use-application-binary');
        app = await daemon.appDomain.startApp(
          devices.first, globals.fs.currentDirectory.path, targetFile, route,
          _createDebuggingOptions(), hotMode,
          applicationBinary: applicationBinaryPath == null
              ? null
              : globals.fs.file(applicationBinaryPath),
          trackWidgetCreation: boolArg('track-widget-creation'),
          projectRootPath: stringArg('project-root'),
          packagesFilePath: globalResults['packages'] as String,
          dillOutputPath: stringArg('output-dill'),
          ipv6: ipv6,
          machine: true,
        );
      } on Exception catch (error) {
        throwToolExit(error.toString());
      }
      final DateTime appStartedTime = globals.systemClock.now();
      final int result = await app.runner.waitForAppToFinish();
      if (result != 0) {
        throwToolExit(null, exitCode: result);
      }
      return FlutterCommandResult(
        ExitStatus.success,
        timingLabelParts: <String>['daemon'],
        endTimeOverride: appStartedTime,
      );
    }
    globals.terminal.usesTerminalUi = true;

    if (argResults['dart-flags'] != null && !globals.flutterVersion.isMaster) {
      throw UsageException('--dart-flags is not available on the stable '
                           'channel.', null);
    }

    final BuildMode buildMode = getBuildMode();
    for (final Device device in devices) {
      if (!await device.supportsRuntimeMode(buildMode)) {
        throwToolExit(
          '${toTitleCase(getFriendlyModeName(buildMode))} '
          'mode is not supported by ${device.name}.',
        );
      }
      if (hotMode) {
        if (!device.supportsHotReload) {
          throwToolExit('Hot reload is not supported by ${device.name}. Run with --no-hot.');
        }
      }
      if (await device.isLocalEmulator && await device.supportsHardwareRendering) {
        if (boolArg('enable-software-rendering')) {
           globals.printStatus(
            'Using software rendering with device ${device.name}. You may get better performance '
            'with hardware mode by configuring hardware rendering for your device.'
           );
        } else {
          globals.printStatus(
            'Using hardware rendering with device ${device.name}. If you notice graphics artifacts, '
            'consider enabling software rendering with "--enable-software-rendering".'
          );
        }
      }
    }

    List<String> expFlags;
    if (argParser.options.containsKey(FlutterOptions.kEnableExperiment) &&
        stringsArg(FlutterOptions.kEnableExperiment).isNotEmpty) {
      expFlags = stringsArg(FlutterOptions.kEnableExperiment);
    }
    final FlutterProject flutterProject = FlutterProject.current();
    final List<FlutterDevice> flutterDevices = <FlutterDevice>[
      for (final Device device in devices)
        await FlutterDevice.create(
          device,
          flutterProject: flutterProject,
          fileSystemRoots: stringsArg('filesystem-root'),
          fileSystemScheme: stringArg('filesystem-scheme'),
          experimentalFlags: expFlags,
          target: stringArg('target'),
          buildInfo: getBuildInfo(),
          userIdentifier: userIdentifier,
<<<<<<< HEAD
          widgetCache: WidgetCache(featureFlags: featureFlags),
          platform: globals.platform,
=======
>>>>>>> 511367aa
        ),
    ];
    // Only support "web mode" with a single web device due to resident runner
    // refactoring required otherwise.
    final bool webMode = featureFlags.isWebEnabled &&
                         devices.length == 1  &&
                         await devices.single.targetPlatform == TargetPlatform.web_javascript;

    ResidentRunner runner;
    final String applicationBinaryPath = stringArg('use-application-binary');
    if (hotMode && !webMode) {
      runner = HotRunner(
        flutterDevices,
        target: targetFile,
        debuggingOptions: _createDebuggingOptions(),
        benchmarkMode: boolArg('benchmark'),
        applicationBinary: applicationBinaryPath == null
            ? null
            : globals.fs.file(applicationBinaryPath),
        projectRootPath: stringArg('project-root'),
        dillOutputPath: stringArg('output-dill'),
        stayResident: stayResident,
        ipv6: ipv6,
      );
    } else if (webMode) {
      runner = webRunnerFactory.createWebRunner(
        flutterDevices.single,
        target: targetFile,
        flutterProject: flutterProject,
        ipv6: ipv6,
        debuggingOptions: _createDebuggingOptions(),
        stayResident: stayResident,
        urlTunneller: null,
      );
    } else {
      runner = ColdRunner(
        flutterDevices,
        target: targetFile,
        debuggingOptions: _createDebuggingOptions(),
        traceStartup: traceStartup,
        awaitFirstFrameWhenTracing: awaitFirstFrameWhenTracing,
        applicationBinary: applicationBinaryPath == null
            ? null
            : globals.fs.file(applicationBinaryPath),
        ipv6: ipv6,
        stayResident: stayResident,
      );
    }

    DateTime appStartedTime;
    // Sync completer so the completing agent attaching to the resident doesn't
    // need to know about analytics.
    //
    // Do not add more operations to the future.
    final Completer<void> appStartedTimeRecorder = Completer<void>.sync();
    // This callback can't throw.
    unawaited(appStartedTimeRecorder.future.then<void>(
      (_) {
        appStartedTime = globals.systemClock.now();
        if (stayResident) {
          TerminalHandler(runner)
            ..setupTerminal()
            ..registerSignalHandlers();
        }
      }
    ));

    final int result = await runner.run(
      appStartedCompleter: appStartedTimeRecorder,
      route: route,
    );
    if (result != 0) {
      throwToolExit(null, exitCode: result);
    }
    return FlutterCommandResult(
      ExitStatus.success,
      timingLabelParts: <String>[
        if (hotMode) 'hot' else 'cold',
        getModeName(getBuildMode()),
        if (devices.length == 1)
          getNameForTargetPlatform(await devices[0].targetPlatform)
        else
          'multiple',
        if (devices.length == 1 && await devices[0].isLocalEmulator)
          'emulator'
        else
          null,
      ],
      endTimeOverride: appStartedTime,
    );
  }
}<|MERGE_RESOLUTION|>--- conflicted
+++ resolved
@@ -531,11 +531,7 @@
           target: stringArg('target'),
           buildInfo: getBuildInfo(),
           userIdentifier: userIdentifier,
-<<<<<<< HEAD
-          widgetCache: WidgetCache(featureFlags: featureFlags),
           platform: globals.platform,
-=======
->>>>>>> 511367aa
         ),
     ];
     // Only support "web mode" with a single web device due to resident runner

// Copyright 2015 The Chromium Authors. All rights reserved.
// Use of this source code is governed by a BSD-style license that can be
// found in the LICENSE file.

import 'dart:async';

import '../base/common.dart';
import '../base/file_system.dart';
import '../base/time.dart';
import '../base/utils.dart';
import '../build_info.dart';
import '../cache.dart';
import '../device.dart';
import '../globals.dart';
import '../ios/mac.dart';
import '../resident_runner.dart';
import '../run_cold.dart';
import '../run_hot.dart';
import '../runner/flutter_command.dart';
import 'daemon.dart';

// TODO(mklim): Test this, flutter/flutter#23031.
abstract class RunCommandBase extends FlutterCommand {
  // Used by run and drive commands.
  RunCommandBase({ bool verboseHelp = false }) {
    addBuildModeFlags(defaultToRelease: false, verboseHelp: verboseHelp);
    usesFlavorOption();
    argParser
      ..addFlag('trace-startup',
        negatable: false,
        help: 'Start tracing during startup.',
      )
      ..addOption('route',
        help: 'Which route to load when running the app.',
      )
      ..addFlag('save-compilation-trace',
        hide: !verboseHelp,
        negatable: false,
        help: 'Save runtime compilation trace to a file.\n'
              'Compilation trace will be saved to compilation.txt when \'flutter run\' exits. '
              'This file contains a list of Dart symbols that were compiled by the runtime JIT '
              'compiler up to that point. This file can be used in later --dynamic builds to '
              'precompile some code by the offline compiler, thus reducing application startup '
              'latency at the cost of larger application package.\n'
              'This flag is only allowed when running --dynamic --profile (recommended) or '
              '--debug mode.\n'
      )
      ..addOption('target-platform',
        defaultsTo: 'default',
        allowed: <String>['default', 'android-arm', 'android-arm64'],
        help: 'Specify the target platform when building the app for an '
              'Android device.\nIgnored on iOS.');
    usesTargetOption();
    usesPortOptions();
    usesIpv6Flag();
    usesPubOption();
    usesIsolateFilterOption(hide: !verboseHelp);
  }

  bool get traceStartup => argResults['trace-startup'];
  String get route => argResults['route'];
}

class RunCommand extends RunCommandBase {
  RunCommand({ bool verboseHelp = false }) : super(verboseHelp: verboseHelp) {
    requiresPubspecYaml();
    usesFilesystemOptions(hide: !verboseHelp);

    argParser
      ..addFlag('start-paused',
        negatable: false,
        help: 'Start in a paused mode and wait for a debugger to connect.',
      )
      ..addFlag('enable-software-rendering',
        negatable: false,
        help: 'Enable rendering using the Skia software backend. '
              'This is useful when testing Flutter on emulators. By default, '
              'Flutter will attempt to either use OpenGL or Vulkan and fall back '
              'to software when neither is available.',
      )
      ..addFlag('skia-deterministic-rendering',
        negatable: false,
        help: 'When combined with --enable-software-rendering, provides 100% '
              'deterministic Skia rendering.',
      )
      ..addFlag('trace-skia',
        negatable: false,
        help: 'Enable tracing of Skia code. This is useful when debugging '
              'the GPU thread. By default, Flutter will not log skia code.',
      )
      ..addFlag('use-test-fonts',
        negatable: true,
        help: 'Enable (and default to) the "Ahem" font. This is a special font '
              'used in tests to remove any dependencies on the font metrics. It '
              'is enabled when you use "flutter test". Set this flag when running '
              'a test using "flutter run" for debugging purposes. This flag is '
              'only available when running in debug mode.',
      )
      ..addFlag('build',
        defaultsTo: true,
        help: 'If necessary, build the app before running.',
      )
      ..addOption('use-application-binary',
        hide: !verboseHelp,
        help: 'Specify a pre-built application binary to use when running.',
      )
      ..addOption('precompile',
        hide: !verboseHelp,
        help: 'Precompile functions specified in input file. This flag is only '
              'allowed when using --dynamic. It takes a Dart compilation trace '
              'file produced by the training run of the application. With this '
              'flag, instead of using default Dart VM snapshot provided by the '
              'engine, the application will use its own snapshot that includes '
              'additional functions.'
      )
      ..addFlag('hotupdate',
        hide: !verboseHelp,
        help: 'Build differential snapshot based on the last state of the build '
              'tree and any changes to the application source code since then. '
              'This flag is only allowed when using --dynamic. With this flag, '
              'a partial VM snapshot is generated that is loaded on top of the '
              'original VM snapshot that contains precompiled code.'
      )
      ..addFlag('track-widget-creation',
        hide: !verboseHelp,
        help: 'Track widget creation locations. Requires Dart 2.0 functionality.',
      )
      ..addOption('project-root',
        hide: !verboseHelp,
        help: 'Specify the project root directory.',
      )
      ..addFlag('machine',
        hide: !verboseHelp,
        negatable: false,
        help: 'Handle machine structured JSON command input and provide output '
              'and progress in machine friendly format.',
      )
      ..addFlag('hot',
        negatable: true,
        defaultsTo: kHotReloadDefault,
        help: 'Run with support for hot reloading.',
      )
      ..addOption('pid-file',
        help: 'Specify a file to write the process id to. '
              'You can send SIGUSR1 to trigger a hot reload '
              'and SIGUSR2 to trigger a hot restart.',
      )
      ..addFlag('resident',
        negatable: true,
        defaultsTo: true,
        hide: !verboseHelp,
        help: 'Stay resident after launching the application.',
      )
      ..addFlag('benchmark',
        negatable: false,
        hide: !verboseHelp,
        help: 'Enable a benchmarking mode. This will run the given application, '
              'measure the startup time and the app restart time, write the '
              'results out to "refresh_benchmark.json", and exit. This flag is '
              'intended for use in generating automated flutter benchmarks.',
      )
      ..addOption(FlutterOptions.kExtraFrontEndOptions, hide: true)
      ..addOption(FlutterOptions.kExtraGenSnapshotOptions, hide: true);
  }

  @override
  final String name = 'run';

  @override
  final String description = 'Run your Flutter app on an attached device.';

  List<Device> devices;

  @override
  Future<String> get usagePath async {
    final String command = await super.usagePath;

    if (devices == null)
      return command;
    else if (devices.length > 1)
      return '$command/all';
    else
      return '$command/${getNameForTargetPlatform(await devices[0].targetPlatform)}';
  }

  @override
  Future<Map<String, String>> get usageValues async {
    final bool isEmulator = await devices[0].isLocalEmulator;
    final String deviceType = devices.length == 1
            ? getNameForTargetPlatform(await devices[0].targetPlatform)
            : 'multiple';

    return <String, String>{ 'cd3': '$isEmulator', 'cd4': deviceType };
  }

  @override
  void printNoConnectedDevices() {
    super.printNoConnectedDevices();
    if (getCurrentHostPlatform() == HostPlatform.darwin_x64 &&
        xcode.isInstalledAndMeetsVersionCheck) {
      printStatus('');
      printStatus("Run 'flutter emulators' to list and start any available device emulators.");
      printStatus('');
      printStatus('If you expected your device to be detected, please run "flutter doctor" to diagnose');
      printStatus('potential issues, or visit https://flutter.io/setup/ for troubleshooting tips.');
    }
  }

  @override
  bool get shouldRunPub {
    // If we are running with a prebuilt application, do not run pub.
    if (runningWithPrebuiltApplication)
      return false;

    return super.shouldRunPub;
  }

  bool shouldUseHotMode() {
    final bool hotArg = argResults['hot'] ?? false;
    final bool shouldUseHotMode = hotArg;
    return getBuildInfo().isDebug && shouldUseHotMode;
  }

  bool get runningWithPrebuiltApplication =>
      argResults['use-application-binary'] != null;

  bool get stayResident => argResults['resident'];

  @override
  Future<void> validateCommand() async {
    // When running with a prebuilt application, no command validation is
    // necessary.
    if (!runningWithPrebuiltApplication)
      await super.validateCommand();
    devices = await findAllTargetDevices();
    if (devices == null)
      throwToolExit(null);
    if (deviceManager.hasSpecifiedAllDevices && runningWithPrebuiltApplication)
      throwToolExit('Using -d all with --use-application-binary is not supported');
  }

  DebuggingOptions _createDebuggingOptions() {
    final BuildInfo buildInfo = getBuildInfo();
    if (buildInfo.isRelease) {
      return DebuggingOptions.disabled(buildInfo);
    } else {
      return DebuggingOptions.enabled(
        buildInfo,
        startPaused: argResults['start-paused'],
        useTestFonts: argResults['use-test-fonts'],
        enableSoftwareRendering: argResults['enable-software-rendering'],
        skiaDeterministicRendering: argResults['skia-deterministic-rendering'],
        traceSkia: argResults['trace-skia'],
        observatoryPort: observatoryPort,
      );
    }
  }

  @override
  Future<FlutterCommandResult> runCommand() async {
    Cache.releaseLockEarly();

    // Enable hot mode by default if `--no-hot` was not passed and we are in
    // debug mode.
    final bool hotMode = shouldUseHotMode();

    writePidFile(argResults['pid-file']);

    if (argResults['machine']) {
      if (devices.length > 1)
        throwToolExit('--machine does not support -d all.');
      final Daemon daemon = Daemon(stdinCommandStream, stdoutCommandResponse,
          notifyingLogger: NotifyingLogger(), logToStdout: true);
      AppInstance app;
      try {
        final String applicationBinaryPath = argResults['use-application-binary'];
        app = await daemon.appDomain.startApp(
          devices.first, fs.currentDirectory.path, targetFile, route,
          _createDebuggingOptions(), hotMode,
          applicationBinary: applicationBinaryPath == null
              ? null
              : fs.file(applicationBinaryPath),
          trackWidgetCreation: argResults['track-widget-creation'],
          projectRootPath: argResults['project-root'],
          packagesFilePath: globalResults['packages'],
          dillOutputPath: argResults['output-dill'],
          ipv6: ipv6,
        );
      } catch (error) {
        throwToolExit(error.toString());
      }
      final DateTime appStartedTime = systemClock.now();
      final int result = await app.runner.waitForAppToFinish();
      if (result != 0)
        throwToolExit(null, exitCode: result);
      return FlutterCommandResult(
        ExitStatus.success,
        timingLabelParts: <String>['daemon'],
        endTimeOverride: appStartedTime,
      );
    }

    for (Device device in devices) {
      if (await device.isLocalEmulator) {
        if (await device.supportsHardwareRendering) {
          final bool enableSoftwareRendering = argResults['enable-software-rendering'] == true;
          if (enableSoftwareRendering) {
            printStatus(
              'Using software rendering with device ${device.name}. You may get better performance '
              'with hardware mode by configuring hardware rendering for your device.'
            );
          } else {
            printStatus(
              'Using hardware rendering with device ${device.name}. If you get graphics artifacts, '
              'consider enabling software rendering with "--enable-software-rendering".'
            );
          }
        }

        if (!isEmulatorBuildMode(getBuildMode())) {
          throwToolExit('${toTitleCase(getModeName(getBuildMode()))} mode is not supported for emulators.');
        }
      }
    }

    if (hotMode) {
      for (Device device in devices) {
        if (!device.supportsHotReload)
          throwToolExit('Hot reload is not supported by ${device.name}. Run with --no-hot.');
      }
    }

<<<<<<< HEAD
    final List<FlutterDevice> flutterDevices = <FlutterDevice>[];
    for (Device device in devices) {
      flutterDevices.add(
        FlutterDevice(
          device,
          trackWidgetCreation: argResults['track-widget-creation'],
          dillOutputPath: argResults['output-dill'],
          fileSystemRoots: argResults['filesystem-root'],
          fileSystemScheme: argResults['filesystem-scheme'],
          viewFilter: argResults['isolate-filter'],
          targetPlatform: await device.targetPlatform,
        )
=======
    if (argResults['save-compilation-trace'] &&
        getBuildMode() != BuildMode.debug && getBuildMode() != BuildMode.dynamicProfile)
      throwToolExit('Error: --save-compilation-trace is only allowed when running '
          '--dynamic --profile (recommended) or --debug mode.');

    final List<FlutterDevice> flutterDevices = devices.map<FlutterDevice>((Device device) {
      return FlutterDevice(
        device,
        trackWidgetCreation: argResults['track-widget-creation'],
        dillOutputPath: argResults['output-dill'],
        fileSystemRoots: argResults['filesystem-root'],
        fileSystemScheme: argResults['filesystem-scheme'],
        viewFilter: argResults['isolate-filter'],
>>>>>>> c5251cdc
      );
    }
    ResidentRunner runner;
    final String applicationBinaryPath = argResults['use-application-binary'];
    if (hotMode) {
      runner = HotRunner(
        flutterDevices,
        target: targetFile,
        debuggingOptions: _createDebuggingOptions(),
        benchmarkMode: argResults['benchmark'],
        applicationBinary: applicationBinaryPath == null
            ? null
            : fs.file(applicationBinaryPath),
        projectRootPath: argResults['project-root'],
        packagesFilePath: globalResults['packages'],
        dillOutputPath: argResults['output-dill'],
        saveCompilationTrace: argResults['save-compilation-trace'],
        stayResident: stayResident,
        ipv6: ipv6,
      );
    } else {
      runner = ColdRunner(
        flutterDevices,
        target: targetFile,
        debuggingOptions: _createDebuggingOptions(),
        traceStartup: traceStartup,
        applicationBinary: applicationBinaryPath == null
            ? null
            : fs.file(applicationBinaryPath),
        saveCompilationTrace: argResults['save-compilation-trace'],
        stayResident: stayResident,
        ipv6: ipv6,
      );
    }

    DateTime appStartedTime;
    // Sync completer so the completing agent attaching to the resident doesn't
    // need to know about analytics.
    //
    // Do not add more operations to the future.
    final Completer<void> appStartedTimeRecorder = Completer<void>.sync();
    // This callback can't throw.
    appStartedTimeRecorder.future.then<void>( // ignore: unawaited_futures
      (_) { appStartedTime = systemClock.now(); }
    );

    final int result = await runner.run(
      appStartedCompleter: appStartedTimeRecorder,
      route: route,
      shouldBuild: !runningWithPrebuiltApplication && argResults['build'],
    );
    if (result != 0)
      throwToolExit(null, exitCode: result);
    return FlutterCommandResult(
      ExitStatus.success,
      timingLabelParts: <String>[
        hotMode ? 'hot' : 'cold',
        getModeName(getBuildMode()),
        devices.length == 1
            ? getNameForTargetPlatform(await devices[0].targetPlatform)
            : 'multiple',
        devices.length == 1 && await devices[0].isLocalEmulator ? 'emulator' : null
      ],
      endTimeOverride: appStartedTime,
    );
  }
}<|MERGE_RESOLUTION|>--- conflicted
+++ resolved
@@ -329,8 +329,13 @@
           throwToolExit('Hot reload is not supported by ${device.name}. Run with --no-hot.');
       }
     }
-
-<<<<<<< HEAD
+    
+    if (argResults['save-compilation-trace'] &&
+        getBuildMode() != BuildMode.debug && getBuildMode() != BuildMode.dynamicProfile) {
+      throwToolExit('Error: --save-compilation-trace is only allowed when running '
+          '--dynamic --profile (recommended) or --debug mode.');
+    }
+
     final List<FlutterDevice> flutterDevices = <FlutterDevice>[];
     for (Device device in devices) {
       flutterDevices.add(
@@ -343,21 +348,6 @@
           viewFilter: argResults['isolate-filter'],
           targetPlatform: await device.targetPlatform,
         )
-=======
-    if (argResults['save-compilation-trace'] &&
-        getBuildMode() != BuildMode.debug && getBuildMode() != BuildMode.dynamicProfile)
-      throwToolExit('Error: --save-compilation-trace is only allowed when running '
-          '--dynamic --profile (recommended) or --debug mode.');
-
-    final List<FlutterDevice> flutterDevices = devices.map<FlutterDevice>((Device device) {
-      return FlutterDevice(
-        device,
-        trackWidgetCreation: argResults['track-widget-creation'],
-        dillOutputPath: argResults['output-dill'],
-        fileSystemRoots: argResults['filesystem-root'],
-        fileSystemScheme: argResults['filesystem-scheme'],
-        viewFilter: argResults['isolate-filter'],
->>>>>>> c5251cdc
       );
     }
     ResidentRunner runner;

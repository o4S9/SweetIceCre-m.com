// Copyright 2014 The Flutter Authors. All rights reserved.
// Use of this source code is governed by a BSD-style license that can be
// found in the LICENSE file.



import 'dart:async';
import 'dart:io' as io; // flutter_ignore: dart_io_import;

import 'package:dds/dds.dart';
import 'package:meta/meta.dart';
import 'package:process/process.dart';
import 'package:stream_channel/stream_channel.dart';
import 'package:vm_service/vm_service.dart' as vm_service;

import '../base/file_system.dart';
import '../base/io.dart';
import '../base/logger.dart';
import '../base/platform.dart';
import '../convert.dart';
import '../device.dart';
import '../globals.dart' as globals;
import '../project.dart';
import '../vmservice.dart';

import 'font_config_manager.dart';
import 'test_device.dart';

/// Implementation of [TestDevice] with the Flutter Tester over a [Process].
class FlutterTesterTestDevice extends TestDevice {
  FlutterTesterTestDevice({
    required this.id,
    required this.platform,
    required this.fileSystem,
    required this.processManager,
    required this.logger,
    required this.shellPath,
    required this.debuggingOptions,
    required this.enableVmService,
    required this.machine,
    required this.host,
    required this.testAssetDirectory,
    required this.flutterProject,
    required this.icudtlPath,
    required this.compileExpression,
    required this.fontConfigManager,
    required this.uriConverter,
  })  : assert(!debuggingOptions.startPaused || enableVmService),
        _gotProcessVmServiceUri = enableVmService
            ? Completer<Uri?>() : (Completer<Uri?>()..complete());

  /// Used for logging to identify the test that is currently being executed.
  final int id;
  final Platform platform;
  final FileSystem fileSystem;
  final ProcessManager processManager;
  final Logger logger;
  final String shellPath;
  final DebuggingOptions debuggingOptions;
  final bool enableVmService;
  final bool? machine;
  final InternetAddress? host;
  final String? testAssetDirectory;
  final FlutterProject? flutterProject;
  final String? icudtlPath;
  final CompileExpression? compileExpression;
  final FontConfigManager fontConfigManager;
  final UriConverter? uriConverter;

  final Completer<Uri?> _gotProcessVmServiceUri;
  final Completer<int> _exitCode = Completer<int>();

  Process? _process;
  HttpServer? _server;

  /// Starts the device.
  ///
  /// [entrypointPath] is the path to the entrypoint file which must be compiled
  /// as a dill.
  @override
  Future<StreamChannel<String>> start(String entrypointPath) async {
    assert(!_exitCode.isCompleted);
    assert(_process == null);
    assert(_server == null);

    // Prepare our WebSocket server to talk to the engine subprocess.
    // Let the server choose an unused port.
    _server = await bind(host, /*port*/ 0);
    logger.printTrace('test $id: test harness socket server is running at port:${_server!.port}');
    final List<String> command = <String>[
      shellPath,
      if (enableVmService) ...<String>[
        // Some systems drive the _FlutterPlatform class in an unusual way, where
        // only one test file is processed at a time, and the operating
        // environment hands out specific ports ahead of time in a cooperative
        // manner, where we're only allowed to open ports that were given to us in
        // advance like this. For those esoteric systems, we have this feature
        // whereby you can create _FlutterPlatform with a pair of ports.
        //
        // I mention this only so that you won't be tempted, as I was, to apply
        // the obvious simplification to this code and remove this entire feature.
        '--vm-service-port=${debuggingOptions.enableDds ? 0 : debuggingOptions.hostVmServicePort }',
        if (debuggingOptions.startPaused) '--start-paused',
        if (debuggingOptions.disableServiceAuthCodes) '--disable-service-auth-codes',
      ]
      else
        '--disable-vm-service',
      if (host!.type == InternetAddressType.IPv6) '--ipv6',
      if (icudtlPath != null) '--icu-data-file-path=$icudtlPath',
      '--enable-checked-mode',
      '--verify-entry-points',
      '--enable-software-rendering',
      '--skia-deterministic-rendering',
      if (debuggingOptions.enableDartProfiling)
        '--enable-dart-profiling',
      '--non-interactive',
      '--use-test-fonts',
      '--disable-asset-fonts',
      '--packages=${debuggingOptions.buildInfo.packagesPath}',
      if (testAssetDirectory != null)
        '--flutter-assets-dir=$testAssetDirectory',
      if (debuggingOptions.nullAssertions)
        '--dart-flags=--null_assertions',
      ...debuggingOptions.dartEntrypointArgs,
      entrypointPath,
    ];

    // If the FLUTTER_TEST environment variable has been set, then pass it on
    // for package:flutter_test to handle the value.
    //
    // If FLUTTER_TEST has not been set, assume from this context that this
    // call was invoked by the command 'flutter test'.
    final String flutterTest = platform.environment.containsKey('FLUTTER_TEST')
        ? platform.environment['FLUTTER_TEST']!
        : 'true';
    final Map<String, String> environment = <String, String>{
      'FLUTTER_TEST': flutterTest,
      'FONTCONFIG_FILE': fontConfigManager.fontConfigFile.path,
      'SERVER_PORT': _server!.port.toString(),
      'APP_NAME': flutterProject?.manifest.appName ?? '',
      if (testAssetDirectory != null)
        'UNIT_TEST_ASSETS': testAssetDirectory!,
    };

    logger.printTrace('test $id: Starting flutter_tester process with command=$command, environment=$environment');
    _process = await processManager.start(command, environment: environment);

    // Unawaited to update state.
    unawaited(_process!.exitCode.then((int exitCode) {
      logger.printTrace('test $id: flutter_tester process at pid ${_process!.pid} exited with code=$exitCode');
      _exitCode.complete(exitCode);
    }));

    logger.printTrace('test $id: Started flutter_tester process at pid ${_process!.pid}');

    // Pipe stdout and stderr from the subprocess to our printStatus console.
    // We also keep track of what VM Service port the engine used, if any.
    _pipeStandardStreamsToConsole(
      process: _process!,
      reportVmServiceUri: (Uri detectedUri) async {
        assert(!_gotProcessVmServiceUri.isCompleted);
        assert(debuggingOptions.hostVmServicePort == null ||
            debuggingOptions.hostVmServicePort == detectedUri.port);

        Uri? forwardingUri;
        if (debuggingOptions.enableDds) {
          logger.printTrace('test $id: Starting Dart Development Service');
          final DartDevelopmentService dds = await startDds(
            detectedUri,
            uriConverter: uriConverter,
          );
          forwardingUri = dds.uri;
          logger.printTrace('test $id: Dart Development Service started at ${dds.uri}, forwarding to VM service at ${dds.remoteVmServiceUri}.');
        } else {
          forwardingUri = detectedUri;
        }

        logger.printTrace('Connecting to service protocol: $forwardingUri');
        final Future<FlutterVmService> localVmService = connectToVmService(
          forwardingUri!,
          compileExpression: compileExpression,
          logger: logger,
        );
        unawaited(localVmService.then((FlutterVmService vmservice) async {
          logger.printTrace('test $id: Successfully connected to service protocol: $forwardingUri');
          if (debuggingOptions.serveObservatory) {
            try {
              await vmservice.callMethodWrapper('_serveObservatory');
            } on vm_service.RPCError {
              logger.printWarning('Unable to enable Observatory');
            }
          }
        }));

        if (debuggingOptions.startPaused && !machine!) {
          logger.printStatus('The test process has been started.');
          logger.printStatus('You can now connect to it using vmService. To connect, load the following Web site in your browser:');
          logger.printStatus('  $forwardingUri');
          logger.printStatus('You should first set appropriate breakpoints, then resume the test in the debugger.');
        }
<<<<<<< HEAD
        _gotProcessVmServiceUri.complete(forwardingUri);
=======

        _gotProcessObservatoryUri.complete(forwardingUri);
>>>>>>> d7f742e9
      },
    );

    return remoteChannel;
  }

  @override
  Future<Uri?> get vmServiceUri {
    return _gotProcessVmServiceUri.future;
  }

  @override
  Future<void> kill() async {
    logger.printTrace('test $id: Terminating flutter_tester process');
    _process?.kill(io.ProcessSignal.sigkill);

    logger.printTrace('test $id: Shutting down test harness socket server');
    await _server?.close(force: true);
    await finished;
  }

  @override
  Future<void> get finished async {
    final int exitCode = await _exitCode.future;

    // On Windows, the [exitCode] and the terminating signal have no correlation.
    if (platform.isWindows) {
      return;
    }

    // ProcessSignal.SIGKILL. Negative because signals are returned as negative
    // exit codes.
    if (exitCode == -9) {
      // We expect SIGKILL (9) because we could have tried to [kill] it.
      return;
    }
    throw TestDeviceException(_getExitCodeMessage(exitCode), StackTrace.current);
  }

  Uri get _ddsServiceUri {
    return Uri(
      scheme: 'http',
      host: (host!.type == InternetAddressType.IPv6 ?
        InternetAddress.loopbackIPv6 :
        InternetAddress.loopbackIPv4
      ).host,
      port: debuggingOptions.hostVmServicePort ?? 0,
    );
  }

  @visibleForTesting
  @protected
  Future<DartDevelopmentService> startDds(Uri uri, {UriConverter? uriConverter}) {
    return DartDevelopmentService.startDartDevelopmentService(
      uri,
      serviceUri: _ddsServiceUri,
      enableAuthCodes: !debuggingOptions.disableServiceAuthCodes,
      ipv6: host!.type == InternetAddressType.IPv6,
      uriConverter: uriConverter,
    );
  }

  /// Binds an [HttpServer] serving from `host` on `port`.
  ///
  /// Only intended to be overridden in tests.
  @protected
  @visibleForTesting
  Future<HttpServer> bind(InternetAddress? host, int port) => HttpServer.bind(host, port);

  @protected
  @visibleForTesting
  Future<StreamChannel<String>> get remoteChannel async {
    assert(_server != null);

    try {
      final HttpRequest firstRequest = await _server!.first;
      final WebSocket webSocket = await WebSocketTransformer.upgrade(firstRequest);
      return _webSocketToStreamChannel(webSocket);
    } on Exception catch (error, stackTrace) {
      throw TestDeviceException('Unable to connect to flutter_tester process: $error', stackTrace);
    }
  }

  @override
  String toString() {
    final String status = _process != null
        ? 'pid: ${_process!.pid}, ${_exitCode.isCompleted ? 'exited' : 'running'}'
        : 'not started';
    return 'Flutter Tester ($status) for test $id';
  }

  void _pipeStandardStreamsToConsole({
    required Process process,
    required Future<void> Function(Uri uri) reportVmServiceUri,
  }) {
    for (final Stream<List<int>> stream in <Stream<List<int>>>[
      process.stderr,
      process.stdout,
    ]) {
      stream
          .transform<String>(utf8.decoder)
          .transform<String>(const LineSplitter())
          .listen(
            (String line) async {
          logger.printTrace('test $id: Shell: $line');

          final Match? match = globals.kVMServiceMessageRegExp.firstMatch(line);
          if (match != null) {
            try {
              final Uri uri = Uri.parse(match[1]!);
              await reportVmServiceUri(uri);
            } on Exception catch (error) {
              logger.printError('Could not parse shell VM Service port message: $error');
            }
          } else {
            logger.printStatus('Shell: $line');
          }

        },
        onError: (dynamic error) {
          logger.printError('shell console stream for process pid ${process.pid} experienced an unexpected error: $error');
        },
        cancelOnError: true,
      );
    }
  }
}

String _getExitCodeMessage(int exitCode) {
  switch (exitCode) {
    case 1:
      return 'Shell subprocess cleanly reported an error. Check the logs above for an error message.';
    case 0:
      return 'Shell subprocess ended cleanly. Did main() call exit()?';
    case -0x0f: // ProcessSignal.SIGTERM
      return 'Shell subprocess crashed with SIGTERM ($exitCode).';
    case -0x0b: // ProcessSignal.SIGSEGV
      return 'Shell subprocess crashed with segmentation fault.';
    case -0x06: // ProcessSignal.SIGABRT
      return 'Shell subprocess crashed with SIGABRT ($exitCode).';
    case -0x02: // ProcessSignal.SIGINT
      return 'Shell subprocess terminated by ^C (SIGINT, $exitCode).';
    default:
      return 'Shell subprocess crashed with unexpected exit code $exitCode.';
  }
}

StreamChannel<String> _webSocketToStreamChannel(WebSocket webSocket) {
  final StreamChannelController<String> controller = StreamChannelController<String>();

  controller.local.stream
      .map<dynamic>((String message) => message as dynamic)
      .pipe(webSocket);
  webSocket
      // We're only communicating with string encoded JSON.
      .map<String>((dynamic message) => message as String)
      .pipe(controller.local.sink);

  return controller.foreign;
}<|MERGE_RESOLUTION|>--- conflicted
+++ resolved
@@ -198,12 +198,7 @@
           logger.printStatus('  $forwardingUri');
           logger.printStatus('You should first set appropriate breakpoints, then resume the test in the debugger.');
         }
-<<<<<<< HEAD
         _gotProcessVmServiceUri.complete(forwardingUri);
-=======
-
-        _gotProcessObservatoryUri.complete(forwardingUri);
->>>>>>> d7f742e9
       },
     );
 

// Copyright 2014 The Flutter Authors. All rights reserved.
// Use of this source code is governed by a BSD-style license that can be
// found in the LICENSE file.

import 'dart:async';

import 'package:meta/meta.dart';

import '../artifacts.dart';
import '../base/common.dart';
import '../base/file_system.dart';
import '../base/io.dart';
import '../build_info.dart';
import '../dart/package_map.dart';
import '../globals.dart' as globals;
import '../project.dart';
import '../web/compile.dart';
import 'flutter_platform.dart' as loader;
import 'flutter_web_platform.dart';
import 'test_wrapper.dart';
import 'watcher.dart';

/// Runs tests using package:test and the Flutter engine.
Future<int> runTests(
  TestWrapper testWrapper,
  List<String> testFiles, {
  Directory workDir,
  List<String> names = const <String>[],
  List<String> plainNames = const <String>[],
  bool enableObservatory = false,
  bool startPaused = false,
  bool disableServiceAuthCodes = false,
  bool ipv6 = false,
  bool machine = false,
  String precompiledDillPath,
  Map<String, String> precompiledDillFiles,
  @required BuildMode buildMode,
  bool trackWidgetCreation = false,
  bool updateGoldens = false,
  TestWatcher watcher,
  @required int concurrency,
  bool buildTestAssets = false,
  FlutterProject flutterProject,
  String icudtlPath,
  Directory coverageDirectory,
  bool web = false,
  String randomSeed = '0',
}) async {
  // Configure package:test to use the Flutter engine for child processes.
  final String shellPath = globals.artifacts.getArtifactPath(Artifact.flutterTester);
  if (!globals.processManager.canRun(shellPath)) {
    throwToolExit('Cannot execute Flutter tester at $shellPath');
  }

  // Compute the command-line arguments for package:test.
  final List<String> testArgs = <String>[
    if (!globals.terminal.supportsColor)
      '--no-color',
    if (machine)
      ...<String>['-r', 'json']
    else
      ...<String>['-r', 'compact'],
    '--concurrency=$concurrency',
    for (String name in names)
      ...<String>['--name', name],
    for (String plainName in plainNames)
      ...<String>['--plain-name', plainName],
    '--test-randomize-ordering-seed=$randomSeed',
  ];
  if (web) {
    final String tempBuildDir = globals.fs.systemTempDirectory
      .createTempSync('flutter_test.')
      .absolute
      .uri
      .toFilePath();
    final bool result = await webCompilationProxy.initialize(
      projectDirectory: flutterProject.directory,
      testOutputDir: tempBuildDir,
      testFiles: testFiles,
      projectName: flutterProject.manifest.appName,
      initializePlatform: true,
    );
    if (!result) {
      throwToolExit('Failed to compile tests');
    }
    testArgs
      ..add('--platform=chrome')
      ..add('--precompiled=$tempBuildDir')
      ..add('--')
      ..addAll(testFiles);
    testWrapper.registerPlatformPlugin(
      <Runtime>[Runtime.chrome],
      () {
        return FlutterWebPlatform.start(
          flutterProject.directory.path,
          updateGoldens: updateGoldens,
          shellPath: shellPath,
          flutterProject: flutterProject,
        );
      },
    );
    await testWrapper.main(testArgs);
    return exitCode;
  }

  testArgs
    ..add('--')
    ..addAll(testFiles);

  final InternetAddressType serverType =
      ipv6 ? InternetAddressType.IPv6 : InternetAddressType.IPv4;

  final loader.FlutterPlatform platform = loader.installHook(
    testWrapper: testWrapper,
    shellPath: shellPath,
    watcher: watcher,
    enableObservatory: enableObservatory,
    machine: machine,
    startPaused: startPaused,
    disableServiceAuthCodes: disableServiceAuthCodes,
    serverType: serverType,
    precompiledDillPath: precompiledDillPath,
    precompiledDillFiles: precompiledDillFiles,
    buildMode: buildMode,
    trackWidgetCreation: trackWidgetCreation,
    updateGoldens: updateGoldens,
    buildTestAssets: buildTestAssets,
    projectRootDirectory: globals.fs.currentDirectory.uri,
    flutterProject: flutterProject,
    icudtlPath: icudtlPath,
  );

  // Make the global packages path absolute.
  // (Makes sure it still works after we change the current directory.)
  PackageMap.globalPackagesPath =
      globals.fs.path.normalize(globals.fs.path.absolute(PackageMap.globalPackagesPath));

  // Call package:test's main method in the appropriate directory.
  final Directory saved = globals.fs.currentDirectory;
  try {
    if (workDir != null) {
      globals.printTrace('switching to directory $workDir to run tests');
      globals.fs.currentDirectory = workDir;
    }

<<<<<<< HEAD
    globals.printTrace('running test package with arguments: $testArgs');
    await test.main(testArgs);
=======
    printTrace('running test package with arguments: $testArgs');
    await testWrapper.main(testArgs);
>>>>>>> bd25f70c

    // test.main() sets dart:io's exitCode global.
    globals.printTrace('test package returned with exit code $exitCode');

    return exitCode;
  } finally {
    globals.fs.currentDirectory = saved;
    await platform.close();
  }
}<|MERGE_RESOLUTION|>--- conflicted
+++ resolved
@@ -143,13 +143,8 @@
       globals.fs.currentDirectory = workDir;
     }
 
-<<<<<<< HEAD
     globals.printTrace('running test package with arguments: $testArgs');
-    await test.main(testArgs);
-=======
-    printTrace('running test package with arguments: $testArgs');
     await testWrapper.main(testArgs);
->>>>>>> bd25f70c
 
     // test.main() sets dart:io's exitCode global.
     globals.printTrace('test package returned with exit code $exitCode');

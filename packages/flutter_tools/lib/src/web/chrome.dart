--- conflicted
+++ resolved
@@ -156,30 +156,23 @@
   /// port is picked automatically.
   ///
   /// `skipCheck` does not attempt to make a devtools connection before returning.
-<<<<<<< HEAD
   ///
   /// `userDataDir` is Chrome's user data dir. If null, a temporary directory
   /// is created automatically.
-  Future<Chrome> launch(String url, { bool headless = false, int debugPort, bool skipCheck = false, Directory cacheDir, Directory userDataDir}) async {
-=======
   Future<Chromium> launch(String url, {
     bool headless = false,
     int debugPort,
     bool skipCheck = false,
     Directory cacheDir,
+    Directory userDataDir,
   }) async {
->>>>>>> 8d6187fc
     if (_currentCompleter.isCompleted) {
       throwToolExit('Only one instance of chrome can be started.');
     }
 
-<<<<<<< HEAD
-    final String chromeExecutable = findChromeExecutable(_platform, _fileSystem);
-=======
     final String chromeExecutable = _browserFinder(_platform, _fileSystem);
     final Directory userDataDir = _fileSystem.systemTempDirectory
       .createTempSync('flutter_tools_chrome_device.');
->>>>>>> 8d6187fc
 
     final bool customUserDataDir = userDataDir != null;
     userDataDir ??= _fileSystem.systemTempDirectory.createTempSync('flutter_tools_chrome_device.');

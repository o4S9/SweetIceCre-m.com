// Copyright 2016 The Chromium Authors. All rights reserved.
// Use of this source code is governed by a BSD-style license that can be
// found in the LICENSE file.

import 'dart:async';

import 'android/android_studio_validator.dart';
import 'android/android_workflow.dart';
import 'artifacts.dart';
import 'base/common.dart';
import 'base/context.dart';
import 'base/file_system.dart';
import 'base/logger.dart';
import 'base/os.dart';
import 'base/platform.dart';
import 'base/process_manager.dart';
import 'base/terminal.dart';
import 'base/user_messages.dart';
import 'base/utils.dart';
import 'base/version.dart';
import 'cache.dart';
import 'desktop.dart';
import 'device.dart';
import 'fuchsia/fuchsia_workflow.dart';
import 'globals.dart';
import 'intellij/intellij.dart';
import 'ios/ios_workflow.dart';
import 'ios/plist_utils.dart';
import 'linux/linux_doctor.dart';
import 'linux/linux_workflow.dart';
import 'macos/cocoapods_validator.dart';
import 'macos/macos_workflow.dart';
import 'macos/xcode_validator.dart';
import 'proxy_validator.dart';
import 'tester/flutter_tester.dart';
import 'usage.dart';
import 'version.dart';
import 'vscode/vscode_validator.dart';
import 'web/web_validator.dart';
import 'web/workflow.dart';
import 'windows/visual_studio_validator.dart';
import 'windows/windows_workflow.dart';

Doctor get doctor => context.get<Doctor>();

abstract class DoctorValidatorsProvider {
  /// The singleton instance, pulled from the [AppContext].
  static DoctorValidatorsProvider get instance => context.get<DoctorValidatorsProvider>();

  static final DoctorValidatorsProvider defaultInstance = _DefaultDoctorValidatorsProvider();

  List<DoctorValidator> get validators;
  List<Workflow> get workflows;
}

class _DefaultDoctorValidatorsProvider implements DoctorValidatorsProvider {
  List<DoctorValidator> _validators;
  List<Workflow> _workflows;

  @override
  List<DoctorValidator> get validators {
    if (_validators == null) {
<<<<<<< HEAD
      _validators = <DoctorValidator>[];
      _validators.add(FlutterValidator());

      if (androidWorkflow.appliesToHostPlatform)
        _validators.add(GroupedValidator(<DoctorValidator>[androidValidator, androidLicenseValidator]));

      if (iosWorkflow.appliesToHostPlatform || macOSWorkflow.appliesToHostPlatform)
        _validators.add(GroupedValidator(<DoctorValidator>[xcodeValidator, cocoapodsValidator]));

      if (webWorkflow.appliesToHostPlatform)
        _validators.add(const WebValidator());

      // Add desktop doctors to workflow if the flag is enabled.
      if (flutterDesktopEnabled) {
        if (linuxWorkflow.appliesToHostPlatform) {
          _validators.add(LinuxDoctorValidator());
        }
        if (windowsWorkflow.appliesToHostPlatform) {
          _validators.add(visualStudioValidator);
        }
      }

      final List<DoctorValidator> ideValidators = <DoctorValidator>[];
      ideValidators.addAll(AndroidStudioValidator.allValidators);
      ideValidators.addAll(IntelliJValidator.installedValidators);
      ideValidators.addAll(VsCodeValidator.installedValidators);
      if (ideValidators.isNotEmpty)
        _validators.addAll(ideValidators);
      else
        _validators.add(NoIdeValidator());

      if (ProxyValidator.shouldShow)
        _validators.add(ProxyValidator());

      if (deviceManager.canListAnything)
        _validators.add(DeviceValidator());
=======
      final List<DoctorValidator> ideValidators = <DoctorValidator>[
        ...AndroidStudioValidator.allValidators,
        ...IntelliJValidator.installedValidators,
        ...VsCodeValidator.installedValidators,
      ];

      _validators = <DoctorValidator>[
        FlutterValidator(),
        if (androidWorkflow.appliesToHostPlatform)
          GroupedValidator(<DoctorValidator>[androidValidator, androidLicenseValidator]),
        if (iosWorkflow.appliesToHostPlatform || macOSWorkflow.appliesToHostPlatform)
          GroupedValidator(<DoctorValidator>[xcodeValidator, cocoapodsValidator]),
        if (iosWorkflow.appliesToHostPlatform)
          iosValidator,
        if (webWorkflow.appliesToHostPlatform)
          const WebValidator(),
        // Add desktop doctors to workflow if the flag is enabled.
        if (flutterDesktopEnabled)
          ...<DoctorValidator>[
            if (linuxWorkflow.appliesToHostPlatform) LinuxDoctorValidator(),
            if (windowsWorkflow.appliesToHostPlatform) visualStudioValidator,
          ],
        if (ideValidators.isNotEmpty)
          ...ideValidators
        else
          NoIdeValidator(),
        if (ProxyValidator.shouldShow)
          ProxyValidator(),
        if (deviceManager.canListAnything)
          DeviceValidator(),
      ];
>>>>>>> 49cce984
    }
    return _validators;
  }

  @override
  List<Workflow> get workflows {
    if (_workflows == null) {
      _workflows = <Workflow>[];

      if (iosWorkflow.appliesToHostPlatform)
        _workflows.add(iosWorkflow);

      if (androidWorkflow.appliesToHostPlatform)
        _workflows.add(androidWorkflow);

      if (fuchsiaWorkflow.appliesToHostPlatform)
        _workflows.add(fuchsiaWorkflow);

      if (linuxWorkflow.appliesToHostPlatform)
        _workflows.add(linuxWorkflow);

      if (macOSWorkflow.appliesToHostPlatform)
        _workflows.add(macOSWorkflow);

      if (windowsWorkflow.appliesToHostPlatform)
        _workflows.add(windowsWorkflow);

    }
    return _workflows;
  }

}

class ValidatorTask {
  ValidatorTask(this.validator, this.result);
  final DoctorValidator validator;
  final Future<ValidationResult> result;
}

class Doctor {
  const Doctor();

  List<DoctorValidator> get validators {
    return DoctorValidatorsProvider.instance.validators;
  }

  /// Return a list of [ValidatorTask] objects and starts validation on all
  /// objects in [validators].
  List<ValidatorTask> startValidatorTasks() {
    final List<ValidatorTask> tasks = <ValidatorTask>[];
    for (DoctorValidator validator in validators) {
      tasks.add(ValidatorTask(validator, validator.validate()));
    }
    return tasks;
  }

  List<Workflow> get workflows {
    return DoctorValidatorsProvider.instance.workflows;
  }

  /// Print a summary of the state of the tooling, as well as how to get more info.
  Future<void> summary() async {
    printStatus(await summaryText);
  }

  Future<String> get summaryText async {
    final StringBuffer buffer = StringBuffer();

    bool allGood = true;

    for (DoctorValidator validator in validators) {
      final StringBuffer lineBuffer = StringBuffer();
      final ValidationResult result = await validator.validate();
      lineBuffer.write('${result.coloredLeadingBox} ${validator.title} is ');
      switch (result.type) {
        case ValidationType.missing:
          lineBuffer.write('not installed.');
          break;
        case ValidationType.partial:
          lineBuffer.write('partially installed; more components are available.');
          break;
        case ValidationType.notAvailable:
          lineBuffer.write('not available.');
          break;
        case ValidationType.installed:
          lineBuffer.write('fully installed.');
          break;
      }

      if (result.statusInfo != null)
        lineBuffer.write(' (${result.statusInfo})');

      buffer.write(wrapText(lineBuffer.toString(), hangingIndent: result.leadingBox.length + 1));
      buffer.writeln();

      if (result.type != ValidationType.installed)
        allGood = false;
    }

    if (!allGood) {
      buffer.writeln();
      buffer.writeln('Run "flutter doctor" for information about installing additional components.');
    }

    return buffer.toString();
  }

  Future<bool> checkRemoteArtifacts(String engineRevision) async {
    return Cache.instance.areRemoteArtifactsAvailable(engineVersion: engineRevision);
  }

  /// Print information about the state of installed tooling.
  Future<bool> diagnose({ bool androidLicenses = false, bool verbose = true }) async {
    if (androidLicenses)
      return AndroidLicenseValidator.runLicenseManager();

    if (!verbose) {
      printStatus('Doctor summary (to see all details, run flutter doctor -v):');
    }
    bool doctorResult = true;
    int issues = 0;

    for (ValidatorTask validatorTask in startValidatorTasks()) {
      final DoctorValidator validator = validatorTask.validator;
      final Status status = Status.withSpinner(
        timeout: timeoutConfiguration.fastOperation,
        slowWarningCallback: () => validator.slowWarning,
      );
      ValidationResult result;
      try {
        result = await validatorTask.result;
      } catch (exception) {
        status.cancel();
        rethrow;
      }
      status.stop();

      switch (result.type) {
        case ValidationType.missing:
          doctorResult = false;
          issues += 1;
          break;
        case ValidationType.partial:
        case ValidationType.notAvailable:
          issues += 1;
          break;
        case ValidationType.installed:
          break;
      }

      flutterUsage.sendEvent('doctorResult.${validator.runtimeType.toString()}', result.typeStr);

      if (result.statusInfo != null) {
        printStatus('${result.coloredLeadingBox} ${validator.title} (${result.statusInfo})',
            hangingIndent: result.leadingBox.length + 1);
      } else {
        printStatus('${result.coloredLeadingBox} ${validator.title}',
            hangingIndent: result.leadingBox.length + 1);
      }

      for (ValidationMessage message in result.messages) {
        if (message.type != ValidationMessageType.information || verbose == true) {
          int hangingIndent = 2;
          int indent = 4;
          for (String line in '${message.coloredIndicator} ${message.message}'.split('\n')) {
            printStatus(line, hangingIndent: hangingIndent, indent: indent, emphasis: true);
            // Only do hanging indent for the first line.
            hangingIndent = 0;
            indent = 6;
          }
        }
      }
      if (verbose)
        printStatus('');
    }

    // Make sure there's always one line before the summary even when not verbose.
    if (!verbose)
      printStatus('');

    if (issues > 0) {
      printStatus('${terminal.color('!', TerminalColor.yellow)} Doctor found issues in $issues categor${issues > 1 ? "ies" : "y"}.', hangingIndent: 2);
    } else {
      printStatus('${terminal.color('•', TerminalColor.green)} No issues found!', hangingIndent: 2);
    }

    return doctorResult;
  }

  bool get canListAnything => workflows.any((Workflow workflow) => workflow.canListDevices);

  bool get canLaunchAnything {
    if (FlutterTesterDevices.showFlutterTesterDevice)
      return true;
    return workflows.any((Workflow workflow) => workflow.canLaunchDevices);
  }
}

/// A series of tools and required install steps for a target platform (iOS or Android).
abstract class Workflow {
  const Workflow();

  /// Whether the workflow applies to this platform (as in, should we ever try and use it).
  bool get appliesToHostPlatform;

  /// Are we functional enough to list devices?
  bool get canListDevices;

  /// Could this thing launch *something*? It may still have minor issues.
  bool get canLaunchDevices;

  /// Are we functional enough to list emulators?
  bool get canListEmulators;
}

enum ValidationType {
  missing,
  partial,
  notAvailable,
  installed,
}

enum ValidationMessageType {
  error,
  hint,
  information,
}

abstract class DoctorValidator {
  const DoctorValidator(this.title);

  /// This is displayed in the CLI.
  final String title;

  String get slowWarning => 'This is taking an unexpectedly long time...';

  Future<ValidationResult> validate();
}

/// A validator that runs other [DoctorValidator]s and combines their output
/// into a single [ValidationResult]. It uses the title of the first validator
/// passed to the constructor and reports the statusInfo of the first validator
/// that provides one. Other titles and statusInfo strings are discarded.
class GroupedValidator extends DoctorValidator {
  GroupedValidator(this.subValidators) : super(subValidators[0].title);

  final List<DoctorValidator> subValidators;

  @override
  String get slowWarning => _currentSlowWarning;
  String _currentSlowWarning = 'Initializing...';

  @override
  Future<ValidationResult> validate() async {
    final List<ValidatorTask> tasks = <ValidatorTask>[];
    for (DoctorValidator validator in subValidators) {
      tasks.add(ValidatorTask(validator, validator.validate()));
    }

    final List<ValidationResult> results = <ValidationResult>[];
    for (ValidatorTask subValidator in tasks) {
      _currentSlowWarning = subValidator.validator.slowWarning;
      results.add(await subValidator.result);
    }
    _currentSlowWarning = 'Merging results...';
    return _mergeValidationResults(results);
  }

  ValidationResult _mergeValidationResults(List<ValidationResult> results) {
    assert(results.isNotEmpty, 'Validation results should not be empty');
    ValidationType mergedType = results[0].type;
    final List<ValidationMessage> mergedMessages = <ValidationMessage>[];
    String statusInfo;

    for (ValidationResult result in results) {
      statusInfo ??= result.statusInfo;
      switch (result.type) {
        case ValidationType.installed:
          if (mergedType == ValidationType.missing) {
            mergedType = ValidationType.partial;
          }
          break;
        case ValidationType.notAvailable:
        case ValidationType.partial:
          mergedType = ValidationType.partial;
          break;
        case ValidationType.missing:
          if (mergedType == ValidationType.installed) {
            mergedType = ValidationType.partial;
          }
          break;
        default:
          throw 'Unrecognized validation type: ' + result.type.toString();
      }
      mergedMessages.addAll(result.messages);
    }

    return ValidationResult(mergedType, mergedMessages,
        statusInfo: statusInfo);
  }
}

class ValidationResult {
  /// [ValidationResult.type] should only equal [ValidationResult.installed]
  /// if no [messages] are hints or errors.
  ValidationResult(this.type, this.messages, { this.statusInfo });

  final ValidationType type;
  // A short message about the status.
  final String statusInfo;
  final List<ValidationMessage> messages;

  String get leadingBox {
    assert(type != null);
    switch (type) {
      case ValidationType.missing:
        return '[✗]';
      case ValidationType.installed:
        return '[✓]';
      case ValidationType.notAvailable:
      case ValidationType.partial:
        return '[!]';
    }
    return null;
  }

  String get coloredLeadingBox {
    assert(type != null);
    switch (type) {
      case ValidationType.missing:
        return terminal.color(leadingBox, TerminalColor.red);
      case ValidationType.installed:
        return terminal.color(leadingBox, TerminalColor.green);
      case ValidationType.notAvailable:
      case ValidationType.partial:
       return terminal.color(leadingBox, TerminalColor.yellow);
    }
    return null;
  }

  /// The string representation of the type.
  String get typeStr {
    assert(type != null);
    switch (type) {
      case ValidationType.missing:
        return 'missing';
      case ValidationType.installed:
        return 'installed';
      case ValidationType.notAvailable:
        return 'notAvailable';
      case ValidationType.partial:
        return 'partial';
    }
    return null;
  }
}

class ValidationMessage {
  ValidationMessage(this.message) : type = ValidationMessageType.information;
  ValidationMessage.error(this.message) : type = ValidationMessageType.error;
  ValidationMessage.hint(this.message) : type = ValidationMessageType.hint;

  final ValidationMessageType type;
  bool get isError => type == ValidationMessageType.error;
  bool get isHint => type == ValidationMessageType.hint;
  final String message;

  String get indicator {
    switch (type) {
      case ValidationMessageType.error:
        return '✗';
      case ValidationMessageType.hint:
        return '!';
      case ValidationMessageType.information:
        return '•';
    }
    return null;
  }

  String get coloredIndicator {
    switch (type) {
      case ValidationMessageType.error:
        return terminal.color(indicator, TerminalColor.red);
      case ValidationMessageType.hint:
        return terminal.color(indicator, TerminalColor.yellow);
      case ValidationMessageType.information:
        return terminal.color(indicator, TerminalColor.green);
    }
    return null;
  }

  @override
  String toString() => message;

  @override
  bool operator ==(Object other) {
    if (other.runtimeType != runtimeType) {
      return false;
    }
    final ValidationMessage typedOther = other;
    return typedOther.message == message
      && typedOther.type == type;
  }

  @override
  int get hashCode => type.hashCode ^ message.hashCode;
}

class FlutterValidator extends DoctorValidator {
  FlutterValidator() : super('Flutter');

  @override
  Future<ValidationResult> validate() async {
    final List<ValidationMessage> messages = <ValidationMessage>[];
    ValidationType valid = ValidationType.installed;

    final FlutterVersion version = FlutterVersion.instance;

    messages.add(ValidationMessage(userMessages.flutterVersion(version.frameworkVersion, Cache.flutterRoot)));
    messages.add(ValidationMessage(userMessages.flutterRevision(version.frameworkRevisionShort, version.frameworkAge, version.frameworkDate)));
    messages.add(ValidationMessage(userMessages.engineRevision(version.engineRevisionShort)));
    messages.add(ValidationMessage(userMessages.dartRevision(version.dartSdkVersion)));
    final String genSnapshotPath =
      artifacts.getArtifactPath(Artifact.genSnapshot);

    // Check that the binaries we downloaded for this platform actually run on it.
    if (!_genSnapshotRuns(genSnapshotPath)) {
      final StringBuffer buf = StringBuffer();
      buf.writeln(userMessages.flutterBinariesDoNotRun);
      if (platform.isLinux) {
        buf.writeln(userMessages.flutterBinariesLinuxRepairCommands);
      }
      messages.add(ValidationMessage.error(buf.toString()));
      valid = ValidationType.partial;
    }

    return ValidationResult(valid, messages,
      statusInfo: userMessages.flutterStatusInfo(version.channel, version.frameworkVersion, os.name, platform.localeName),
    );
  }
}

bool _genSnapshotRuns(String genSnapshotPath) {
  const int kExpectedExitCode = 255;
  try {
    return processManager.runSync(<String>[genSnapshotPath]).exitCode == kExpectedExitCode;
  } catch (error) {
    return false;
  }
}

class NoIdeValidator extends DoctorValidator {
  NoIdeValidator() : super('Flutter IDE Support');

  @override
  Future<ValidationResult> validate() async {
    return ValidationResult(ValidationType.missing, <ValidationMessage>[
      ValidationMessage(userMessages.noIdeInstallationInfo),
    ], statusInfo: userMessages.noIdeStatusInfo);
  }
}

abstract class IntelliJValidator extends DoctorValidator {
  IntelliJValidator(String title, this.installPath) : super(title);

  final String installPath;

  String get version;
  String get pluginsPath;

  static final Map<String, String> _idToTitle = <String, String>{
    'IntelliJIdea': 'IntelliJ IDEA Ultimate Edition',
    'IdeaIC': 'IntelliJ IDEA Community Edition',
  };

  static final Version kMinIdeaVersion = Version(2017, 1, 0);

  static Iterable<DoctorValidator> get installedValidators {
    if (platform.isLinux || platform.isWindows)
      return IntelliJValidatorOnLinuxAndWindows.installed;
    if (platform.isMacOS)
      return IntelliJValidatorOnMac.installed;
    return <DoctorValidator>[];
  }

  @override
  Future<ValidationResult> validate() async {
    final List<ValidationMessage> messages = <ValidationMessage>[];

    messages.add(ValidationMessage(userMessages.intellijLocation(installPath)));

    final IntelliJPlugins plugins = IntelliJPlugins(pluginsPath);
    plugins.validatePackage(messages, <String>['flutter-intellij', 'flutter-intellij.jar'],
        'Flutter', minVersion: IntelliJPlugins.kMinFlutterPluginVersion);
    plugins.validatePackage(messages, <String>['Dart'], 'Dart');

    if (_hasIssues(messages)) {
      messages.add(ValidationMessage(userMessages.intellijPluginInfo));
    }

    _validateIntelliJVersion(messages, kMinIdeaVersion);

    return ValidationResult(
      _hasIssues(messages) ? ValidationType.partial : ValidationType.installed,
      messages,
      statusInfo: userMessages.intellijStatusInfo(version));
  }

  bool _hasIssues(List<ValidationMessage> messages) {
    return messages.any((ValidationMessage message) => message.isError);
  }

  void _validateIntelliJVersion(List<ValidationMessage> messages, Version minVersion) {
    // Ignore unknown versions.
    if (minVersion == Version.unknown)
      return;

    final Version installedVersion = Version.parse(version);
    if (installedVersion == null)
      return;

    if (installedVersion < minVersion) {
      messages.add(ValidationMessage.error(userMessages.intellijMinimumVersion(minVersion.toString())));
    }
  }
}

class IntelliJValidatorOnLinuxAndWindows extends IntelliJValidator {
  IntelliJValidatorOnLinuxAndWindows(String title, this.version, String installPath, this.pluginsPath) : super(title, installPath);

  @override
  final String version;

  @override
  final String pluginsPath;

  static Iterable<DoctorValidator> get installed {
    final List<DoctorValidator> validators = <DoctorValidator>[];
    if (homeDirPath == null)
      return validators;

    void addValidator(String title, String version, String installPath, String pluginsPath) {
      final IntelliJValidatorOnLinuxAndWindows validator =
        IntelliJValidatorOnLinuxAndWindows(title, version, installPath, pluginsPath);
      for (int index = 0; index < validators.length; ++index) {
        final DoctorValidator other = validators[index];
        if (other is IntelliJValidatorOnLinuxAndWindows && validator.installPath == other.installPath) {
          if (validator.version.compareTo(other.version) > 0)
            validators[index] = validator;
          return;
        }
      }
      validators.add(validator);
    }

    for (FileSystemEntity dir in fs.directory(homeDirPath).listSync()) {
      if (dir is Directory) {
        final String name = fs.path.basename(dir.path);
        IntelliJValidator._idToTitle.forEach((String id, String title) {
          if (name.startsWith('.$id')) {
            final String version = name.substring(id.length + 1);
            String installPath;
            try {
              installPath = fs.file(fs.path.join(dir.path, 'system', '.home')).readAsStringSync();
            } catch (e) {
              // ignored
            }
            if (installPath != null && fs.isDirectorySync(installPath)) {
              final String pluginsPath = fs.path.join(dir.path, 'config', 'plugins');
              addValidator(title, version, installPath, pluginsPath);
            }
          }
        });
      }
    }
    return validators;
  }
}

class IntelliJValidatorOnMac extends IntelliJValidator {
  IntelliJValidatorOnMac(String title, this.id, String installPath) : super(title, installPath);

  final String id;

  static final Map<String, String> _dirNameToId = <String, String>{
    'IntelliJ IDEA.app': 'IntelliJIdea',
    'IntelliJ IDEA Ultimate.app': 'IntelliJIdea',
    'IntelliJ IDEA CE.app': 'IdeaIC',
  };

  static Iterable<DoctorValidator> get installed {
    final List<DoctorValidator> validators = <DoctorValidator>[];
    final List<String> installPaths = <String>['/Applications', fs.path.join(homeDirPath, 'Applications')];

    void checkForIntelliJ(Directory dir) {
      final String name = fs.path.basename(dir.path);
      _dirNameToId.forEach((String dirName, String id) {
        if (name == dirName) {
          final String title = IntelliJValidator._idToTitle[id];
          validators.add(IntelliJValidatorOnMac(title, id, dir.path));
        }
      });
    }

    try {
      final Iterable<Directory> installDirs = installPaths
              .map<Directory>((String installPath) => fs.directory(installPath))
              .map<List<FileSystemEntity>>((Directory dir) => dir.existsSync() ? dir.listSync() : <FileSystemEntity>[])
              .expand<FileSystemEntity>((List<FileSystemEntity> mappedDirs) => mappedDirs)
              .whereType<Directory>();
      for (Directory dir in installDirs) {
        checkForIntelliJ(dir);
        if (!dir.path.endsWith('.app')) {
          for (FileSystemEntity subdir in dir.listSync()) {
            if (subdir is Directory) {
              checkForIntelliJ(subdir);
            }
          }
        }
      }
    } on FileSystemException catch (e) {
      validators.add(ValidatorWithResult(
          userMessages.intellijMacUnknownResult,
          ValidationResult(ValidationType.missing, <ValidationMessage>[
              ValidationMessage.error(e.message),
          ]),
      ));
    }
    return validators;
  }

  @override
  String get version {
    if (_version == null) {
      final String plistFile = fs.path.join(installPath, 'Contents', 'Info.plist');
      _version = iosWorkflow.getPlistValueFromFile(
        plistFile,
        kCFBundleShortVersionStringKey,
      ) ?? 'unknown';
    }
    return _version;
  }
  String _version;

  @override
  String get pluginsPath {
    final List<String> split = version.split('.');
    final String major = split[0];
    final String minor = split[1];
    return fs.path.join(homeDirPath, 'Library', 'Application Support', '$id$major.$minor');
  }
}

class DeviceValidator extends DoctorValidator {
  DeviceValidator() : super('Connected device');

  @override
  String get slowWarning => 'Scanning for devices is taking a long time...';

  @override
  Future<ValidationResult> validate() async {
    final List<Device> devices = await deviceManager.getAllConnectedDevices().toList();
    List<ValidationMessage> messages;
    if (devices.isEmpty) {
      final List<String> diagnostics = await deviceManager.getDeviceDiagnostics();
      if (diagnostics.isNotEmpty) {
        messages = diagnostics.map<ValidationMessage>((String message) => ValidationMessage(message)).toList();
      } else {
        messages = <ValidationMessage>[ValidationMessage.hint(userMessages.devicesMissing)];
      }
    } else {
      messages = await Device.descriptions(devices)
          .map<ValidationMessage>((String msg) => ValidationMessage(msg)).toList();
    }

    if (devices.isEmpty) {
      return ValidationResult(ValidationType.notAvailable, messages);
    } else {
      return ValidationResult(ValidationType.installed, messages, statusInfo: userMessages.devicesAvailable(devices.length));
    }
  }
}

class ValidatorWithResult extends DoctorValidator {
  ValidatorWithResult(String title, this.result) : super(title);

  final ValidationResult result;

  @override
  Future<ValidationResult> validate() async => result;
}<|MERGE_RESOLUTION|>--- conflicted
+++ resolved
@@ -60,44 +60,6 @@
   @override
   List<DoctorValidator> get validators {
     if (_validators == null) {
-<<<<<<< HEAD
-      _validators = <DoctorValidator>[];
-      _validators.add(FlutterValidator());
-
-      if (androidWorkflow.appliesToHostPlatform)
-        _validators.add(GroupedValidator(<DoctorValidator>[androidValidator, androidLicenseValidator]));
-
-      if (iosWorkflow.appliesToHostPlatform || macOSWorkflow.appliesToHostPlatform)
-        _validators.add(GroupedValidator(<DoctorValidator>[xcodeValidator, cocoapodsValidator]));
-
-      if (webWorkflow.appliesToHostPlatform)
-        _validators.add(const WebValidator());
-
-      // Add desktop doctors to workflow if the flag is enabled.
-      if (flutterDesktopEnabled) {
-        if (linuxWorkflow.appliesToHostPlatform) {
-          _validators.add(LinuxDoctorValidator());
-        }
-        if (windowsWorkflow.appliesToHostPlatform) {
-          _validators.add(visualStudioValidator);
-        }
-      }
-
-      final List<DoctorValidator> ideValidators = <DoctorValidator>[];
-      ideValidators.addAll(AndroidStudioValidator.allValidators);
-      ideValidators.addAll(IntelliJValidator.installedValidators);
-      ideValidators.addAll(VsCodeValidator.installedValidators);
-      if (ideValidators.isNotEmpty)
-        _validators.addAll(ideValidators);
-      else
-        _validators.add(NoIdeValidator());
-
-      if (ProxyValidator.shouldShow)
-        _validators.add(ProxyValidator());
-
-      if (deviceManager.canListAnything)
-        _validators.add(DeviceValidator());
-=======
       final List<DoctorValidator> ideValidators = <DoctorValidator>[
         ...AndroidStudioValidator.allValidators,
         ...IntelliJValidator.installedValidators,
@@ -110,8 +72,6 @@
           GroupedValidator(<DoctorValidator>[androidValidator, androidLicenseValidator]),
         if (iosWorkflow.appliesToHostPlatform || macOSWorkflow.appliesToHostPlatform)
           GroupedValidator(<DoctorValidator>[xcodeValidator, cocoapodsValidator]),
-        if (iosWorkflow.appliesToHostPlatform)
-          iosValidator,
         if (webWorkflow.appliesToHostPlatform)
           const WebValidator(),
         // Add desktop doctors to workflow if the flag is enabled.
@@ -129,7 +89,6 @@
         if (deviceManager.canListAnything)
           DeviceValidator(),
       ];
->>>>>>> 49cce984
     }
     return _validators;
   }

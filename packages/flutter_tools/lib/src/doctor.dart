// Copyright 2016 The Chromium Authors. All rights reserved.
// Use of this source code is governed by a BSD-style license that can be
// found in the LICENSE file.

import 'dart:async';

import 'android/android_studio_validator.dart';
import 'android/android_workflow.dart';
import 'artifacts.dart';
import 'base/common.dart';
import 'base/context.dart';
import 'base/file_system.dart';
import 'base/logger.dart';
import 'base/os.dart';
import 'base/platform.dart';
import 'base/process_manager.dart';
import 'base/version.dart';
import 'cache.dart';
import 'device.dart';
import 'globals.dart';
import 'intellij/intellij.dart';
import 'ios/ios_workflow.dart';
import 'ios/plist_utils.dart';
import 'tester/flutter_tester.dart';
import 'version.dart';
import 'vscode/vscode_validator.dart';

Doctor get doctor => context[Doctor];

abstract class DoctorValidatorsProvider {
  /// The singleton instance, pulled from the [AppContext].
  static DoctorValidatorsProvider get instance => context[DoctorValidatorsProvider];

  static final DoctorValidatorsProvider defaultInstance = new _DefaultDoctorValidatorsProvider();

  List<DoctorValidator> get validators;
  List<Workflow> get workflows;
}

class _DefaultDoctorValidatorsProvider implements DoctorValidatorsProvider {
  List<DoctorValidator> _validators;
  List<Workflow> _workflows;

  @override
  List<DoctorValidator> get validators {
    if (_validators == null) {
      _validators = <DoctorValidator>[];
      _validators.add(new _FlutterValidator());

      if (androidWorkflow.appliesToHostPlatform)
        _validators.add(androidValidator);

<<<<<<< HEAD
      if (iosWorkflow.appliesToHostPlatform) {
        _validators.add(new GroupedValidator(<DoctorValidator>[iosValidator, cocoapodsValidator]));
      }
=======
      if (iosWorkflow.appliesToHostPlatform)
        _validators.add(iosValidator);
>>>>>>> 5ab9e707

      final List<DoctorValidator> ideValidators = <DoctorValidator>[];
      ideValidators.addAll(AndroidStudioValidator.allValidators);
      ideValidators.addAll(IntelliJValidator.installedValidators);
      ideValidators.addAll(VsCodeValidator.installedValidators);
      if (ideValidators.isNotEmpty)
        _validators.addAll(ideValidators);
      else
        _validators.add(new NoIdeValidator());

      if (deviceManager.canListAnything)
        _validators.add(new DeviceValidator());
    }
    return _validators;
  }

  @override
  List<Workflow> get workflows {
<<<<<<< HEAD
    _workflows ??= <Workflow>[iosWorkflow, androidWorkflow];
=======
    if (_workflows == null) {
      _workflows = <Workflow>[];

      if (iosWorkflow.appliesToHostPlatform)
        _workflows.add(iosWorkflow);

      if (androidWorkflow.appliesToHostPlatform)
        _workflows.add(androidWorkflow);
    }
>>>>>>> 5ab9e707
    return _workflows;
  }

}

class ValidatorTask {
  ValidatorTask(this.validator, this.result);
  final DoctorValidator validator;
  final Future<ValidationResult> result;
}

class Doctor {
  const Doctor();

  List<DoctorValidator> get validators {
    return DoctorValidatorsProvider.instance.validators;
  }

  /// Return a list of [ValidatorTask] objects and starts validation on all
  /// objects in [validators].
  List<ValidatorTask> startValidatorTasks() {
    final List<ValidatorTask> tasks = <ValidatorTask>[];
    for (DoctorValidator validator in validators) {
      tasks.add(new ValidatorTask(validator, validator.validate()));
    }
    return tasks;
  }

  List<Workflow> get workflows {
    return DoctorValidatorsProvider.instance.workflows;
  }

  /// Print a summary of the state of the tooling, as well as how to get more info.
  Future<Null> summary() async {
    printStatus(await summaryText);
  }

  Future<String> get summaryText async {
    final StringBuffer buffer = new StringBuffer();

    bool allGood = true;

    final Set<ValidatorCategory> finishedGroups = new Set<ValidatorCategory>();
    for (DoctorValidator validator in validators) {
      final ValidatorCategory currentCategory = validator.category;
      ValidationResult result;

      if (currentCategory.isGrouped) {
        if (finishedGroups.contains(currentCategory)) {
          // We already handled this category via a previous validator.
          continue;
        }
        // Skip ahead and get results for the other validators in this category.
        final List<ValidationResult> results = <ValidationResult>[];
        for (DoctorValidator subValidator in validators.where(
                (DoctorValidator v) => v.category == currentCategory)) {
          results.add(await subValidator.validate());
        }
        result = _mergeValidationResults(results);
        finishedGroups.add(currentCategory);
      } else {
        result = await validator.validate();
      }

      buffer.write('${result.leadingBox} ${validator.title} is ');
      if (result.type == ValidationType.missing)
        buffer.write('not installed.');
      else if (result.type == ValidationType.partial)
        buffer.write('partially installed; more components are available.');
      else
        buffer.write('fully installed.');

      if (result.statusInfo != null)
        buffer.write(' (${result.statusInfo})');

      buffer.writeln();

      if (result.type != ValidationType.installed)
        allGood = false;

    }

    if (!allGood) {
      buffer.writeln();
      buffer.writeln('Run "flutter doctor" for information about installing additional components.');
    }

    return buffer.toString();
  }

  /// Print information about the state of installed tooling.
  Future<bool> diagnose({ bool androidLicenses = false, bool verbose = true }) async {
    if (androidLicenses)
      return AndroidValidator.runLicenseManager();

    if (!verbose) {
      printStatus('Doctor summary (to see all details, run flutter doctor -v):');
    }
    bool doctorResult = true;
    int issues = 0;

    final List<ValidatorTask> taskList = startValidatorTasks();

<<<<<<< HEAD
    for (ValidatorTask validatorTask in taskList) {
      final DoctorValidator validator = validatorTask.validator;

      final Status status = new Status.withSpinner();
      ValidationResult result;

      try {
        result = await validatorTask.result;
      } catch (exception) {
        status.cancel();
        rethrow;
=======
    final Set<ValidatorCategory> finishedGroups = new Set<ValidatorCategory>();
    for (ValidatorTask validatorTask in taskList) {
      final DoctorValidator validator = validatorTask.validator;
      final ValidatorCategory currentCategory = validator.category;
      final Status status = new Status.withSpinner();
      ValidationResult result;

      if (currentCategory.isGrouped) {
        if (finishedGroups.contains(currentCategory)) {
          continue;
        }

        final List<ValidationResult> results = <ValidationResult>[];
        for (ValidatorTask subValidator in taskList.where(
                (ValidatorTask t) => t.validator.category == currentCategory)) {
          try {
            results.add(await subValidator.result);
          } catch (exception) {
            status.cancel();
            rethrow;
          }
        }
        result = _mergeValidationResults(results);
        finishedGroups.add(currentCategory);
      } else {
        try {
          result = await validatorTask.result;
        } catch (exception) {
          status.cancel();
          rethrow;
        }
>>>>>>> 5ab9e707
      }

      status.stop();

      if (result.type == ValidationType.missing) {
        doctorResult = false;
      }
      if (result.type != ValidationType.installed) {
        issues += 1;
      }

      if (result.statusInfo != null)
        printStatus('${result.leadingBox} ${validator.title} (${result.statusInfo})');
      else
        printStatus('${result.leadingBox} ${validator.title}');

      for (ValidationMessage message in result.messages) {
        if (message.isError || message.isHint || verbose == true) {
          final String text = message.message.replaceAll('\n', '\n      ');
          if (message.isError) {
            printStatus('    ✗ $text', emphasis: true);
          } else if (message.isHint) {
            printStatus('    ! $text');
          } else {
            printStatus('    • $text');
          }
        }
      }
      if (verbose)
        printStatus('');
    }

    // Make sure there's always one line before the summary even when not verbose.
    if (!verbose)
      printStatus('');
    if (issues > 0) {
      printStatus('! Doctor found issues in $issues categor${issues > 1 ? "ies" : "y"}.');
    } else {
      printStatus('• No issues found!');
    }

    return doctorResult;
  }

<<<<<<< HEAD

=======
  ValidationResult _mergeValidationResults(List<ValidationResult> results) {
    ValidationType mergedType = results[0].type;
    final List<ValidationMessage> mergedMessages = <ValidationMessage>[];

    for (ValidationResult result in results) {
      switch (result.type) {
        case ValidationType.installed:
          if (mergedType == ValidationType.missing) {
            mergedType = ValidationType.partial;
          }
          break;
        case ValidationType.partial:
          mergedType = ValidationType.partial;
          break;
        case ValidationType.missing:
          if (mergedType == ValidationType.installed) {
            mergedType = ValidationType.partial;
          }
          break;
        default:
          throw 'Unrecognized validation type: ' + result.type.toString();
      }
      mergedMessages.addAll(result.messages);
    }

    return new ValidationResult(mergedType, mergedMessages,
        statusInfo: results[0].statusInfo);
  }
>>>>>>> 5ab9e707

  bool get canListAnything => workflows.any((Workflow workflow) => workflow.canListDevices);

  bool get canLaunchAnything {
    if (FlutterTesterDevices.showFlutterTesterDevice)
      return true;
    return workflows.any((Workflow workflow) => workflow.canLaunchDevices);
  }


}


/// A series of tools and required install steps for a target platform (iOS or Android).
abstract class Workflow {
  /// Whether the workflow applies to this platform (as in, should we ever try and use it).
  bool get appliesToHostPlatform;

  /// Are we functional enough to list devices?
  bool get canListDevices;

  /// Could this thing launch *something*? It may still have minor issues.
  bool get canLaunchDevices;

  /// Are we functional enough to list emulators?
  bool get canListEmulators;
}

enum ValidationType {
  missing,
  partial,
  installed
}

/// Validator output is grouped by category.
class ValidatorCategory {
  final String name;
  // Whether we should bundle results for validators sharing this cateogry,
  // or let each stand alone.
  final bool isGrouped;
  const ValidatorCategory(this.name, this.isGrouped);

  static const ValidatorCategory androidToolchain = ValidatorCategory('androidToolchain', true);
  static const ValidatorCategory androidStudio = ValidatorCategory('androidStudio', false);
  static const ValidatorCategory ios = ValidatorCategory('ios', true);
  static const ValidatorCategory flutter = ValidatorCategory('flutter', false);
  static const ValidatorCategory ide = ValidatorCategory('ide', false);
  static const ValidatorCategory device = ValidatorCategory('device', false);
  static const ValidatorCategory other = ValidatorCategory('other', false);
}

abstract class DoctorValidator {
  const DoctorValidator(this.title, [this.category = ValidatorCategory.other]);

  final String title;
  final ValidatorCategory category;

  Future<ValidationResult> validate();
}

class GroupedValidator extends DoctorValidator {
  /// This group uses the name of the first validator in the list passed to it.
  GroupedValidator(this.subValidators) : super(subValidators[0].title);

  final List<DoctorValidator> subValidators;

  @override
  Future<ValidationResult> validate() async  {
    final List<ValidatorTask> tasks = <ValidatorTask>[];
    for (DoctorValidator validator in subValidators) {
      tasks.add(new ValidatorTask(validator, validator.validate()));
    }

    final List<ValidationResult> results = <ValidationResult>[];
    for (ValidatorTask subValidator in tasks) {
      try {
        results.add(await subValidator.result);
      } catch (exception) {
        rethrow;
      }
    }
    return _mergeValidationResults(results);
  }

  ValidationResult _mergeValidationResults(List<ValidationResult> results) {
    ValidationType mergedType = results[0].type;
    final List<ValidationMessage> mergedMessages = <ValidationMessage>[];
    String statusInfo;

    for (ValidationResult result in results) {
      statusInfo ??= result.statusInfo;
      switch (result.type) {
        case ValidationType.installed:
          if (mergedType == ValidationType.missing) {
            mergedType = ValidationType.partial;
          }
          break;
        case ValidationType.partial:
          mergedType = ValidationType.partial;
          break;
        case ValidationType.missing:
          if (mergedType == ValidationType.installed) {
            mergedType = ValidationType.partial;
          }
          break;
        default:
          throw 'Unrecognized validation type: ' + result.type.toString();
      }
      mergedMessages.addAll(result.messages);
    }

    return new ValidationResult(mergedType, mergedMessages,
        statusInfo: statusInfo);
  }
}

class ValidationResult {
  /// [ValidationResult.type] should only equal [ValidationResult.installed]
  /// if no [messages] are hints or errors.
  ValidationResult(this.type, this.messages, { this.statusInfo });

  final ValidationType type;
  // A short message about the status.
  final String statusInfo;
  final List<ValidationMessage> messages;

  String get leadingBox {
    assert(type != null);
    switch (type) {
      case ValidationType.missing:
        return '[✗]';
      case ValidationType.installed:
        return '[✓]';
      case ValidationType.partial:
        return '[!]';
    }
    return null;
  }
}

class ValidationMessage {
  ValidationMessage(this.message) : isError = false, isHint = false;
  ValidationMessage.error(this.message) : isError = true, isHint = false;
  ValidationMessage.hint(this.message) : isError = false, isHint = true;

  final bool isError;
  final bool isHint;
  final String message;

  @override
  String toString() => message;
}

class _FlutterValidator extends DoctorValidator {
  _FlutterValidator() : super('Flutter', ValidatorCategory.flutter);

  @override
  Future<ValidationResult> validate() async {
    final List<ValidationMessage> messages = <ValidationMessage>[];
    ValidationType valid = ValidationType.installed;

    final FlutterVersion version = FlutterVersion.instance;

    messages.add(new ValidationMessage('Flutter version ${version.frameworkVersion} at ${Cache.flutterRoot}'));
    messages.add(new ValidationMessage(
      'Framework revision ${version.frameworkRevisionShort} '
      '(${version.frameworkAge}), ${version.frameworkDate}'
    ));
    messages.add(new ValidationMessage('Engine revision ${version.engineRevisionShort}'));
    messages.add(new ValidationMessage('Dart version ${version.dartSdkVersion}'));
    final String genSnapshotPath =
      artifacts.getArtifactPath(Artifact.genSnapshot);

    // Check that the binaries we downloaded for this platform actually run on it.
    if (!_genSnapshotRuns(genSnapshotPath)) {
      final StringBuffer buf = new StringBuffer();
      buf.writeln('Downloaded executables cannot execute on host.');
      buf.writeln('See https://github.com/flutter/flutter/issues/6207 for more information');
      if (platform.isLinux) {
        buf.writeln('On Debian/Ubuntu/Mint: sudo apt-get install lib32stdc++6');
        buf.writeln('On Fedora: dnf install libstdc++.i686');
        buf.writeln('On Arch: pacman -S lib32-libstdc++5');
      }
      messages.add(new ValidationMessage.error(buf.toString()));
      valid = ValidationType.partial;
    }

    return new ValidationResult(valid, messages,
      statusInfo: 'Channel ${version.channel}, v${version.frameworkVersion}, on ${os.name}, locale ${platform.localeName}'
    );
  }
}

bool _genSnapshotRuns(String genSnapshotPath) {
  const int kExpectedExitCode = 255;
  try {
    return processManager.runSync(<String>[genSnapshotPath]).exitCode == kExpectedExitCode;
  } catch (error) {
    return false;
  }
}

class NoIdeValidator extends DoctorValidator {
  NoIdeValidator() : super('Flutter IDE Support',ValidatorCategory.ide);

  @override
  Future<ValidationResult> validate() async {
    return new ValidationResult(ValidationType.missing, <ValidationMessage>[
      new ValidationMessage('IntelliJ - https://www.jetbrains.com/idea/'),
    ], statusInfo: 'No supported IDEs installed');
  }
}

abstract class IntelliJValidator extends DoctorValidator {
  final String installPath;

  IntelliJValidator(String title, this.installPath) : super(title, ValidatorCategory.ide);

  String get version;
  String get pluginsPath;

  static final Map<String, String> _idToTitle = <String, String>{
    'IntelliJIdea' : 'IntelliJ IDEA Ultimate Edition',
    'IdeaIC' : 'IntelliJ IDEA Community Edition',
  };

  static final Version kMinIdeaVersion = new Version(2017, 1, 0);

  static Iterable<DoctorValidator> get installedValidators {
    if (platform.isLinux || platform.isWindows)
      return IntelliJValidatorOnLinuxAndWindows.installed;
    if (platform.isMacOS)
      return IntelliJValidatorOnMac.installed;
    return <DoctorValidator>[];
  }

  @override
  Future<ValidationResult> validate() async {
    final List<ValidationMessage> messages = <ValidationMessage>[];

    messages.add(new ValidationMessage('IntelliJ at $installPath'));

    final IntelliJPlugins plugins = new IntelliJPlugins(pluginsPath);
    plugins.validatePackage(messages, <String>['flutter-intellij', 'flutter-intellij.jar'],
        'Flutter', minVersion: IntelliJPlugins.kMinFlutterPluginVersion);
    plugins.validatePackage(messages, <String>['Dart'], 'Dart');

    if (_hasIssues(messages)) {
      messages.add(new ValidationMessage(
        'For information about installing plugins, see\n'
        'https://flutter.io/intellij-setup/#installing-the-plugins'
      ));
    }

    _validateIntelliJVersion(messages, kMinIdeaVersion);

    return new ValidationResult(
      _hasIssues(messages) ? ValidationType.partial : ValidationType.installed,
      messages,
      statusInfo: 'version $version'
    );
  }

  bool _hasIssues(List<ValidationMessage> messages) {
    return messages.any((ValidationMessage message) => message.isError);
  }

  void _validateIntelliJVersion(List<ValidationMessage> messages, Version minVersion) {
    // Ignore unknown versions.
    if (minVersion == Version.unknown)
      return;

    final Version installedVersion = new Version.parse(version);
    if (installedVersion == null)
      return;

    if (installedVersion < minVersion) {
      messages.add(new ValidationMessage.error(
        'This install is older than the minimum recommended version of $minVersion.'
      ));
    }
  }
}

class IntelliJValidatorOnLinuxAndWindows extends IntelliJValidator {
  IntelliJValidatorOnLinuxAndWindows(String title, this.version, String installPath, this.pluginsPath) : super(title, installPath);

  @override
  final String version;

  @override
  final String pluginsPath;

  static Iterable<DoctorValidator> get installed {
    final List<DoctorValidator> validators = <DoctorValidator>[];
    if (homeDirPath == null)
      return validators;

    void addValidator(String title, String version, String installPath, String pluginsPath) {
      final IntelliJValidatorOnLinuxAndWindows validator =
        new IntelliJValidatorOnLinuxAndWindows(title, version, installPath, pluginsPath);
      for (int index = 0; index < validators.length; ++index) {
        final DoctorValidator other = validators[index];
        if (other is IntelliJValidatorOnLinuxAndWindows && validator.installPath == other.installPath) {
          if (validator.version.compareTo(other.version) > 0)
            validators[index] = validator;
          return;
        }
      }
      validators.add(validator);
    }

    for (FileSystemEntity dir in fs.directory(homeDirPath).listSync()) {
      if (dir is Directory) {
        final String name = fs.path.basename(dir.path);
        IntelliJValidator._idToTitle.forEach((String id, String title) {
          if (name.startsWith('.$id')) {
            final String version = name.substring(id.length + 1);
            String installPath;
            try {
              installPath = fs.file(fs.path.join(dir.path, 'system', '.home')).readAsStringSync();
            } catch (e) {
              // ignored
            }
            if (installPath != null && fs.isDirectorySync(installPath)) {
              final String pluginsPath = fs.path.join(dir.path, 'config', 'plugins');
              addValidator(title, version, installPath, pluginsPath);
            }
          }
        });
      }
    }
    return validators;
  }
}

class IntelliJValidatorOnMac extends IntelliJValidator {
  IntelliJValidatorOnMac(String title, this.id, String installPath) : super(title, installPath);

  final String id;

  static final Map<String, String> _dirNameToId = <String, String>{
    'IntelliJ IDEA.app' : 'IntelliJIdea',
    'IntelliJ IDEA Ultimate.app' : 'IntelliJIdea',
    'IntelliJ IDEA CE.app' : 'IdeaIC',
  };

  static Iterable<DoctorValidator> get installed {
    final List<DoctorValidator> validators = <DoctorValidator>[];
    final List<String> installPaths = <String>['/Applications', fs.path.join(homeDirPath, 'Applications')];

    void checkForIntelliJ(Directory dir) {
      final String name = fs.path.basename(dir.path);
      _dirNameToId.forEach((String dirName, String id) {
        if (name == dirName) {
          final String title = IntelliJValidator._idToTitle[id];
          validators.add(new IntelliJValidatorOnMac(title, id, dir.path));
        }
      });
    }

    try {
      final Iterable<Directory> installDirs = installPaths
              .map((String installPath) => fs.directory(installPath))
              .map((Directory dir) => dir.existsSync() ? dir.listSync() : <FileSystemEntity>[])
              .expand((List<FileSystemEntity> mappedDirs) => mappedDirs)
              .whereType<Directory>();
      for (Directory dir in installDirs) {
        checkForIntelliJ(dir);
        if (!dir.path.endsWith('.app')) {
          for (FileSystemEntity subdir in dir.listSync()) {
            if (subdir is Directory) {
              checkForIntelliJ(subdir);
            }
          }
        }
      }
    } on FileSystemException catch (e) {
      validators.add(new ValidatorWithResult(
          'Cannot determine if IntelliJ is installed',
          new ValidationResult(ValidationType.missing, <ValidationMessage>[
              new ValidationMessage.error(e.message),
          ]),
      ));
    }
    return validators;
  }

  @override
  String get version {
    if (_version == null) {
      final String plistFile = fs.path.join(installPath, 'Contents', 'Info.plist');
      _version = iosWorkflow.getPlistValueFromFile(
        plistFile,
        kCFBundleShortVersionStringKey,
      ) ?? 'unknown';
    }
    return _version;
  }
  String _version;

  @override
  String get pluginsPath {
    final List<String> split = version.split('.');
    final String major = split[0];
    final String minor = split[1];
    return fs.path.join(homeDirPath, 'Library', 'Application Support', '$id$major.$minor');
  }
}

class DeviceValidator extends DoctorValidator {
  DeviceValidator() : super('Connected devices', ValidatorCategory.device);

  @override
  Future<ValidationResult> validate() async {
    final List<Device> devices = await deviceManager.getAllConnectedDevices().toList();
    List<ValidationMessage> messages;
    if (devices.isEmpty) {
      final List<String> diagnostics = await deviceManager.getDeviceDiagnostics();
      if (diagnostics.isNotEmpty) {
        messages = diagnostics.map((String message) => new ValidationMessage(message)).toList();
      } else {
        messages = <ValidationMessage>[new ValidationMessage.hint('No devices available')];
      }
    } else {
      messages = await Device.descriptions(devices)
          .map((String msg) => new ValidationMessage(msg)).toList();
    }

    if (devices.isEmpty) {
      return new ValidationResult(ValidationType.partial, messages);
    } else {
      return new ValidationResult(ValidationType.installed, messages, statusInfo: '${devices.length} available');
    }
  }
}

class ValidatorWithResult extends DoctorValidator {
  final ValidationResult result;

  ValidatorWithResult(String title, this.result) : super(title);

  @override
  Future<ValidationResult> validate() async => result;
}<|MERGE_RESOLUTION|>--- conflicted
+++ resolved
@@ -50,14 +50,9 @@
       if (androidWorkflow.appliesToHostPlatform)
         _validators.add(androidValidator);
 
-<<<<<<< HEAD
       if (iosWorkflow.appliesToHostPlatform) {
         _validators.add(new GroupedValidator(<DoctorValidator>[iosValidator, cocoapodsValidator]));
       }
-=======
-      if (iosWorkflow.appliesToHostPlatform)
-        _validators.add(iosValidator);
->>>>>>> 5ab9e707
 
       final List<DoctorValidator> ideValidators = <DoctorValidator>[];
       ideValidators.addAll(AndroidStudioValidator.allValidators);
@@ -76,9 +71,6 @@
 
   @override
   List<Workflow> get workflows {
-<<<<<<< HEAD
-    _workflows ??= <Workflow>[iosWorkflow, androidWorkflow];
-=======
     if (_workflows == null) {
       _workflows = <Workflow>[];
 
@@ -88,7 +80,6 @@
       if (androidWorkflow.appliesToHostPlatform)
         _workflows.add(androidWorkflow);
     }
->>>>>>> 5ab9e707
     return _workflows;
   }
 
@@ -131,28 +122,8 @@
 
     bool allGood = true;
 
-    final Set<ValidatorCategory> finishedGroups = new Set<ValidatorCategory>();
     for (DoctorValidator validator in validators) {
-      final ValidatorCategory currentCategory = validator.category;
-      ValidationResult result;
-
-      if (currentCategory.isGrouped) {
-        if (finishedGroups.contains(currentCategory)) {
-          // We already handled this category via a previous validator.
-          continue;
-        }
-        // Skip ahead and get results for the other validators in this category.
-        final List<ValidationResult> results = <ValidationResult>[];
-        for (DoctorValidator subValidator in validators.where(
-                (DoctorValidator v) => v.category == currentCategory)) {
-          results.add(await subValidator.validate());
-        }
-        result = _mergeValidationResults(results);
-        finishedGroups.add(currentCategory);
-      } else {
-        result = await validator.validate();
-      }
-
+      final ValidationResult result = await validator.validate();
       buffer.write('${result.leadingBox} ${validator.title} is ');
       if (result.type == ValidationType.missing)
         buffer.write('not installed.');
@@ -168,7 +139,6 @@
 
       if (result.type != ValidationType.installed)
         allGood = false;
-
     }
 
     if (!allGood) {
@@ -190,57 +160,18 @@
     bool doctorResult = true;
     int issues = 0;
 
-    final List<ValidatorTask> taskList = startValidatorTasks();
-
-<<<<<<< HEAD
-    for (ValidatorTask validatorTask in taskList) {
+    for (ValidatorTask validatorTask in startValidatorTasks()) {
       final DoctorValidator validator = validatorTask.validator;
-
       final Status status = new Status.withSpinner();
-      ValidationResult result;
-
       try {
-        result = await validatorTask.result;
+        await validatorTask.result;
       } catch (exception) {
         status.cancel();
         rethrow;
-=======
-    final Set<ValidatorCategory> finishedGroups = new Set<ValidatorCategory>();
-    for (ValidatorTask validatorTask in taskList) {
-      final DoctorValidator validator = validatorTask.validator;
-      final ValidatorCategory currentCategory = validator.category;
-      final Status status = new Status.withSpinner();
-      ValidationResult result;
-
-      if (currentCategory.isGrouped) {
-        if (finishedGroups.contains(currentCategory)) {
-          continue;
-        }
-
-        final List<ValidationResult> results = <ValidationResult>[];
-        for (ValidatorTask subValidator in taskList.where(
-                (ValidatorTask t) => t.validator.category == currentCategory)) {
-          try {
-            results.add(await subValidator.result);
-          } catch (exception) {
-            status.cancel();
-            rethrow;
-          }
-        }
-        result = _mergeValidationResults(results);
-        finishedGroups.add(currentCategory);
-      } else {
-        try {
-          result = await validatorTask.result;
-        } catch (exception) {
-          status.cancel();
-          rethrow;
-        }
->>>>>>> 5ab9e707
-      }
-
+      }
       status.stop();
 
+      final ValidationResult result = await validatorTask.result;
       if (result.type == ValidationType.missing) {
         doctorResult = false;
       }
@@ -281,39 +212,6 @@
     return doctorResult;
   }
 
-<<<<<<< HEAD
-
-=======
-  ValidationResult _mergeValidationResults(List<ValidationResult> results) {
-    ValidationType mergedType = results[0].type;
-    final List<ValidationMessage> mergedMessages = <ValidationMessage>[];
-
-    for (ValidationResult result in results) {
-      switch (result.type) {
-        case ValidationType.installed:
-          if (mergedType == ValidationType.missing) {
-            mergedType = ValidationType.partial;
-          }
-          break;
-        case ValidationType.partial:
-          mergedType = ValidationType.partial;
-          break;
-        case ValidationType.missing:
-          if (mergedType == ValidationType.installed) {
-            mergedType = ValidationType.partial;
-          }
-          break;
-        default:
-          throw 'Unrecognized validation type: ' + result.type.toString();
-      }
-      mergedMessages.addAll(result.messages);
-    }
-
-    return new ValidationResult(mergedType, mergedMessages,
-        statusInfo: results[0].statusInfo);
-  }
->>>>>>> 5ab9e707
-
   bool get canListAnything => workflows.any((Workflow workflow) => workflow.canListDevices);
 
   bool get canLaunchAnything {
@@ -321,10 +219,7 @@
       return true;
     return workflows.any((Workflow workflow) => workflow.canLaunchDevices);
   }
-
-
-}
-
+}
 
 /// A series of tools and required install steps for a target platform (iOS or Android).
 abstract class Workflow {
@@ -347,28 +242,10 @@
   installed
 }
 
-/// Validator output is grouped by category.
-class ValidatorCategory {
-  final String name;
-  // Whether we should bundle results for validators sharing this cateogry,
-  // or let each stand alone.
-  final bool isGrouped;
-  const ValidatorCategory(this.name, this.isGrouped);
-
-  static const ValidatorCategory androidToolchain = ValidatorCategory('androidToolchain', true);
-  static const ValidatorCategory androidStudio = ValidatorCategory('androidStudio', false);
-  static const ValidatorCategory ios = ValidatorCategory('ios', true);
-  static const ValidatorCategory flutter = ValidatorCategory('flutter', false);
-  static const ValidatorCategory ide = ValidatorCategory('ide', false);
-  static const ValidatorCategory device = ValidatorCategory('device', false);
-  static const ValidatorCategory other = ValidatorCategory('other', false);
-}
-
 abstract class DoctorValidator {
-  const DoctorValidator(this.title, [this.category = ValidatorCategory.other]);
+  const DoctorValidator(this.title);
 
   final String title;
-  final ValidatorCategory category;
 
   Future<ValidationResult> validate();
 }
@@ -467,7 +344,7 @@
 }
 
 class _FlutterValidator extends DoctorValidator {
-  _FlutterValidator() : super('Flutter', ValidatorCategory.flutter);
+  _FlutterValidator() : super('Flutter');
 
   @override
   Future<ValidationResult> validate() async {
@@ -516,7 +393,7 @@
 }
 
 class NoIdeValidator extends DoctorValidator {
-  NoIdeValidator() : super('Flutter IDE Support',ValidatorCategory.ide);
+  NoIdeValidator() : super('Flutter IDE Support');
 
   @override
   Future<ValidationResult> validate() async {
@@ -529,7 +406,7 @@
 abstract class IntelliJValidator extends DoctorValidator {
   final String installPath;
 
-  IntelliJValidator(String title, this.installPath) : super(title, ValidatorCategory.ide);
+  IntelliJValidator(String title, this.installPath) : super(title);
 
   String get version;
   String get pluginsPath;
@@ -724,7 +601,7 @@
 }
 
 class DeviceValidator extends DoctorValidator {
-  DeviceValidator() : super('Connected devices', ValidatorCategory.device);
+  DeviceValidator() : super('Connected devices');
 
   @override
   Future<ValidationResult> validate() async {

--- conflicted
+++ resolved
@@ -159,17 +159,10 @@
       logger: _logger,
     );
     try {
-<<<<<<< HEAD
       final Uri? vmServiceUri = await vmServiceDiscovery.uri;
       if (vmServiceUri != null) {
-        onAttached(package, buildMode, process);
+        onAttached(package, buildInfo, process);
         return LaunchResult.succeeded(vmServiceUri: vmServiceUri);
-=======
-      final Uri? observatoryUri = await observatoryDiscovery.uri;
-      if (observatoryUri != null) {
-        onAttached(package, buildInfo, process);
-        return LaunchResult.succeeded(observatoryUri: observatoryUri);
->>>>>>> 2fccf4d4
       }
       _logger.printError(
         'Error waiting for a debug connection: '

name: flutter_tools
description: Tools for building Flutter applications
homepage: https://flutter.dev
author: Flutter Authors <flutter-dev@googlegroups.com>

environment:
  # The pub client defaults to an <2.0.0 sdk constraint which we need to explicitly overwrite.
  sdk: ">=2.7.0 <3.0.0"

dependencies:
  # To update these, use "flutter update-packages --force-upgrade".
  archive: 2.0.13
  args: 1.6.0
  dds: 1.3.1
  dwds: 5.1.0
  completion: 0.2.2
  coverage: 0.14.0
  crypto: 2.1.5
  file: 5.2.1
  flutter_template_images: 1.0.1
  http: 0.12.2
  intl: 0.16.1
  meta: 1.3.0-nullsafety.2
  multicast_dns: 0.2.2
  mustache_template: 1.0.0+1
  package_config: 1.9.3
  process: 3.0.13
  quiver: 2.1.3
  stack_trace: 1.10.0-nullsafety
  usage: 3.4.2
  webdriver: 2.1.2
  webkit_inspection_protocol: 0.7.3
  xml: 4.3.0
  yaml: 2.2.1
  native_stack_traces: 0.3.7
  build_daemon: 2.1.4
  shelf: 0.7.5
  vm_snapshot_analysis: 0.5.0+1

  # We depend on very specific internal implementation details of the
  # 'test' package, which change between versions, so when upgrading
  # this, make sure the tests are still running correctly.
  test_api: 0.2.19-nullsafety
  test_core: 0.3.12-nullsafety.1

  vm_service: 4.1.0

  _fe_analyzer_shared: 6.0.0 # THIS LINE IS AUTOGENERATED - TO UPDATE USE "flutter update-packages --force-upgrade"
  analyzer: 0.39.15 # THIS LINE IS AUTOGENERATED - TO UPDATE USE "flutter update-packages --force-upgrade"
  async: 2.5.0-nullsafety # THIS LINE IS AUTOGENERATED - TO UPDATE USE "flutter update-packages --force-upgrade"
  boolean_selector: 2.1.0-nullsafety # THIS LINE IS AUTOGENERATED - TO UPDATE USE "flutter update-packages --force-upgrade"
  browser_launcher: 0.1.7 # THIS LINE IS AUTOGENERATED - TO UPDATE USE "flutter update-packages --force-upgrade"
  built_collection: 4.3.2 # THIS LINE IS AUTOGENERATED - TO UPDATE USE "flutter update-packages --force-upgrade"
  built_value: 7.1.0 # THIS LINE IS AUTOGENERATED - TO UPDATE USE "flutter update-packages --force-upgrade"
  charcode: 1.2.0-nullsafety # THIS LINE IS AUTOGENERATED - TO UPDATE USE "flutter update-packages --force-upgrade"
  cli_util: 0.1.4 # THIS LINE IS AUTOGENERATED - TO UPDATE USE "flutter update-packages --force-upgrade"
  convert: 2.1.1 # THIS LINE IS AUTOGENERATED - TO UPDATE USE "flutter update-packages --force-upgrade"
  csslib: 0.16.2 # THIS LINE IS AUTOGENERATED - TO UPDATE USE "flutter update-packages --force-upgrade"
  devtools: 0.2.5 # THIS LINE IS AUTOGENERATED - TO UPDATE USE "flutter update-packages --force-upgrade"
  devtools_server: 0.2.5 # THIS LINE IS AUTOGENERATED - TO UPDATE USE "flutter update-packages --force-upgrade"
  devtools_shared: 0.2.5 # THIS LINE IS AUTOGENERATED - TO UPDATE USE "flutter update-packages --force-upgrade"
  fixnum: 0.10.11 # THIS LINE IS AUTOGENERATED - TO UPDATE USE "flutter update-packages --force-upgrade"
  glob: 1.2.0 # THIS LINE IS AUTOGENERATED - TO UPDATE USE "flutter update-packages --force-upgrade"
  html: 0.14.0+3 # THIS LINE IS AUTOGENERATED - TO UPDATE USE "flutter update-packages --force-upgrade"
  http_multi_server: 2.2.0 # THIS LINE IS AUTOGENERATED - TO UPDATE USE "flutter update-packages --force-upgrade"
  http_parser: 3.1.4 # THIS LINE IS AUTOGENERATED - TO UPDATE USE "flutter update-packages --force-upgrade"
  io: 0.3.4 # THIS LINE IS AUTOGENERATED - TO UPDATE USE "flutter update-packages --force-upgrade"
  js: 0.6.3-nullsafety # THIS LINE IS AUTOGENERATED - TO UPDATE USE "flutter update-packages --force-upgrade"
  json_rpc_2: 2.2.1 # THIS LINE IS AUTOGENERATED - TO UPDATE USE "flutter update-packages --force-upgrade"
  logging: 0.11.4 # THIS LINE IS AUTOGENERATED - TO UPDATE USE "flutter update-packages --force-upgrade"
  matcher: 0.12.10-nullsafety # THIS LINE IS AUTOGENERATED - TO UPDATE USE "flutter update-packages --force-upgrade"
  mime: 0.9.6+3 # THIS LINE IS AUTOGENERATED - TO UPDATE USE "flutter update-packages --force-upgrade"
  node_interop: 1.1.1 # THIS LINE IS AUTOGENERATED - TO UPDATE USE "flutter update-packages --force-upgrade"
  node_io: 1.1.1 # THIS LINE IS AUTOGENERATED - TO UPDATE USE "flutter update-packages --force-upgrade"
  path: 1.8.0-nullsafety # THIS LINE IS AUTOGENERATED - TO UPDATE USE "flutter update-packages --force-upgrade"
  pedantic: 1.10.0-nullsafety # THIS LINE IS AUTOGENERATED - TO UPDATE USE "flutter update-packages --force-upgrade"
  petitparser: 3.1.0 # THIS LINE IS AUTOGENERATED - TO UPDATE USE "flutter update-packages --force-upgrade"
  platform: 2.2.1 # THIS LINE IS AUTOGENERATED - TO UPDATE USE "flutter update-packages --force-upgrade"
  pool: 1.5.0-nullsafety # THIS LINE IS AUTOGENERATED - TO UPDATE USE "flutter update-packages --force-upgrade"
  pub_semver: 1.4.4 # THIS LINE IS AUTOGENERATED - TO UPDATE USE "flutter update-packages --force-upgrade"
  shelf_packages_handler: 2.0.0 # THIS LINE IS AUTOGENERATED - TO UPDATE USE "flutter update-packages --force-upgrade"
  shelf_proxy: 0.1.0+7 # THIS LINE IS AUTOGENERATED - TO UPDATE USE "flutter update-packages --force-upgrade"
  shelf_static: 0.2.8 # THIS LINE IS AUTOGENERATED - TO UPDATE USE "flutter update-packages --force-upgrade"
  shelf_web_socket: 0.2.3 # THIS LINE IS AUTOGENERATED - TO UPDATE USE "flutter update-packages --force-upgrade"
  source_map_stack_trace: 2.1.0-nullsafety.1 # THIS LINE IS AUTOGENERATED - TO UPDATE USE "flutter update-packages --force-upgrade"
  source_maps: 0.10.10-nullsafety # THIS LINE IS AUTOGENERATED - TO UPDATE USE "flutter update-packages --force-upgrade"
  source_span: 1.8.0-nullsafety # THIS LINE IS AUTOGENERATED - TO UPDATE USE "flutter update-packages --force-upgrade"
  sse: 3.5.0 # THIS LINE IS AUTOGENERATED - TO UPDATE USE "flutter update-packages --force-upgrade"
  stream_channel: 2.1.0-nullsafety # THIS LINE IS AUTOGENERATED - TO UPDATE USE "flutter update-packages --force-upgrade"
  stream_transform: 1.2.0 # THIS LINE IS AUTOGENERATED - TO UPDATE USE "flutter update-packages --force-upgrade"
  string_scanner: 1.1.0-nullsafety # THIS LINE IS AUTOGENERATED - TO UPDATE USE "flutter update-packages --force-upgrade"
  sync_http: 0.2.0 # THIS LINE IS AUTOGENERATED - TO UPDATE USE "flutter update-packages --force-upgrade"
  term_glyph: 1.2.0-nullsafety # THIS LINE IS AUTOGENERATED - TO UPDATE USE "flutter update-packages --force-upgrade"
  typed_data: 1.3.0-nullsafety.2 # THIS LINE IS AUTOGENERATED - TO UPDATE USE "flutter update-packages --force-upgrade"
  uuid: 2.2.0 # THIS LINE IS AUTOGENERATED - TO UPDATE USE "flutter update-packages --force-upgrade"
  watcher: 0.9.7+15 # THIS LINE IS AUTOGENERATED - TO UPDATE USE "flutter update-packages --force-upgrade"
  web_socket_channel: 1.1.0 # THIS LINE IS AUTOGENERATED - TO UPDATE USE "flutter update-packages --force-upgrade"

dev_dependencies:
  collection: 1.15.0-nullsafety.2
  mockito: 4.1.1
  file_testing: 2.1.0
  test: 1.16.0-nullsafety.1
  pubspec_parse: 0.1.5

  checked_yaml: 1.0.2 # THIS LINE IS AUTOGENERATED - TO UPDATE USE "flutter update-packages --force-upgrade"
  json_annotation: 3.0.1 # THIS LINE IS AUTOGENERATED - TO UPDATE USE "flutter update-packages --force-upgrade"
  node_preamble: 1.4.12 # THIS LINE IS AUTOGENERATED - TO UPDATE USE "flutter update-packages --force-upgrade"

dartdoc:
  # Exclude this package from the hosted API docs.
  nodoc: true

<<<<<<< HEAD
# PUBSPEC CHECKSUM: 9e8c
=======
# PUBSPEC CHECKSUM: 0181
>>>>>>> 30aef0a3
<|MERGE_RESOLUTION|>--- conflicted
+++ resolved
@@ -111,8 +111,4 @@
   # Exclude this package from the hosted API docs.
   nodoc: true
 
-<<<<<<< HEAD
-# PUBSPEC CHECKSUM: 9e8c
-=======
-# PUBSPEC CHECKSUM: 0181
->>>>>>> 30aef0a3
+# PUBSPEC CHECKSUM: 9e8c
--- conflicted
+++ resolved
@@ -112,8 +112,4 @@
   # Exclude this package from the hosted API docs.
   nodoc: true
 
-<<<<<<< HEAD
-# PUBSPEC CHECKSUM: 08e1
-=======
-# PUBSPEC CHECKSUM: e480
->>>>>>> b7046b32
+# PUBSPEC CHECKSUM: 8221
name: flutter_tools
description: Tools for building Flutter applications
homepage: https://flutter.dev

environment:
  sdk: '>=3.2.0-0 <4.0.0'

dependencies:
  # To update these, use "flutter update-packages --force-upgrade".
  archive: 3.3.2
  args: 2.4.2
  browser_launcher: 1.1.1
  dds: 3.1.0
  dwds: 22.1.0
  completion: 1.0.1
  coverage: 1.7.1
  crypto: 3.0.3
  file: 7.0.0
  flutter_template_images: 4.2.0
  html: 0.15.4
  http: 0.13.6
  intl: 0.18.1
  meta: 1.11.0
  multicast_dns: 0.3.2+4
  mustache_template: 2.0.0
  package_config: 2.1.0
  process: 5.0.1
  fake_async: 1.3.1
  stack_trace: 1.11.1
  usage: 4.1.1
  webdriver: 3.0.3
  webkit_inspection_protocol: 1.2.1
  xml: 6.4.2
  yaml: 3.1.2
  native_stack_traces: 0.5.6
  shelf: 1.4.1
  vm_snapshot_analysis: 0.7.6
  uuid: 3.0.7
  web_socket_channel: 2.4.0
  stream_channel: 2.1.2
  shelf_web_socket: 1.0.4
  shelf_static: 1.1.2
  pub_semver: 2.1.4
  pool: 1.5.1
  path: 1.8.3
  mime: 1.0.4
  logging: 1.2.0
  http_multi_server: 3.2.1
  convert: 3.1.1
  async: 2.11.0
  unified_analytics: 5.1.0

  cli_config: 0.1.2
  graphs: 2.3.1
  native_assets_builder: 0.3.0
  native_assets_cli: 0.3.2

  # We depend on very specific internal implementation details of the
  # 'test' package, which change between versions, so when upgrading
  # this, make sure the tests are still running correctly.
  test_api: 0.6.1
  test_core: 0.5.9

  vm_service: 13.0.0

  standard_message_codec: 0.0.1+4

  _fe_analyzer_shared: 65.0.0 # THIS LINE IS AUTOGENERATED - TO UPDATE USE "flutter update-packages --force-upgrade"
  analyzer: 6.3.0 # THIS LINE IS AUTOGENERATED - TO UPDATE USE "flutter update-packages --force-upgrade"
  boolean_selector: 2.1.1 # THIS LINE IS AUTOGENERATED - TO UPDATE USE "flutter update-packages --force-upgrade"
  built_collection: 5.1.1 # THIS LINE IS AUTOGENERATED - TO UPDATE USE "flutter update-packages --force-upgrade"
  built_value: 8.7.0 # THIS LINE IS AUTOGENERATED - TO UPDATE USE "flutter update-packages --force-upgrade"
  clock: 1.1.1 # THIS LINE IS AUTOGENERATED - TO UPDATE USE "flutter update-packages --force-upgrade"
  csslib: 1.0.0 # THIS LINE IS AUTOGENERATED - TO UPDATE USE "flutter update-packages --force-upgrade"
  dap: 1.1.0 # THIS LINE IS AUTOGENERATED - TO UPDATE USE "flutter update-packages --force-upgrade"
  dds_service_extensions: 1.6.2 # THIS LINE IS AUTOGENERATED - TO UPDATE USE "flutter update-packages --force-upgrade"
  devtools_shared: 6.0.0 # THIS LINE IS AUTOGENERATED - TO UPDATE USE "flutter update-packages --force-upgrade"
  extension_discovery: 2.0.0 # THIS LINE IS AUTOGENERATED - TO UPDATE USE "flutter update-packages --force-upgrade"
  fixnum: 1.1.0 # THIS LINE IS AUTOGENERATED - TO UPDATE USE "flutter update-packages --force-upgrade"
  frontend_server_client: 3.2.0 # THIS LINE IS AUTOGENERATED - TO UPDATE USE "flutter update-packages --force-upgrade"
  glob: 2.1.2 # THIS LINE IS AUTOGENERATED - TO UPDATE USE "flutter update-packages --force-upgrade"
  http_parser: 4.0.2 # THIS LINE IS AUTOGENERATED - TO UPDATE USE "flutter update-packages --force-upgrade"
  io: 1.0.4 # THIS LINE IS AUTOGENERATED - TO UPDATE USE "flutter update-packages --force-upgrade"
  js: 0.6.7 # THIS LINE IS AUTOGENERATED - TO UPDATE USE "flutter update-packages --force-upgrade"
  json_rpc_2: 3.0.2 # THIS LINE IS AUTOGENERATED - TO UPDATE USE "flutter update-packages --force-upgrade"
  matcher: 0.12.16 # THIS LINE IS AUTOGENERATED - TO UPDATE USE "flutter update-packages --force-upgrade"
  petitparser: 6.0.1 # THIS LINE IS AUTOGENERATED - TO UPDATE USE "flutter update-packages --force-upgrade"
  platform: 3.1.3 # THIS LINE IS AUTOGENERATED - TO UPDATE USE "flutter update-packages --force-upgrade"
  shelf_packages_handler: 3.0.2 # THIS LINE IS AUTOGENERATED - TO UPDATE USE "flutter update-packages --force-upgrade"
  shelf_proxy: 1.0.4 # THIS LINE IS AUTOGENERATED - TO UPDATE USE "flutter update-packages --force-upgrade"
  source_map_stack_trace: 2.1.1 # THIS LINE IS AUTOGENERATED - TO UPDATE USE "flutter update-packages --force-upgrade"
  source_maps: 0.10.12 # THIS LINE IS AUTOGENERATED - TO UPDATE USE "flutter update-packages --force-upgrade"
  source_span: 1.10.0 # THIS LINE IS AUTOGENERATED - TO UPDATE USE "flutter update-packages --force-upgrade"
  sse: 4.1.2 # THIS LINE IS AUTOGENERATED - TO UPDATE USE "flutter update-packages --force-upgrade"
  string_scanner: 1.2.0 # THIS LINE IS AUTOGENERATED - TO UPDATE USE "flutter update-packages --force-upgrade"
  sync_http: 0.3.1 # THIS LINE IS AUTOGENERATED - TO UPDATE USE "flutter update-packages --force-upgrade"
  term_glyph: 1.2.1 # THIS LINE IS AUTOGENERATED - TO UPDATE USE "flutter update-packages --force-upgrade"
  typed_data: 1.3.2 # THIS LINE IS AUTOGENERATED - TO UPDATE USE "flutter update-packages --force-upgrade"
  vm_service_interface: 1.0.0 # THIS LINE IS AUTOGENERATED - TO UPDATE USE "flutter update-packages --force-upgrade"
  watcher: 1.1.0 # THIS LINE IS AUTOGENERATED - TO UPDATE USE "flutter update-packages --force-upgrade"
  yaml_edit: 2.1.1 # THIS LINE IS AUTOGENERATED - TO UPDATE USE "flutter update-packages --force-upgrade"

dev_dependencies:
  collection: 1.18.0
  file_testing: 3.0.0
  pubspec_parse: 1.2.3

  checked_yaml: 2.0.3 # THIS LINE IS AUTOGENERATED - TO UPDATE USE "flutter update-packages --force-upgrade"
  json_annotation: 4.8.1 # THIS LINE IS AUTOGENERATED - TO UPDATE USE "flutter update-packages --force-upgrade"
  node_preamble: 2.0.2 # THIS LINE IS AUTOGENERATED - TO UPDATE USE "flutter update-packages --force-upgrade"
  test: 1.24.9 # THIS LINE IS AUTOGENERATED - TO UPDATE USE "flutter update-packages --force-upgrade"

dartdoc:
  # Exclude this package from the hosted API docs.
  nodoc: true

<<<<<<< HEAD
# PUBSPEC CHECKSUM: 38a6
=======
# PUBSPEC CHECKSUM: 490d
>>>>>>> 29b25165
<|MERGE_RESOLUTION|>--- conflicted
+++ resolved
@@ -114,8 +114,4 @@
   # Exclude this package from the hosted API docs.
   nodoc: true
 
-<<<<<<< HEAD
-# PUBSPEC CHECKSUM: 38a6
-=======
-# PUBSPEC CHECKSUM: 490d
->>>>>>> 29b25165
+# PUBSPEC CHECKSUM: 38a6
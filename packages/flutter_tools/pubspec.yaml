--- conflicted
+++ resolved
@@ -112,8 +112,4 @@
   # Exclude this package from the hosted API docs.
   nodoc: true
 
-<<<<<<< HEAD
-# PUBSPEC CHECKSUM: 08e1
-=======
-# PUBSPEC CHECKSUM: 2e84
->>>>>>> d78b3ac0
+# PUBSPEC CHECKSUM: 1925
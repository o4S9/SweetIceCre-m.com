--- conflicted
+++ resolved
@@ -100,13 +100,7 @@
         platformKernelDill: platformKernelDill,
         flutterPatchedSdk: flutterPatchedSdk,
       ),
-<<<<<<< HEAD
-      HotRunnerConfig: () => HotRunnerConfig(),
     }
-=======
-      HotRunnerConfig: () => HotRunnerConfig()..computeDartDependencies = false,
-    },
->>>>>>> 427fcebc
   );
 }
 

// Copyright 2016 The Chromium Authors. All rights reserved.
// Use of this source code is governed by a BSD-style license that can be
// found in the LICENSE file.

import 'dart:async';

import 'package:flutter/gestures.dart';
import 'package:flutter/rendering.dart';
import 'package:flutter/widgets.dart';

import 'all_elements.dart';
import 'finders.dart';
import 'test_async_utils.dart';
import 'test_pointer.dart';

/// The default drag touch slop used to break up a large drag into multiple
/// smaller moves.
///
/// This value must be greater than [kTouchSlop].
const double kDragSlopDefault = 20.0;

/// Class that programmatically interacts with widgets.
///
/// For a variant of this class suited specifically for unit tests, see
/// [WidgetTester]. For one suitable for live tests on a device, consider
/// [LiveWidgetController].
///
/// Concrete subclasses must implement the [pump] method.
abstract class WidgetController {
  /// Creates a widget controller that uses the given binding.
  WidgetController(this.binding);

  /// A reference to the current instance of the binding.
  final WidgetsBinding binding;

  // FINDER API

  // TODO(ianh): verify that the return values are of type T and throw
  // a good message otherwise, in all the generic methods below

  /// Checks if `finder` exists in the tree.
  bool any(Finder finder) {
    TestAsyncUtils.guardSync();
    return finder.evaluate().isNotEmpty;
  }

  /// All widgets currently in the widget tree (lazy pre-order traversal).
  ///
  /// Can contain duplicates, since widgets can be used in multiple
  /// places in the widget tree.
  Iterable<Widget> get allWidgets {
    TestAsyncUtils.guardSync();
    return allElements.map<Widget>((Element element) => element.widget);
  }

  /// The matching widget in the widget tree.
  ///
  /// Throws a [StateError] if `finder` is empty or matches more than
  /// one widget.
  ///
  /// * Use [firstWidget] if you expect to match several widgets but only want the first.
  /// * Use [widgetList] if you expect to match several widgets and want all of them.
  T widget<T extends Widget>(Finder finder) {
    TestAsyncUtils.guardSync();
    return finder.evaluate().single.widget;
  }

  /// The first matching widget according to a depth-first pre-order
  /// traversal of the widget tree.
  ///
  /// Throws a [StateError] if `finder` is empty.
  ///
  /// * Use [widget] if you only expect to match one widget.
  T firstWidget<T extends Widget>(Finder finder) {
    TestAsyncUtils.guardSync();
    return finder.evaluate().first.widget;
  }

  /// The matching widgets in the widget tree.
  ///
  /// * Use [widget] if you only expect to match one widget.
  /// * Use [firstWidget] if you expect to match several but only want the first.
  Iterable<T> widgetList<T extends Widget>(Finder finder) {
    TestAsyncUtils.guardSync();
    return finder.evaluate().map<T>((Element element) {
      final T result = element.widget;
      return result;
    });
  }

  /// All elements currently in the widget tree (lazy pre-order traversal).
  ///
  /// The returned iterable is lazy. It does not walk the entire widget tree
  /// immediately, but rather a chunk at a time as the iteration progresses
  /// using [Iterator.moveNext].
  Iterable<Element> get allElements {
    TestAsyncUtils.guardSync();
    return collectAllElementsFrom(binding.renderViewElement, skipOffstage: false);
  }

  /// The matching element in the widget tree.
  ///
  /// Throws a [StateError] if `finder` is empty or matches more than
  /// one element.
  ///
  /// * Use [firstElement] if you expect to match several elements but only want the first.
  /// * Use [elementList] if you expect to match several elements and want all of them.
  T element<T extends Element>(Finder finder) {
    TestAsyncUtils.guardSync();
    return finder.evaluate().single;
  }

  /// The first matching element according to a depth-first pre-order
  /// traversal of the widget tree.
  ///
  /// Throws a [StateError] if `finder` is empty.
  ///
  /// * Use [element] if you only expect to match one element.
  T firstElement<T extends Element>(Finder finder) {
    TestAsyncUtils.guardSync();
    return finder.evaluate().first;
  }

  /// The matching elements in the widget tree.
  ///
  /// * Use [element] if you only expect to match one element.
  /// * Use [firstElement] if you expect to match several but only want the first.
  Iterable<T> elementList<T extends Element>(Finder finder) {
    TestAsyncUtils.guardSync();
    return finder.evaluate();
  }

  /// All states currently in the widget tree (lazy pre-order traversal).
  ///
  /// The returned iterable is lazy. It does not walk the entire widget tree
  /// immediately, but rather a chunk at a time as the iteration progresses
  /// using [Iterator.moveNext].
  Iterable<State> get allStates {
    TestAsyncUtils.guardSync();
    return allElements.whereType<StatefulElement>().map<State>((StatefulElement element) => element.state);
  }

  /// The matching state in the widget tree.
  ///
  /// Throws a [StateError] if `finder` is empty, matches more than
  /// one state, or matches a widget that has no state.
  ///
  /// * Use [firstState] if you expect to match several states but only want the first.
  /// * Use [stateList] if you expect to match several states and want all of them.
  T state<T extends State>(Finder finder) {
    TestAsyncUtils.guardSync();
    return _stateOf<T>(finder.evaluate().single, finder);
  }

  /// The first matching state according to a depth-first pre-order
  /// traversal of the widget tree.
  ///
  /// Throws a [StateError] if `finder` is empty or if the first
  /// matching widget has no state.
  ///
  /// * Use [state] if you only expect to match one state.
  T firstState<T extends State>(Finder finder) {
    TestAsyncUtils.guardSync();
    return _stateOf<T>(finder.evaluate().first, finder);
  }

  /// The matching states in the widget tree.
  ///
  /// Throws a [StateError] if any of the elements in `finder` match a widget
  /// that has no state.
  ///
  /// * Use [state] if you only expect to match one state.
  /// * Use [firstState] if you expect to match several but only want the first.
  Iterable<T> stateList<T extends State>(Finder finder) {
    TestAsyncUtils.guardSync();
    return finder.evaluate().map<T>((Element element) => _stateOf<T>(element, finder));
  }

  T _stateOf<T extends State>(Element element, Finder finder) {
    TestAsyncUtils.guardSync();
    if (element is StatefulElement)
      return element.state;
    throw StateError('Widget of type ${element.widget.runtimeType}, with ${finder.description}, is not a StatefulWidget.');
  }

  /// Render objects of all the widgets currently in the widget tree
  /// (lazy pre-order traversal).
  ///
  /// This will almost certainly include many duplicates since the
  /// render object of a [StatelessWidget] or [StatefulWidget] is the
  /// render object of its child; only [RenderObjectWidget]s have
  /// their own render object.
  Iterable<RenderObject> get allRenderObjects {
    TestAsyncUtils.guardSync();
    return allElements.map<RenderObject>((Element element) => element.renderObject);
  }

  /// The render object of the matching widget in the widget tree.
  ///
  /// Throws a [StateError] if `finder` is empty or matches more than
  /// one widget (even if they all have the same render object).
  ///
  /// * Use [firstRenderObject] if you expect to match several render objects but only want the first.
  /// * Use [renderObjectList] if you expect to match several render objects and want all of them.
  T renderObject<T extends RenderObject>(Finder finder) {
    TestAsyncUtils.guardSync();
    return finder.evaluate().single.renderObject;
  }

  /// The render object of the first matching widget according to a
  /// depth-first pre-order traversal of the widget tree.
  ///
  /// Throws a [StateError] if `finder` is empty.
  ///
  /// * Use [renderObject] if you only expect to match one render object.
  T firstRenderObject<T extends RenderObject>(Finder finder) {
    TestAsyncUtils.guardSync();
    return finder.evaluate().first.renderObject;
  }

  /// The render objects of the matching widgets in the widget tree.
  ///
  /// * Use [renderObject] if you only expect to match one render object.
  /// * Use [firstRenderObject] if you expect to match several but only want the first.
  Iterable<T> renderObjectList<T extends RenderObject>(Finder finder) {
    TestAsyncUtils.guardSync();
    return finder.evaluate().map<T>((Element element) {
      final T result = element.renderObject;
      return result;
    });
  }

  /// Returns a list of all the [Layer] objects in the rendering.
  List<Layer> get layers => _walkLayers(binding.renderView.layer).toList();
  Iterable<Layer> _walkLayers(Layer layer) sync* {
    TestAsyncUtils.guardSync();
    yield layer;
    if (layer is ContainerLayer) {
      final ContainerLayer root = layer;
      Layer child = root.firstChild;
      while (child != null) {
        yield* _walkLayers(child);
        child = child.nextSibling;
      }
    }
  }

  // INTERACTION

  /// Dispatch a pointer down / pointer up sequence at the center of
  /// the given widget, assuming it is exposed.
  ///
  /// If the center of the widget is not exposed, this might send events to
  /// another object.
  Future<void> tap(Finder finder, {int pointer, int buttons = kPrimaryButton}) {
    return tapAt(getCenter(finder), pointer: pointer, buttons: buttons);
  }

  /// Dispatch a pointer down / pointer up sequence at the given location.
  Future<void> tapAt(Offset location, {int pointer, int buttons = kPrimaryButton}) {
    return TestAsyncUtils.guard<void>(() async {
<<<<<<< HEAD
      final TestGesture gesture = await startGesture(
        location,
        pointer: pointer,
        buttons: buttons,
      );
=======
      final TestGesture gesture = await startGesture(location, pointer: pointer, buttons: buttons);
>>>>>>> 1f2972c7
      await gesture.up();
    });
  }

  /// Dispatch a pointer down at the center of the given widget, assuming it is
  /// exposed.
  ///
  /// If the center of the widget is not exposed, this might send events to
  /// another object.
  Future<TestGesture> press(Finder finder, {int pointer, int buttons = kPrimaryButton}) {
    return TestAsyncUtils.guard<TestGesture>(() {
      return startGesture(getCenter(finder), pointer: pointer, buttons: buttons);
    });
  }

  /// Dispatch a pointer down / pointer up sequence (with a delay of
  /// [kLongPressTimeout] + [kPressTimeout] between the two events) at the
  /// center of the given widget, assuming it is exposed.
  ///
  /// If the center of the widget is not exposed, this might send events to
  /// another object.
  Future<void> longPress(Finder finder, {int pointer, int buttons = kPrimaryButton}) {
    return longPressAt(getCenter(finder), pointer: pointer, buttons: buttons);
  }

  /// Dispatch a pointer down / pointer up sequence at the given location with
  /// a delay of [kLongPressTimeout] + [kPressTimeout] between the two events.
  Future<void> longPressAt(Offset location, {int pointer, int buttons = kPrimaryButton}) {
    return TestAsyncUtils.guard<void>(() async {
      final TestGesture gesture = await startGesture(location, pointer: pointer, buttons: buttons);
      await pump(kLongPressTimeout + kPressTimeout);
      await gesture.up();
    });
  }

  /// Attempts a fling gesture starting from the center of the given
  /// widget, moving the given distance, reaching the given speed.
  ///
  /// If the middle of the widget is not exposed, this might send
  /// events to another object.
  ///
  /// This can pump frames. See [flingFrom] for a discussion of how the
  /// `offset`, `velocity` and `frameInterval` arguments affect this.
  ///
  /// The `speed` is in pixels per second in the direction given by `offset`.
  ///
  /// A fling is essentially a drag that ends at a particular speed. If you
  /// just want to drag and end without a fling, use [drag].
  ///
  /// The `initialOffset` argument, if non-zero, causes the pointer to first
  /// apply that offset, then pump a delay of `initialOffsetDelay`. This can be
  /// used to simulate a drag followed by a fling, including dragging in the
  /// opposite direction of the fling (e.g. dragging 200 pixels to the right,
  /// then fling to the left over 200 pixels, ending at the exact point that the
  /// drag started).
  Future<void> fling(
    Finder finder,
    Offset offset,
    double speed, {
    int pointer,
    int buttons = kPrimaryButton,
    Duration frameInterval = const Duration(milliseconds: 16),
    Offset initialOffset = Offset.zero,
    Duration initialOffsetDelay = const Duration(seconds: 1),
  }) {
    return flingFrom(
      getCenter(finder),
      offset,
      speed,
      pointer: pointer,
      buttons: buttons,
      frameInterval: frameInterval,
      initialOffset: initialOffset,
      initialOffsetDelay: initialOffsetDelay,
    );
  }

  /// Attempts a fling gesture starting from the given location, moving the
  /// given distance, reaching the given speed.
  ///
  /// Exactly 50 pointer events are synthesized.
  ///
  /// The offset and speed control the interval between each pointer event. For
  /// example, if the offset is 200 pixels down, and the speed is 800 pixels per
  /// second, the pointer events will be sent for each increment of 4 pixels
  /// (200/50), over 250ms (200/800), meaning events will be sent every 1.25ms
  /// (250/200).
  ///
  /// To make tests more realistic, frames may be pumped during this time (using
  /// calls to [pump]). If the total duration is longer than `frameInterval`,
  /// then one frame is pumped each time that amount of time elapses while
  /// sending events, or each time an event is synthesized, whichever is rarer.
  ///
  /// A fling is essentially a drag that ends at a particular speed. If you
  /// just want to drag and end without a fling, use [dragFrom].
  ///
  /// The `initialOffset` argument, if non-zero, causes the pointer to first
  /// apply that offset, then pump a delay of `initialOffsetDelay`. This can be
  /// used to simulate a drag followed by a fling, including dragging in the
  /// opposite direction of the fling (e.g. dragging 200 pixels to the right,
  /// then fling to the left over 200 pixels, ending at the exact point that the
  /// drag started).
  Future<void> flingFrom(
    Offset startLocation,
    Offset offset,
    double speed, {
    int pointer,
    int buttons = kPrimaryButton,
    Duration frameInterval = const Duration(milliseconds: 16),
    Offset initialOffset = Offset.zero,
    Duration initialOffsetDelay = const Duration(seconds: 1),
  }) {
    assert(offset.distance > 0.0);
    assert(speed > 0.0); // speed is pixels/second
    return TestAsyncUtils.guard<void>(() async {
      final TestPointer testPointer = TestPointer(pointer ?? _getNextPointer(), PointerDeviceKind.touch, null, buttons);
      final HitTestResult result = hitTestOnBinding(startLocation);
      const int kMoveCount = 50; // Needs to be >= kHistorySize, see _LeastSquaresVelocityTrackerStrategy
      final double timeStampDelta = 1000.0 * offset.distance / (kMoveCount * speed);
      double timeStamp = 0.0;
      double lastTimeStamp = timeStamp;
      await sendEventToBinding(testPointer.down(startLocation, timeStamp: Duration(milliseconds: timeStamp.round())), result);
      if (initialOffset.distance > 0.0) {
        await sendEventToBinding(testPointer.move(startLocation + initialOffset, timeStamp: Duration(milliseconds: timeStamp.round())), result);
        timeStamp += initialOffsetDelay.inMilliseconds;
        await pump(initialOffsetDelay);
      }
      for (int i = 0; i <= kMoveCount; i += 1) {
        final Offset location = startLocation + initialOffset + Offset.lerp(Offset.zero, offset, i / kMoveCount);
        await sendEventToBinding(testPointer.move(location, timeStamp: Duration(milliseconds: timeStamp.round())), result);
        timeStamp += timeStampDelta;
        if (timeStamp - lastTimeStamp > frameInterval.inMilliseconds) {
          await pump(Duration(milliseconds: (timeStamp - lastTimeStamp).truncate()));
          lastTimeStamp = timeStamp;
        }
      }
      await sendEventToBinding(testPointer.up(timeStamp: Duration(milliseconds: timeStamp.round())), result);
    });
  }

  /// Called to indicate that time should advance.
  ///
  /// This is invoked by [flingFrom], for instance, so that the sequence of
  /// pointer events occurs over time.
  ///
  /// The [WidgetTester] subclass implements this by deferring to the [binding].
  ///
  /// See also [SchedulerBinding.endOfFrame], which returns a future that could
  /// be appropriate to return in the implementation of this method.
  Future<void> pump(Duration duration);

  /// Attempts to drag the given widget by the given offset, by
  /// starting a drag in the middle of the widget.
  ///
  /// If the middle of the widget is not exposed, this might send
  /// events to another object.
  ///
  /// If you want the drag to end with a speed so that the gesture recognition
  /// system identifies the gesture as a fling, consider using [fling] instead.
  ///
  /// {@template flutter.flutter_test.drag}
  /// By default, if the x or y component of offset is greater than [kTouchSlop], the
  /// gesture is broken up into two separate moves calls. Changing 'touchSlopX' or
  /// `touchSlopY` will change the minimum amount of movement in the respective axis
  /// before the drag will be broken into multiple calls. To always send the
  /// drag with just a single call to [TestGesture.moveBy], `touchSlopX` and `touchSlopY`
  /// should be set to 0.
  ///
  /// Breaking the drag into multiple moves is necessary for accurate execution
  /// of drag update calls with a [DragStartBehavior] variable set to
  /// [DragStartBehavior.start]. Without such a change, the dragUpdate callback
  /// from a drag recognizer will never be invoked.
  ///
  /// To force this function to a send a single move event, the 'touchSlopX' and
  /// 'touchSlopY' variables should be set to 0. However, generally, these values
  /// should be left to their default values.
  /// {@end template}
  Future<void> drag(
    Finder finder,
    Offset offset, {
    int pointer,
    int buttons = kPrimaryButton,
    double touchSlopX = kDragSlopDefault,
    double touchSlopY = kDragSlopDefault,
  }) {
    assert(kDragSlopDefault > kTouchSlop);
    return dragFrom(
      getCenter(finder),
      offset,
      pointer: pointer,
      buttons: buttons,
      touchSlopX: touchSlopX,
      touchSlopY: touchSlopY,
    );
  }

  /// Attempts a drag gesture consisting of a pointer down, a move by
  /// the given offset, and a pointer up.
  ///
  /// If you want the drag to end with a speed so that the gesture recognition
  /// system identifies the gesture as a fling, consider using [flingFrom]
  /// instead.
  ///
  /// {@macro flutter.flutter_test.drag}
  Future<void> dragFrom(
    Offset startLocation,
    Offset offset, {
    int pointer,
    int buttons = kPrimaryButton,
    double touchSlopX = kDragSlopDefault,
    double touchSlopY = kDragSlopDefault,
  }) {
    assert(kDragSlopDefault > kTouchSlop);
    return TestAsyncUtils.guard<void>(() async {
      final TestGesture gesture = await startGesture(startLocation, pointer: pointer, buttons: buttons);
      assert(gesture != null);

      final double xSign = offset.dx.sign;
      final double ySign = offset.dy.sign;

      final double offsetX = offset.dx;
      final double offsetY = offset.dy;

      final bool separateX = offset.dx.abs() > touchSlopX && touchSlopX > 0;
      final bool separateY = offset.dy.abs() > touchSlopY && touchSlopY > 0;

      if (separateY || separateX) {
        final double offsetSlope = offsetY / offsetX;
        final double inverseOffsetSlope = offsetX / offsetY;
        final double slopSlope = touchSlopY / touchSlopX;
        final double absoluteOffsetSlope = offsetSlope.abs();
        final double signedSlopX = touchSlopX * xSign;
        final double signedSlopY = touchSlopY * ySign;
        if (absoluteOffsetSlope != slopSlope) {
          // The drag goes through one or both of the extents of the edges of the box.
          if (absoluteOffsetSlope < slopSlope) {
            assert(offsetX.abs() > touchSlopX);
            // The drag goes through the vertical edge of the box.
            // It is guaranteed that the |offsetX| > touchSlopX.
            final double diffY = offsetSlope.abs() * touchSlopX * ySign;

            // The vector from the origin to the vertical edge.
            await gesture.moveBy(Offset(signedSlopX, diffY));
            if (offsetY.abs() <= touchSlopY) {
              // The drag ends on or before getting to the horizontal extension of the horizontal edge.
              await gesture.moveBy(Offset(offsetX - signedSlopX, offsetY - diffY));
            } else {
              final double diffY2 = signedSlopY - diffY;
              final double diffX2 = inverseOffsetSlope * diffY2;

              // The vector from the edge of the box to the horizontal extension of the horizontal edge.
              await gesture.moveBy(Offset(diffX2, diffY2));
              await gesture.moveBy(Offset(offsetX - diffX2 - signedSlopX, offsetY - signedSlopY));
            }
          } else {
            assert(offsetY.abs() > touchSlopY);
            // The drag goes through the horizontal edge of the box.
            // It is guaranteed that the |offsetY| > touchSlopY.
            final double diffX = inverseOffsetSlope.abs() * touchSlopY * xSign;

            // The vector from the origin to the vertical edge.
            await gesture.moveBy(Offset(diffX, signedSlopY));
            if (offsetX.abs() <= touchSlopX) {
              // The drag ends on or before getting to the vertical extension of the vertical edge.
              await gesture.moveBy(Offset(offsetX - diffX, offsetY - signedSlopY));
            } else {
              final double diffX2 = signedSlopX - diffX;
              final double diffY2 = offsetSlope * diffX2;

              // The vector from the edge of the box to the vertical extension of the vertical edge.
              await gesture.moveBy(Offset(diffX2, diffY2));
              await gesture.moveBy(Offset(offsetX - signedSlopX, offsetY - diffY2 - signedSlopY));
            }
          }
        } else { // The drag goes through the corner of the box.
          await gesture.moveBy(Offset(signedSlopX, signedSlopY));
          await gesture.moveBy(Offset(offsetX - signedSlopX, offsetY - signedSlopY));
        }
      } else { // The drag ends inside the box.
        await gesture.moveBy(offset);
      }
      await gesture.up();
    });
  }

  /// The next available pointer identifier.
  ///
  /// This is the default pointer identifier that will be used the next time the
  /// [startGesture] method is called without an explicit pointer identifier.
  int nextPointer = 1;

  int _getNextPointer() {
    final int result = nextPointer;
    nextPointer += 1;
    return result;
  }

  /// Creates gesture and returns the [TestGesture] object which you can use
  /// to continue the gesture using calls on the [TestGesture] object.
  ///
  /// You can use [startGesture] instead if your gesture begins with a down
  /// event.
  Future<TestGesture> createGesture({
    int pointer,
    PointerDeviceKind kind = PointerDeviceKind.touch,
    int buttons = kPrimaryButton,
  }) async {
    return TestGesture(
      hitTester: hitTestOnBinding,
      dispatcher: sendEventToBinding,
      kind: kind,
      pointer: pointer ?? _getNextPointer(),
      buttons: buttons,
    );
  }

  /// Creates a gesture with an initial down gesture at a particular point, and
  /// returns the [TestGesture] object which you can use to continue the
  /// gesture.
  ///
  /// You can use [createGesture] if your gesture doesn't begin with an initial
  /// down gesture.
  Future<TestGesture> startGesture(
    Offset downLocation, {
    int pointer,
    PointerDeviceKind kind = PointerDeviceKind.touch,
    int buttons = kPrimaryButton,
  }) async {
    final TestGesture result = await createGesture(
      pointer: pointer,
      kind: kind,
      buttons: buttons,
    );
    await result.down(downLocation);
    return result;
  }

  /// Forwards the given location to the binding's hitTest logic.
  HitTestResult hitTestOnBinding(Offset location) {
    final HitTestResult result = HitTestResult();
    binding.hitTest(result, location);
    return result;
  }

  /// Forwards the given pointer event to the binding.
  Future<void> sendEventToBinding(PointerEvent event, HitTestResult result) {
    return TestAsyncUtils.guard<void>(() async {
      binding.dispatchEvent(event, result);
    });
  }

  // GEOMETRY

  /// Returns the point at the center of the given widget.
  Offset getCenter(Finder finder) {
    return _getElementPoint(finder, (Size size) => size.center(Offset.zero));
  }

  /// Returns the point at the top left of the given widget.
  Offset getTopLeft(Finder finder) {
    return _getElementPoint(finder, (Size size) => Offset.zero);
  }

  /// Returns the point at the top right of the given widget. This
  /// point is not inside the object's hit test area.
  Offset getTopRight(Finder finder) {
    return _getElementPoint(finder, (Size size) => size.topRight(Offset.zero));
  }

  /// Returns the point at the bottom left of the given widget. This
  /// point is not inside the object's hit test area.
  Offset getBottomLeft(Finder finder) {
    return _getElementPoint(finder, (Size size) => size.bottomLeft(Offset.zero));
  }

  /// Returns the point at the bottom right of the given widget. This
  /// point is not inside the object's hit test area.
  Offset getBottomRight(Finder finder) {
    return _getElementPoint(finder, (Size size) => size.bottomRight(Offset.zero));
  }

  Offset _getElementPoint(Finder finder, Offset sizeToPoint(Size size)) {
    TestAsyncUtils.guardSync();
    final Element element = finder.evaluate().single;
    final RenderBox box = element.renderObject;
    assert(box != null);
    return box.localToGlobal(sizeToPoint(box.size));
  }

  /// Returns the size of the given widget. This is only valid once
  /// the widget's render object has been laid out at least once.
  Size getSize(Finder finder) {
    TestAsyncUtils.guardSync();
    final Element element = finder.evaluate().single;
    final RenderBox box = element.renderObject;
    assert(box != null);
    return box.size;
  }

  /// Returns the rect of the given widget. This is only valid once
  /// the widget's render object has been laid out at least once.
  Rect getRect(Finder finder) => getTopLeft(finder) & getSize(finder);
}

/// Variant of [WidgetController] that can be used in tests running
/// on a device.
///
/// This is used, for instance, by [FlutterDriver].
class LiveWidgetController extends WidgetController {
  /// Creates a widget controller that uses the given binding.
  LiveWidgetController(WidgetsBinding binding) : super(binding);

  @override
  Future<void> pump(Duration duration) async {
    if (duration != null)
      await Future<void>.delayed(duration);
    binding.scheduleFrame();
    await binding.endOfFrame;
  }
}<|MERGE_RESOLUTION|>--- conflicted
+++ resolved
@@ -259,15 +259,7 @@
   /// Dispatch a pointer down / pointer up sequence at the given location.
   Future<void> tapAt(Offset location, {int pointer, int buttons = kPrimaryButton}) {
     return TestAsyncUtils.guard<void>(() async {
-<<<<<<< HEAD
-      final TestGesture gesture = await startGesture(
-        location,
-        pointer: pointer,
-        buttons: buttons,
-      );
-=======
       final TestGesture gesture = await startGesture(location, pointer: pointer, buttons: buttons);
->>>>>>> 1f2972c7
       await gesture.up();
     });
   }

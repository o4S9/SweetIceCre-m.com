--- conflicted
+++ resolved
@@ -208,19 +208,12 @@
 ///
 /// {@template flutter.flutter_test.moreOrLessEquals.epsilon}
 /// Two values are considered equal if the difference between them is within
-<<<<<<< HEAD
-/// 1e-10 of the larger one. This is an arbitrary value which can be adjusted
-/// using the `epsilon` argument. This matcher is intended to compare floating
-/// point numbers that are the result of different sequences of operations, such
-/// that they may have accumulated slightly different errors.
-/// {@endtemplate}
-=======
 /// [precisionErrorTolerance] of the larger one. This is an arbitrary value
 /// which can be adjusted using the `epsilon` argument. This matcher is intended
 /// to compare floating point numbers that are the result of different sequences
 /// of operations, such that they may have accumulated slightly different
 /// errors.
->>>>>>> b770cdf2
+/// {@endtemplate}
 ///
 /// See also:
 ///
@@ -228,28 +221,15 @@
 ///    required and not named.
 ///  * [inInclusiveRange], which matches if the argument is in a specified
 ///    range.
-<<<<<<< HEAD
 ///  * [rectMoreOrLessEquals] and [offsetMoreOrLessEquals], which do something
 ///    similar but for [Rect]s and [Offset]s respectively.
-Matcher moreOrLessEquals(double value, { double epsilon = 1e-10 }) {
-=======
 Matcher moreOrLessEquals(double value, { double epsilon = precisionErrorTolerance }) {
->>>>>>> b770cdf2
   return _MoreOrLessEquals(value, epsilon);
 }
 
 /// Asserts that two [Rect]s are equal, within some tolerated error.
 ///
-<<<<<<< HEAD
 /// {@macro flutter.flutter_test.moreOrLessEquals.epsilon}
-=======
-/// Two values are considered equal if the difference between them is within
-/// [precisionErrorTolerance] of the larger one. This is an arbitrary value
-/// which can be adjusted using the `epsilon` argument. This matcher is intended
-/// to compare floating point numbers that are the result of different sequences
-/// of operations, such that they may have accumulated slightly different
-/// errors.
->>>>>>> b770cdf2
 ///
 /// See also:
 ///
@@ -271,7 +251,7 @@
 ///  * [rectMoreOrLessEquals], which is for [Rect]s.
 ///  * [within], which offers a generic version of this functionality that can
 ///    be used to match [Offset]s as well as other types.
-Matcher offsetMoreOrLessEquals(Offset value, { double epsilon = 1e-10 }) {
+Matcher offsetMoreOrLessEquals(Offset value, { double epsilon = precisionErrorTolerance }) {
   return _IsWithinDistance<Offset>(_offsetDistance, value, epsilon);
 }
 

--- conflicted
+++ resolved
@@ -25,11 +25,7 @@
     this.kind = PointerDeviceKind.touch,
     int? device,
     int buttons = kPrimaryButton,
-  ])
-      : assert(kind != null),
-        assert(pointer != null),
-        assert(buttons != null),
-        _buttons = buttons {
+  ]) : _buttons = buttons {
     switch (kind) {
       case PointerDeviceKind.mouse:
         _device = device ?? 1;
@@ -211,7 +207,6 @@
     Duration timeStamp = Duration.zero,
     Offset? location,
   }) {
-    assert(timeStamp != null);
     _location = location ?? _location;
     return PointerAddedEvent(
       timeStamp: timeStamp,
@@ -230,7 +225,6 @@
     Duration timeStamp = Duration.zero,
     Offset? location,
   }) {
-    assert(timeStamp != null);
     _location = location ?? _location;
     return PointerRemovedEvent(
       timeStamp: timeStamp,
@@ -251,18 +245,11 @@
     Offset newLocation, {
     Duration timeStamp = Duration.zero,
   }) {
-    assert(newLocation != null);
-    assert(timeStamp != null);
     assert(
         !isDown,
         'Hover events can only be generated when the pointer is up. To '
         'simulate movement when the pointer is down, use move() instead.');
-<<<<<<< HEAD
-    final Offset delta = location != null ? newLocation - location : Offset.zero;
-=======
-    assert(kind != PointerDeviceKind.touch, "Touch pointers can't generate hover events");
     final Offset delta = location != null ? newLocation - location! : Offset.zero;
->>>>>>> b42e3469
     _location = newLocation;
     return PointerHoverEvent(
       timeStamp: timeStamp,
@@ -282,8 +269,6 @@
     Offset scrollDelta, {
     Duration timeStamp = Duration.zero,
   }) {
-    assert(scrollDelta != null);
-    assert(timeStamp != null);
     assert(kind != PointerDeviceKind.touch, "Touch pointers can't generate pointer signal events");
     assert(location != null);
     return PointerScrollEvent(
@@ -331,11 +316,7 @@
     PointerDeviceKind kind = PointerDeviceKind.touch,
     int? device,
     int buttons = kPrimaryButton,
-  }) : assert(dispatcher != null),
-       assert(pointer != null),
-       assert(kind != null),
-       assert(buttons != null),
-       _dispatcher = dispatcher,
+  }) : _dispatcher = dispatcher,
        _pointer = TestPointer(pointer, kind, device, buttons);
 
   /// Dispatch a pointer down event at the given `downLocation`, caching the

--- conflicted
+++ resolved
@@ -81,12 +81,9 @@
         SHARD: web_tests
       test_script:
         - dart --enable-asserts ./dev/bots/test.dart
-<<<<<<< HEAD
-=======
-      container:
-        cpu: 4
-        memory: 12G
->>>>>>> 1157e674
+      container:
+        cpu: 4
+        memory: 12G
     - name: build_tests-linux
       env:
         SHARD: build_tests
